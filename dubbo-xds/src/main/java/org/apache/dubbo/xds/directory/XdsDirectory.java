/*
 * Licensed to the Apache Software Foundation (ASF) under one or more
 * contributor license agreements.  See the NOTICE file distributed with
 * this work for additional information regarding copyright ownership.
 * The ASF licenses this file to You under the Apache License, Version 2.0
 * (the "License"); you may not use this file except in compliance with
 * the License.  You may obtain a copy of the License at
 *
 *     http://www.apache.org/licenses/LICENSE-2.0
 *
 * Unless required by applicable law or agreed to in writing, software
 * distributed under the License is distributed on an "AS IS" BASIS,
 * WITHOUT WARRANTIES OR CONDITIONS OF ANY KIND, either express or implied.
 * See the License for the specific language governing permissions and
 * limitations under the License.
 */
package org.apache.dubbo.xds.directory;

import org.apache.dubbo.common.URL;
import org.apache.dubbo.common.logger.ErrorTypeAwareLogger;
import org.apache.dubbo.common.logger.LoggerFactory;
import org.apache.dubbo.common.utils.CollectionUtils;
import org.apache.dubbo.rpc.Invocation;
import org.apache.dubbo.rpc.Invoker;
import org.apache.dubbo.rpc.Protocol;
import org.apache.dubbo.rpc.cluster.Directory;
import org.apache.dubbo.rpc.cluster.SingleRouterChain;
import org.apache.dubbo.rpc.cluster.directory.AbstractDirectory;
import org.apache.dubbo.rpc.cluster.router.state.BitList;
import org.apache.dubbo.xds.PilotExchanger;
import org.apache.dubbo.xds.resource.XdsCluster;
import org.apache.dubbo.xds.resource.XdsClusterWeight;
import org.apache.dubbo.xds.resource.XdsEndpoint;
import org.apache.dubbo.xds.resource.XdsRoute;
import org.apache.dubbo.xds.resource.XdsRouteAction;
import org.apache.dubbo.xds.resource.XdsVirtualHost;

import java.util.Collections;
import java.util.HashSet;
import java.util.List;
import java.util.Map;
import java.util.Set;
import java.util.concurrent.ConcurrentHashMap;

public class XdsDirectory<T> extends AbstractDirectory<T> {

    private final URL url;

    private final Class<T> serviceType;

    private final String[] applicationNames;

    private final String protocolName;

    PilotExchanger pilotExchanger;

    private Protocol protocol;

    private final Map<String, XdsVirtualHost> xdsVirtualHostMap = new ConcurrentHashMap<>();

    private final Map<String, XdsCluster<T>> xdsClusterMap = new ConcurrentHashMap<>();

    private static ErrorTypeAwareLogger logger = LoggerFactory.getErrorTypeAwareLogger(XdsDirectory.class);

    public XdsDirectory(Directory<T> directory) {
        super(directory.getUrl(), null, true, directory.getConsumerUrl());
        this.serviceType = directory.getInterface();
        this.url = directory.getConsumerUrl();
        this.applicationNames = url.getParameter("provided-by").split(",");
        this.protocolName = url.getParameter("protocol", "tri");
        this.protocol = directory.getProtocol();
        super.routerChain = directory.getRouterChain();
        this.pilotExchanger =
                url.getOrDefaultApplicationModel().getBeanFactory().getBean(PilotExchanger.class);

        // subscribe resource
        for (String applicationName : applicationNames) {
            pilotExchanger.subscribeRds(applicationName, this);
        }
    }

    public Map<String, XdsVirtualHost> getXdsVirtualHostMap() {
        return xdsVirtualHostMap;
    }

    public Map<String, XdsCluster<T>> getXdsClusterMap() {
        return xdsClusterMap;
    }

    public Protocol getProtocol() {
        return protocol;
    }

    public void setProtocol(Protocol protocol) {
        this.protocol = protocol;
    }

    @Override
    public Class<T> getInterface() {
        return serviceType;
    }

    public List<Invoker<T>> doList(
            SingleRouterChain<T> singleRouterChain, BitList<Invoker<T>> invokers, Invocation invocation) {
        List<Invoker<T>> result = singleRouterChain.route(this.getConsumerUrl(), invokers, invocation);
        return (List) (result == null ? BitList.emptyList() : result);
    }

    @Override
    public List<Invoker<T>> getAllInvokers() {
        return super.getInvokers();
    }

    public void onRdsChange(String applicationName, XdsVirtualHost xdsVirtualHost) {
        Set<String> oldCluster = getAllCluster();
        xdsVirtualHostMap.put(applicationName, xdsVirtualHost);
        Set<String> newCluster = getAllCluster();
        changeClusterSubscribe(oldCluster, newCluster);
    }

    private Set<String> getAllCluster() {
        if (CollectionUtils.isEmptyMap(xdsVirtualHostMap)) {
            return new HashSet<>();
        }
        Set<String> clusters = new HashSet<>();
        xdsVirtualHostMap.forEach((applicationName, xdsVirtualHost) -> {
            for (XdsRoute xdsRoute : xdsVirtualHost.getRoutes()) {
                XdsRouteAction action = xdsRoute.getRouteAction();
                if (action.getCluster() != null) {
                    clusters.add(action.getCluster());
                } else if (CollectionUtils.isNotEmpty(action.getClusterWeights())) {
                    for (XdsClusterWeight weightedCluster : action.getClusterWeights()) {
                        clusters.add(weightedCluster.getName());
                    }
                }
            }
        });
        return clusters;
    }

    private void changeClusterSubscribe(Set<String> oldCluster, Set<String> newCluster) {
        Set<String> removeSubscribe = new HashSet<>(oldCluster);
        Set<String> addSubscribe = new HashSet<>(newCluster);

        removeSubscribe.removeAll(newCluster);
        addSubscribe.removeAll(oldCluster);

        // remove subscribe cluster
        for (String cluster : removeSubscribe) {
            pilotExchanger.unSubscribeCds(cluster, this);
            xdsClusterMap.remove(cluster);
            // TODO: delete invokers which belong unsubscribed cluster
        }
        // add subscribe cluster
        for (String cluster : addSubscribe) {
            pilotExchanger.subscribeCds(cluster, this);
        }
    }

    public void onEdsChange(String clusterName, XdsCluster<T> xdsCluster) {
        xdsClusterMap.put(clusterName, xdsCluster);
        String lbPolicy = xdsCluster.getLbPolicy();
        List<XdsEndpoint> xdsEndpoints = xdsCluster.getXdsEndpoints();
        BitList<Invoker<T>> invokers = new BitList<>(Collections.emptyList());
        xdsEndpoints.forEach(e -> {
            String ip = e.getAddress();
            int port = e.getPortValue();
<<<<<<< HEAD
            URL url = new URL(this.protocolName, ip, port, this.url.getParameters());
=======
            URL url = new URL(this.protocolName, ip, port, this.serviceType.getName(), this.url.getParameters());
>>>>>>> c4a7f94c
            // set cluster name
            url = url.addParameter("clusterID", clusterName);
            // set load balance policy
            url = url.addParameter("loadbalance", lbPolicy);
            url.setPath(this.serviceType.getName());
            //  cluster to invoker
            Invoker<T> invoker = this.protocol.refer(this.serviceType, url);
            invokers.add(invoker);
        });
        // TODO: Consider cases where some clients are not available
        // super.getInvokers().addAll(invokers);
        // TODO: Need add new api which can add invokers, because a XdsDirectory need monitor multi clusters.
        super.setInvokers(invokers);
        xdsCluster.setInvokers(invokers);
    }

    @Override
    public boolean isAvailable() {
        return true;
    }
}<|MERGE_RESOLUTION|>--- conflicted
+++ resolved
@@ -165,16 +165,11 @@
         xdsEndpoints.forEach(e -> {
             String ip = e.getAddress();
             int port = e.getPortValue();
-<<<<<<< HEAD
-            URL url = new URL(this.protocolName, ip, port, this.url.getParameters());
-=======
             URL url = new URL(this.protocolName, ip, port, this.serviceType.getName(), this.url.getParameters());
->>>>>>> c4a7f94c
             // set cluster name
             url = url.addParameter("clusterID", clusterName);
             // set load balance policy
             url = url.addParameter("loadbalance", lbPolicy);
-            url.setPath(this.serviceType.getName());
             //  cluster to invoker
             Invoker<T> invoker = this.protocol.refer(this.serviceType, url);
             invokers.add(invoker);
