--- conflicted
+++ resolved
@@ -165,10 +165,7 @@
                     .build())
                 .build();
         }
-<<<<<<< HEAD
-=======
-
->>>>>>> fd103b72
+
         Metadata header = new Metadata();
         Metadata.Key<String> key = Metadata.Key.of("authorization", Metadata.ASCII_STRING_MARSHALLER);
         header.put(key, "Bearer " + istioEnv.getServiceAccount());
