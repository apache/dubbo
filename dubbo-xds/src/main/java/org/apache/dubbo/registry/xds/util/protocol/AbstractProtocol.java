--- conflicted
+++ resolved
@@ -18,6 +18,7 @@
 
 import org.apache.dubbo.common.logger.ErrorTypeAwareLogger;
 import org.apache.dubbo.common.logger.LoggerFactory;
+import org.apache.dubbo.common.utils.NamedThreadFactory;
 import org.apache.dubbo.registry.xds.util.XdsChannel;
 
 import io.envoyproxy.envoy.config.core.v3.Node;
@@ -137,7 +138,6 @@
         StreamObserver<DiscoveryRequest> requestObserver = xdsChannel.createDeltaDiscoveryRequest(new ResponseObserver(request, consumer));
         requestObserverMap.put(request, requestObserver);
 
-<<<<<<< HEAD
         try {
             // origin request, may changed by updateObserve
             Set<String> names = requestParam.get(request);
@@ -148,44 +148,6 @@
 
             // observer reused
             StreamObserver<DiscoveryRequest> observer = requestObserverMap.get(request);
-=======
-        ScheduledFuture<?> scheduledFuture = pollingExecutor.scheduleAtFixedRate(() -> {
-            try {
-                // origin request, may changed by updateObserve
-                Set<String> names = requestParam.get(request);
-
-                // use future to get async result, future complete on StreamObserver onNext
-                CompletableFuture<T> future = new CompletableFuture<>();
-                streamResult.put(request, future);
-
-                // observer reused
-                StreamObserver<DiscoveryRequest> observer = requestObserverMap.get(request);
-
-                if (observer == null) {
-                    observer = xdsChannel.createDeltaDiscoveryRequest(new ResponseObserver(request));
-                    requestObserverMap.put(request, observer);
-                }
-
-                // send request to control panel
-                observer.onNext(buildDiscoveryRequest(names));
-
-                try {
-                    // get result
-                    consumer.accept(future.get());
-                } catch (InterruptedException | ExecutionException e) {
-                    logger.error(REGISTRY_ERROR_REQUEST_XDS, "", "", "Error occur when request control panel.");
-                } finally {
-                    // close observer
-                    //requestObserver.onCompleted();
-
-                    // remove temp
-                    streamResult.remove(request);
-                }
-            } catch (Throwable t) {
-                logger.error(REGISTRY_ERROR_REQUEST_XDS, "", "", "Error when requesting observe data. Type: " + getTypeUrl(), t);
-            }
-        }, pollingTimeout, pollingTimeout, TimeUnit.SECONDS);
->>>>>>> fd103b72
 
             if (observer == null) {
                 observer = xdsChannel.createDeltaDiscoveryRequest(new ResponseObserver(request, consumer));
