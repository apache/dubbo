/*
 * Licensed to the Apache Software Foundation (ASF) under one or more
 * contributor license agreements.  See the NOTICE file distributed with
 * this work for additional information regarding copyright ownership.
 * The ASF licenses this file to You under the Apache License, Version 2.0
 * (the "License"); you may not use this file except in compliance with
 * the License.  You may obtain a copy of the License at
 *
 *     http://www.apache.org/licenses/LICENSE-2.0
 *
 * Unless required by applicable law or agreed to in writing, software
 * distributed under the License is distributed on an "AS IS" BASIS,
 * WITHOUT WARRANTIES OR CONDITIONS OF ANY KIND, either express or implied.
 * See the License for the specific language governing permissions and
 * limitations under the License.
 */
package org.apache.dubbo.registry.xds.util;

import org.apache.dubbo.common.URL;
import org.apache.dubbo.common.utils.CollectionUtils;
import org.apache.dubbo.common.utils.ConcurrentHashSet;
import org.apache.dubbo.registry.xds.util.protocol.AbstractProtocol;
import org.apache.dubbo.registry.xds.util.protocol.impl.EdsProtocol;
import org.apache.dubbo.registry.xds.util.protocol.impl.LdsProtocol;
import org.apache.dubbo.registry.xds.util.protocol.impl.RdsProtocol;
import org.apache.dubbo.registry.xds.util.protocol.message.Endpoint;
import org.apache.dubbo.registry.xds.util.protocol.message.EndpointResult;
import org.apache.dubbo.registry.xds.util.protocol.message.ListenerResult;
import org.apache.dubbo.registry.xds.util.protocol.message.RouteResult;
import org.apache.dubbo.rpc.model.ApplicationModel;
import org.apache.dubbo.rpc.cluster.router.xds.RdsVirtualHostListener;
import io.envoyproxy.envoy.config.route.v3.VirtualHost;

import java.util.Collections;
import java.util.HashSet;
import java.util.Map;
import java.util.Set;
import java.util.concurrent.ConcurrentHashMap;
import java.util.concurrent.atomic.AtomicBoolean;
import java.util.function.Consumer;

public class PilotExchanger {

    protected final XdsChannel xdsChannel;

    protected final LdsProtocol ldsProtocol;

    protected final RdsProtocol rdsProtocol;

    protected final EdsProtocol edsProtocol;

    protected Map<String, ListenerResult> listenerResult;

    protected Map<String, RouteResult> routeResult;

    private final AtomicBoolean isRdsObserve = new AtomicBoolean(false);
    private final HashSet<String> domainObserveRequest = new HashSet<>();

    private final Map<String, Set<Consumer<Set<Endpoint>>>> domainObserveConsumer = new ConcurrentHashMap<>();

    private final Map<String, Consumer<RdsVirtualHostListener>> rdsObserveConsumer = new ConcurrentHashMap<>();

    private static  PilotExchanger GLOBAL_PILOT_EXCHANGER = null;

    protected PilotExchanger(URL url) {
        xdsChannel = new XdsChannel(url);
        int pollingTimeout = url.getParameter("pollingTimeout", 10);
        ApplicationModel applicationModel = url.getOrDefaultApplicationModel();
        this.ldsProtocol = new LdsProtocol(xdsChannel, NodeBuilder.build(), pollingTimeout, applicationModel);
        this.rdsProtocol = new RdsProtocol(xdsChannel, NodeBuilder.build(), pollingTimeout, applicationModel);
        this.edsProtocol = new EdsProtocol(xdsChannel, NodeBuilder.build(), pollingTimeout, applicationModel);

        this.listenerResult = ldsProtocol.getListeners();
        this.routeResult = rdsProtocol.getResource(listenerResult.values().iterator().next().getRouteConfigNames());
<<<<<<< HEAD

=======
>>>>>>> cc6e1aea
        Set<String> ldsResourcesName = new HashSet<>();
        ldsResourcesName.add(AbstractProtocol.emptyResourceName);
        // Observer RDS update
        if (CollectionUtils.isNotEmpty(listenerResult.values().iterator().next().getRouteConfigNames())) {
            createRouteObserve();
            isRdsObserve.set(true);
        }
        // Observe LDS updated
<<<<<<< HEAD
        ldsProtocol.observeResource(ldsResourcesName,(newListener) -> {
=======
        ldsProtocol.observeResource(ldsResourcesName, (newListener) -> {
>>>>>>> cc6e1aea
            // update local cache
            if (!newListener.equals(listenerResult)) {
                this.listenerResult = newListener;
                // update RDS observation
                if (isRdsObserve.get()) {
                    createRouteObserve();
                }
            }
        }, false);
    }

    private void createRouteObserve() {
        rdsProtocol.observeResource(listenerResult.values().iterator().next().getRouteConfigNames(), (newResult) -> {
            // check if observed domain update ( will update endpoint observation )
            domainObserveConsumer.forEach((domain, consumer) -> {
                newResult.values().forEach(o -> {
                    Set<String> newRoute = o.searchDomain(domain);
                    for (Map.Entry<String, RouteResult> entry: routeResult.entrySet()) {
                        if (!entry.getValue().searchDomain(domain).equals(newRoute)) {
                            // routers in observed domain has been updated
//                    Long domainRequest = domainObserveRequest.get(domain);
                            // router list is empty when observeEndpoints() called and domainRequest has not been created yet
                            // create new observation
                            doObserveEndpoints(domain);
                        }
                    }
                });
            });
            routeResult = newResult;
        }, false);
    }

    public static PilotExchanger initialize(URL url) {
        synchronized (PilotExchanger.class){
            if (GLOBAL_PILOT_EXCHANGER != null) {
                return GLOBAL_PILOT_EXCHANGER;
            }
            return (GLOBAL_PILOT_EXCHANGER = new PilotExchanger(url));
        }
    }

    public static PilotExchanger getInstance() {
        synchronized (PilotExchanger.class) {
            return GLOBAL_PILOT_EXCHANGER;
        }
    }


    public void destroy() {
        xdsChannel.destroy();
    }

    public Set<String> getServices() {
        Set<String> domains = new HashSet<>();
        for (Map.Entry<String, RouteResult> entry: routeResult.entrySet()) {
            domains.addAll(entry.getValue().getDomains());
        }
        return domains;
    }

    public Set<Endpoint> getEndpoints(String domain) {
        Set<Endpoint> endpoints = new HashSet<>();
        for (Map.Entry<String, RouteResult> entry: routeResult.entrySet()) {
            Set<String> cluster = entry.getValue().searchDomain(domain);
            if (CollectionUtils.isNotEmpty(cluster)) {
                Map<String, EndpointResult> endpointResultList = edsProtocol.getResource(cluster);
                endpointResultList.forEach((k, v) -> endpoints.addAll(v.getEndpoints()));
            } else {
                return Collections.emptySet();
            }
        }
        return endpoints;
    }

    public void observeEndpoints(String domain, Consumer<Set<Endpoint>> consumer) {
        // store Consumer
        domainObserveConsumer.compute(domain, (k, v) -> {
            if (v == null) {
                v = new ConcurrentHashSet<>();
            }
            // support multi-consumer
            v.add(consumer);
            return v;
        });
        if (!domainObserveRequest.contains(domain)) {
            doObserveEndpoints(domain);
        }
    }

    private void doObserveEndpoints(String domain) {
        for (Map.Entry<String, RouteResult> entry: routeResult.entrySet()) {
            Set<String> router = entry.getValue().searchDomain(domain);
            // if router is empty, do nothing
            // observation will be created when RDS updates
            if (CollectionUtils.isNotEmpty(router)) {
                edsProtocol.observeResource(
                    router,
                    (endpointResultMap) -> {
                        endpointResultMap.forEach((k, v) -> {
                            // notify consumers
                            domainObserveConsumer.get(domain).forEach(
                                consumer1 -> consumer1.accept(v.getEndpoints()));
                        });
                    }, false);
                domainObserveRequest.add(domain);
            }
        }

    }

    public void unObserveEndpoints(String domain, Consumer<Set<Endpoint>> consumer) {
        domainObserveConsumer.get(domain).remove(consumer);
        domainObserveRequest.remove(domain);
    }

    public VirtualHost getVirtualHost(String domain) {
        for (Map.Entry<String, RouteResult> entry : routeResult.entrySet()) {
            if (entry.getValue().searchVirtualHost(domain) != null) {
                return entry.getValue().searchVirtualHost(domain);
            }
        }
        return null;
    }

    public void unObserveRds(String domain) {
        for (Map.Entry<String, RouteResult> entry : routeResult.entrySet()) {
            entry.getValue().removeVirtualHost(domain);
        }
    }
}<|MERGE_RESOLUTION|>--- conflicted
+++ resolved
@@ -72,10 +72,6 @@
 
         this.listenerResult = ldsProtocol.getListeners();
         this.routeResult = rdsProtocol.getResource(listenerResult.values().iterator().next().getRouteConfigNames());
-<<<<<<< HEAD
-
-=======
->>>>>>> cc6e1aea
         Set<String> ldsResourcesName = new HashSet<>();
         ldsResourcesName.add(AbstractProtocol.emptyResourceName);
         // Observer RDS update
@@ -84,11 +80,7 @@
             isRdsObserve.set(true);
         }
         // Observe LDS updated
-<<<<<<< HEAD
-        ldsProtocol.observeResource(ldsResourcesName,(newListener) -> {
-=======
         ldsProtocol.observeResource(ldsResourcesName, (newListener) -> {
->>>>>>> cc6e1aea
             // update local cache
             if (!newListener.equals(listenerResult)) {
                 this.listenerResult = newListener;
