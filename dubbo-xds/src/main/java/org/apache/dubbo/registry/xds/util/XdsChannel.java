--- conflicted
+++ resolved
@@ -47,19 +47,15 @@
 
     private static final ErrorTypeAwareLogger logger = LoggerFactory.getErrorTypeAwareLogger(XdsChannel.class);
 
-    public static final String USE_AGENT = "use-agent";
+    private static final String USE_AGENT = "use-agent";
 
-<<<<<<< HEAD
-    private ManagedChannel channel;
-=======
+    private URL url;
+
     private static final String SECURE = "secure";
 
     private static final String PLAINTEXT = "plaintext";
 
     private final ManagedChannel channel;
->>>>>>> f6d4ca31
-
-    private URL url;
 
     public URL getUrl() {
         return url;
