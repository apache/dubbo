header:
  license:
    spdx-id: Apache-2.0
    content: |
      Licensed to the Apache Software Foundation (ASF) under one or more
      contributor license agreements.  See the NOTICE file distributed with
      this work for additional information regarding copyright ownership.
      The ASF licenses this file to You under the Apache License, Version 2.0
      (the "License"); you may not use this file except in compliance with
      the License.  You may obtain a copy of the License at

          http://www.apache.org/licenses/LICENSE-2.0

      Unless required by applicable law or agreed to in writing, software
      distributed under the License is distributed on an "AS IS" BASIS,
      WITHOUT WARRANTIES OR CONDITIONS OF ANY KIND, either express or implied.
      See the License for the specific language governing permissions and
      limitations under the License.

  paths-ignore:
    - '**/*.versionsBackup'
    - '**/.idea/'
    - '**/*.iml'
    - '**/.settings/*'
    - '**/.classpath'
    - '**/.project'
    - '**/target/**'
    - '**/generated/**'
    - '**/*.log'
    - '**/codestyle/*'
    - '**/resources/META-INF/**'
    - '**/resources/mockito-extensions/**'
    - '**/*.proto'
    - '**/*.cache'
    - '**/*.txt'
    - '**/*.load'
    - '**/*.flex'
    - '**/*.fc'
    - '**/*.javascript'
    - '**/*.properties'
    - '**/*.thrift'
    - '**/*.sh'
    - '**/*.bat'
    - '**/*.md'
    - '**/*.svg'
    - '**/*.png'
    - '**/*.json'
    - '**/*.conf'
    - '**/*.ftl'
    - '**/*.tpl'
    - '**/*.factories'
    - '**/*.handlers'
    - '**/*.schemas'
    - '**/*.nojekyll'
    - '.git/'
    - '.github/**'
    - '**/.gitignore'
    - '**/.helmignore'
    - '.repository/'
    - 'compiler/**'
    - '.gitmodules'
    - '.mvn'
    - 'mvnw'
    - 'mvnw.cmd'
    - 'LICENSE'
    - 'NOTICE'
    - 'CNAME'
    - 'Jenkinsfile'
    - '**/vendor/**'
    - '**/src/test/resources/certs/**'
    - 'dubbo-common/src/main/java/org/apache/dubbo/common/threadlocal/InternalThreadLocal.java'
    - 'dubbo-common/src/main/java/org/apache/dubbo/common/threadlocal/InternalThreadLocalMap.java'
    - 'dubbo-common/src/main/java/org/apache/dubbo/common/timer/HashedWheelTimer.java'
    - 'dubbo-common/src/main/java/org/apache/dubbo/common/timer/Timeout.java'
    - 'dubbo-common/src/main/java/org/apache/dubbo/common/timer/Timer.java'
    - 'dubbo-common/src/main/java/org/apache/dubbo/common/timer/TimerTask.java'
    - 'dubbo-common/src/main/java/org/apache/dubbo/common/utils/CIDRUtils.java'
    - 'dubbo-common/src/main/java/org/apache/dubbo/common/utils/Utf8Utils.java'
    - 'dubbo-config/dubbo-config-spring/src/test/java/org/apache/dubbo/config/spring/EmbeddedZooKeeper.java'
    - 'dubbo-test/dubbo-test-common/src/main/java/org/apache/dubbo/test/common/utils/TestSocketUtils.java'
    - 'dubbo-rpc/dubbo-rpc-triple/src/main/java/org/apache/dubbo/rpc/protocol/tri/TriHttp2RemoteFlowController.java'
    - 'dubbo-common/src/main/java/org/apache/dubbo/common/threadpool/serial/SerializingExecutor.java'
    - 'dubbo-maven-plugin/src/main/java/org/apache/dubbo/maven/plugin/aot/AbstractAotMojo.java'
    - 'dubbo-maven-plugin/src/main/java/org/apache/dubbo/maven/plugin/aot/AbstractDependencyFilterMojo.java'
    - 'dubbo-maven-plugin/src/main/java/org/apache/dubbo/maven/plugin/aot/CommandLineBuilder.java'
    - 'dubbo-maven-plugin/src/main/java/org/apache/dubbo/maven/plugin/aot/DependencyFilter.java'
    - 'dubbo-maven-plugin/src/main/java/org/apache/dubbo/maven/plugin/aot/Exclude.java'
    - 'dubbo-maven-plugin/src/main/java/org/apache/dubbo/maven/plugin/aot/ExcludeFilter.java'
    - 'dubbo-maven-plugin/src/main/java/org/apache/dubbo/maven/plugin/aot/FilterableDependency.java'
    - 'dubbo-maven-plugin/src/main/java/org/apache/dubbo/maven/plugin/aot/Include.java'
    - 'dubbo-maven-plugin/src/main/java/org/apache/dubbo/maven/plugin/aot/IncludeFilter.java'
    - 'dubbo-maven-plugin/src/main/java/org/apache/dubbo/maven/plugin/aot/JavaCompilerPluginConfiguration.java'
    - 'dubbo-maven-plugin/src/main/java/org/apache/dubbo/maven/plugin/aot/JavaExecutable.java'
    - 'dubbo-maven-plugin/src/main/java/org/apache/dubbo/maven/plugin/aot/JavaProcessExecutor.java'
    - 'dubbo-maven-plugin/src/main/java/org/apache/dubbo/maven/plugin/aot/MatchingGroupIdFilter.java'
    - 'dubbo-maven-plugin/src/main/java/org/apache/dubbo/maven/plugin/aot/RunArguments.java'
    - 'dubbo-maven-plugin/src/main/java/org/apache/dubbo/maven/plugin/aot/RunProcess.java'

  comment: on-failure

  license-location-threshold: 130

dependency:
  files:
    - pom.xml
    - dubbo-dependencies-bom/pom.xml
  licenses:
    - name: com.alibaba.spring:spring-context-support
      license: Apache-2.0
    - name: com.fasterxml.jackson.core:jackson-annotations
      license: Apache-2.0
    - name: com.fasterxml.jackson.core:jackson-core
      license: Apache-2.0
    - name: com.fasterxml.jackson.core:jackson-databind
      license: Apache-2.0
    - name: com.fasterxml.jackson.dataformat:jackson-dataformat-yaml
      license: Apache-2.0
    - name: com.fasterxml.jackson.datatype:jackson-datatype-jsr310
      license: Apache-2.0
    - name: com.google.code.gson:gson
      license: Apache-2.0
    - name: com.google.guava:listenablefuture
      license: Apache-2.0
    - name: com.salesforce.servicelibs:grpc-contrib
      license: BSD 3-clause
    - name: com.squareup.okhttp3:logging-interceptor
      license: Apache-2.0
    - name: com.squareup.okhttp3:okhttp
      license: Apache-2.0
    - name: com.squareup.okio:okio
      license: Apache-2.0
    - name: com.sun.xml.fastinfoset:FastInfoset
      license: Apache-2.0
    - name: io.envoyproxy.controlplane:api
      license: Apache-2.0
    - name: io.swagger:swagger-annotations
      license: Apache-2.0
    - name: io.swagger:swagger-models
      license: Apache-2.0
    - name: org.springframework.boot:spring-boot
      license: Apache-2.0
    - name: org.springframework.boot:spring-boot-actuator
      license: Apache-2.0
    - name: org.springframework.boot:spring-boot-autoconfigure
      license: Apache-2.0
    - name: org.springframework.boot:spring-boot-configuration-processor
      license: Apache-2.0
    - name: org.springframework.boot:spring-boot-starter
      license: Apache-2.0
    - name: org.springframework.boot:spring-boot-starter-actuator
      license: Apache-2.0
    - name: org.springframework.boot:spring-boot-starter-logging
      license: Apache-2.0
    - name: org.springframework.boot:spring-boot-starter-tomcat
      license: Apache-2.0
    - name: org.springframework.boot:spring-boot-starter-web
      license: Apache-2.0
    - name: org.slf4j:slf4j-api
      license: MIT
    - name: org.slf4j:slf4j-log4j12
      license: MIT
    - name: org.jboss.resteasy:resteasy-jaxrs
      license: Apache-2.0
    - name: org.jboss.resteasy:resteasy-client
      license: Apache-2.0
    - name: org.jboss.resteasy:resteasy-netty4
      license: Apache-2.0
    - name: org.jboss.resteasy:resteasy-jdk-http
      license: Apache-2.0
    - name: org.jboss.resteasy:resteasy-jackson-provider
      license: Apache-2.0
    - name: org.jboss.resteasy:resteasy-jaxb-provider
      license: Apache-2.0
    - name: net.jcip:jcip-annotations
      license: Apache-2.0
    - name: org.apache.zookeeper:zookeeper
      license: Apache-2.0
    - name: org.apache.zookeeper:zookeeper-jute
      license: Apache-2.0
    - name: net.bytebuddy:byte-buddy
      license: Apache-2.0
    - name: javax.enterprise:cdi-api
      license: Apache-2.0
    - name: org.codehaus.plexus:plexus-component-annotations
      license: Apache-2.0
    - name: org.slf4j:jcl-over-slf4j
      license: Apache-2.0
    - name: org.slf4j:jul-to-slf4j
      license: Apache-2.0
    - name: org.codehaus.plexus:plexus-interpolation
      license: Apache-2.0
    - name: org.sonatype.plexus:plexus-sec-dispatcher
      license: Apache-2.0
    - name: org.sonatype.plexus:plexus-cipher
      license: Apache-2.0
<<<<<<< HEAD
=======
    - name: com.google.protobuf:protobuf-java
      license: BSD 3-clause
    - name: com.google.protobuf:protobuf-java-util
      license: BSD 3-clause
>>>>>>> e001b40f
    # multi license
    - name: org.javassist:javassist
      license: Apache-2.0
    - name: javax.annotation:javax.annotation-api
      license: CDDL-1.0
    - name: com.salesforce.servicelibs:jprotoc
      license: CDDL-1.0
    - name: org.checkerframework:checker-compat-qual
      license: MIT
    - name: ch.qos.logback:logback-classic
      license: EPL-1.0
    - name: ch.qos.logback:logback-core
      license: EPL-1.0
    - name: javax.servlet:javax.servlet-api
      license: CDDL-1.1
    - name: com.sun.activation:javax.activation
      license: CDDL-1.1
    - name: javax.activation:activation
      license: CDDL-1.1
    - name: jakarta.annotation:jakarta.annotation-api
      license: EPL-2.0
    - name: org.glassfish:jakarta.el
      license: EPL-2.0
    - name: org.jboss.spec.javax.annotation:jboss-annotations-api_1.2_spec
      license: CDDL-1.1
    - name: org.jboss.spec.javax.ws.rs:jboss-jaxrs-api_2.1_spec
      license: EPL-2.0
    - name: org.jboss.spec.javax.annotation:jboss-annotations-api_1.3_spec
      license: EPL-2.0
  excludes:
    - name: javax.xml.bind:jsr173_api<|MERGE_RESOLUTION|>--- conflicted
+++ resolved
@@ -193,13 +193,10 @@
       license: Apache-2.0
     - name: org.sonatype.plexus:plexus-cipher
       license: Apache-2.0
-<<<<<<< HEAD
-=======
     - name: com.google.protobuf:protobuf-java
       license: BSD 3-clause
     - name: com.google.protobuf:protobuf-java-util
       license: BSD 3-clause
->>>>>>> e001b40f
     # multi license
     - name: org.javassist:javassist
       license: Apache-2.0
