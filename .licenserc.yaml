header:
  license:
    spdx-id: Apache-2.0
    content: |
      Licensed to the Apache Software Foundation (ASF) under one or more
      contributor license agreements.  See the NOTICE file distributed with
      this work for additional information regarding copyright ownership.
      The ASF licenses this file to You under the Apache License, Version 2.0
      (the "License"); you may not use this file except in compliance with
      the License.  You may obtain a copy of the License at
      
          http://www.apache.org/licenses/LICENSE-2.0
      
      Unless required by applicable law or agreed to in writing, software
      distributed under the License is distributed on an "AS IS" BASIS,
      WITHOUT WARRANTIES OR CONDITIONS OF ANY KIND, either express or implied.
      See the License for the specific language governing permissions and
      limitations under the License.

  paths-ignore:
    - '**/*.versionsBackup'
    - '**/.idea/'
    - '**/*.iml'
    - '**/.settings/*'
    - '**/.classpath'
    - '**/.project'
    - '**/target/**'
    - '**/generated/**'
    - '**/*.log'
    - '**/codestyle/*'
    - '**/resources/META-INF/**'
    - '**/resources/mockito-extensions/**'
    - '**/*.proto'
    - '**/*.cache'
    - '**/*.txt'
    - '**/*.load'
    - '**/*.flex'
    - '**/*.fc'
    - '**/*.javascript'
    - '**/*.properties'
    - '**/*.thrift'
    - '**/*.sh'
    - '**/*.bat'
    - '**/*.md'
    - '**/*.svg'
    - '**/*.png'
    - '**/*.json'
    - '**/*.conf'
    - '**/*.ftl'
    - '**/*.tpl'
    - '**/*.factories'
    - '**/*.handlers'
    - '**/*.schemas'
    - '**/*.nojekyll'
    - '.git/'
    - '.github/**'
    - '**/.gitignore'
    - '**/.helmignore'
    - '.repository/'
    - 'compiler/**'
    - '.gitmodules'
    - '.mvn'
    - 'mvnw'
    - 'mvnw.cmd'
    - 'LICENSE'
    - 'NOTICE'
    - 'CNAME'
    - 'Jenkinsfile'
    - '**/vendor/**'
    - 'dubbo-common/src/main/java/org/apache/dubbo/common/threadlocal/InternalThreadLocal.java'
    - 'dubbo-common/src/main/java/org/apache/dubbo/common/threadlocal/InternalThreadLocalMap.java'
    - 'dubbo-common/src/main/java/org/apache/dubbo/common/timer/HashedWheelTimer.java'
    - 'dubbo-common/src/main/java/org/apache/dubbo/common/timer/Timeout.java'
    - 'dubbo-common/src/main/java/org/apache/dubbo/common/timer/Timer.java'
    - 'dubbo-common/src/main/java/org/apache/dubbo/common/timer/TimerTask.java'
    - 'dubbo-common/src/main/java/org/apache/dubbo/common/utils/CIDRUtils.java'
    - 'dubbo-common/src/main/java/org/apache/dubbo/common/utils/Utf8Utils.java'
    - 'dubbo-config/dubbo-config-spring/src/test/java/org/apache/dubbo/config/spring/EmbeddedZooKeeper.java'
    - 'dubbo-test/dubbo-test-common/src/main/java/org/apache/dubbo/test/common/utils/TestSocketUtils.java'
    - 'dubbo-rpc/dubbo-rpc-triple/src/main/java/org/apache/dubbo/rpc/protocol/tri/TriHttp2RemoteFlowController.java'
    - 'dubbo-common/src/main/java/org/apache/dubbo/common/threadpool/serial/SerializingExecutor.java'
    - 'dubbo-maven-plugin/src/main/java/org/apache/dubbo/maven/plugin/aot/AbstractAotMojo.java'
    - 'dubbo-maven-plugin/src/main/java/org/apache/dubbo/maven/plugin/aot/AbstractDependencyFilterMojo.java'
    - 'dubbo-maven-plugin/src/main/java/org/apache/dubbo/maven/plugin/aot/CommandLineBuilder.java'
    - 'dubbo-maven-plugin/src/main/java/org/apache/dubbo/maven/plugin/aot/DependencyFilter.java'
    - 'dubbo-maven-plugin/src/main/java/org/apache/dubbo/maven/plugin/aot/Exclude.java'
    - 'dubbo-maven-plugin/src/main/java/org/apache/dubbo/maven/plugin/aot/ExcludeFilter.java'
    - 'dubbo-maven-plugin/src/main/java/org/apache/dubbo/maven/plugin/aot/FilterableDependency.java'
    - 'dubbo-maven-plugin/src/main/java/org/apache/dubbo/maven/plugin/aot/Include.java'
    - 'dubbo-maven-plugin/src/main/java/org/apache/dubbo/maven/plugin/aot/IncludeFilter.java'
    - 'dubbo-maven-plugin/src/main/java/org/apache/dubbo/maven/plugin/aot/JavaCompilerPluginConfiguration.java'
    - 'dubbo-maven-plugin/src/main/java/org/apache/dubbo/maven/plugin/aot/JavaExecutable.java'
    - 'dubbo-maven-plugin/src/main/java/org/apache/dubbo/maven/plugin/aot/JavaProcessExecutor.java'
    - 'dubbo-maven-plugin/src/main/java/org/apache/dubbo/maven/plugin/aot/MatchingGroupIdFilter.java'
    - 'dubbo-maven-plugin/src/main/java/org/apache/dubbo/maven/plugin/aot/RunArguments.java'
    - 'dubbo-maven-plugin/src/main/java/org/apache/dubbo/maven/plugin/aot/RunProcess.java'

  comment: on-failure

  license-location-threshold: 130

dependency:
  files:
    - pom.xml
    - dubbo-dependencies-bom/pom.xml
  licenses:
    - name: com.alibaba.spring:spring-context-support
      license: Apache-2.0
    - name: com.fasterxml.jackson.core:jackson-annotations
      license: Apache-2.0
    - name: com.fasterxml.jackson.core:jackson-core
      license: Apache-2.0
    - name: com.fasterxml.jackson.core:jackson-databind
      license: Apache-2.0
    - name: com.fasterxml.jackson.dataformat:jackson-dataformat-yaml
      license: Apache-2.0
    - name: com.fasterxml.jackson.datatype:jackson-datatype-jsr310
      license: Apache-2.0
    - name: com.google.code.gson:gson
      license: Apache-2.0
    - name: com.google.guava:listenablefuture
      license: Apache-2.0
    - name: com.salesforce.servicelibs:grpc-contrib
      license: BSD 3-clause
    - name: com.squareup.okhttp3:logging-interceptor
      license: Apache-2.0
    - name: com.squareup.okhttp3:okhttp
      license: Apache-2.0
    - name: com.squareup.okio:okio
      license: Apache-2.0
    - name: com.sun.xml.fastinfoset:FastInfoset
      license: Apache-2.0
    - name: io.envoyproxy.controlplane:api
      license: Apache-2.0
    - name: io.swagger:swagger-annotations
      license: Apache-2.0
    - name: io.swagger:swagger-models
      license: Apache-2.0
    - name: org.springframework.boot:spring-boot
      license: Apache-2.0
    - name: org.springframework.boot:spring-boot-actuator
      license: Apache-2.0
    - name: org.springframework.boot:spring-boot-autoconfigure
      license: Apache-2.0
    - name: org.springframework.boot:spring-boot-configuration-processor
      license: Apache-2.0
    - name: org.springframework.boot:spring-boot-starter
      license: Apache-2.0
    - name: org.springframework.boot:spring-boot-starter-actuator
      license: Apache-2.0
    - name: org.springframework.boot:spring-boot-starter-logging
      license: Apache-2.0
    - name: org.springframework.boot:spring-boot-starter-tomcat
      license: Apache-2.0
    - name: org.springframework.boot:spring-boot-starter-web
      license: Apache-2.0
    - name: org.slf4j:slf4j-api
      license: MIT
    - name: org.slf4j:slf4j-log4j12
      license: MIT
    - name: org.jboss.resteasy:resteasy-jaxrs
      license: Apache-2.0
    - name: org.jboss.resteasy:resteasy-client
      license: Apache-2.0
    - name: org.jboss.resteasy:resteasy-netty4
      license: Apache-2.0
    - name: org.jboss.resteasy:resteasy-jdk-http
      license: Apache-2.0
    - name: org.jboss.resteasy:resteasy-jackson-provider
      license: Apache-2.0
    - name: org.jboss.resteasy:resteasy-jaxb-provider
      license: Apache-2.0
    - name: net.jcip:jcip-annotations
      license: Apache-2.0
    - name: org.apache.zookeeper:zookeeper
      license: Apache-2.0
    - name: org.apache.zookeeper:zookeeper-jute
      license: Apache-2.0
    - name: net.bytebuddy:byte-buddy
      license: Apache-2.0
    - name: javax.enterprise:cdi-api
      license: Apache-2.0
    - name: org.codehaus.plexus:plexus-component-annotations
      license: Apache-2.0
    - name: org.slf4j:jcl-over-slf4j
      license: Apache-2.0
    - name: org.slf4j:jul-to-slf4j
      license: Apache-2.0
    - name: org.codehaus.plexus:plexus-interpolation
      license: Apache-2.0
    - name: org.sonatype.plexus:plexus-sec-dispatcher
      license: Apache-2.0
    - name: org.sonatype.plexus:plexus-cipher
      license: Apache-2.0
    # multi license
    - name: org.javassist:javassist
      license: Apache-2.0
    - name: javax.annotation:javax.annotation-api
      license: CDDL-1.0
    - name: com.salesforce.servicelibs:jprotoc
      license: CDDL-1.0
    - name: org.checkerframework:checker-compat-qual
      license: MIT
    - name: ch.qos.logback:logback-classic
      license: EPL-1.0
    - name: ch.qos.logback:logback-core
      license: EPL-1.0
    - name: javax.servlet:javax.servlet-api
      license: CDDL-1.1
    - name: com.sun.activation:javax.activation
      license: CDDL-1.1
    - name: javax.activation:activation
      license: CDDL-1.1
    - name: jakarta.annotation:jakarta.annotation-api
      license: EPL-2.0
    - name: org.glassfish:jakarta.el
      license: EPL-2.0
    - name: org.jboss.spec.javax.annotation:jboss-annotations-api_1.2_spec
      license: CDDL-1.1
<<<<<<< HEAD
=======
    - name: org.jboss.spec.javax.ws.rs:jboss-jaxrs-api_2.1_spec
      license: EPL-2.0
    - name: org.jboss.spec.javax.annotation:jboss-annotations-api_1.3_spec
      license: EPL-2.0
>>>>>>> 10681947
  excludes:
    - name: javax.xml.bind:jsr173_api<|MERGE_RESOLUTION|>--- conflicted
+++ resolved
@@ -8,9 +8,9 @@
       The ASF licenses this file to You under the Apache License, Version 2.0
       (the "License"); you may not use this file except in compliance with
       the License.  You may obtain a copy of the License at
-      
+
           http://www.apache.org/licenses/LICENSE-2.0
-      
+
       Unless required by applicable law or agreed to in writing, software
       distributed under the License is distributed on an "AS IS" BASIS,
       WITHOUT WARRANTIES OR CONDITIONS OF ANY KIND, either express or implied.
@@ -217,12 +217,9 @@
       license: EPL-2.0
     - name: org.jboss.spec.javax.annotation:jboss-annotations-api_1.2_spec
       license: CDDL-1.1
-<<<<<<< HEAD
-=======
     - name: org.jboss.spec.javax.ws.rs:jboss-jaxrs-api_2.1_spec
       license: EPL-2.0
     - name: org.jboss.spec.javax.annotation:jboss-annotations-api_1.3_spec
       license: EPL-2.0
->>>>>>> 10681947
   excludes:
     - name: javax.xml.bind:jsr173_api