<?xml version="1.0" encoding="UTF-8"?>
<!--
  Licensed to the Apache Software Foundation (ASF) under one or more
  contributor license agreements.  See the NOTICE file distributed with
  this work for additional information regarding copyright ownership.
  The ASF licenses this file to You under the Apache License, Version 2.0
  (the "License"); you may not use this file except in compliance with
  the License.  You may obtain a copy of the License at

      http://www.apache.org/licenses/LICENSE-2.0

  Unless required by applicable law or agreed to in writing, software
  distributed under the License is distributed on an "AS IS" BASIS,
  WITHOUT WARRANTIES OR CONDITIONS OF ANY KIND, either express or implied.
  See the License for the specific language governing permissions and
  limitations under the License.
  -->
<project xmlns="http://maven.apache.org/POM/4.0.0" xmlns:xsi="http://www.w3.org/2001/XMLSchema-instance" xsi:schemaLocation="http://maven.apache.org/POM/4.0.0 http://maven.apache.org/xsd/maven-4.0.0.xsd">
  <modelVersion>4.0.0</modelVersion>
  <parent>
    <groupId>org.apache.dubbo</groupId>
    <artifactId>dubbo-parent</artifactId>
    <version>${revision}</version>
    <relativePath>../pom.xml</relativePath>
  </parent>

  <artifactId>dubbo-spring-boot</artifactId>

  <packaging>pom</packaging>
  <description>Apache Dubbo Spring Boot Parent</description>

  <modules>
    <module>dubbo-spring-boot-actuator</module>
    <module>dubbo-spring-boot-autoconfigure</module>
    <module>dubbo-spring-boot-compatible</module>
    <module>dubbo-spring-boot-starter</module>
    <module>dubbo-spring-boot-starters</module>
    <module>dubbo-spring-boot-interceptor</module>
  </modules>

  <properties>
    <spring-boot.version>2.7.18</spring-boot.version>
    <!-- Spring boot buddy is lower than the delivery dependency package version and can only show the defined dependency version -->
<<<<<<< HEAD
    <byte-buddy.version>1.14.10</byte-buddy.version>
    <mockito_version>4.11.0</mockito_version>
=======
    <byte-buddy.version>1.14.11</byte-buddy.version>
>>>>>>> 745ba45e
  </properties>

  <dependencyManagement>
    <dependencies>
      <!-- Spring Boot -->
      <dependency>
        <groupId>org.springframework.boot</groupId>
        <artifactId>spring-boot-dependencies</artifactId>
        <version>${spring-boot.version}</version>
        <type>pom</type>
        <scope>import</scope>
      </dependency>
      <dependency>
        <groupId>org.springframework.boot</groupId>
        <artifactId>spring-boot-starter-logging</artifactId>
        <version>${spring-boot.version}</version>
        <exclusions>
          <exclusion>
            <groupId>ch.qos.logback</groupId>
            <artifactId>logback-classic</artifactId>
          </exclusion>
          <exclusion>
            <groupId>org.apache.logging.log4j</groupId>
            <artifactId>log4j-to-slf4j</artifactId>
          </exclusion>
          <exclusion>
            <groupId>org.slf4j</groupId>
            <artifactId>log4j-over-slf4j</artifactId>
          </exclusion>
          <exclusion>
            <groupId>org.slf4j</groupId>
            <artifactId>log4j-to-slf4j</artifactId>
          </exclusion>
        </exclusions>
      </dependency>
      <dependency>
        <groupId>org.mockito</groupId>
        <artifactId>mockito-core</artifactId>
        <version>${mockito_version}</version>
        <scope>test</scope>
      </dependency>
      <dependency>
        <groupId>org.mockito</groupId>
        <artifactId>mockito-inline</artifactId>
        <version>${mockito_version}</version>
        <scope>test</scope>
      </dependency>
    </dependencies>
  </dependencyManagement>

  <dependencies>
    <!--JUnit Jupiter Engine to depend on the JUnit4 engine and JUnit 4 API  -->
    <dependency>
      <groupId>org.junit.vintage</groupId>
      <artifactId>junit-vintage-engine</artifactId>
      <scope>test</scope>
    </dependency>
    <dependency>
      <groupId>net.bytebuddy</groupId>
      <artifactId>byte-buddy</artifactId>
      <version>${byte-buddy.version}</version>
      <scope>test</scope>
    </dependency>
    <dependency>
      <groupId>net.bytebuddy</groupId>
      <artifactId>byte-buddy-agent</artifactId>
      <version>${byte-buddy.version}</version>
      <scope>test</scope>
    </dependency>
    <dependency>
      <groupId>org.apache.dubbo</groupId>
      <artifactId>dubbo-test-check</artifactId>
      <version>${project.parent.version}</version>
      <scope>test</scope>
    </dependency>
    <dependency>
      <groupId>org.apache.logging.log4j</groupId>
      <artifactId>log4j-slf4j-impl</artifactId>
      <scope>test</scope>
    </dependency>
  </dependencies>

  <build>
    <!-- Used for packaging NOTICE & LICENSE to each sub-module jar-->
    <resources>
      <resource>
        <filtering>false</filtering>
        <directory>src/main/resources/</directory>
      </resource>
      <resource>
        <targetPath>META-INF/</targetPath>
        <filtering>false</filtering>
        <directory>../</directory>
        <includes>
          <include>NOTICE</include>
          <include>LICENSE</include>
        </includes>
      </resource>
    </resources>
    <plugins>
      <plugin>
        <groupId>org.apache.maven.plugins</groupId>
        <artifactId>maven-jar-plugin</artifactId>
        <version>${maven_jar_version}</version>
        <configuration>
          <archive>
            <addMavenDescriptor>true</addMavenDescriptor>
            <index>true</index>
            <manifest>
              <addDefaultSpecificationEntries>true</addDefaultSpecificationEntries>
              <addDefaultImplementationEntries>true</addDefaultImplementationEntries>
            </manifest>
            <manifestEntries>
              <Specification-Version>${project.version}</Specification-Version>
              <Implementation-Version>${project.version}</Implementation-Version>
            </manifestEntries>
          </archive>
        </configuration>
      </plugin>
    </plugins>
  </build>

  <profiles>
    <profile>
      <!-- Spring Boot 2.0 -->
      <id>spring-boot-2.0</id>
      <properties>
        <spring-boot.version>2.0.9.RELEASE</spring-boot.version>
      </properties>
    </profile>

    <profile>
      <!-- Spring Boot 2.1 -->
      <id>spring-boot-2.1</id>
      <properties>
        <spring-boot.version>2.1.15.RELEASE</spring-boot.version>
      </properties>
    </profile>

    <profile>
      <!-- Spring Boot 2.2 -->
      <id>spring-boot-2.2</id>
      <properties>
        <spring-boot.version>2.2.8.RELEASE</spring-boot.version>
      </properties>
    </profile>
  </profiles>
</project><|MERGE_RESOLUTION|>--- conflicted
+++ resolved
@@ -41,12 +41,8 @@
   <properties>
     <spring-boot.version>2.7.18</spring-boot.version>
     <!-- Spring boot buddy is lower than the delivery dependency package version and can only show the defined dependency version -->
-<<<<<<< HEAD
-    <byte-buddy.version>1.14.10</byte-buddy.version>
+    <byte-buddy.version>1.14.11</byte-buddy.version>
     <mockito_version>4.11.0</mockito_version>
-=======
-    <byte-buddy.version>1.14.11</byte-buddy.version>
->>>>>>> 745ba45e
   </properties>
 
   <dependencyManagement>
