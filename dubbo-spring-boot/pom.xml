<?xml version="1.0" encoding="UTF-8"?>
<!--
  Licensed to the Apache Software Foundation (ASF) under one or more
  contributor license agreements.  See the NOTICE file distributed with
  this work for additional information regarding copyright ownership.
  The ASF licenses this file to You under the Apache License, Version 2.0
  (the "License"); you may not use this file except in compliance with
  the License.  You may obtain a copy of the License at

      http://www.apache.org/licenses/LICENSE-2.0

  Unless required by applicable law or agreed to in writing, software
  distributed under the License is distributed on an "AS IS" BASIS,
  WITHOUT WARRANTIES OR CONDITIONS OF ANY KIND, either express or implied.
  See the License for the specific language governing permissions and
  limitations under the License.
  -->
<project xmlns="http://maven.apache.org/POM/4.0.0"
         xmlns:xsi="http://www.w3.org/2001/XMLSchema-instance"
         xsi:schemaLocation="http://maven.apache.org/POM/4.0.0 http://maven.apache.org/xsd/maven-4.0.0.xsd">
    <modelVersion>4.0.0</modelVersion>
    <parent>
        <groupId>org.apache.dubbo</groupId>
        <artifactId>dubbo-parent</artifactId>
        <version>${revision}</version>
        <relativePath>../pom.xml</relativePath>
    </parent>

    <artifactId>dubbo-spring-boot</artifactId>

    <packaging>pom</packaging>
    <description>Apache Dubbo Spring Boot Parent</description>

    <modules>
        <module>dubbo-spring-boot-actuator</module>
        <module>dubbo-spring-boot-autoconfigure</module>
        <module>dubbo-spring-boot-compatible</module>
        <module>dubbo-spring-boot-starter</module>
        <module>dubbo-spring-boot-observability-starter</module>
    </modules>

    <properties>
        <spring-boot.version>2.7.9</spring-boot.version>
        <dubbo.version>${revision}</dubbo.version>
        <!-- Fix the bug of log4j refer:https://github.com/apache/logging-log4j2/pull/608 -->
        <log4j2_version>2.20.0</log4j2_version>
        <!-- Spring boot buddy is lower than the delivery dependency package version and can only show the defined dependency version -->
<<<<<<< HEAD
        <byte-buddy.version>1.13.0</byte-buddy.version>
        <micrometer-core.version>1.10.4</micrometer-core.version>
=======
        <byte-buddy.version>1.14.0</byte-buddy.version>
>>>>>>> 9294d7ca
    </properties>

    <dependencyManagement>
        <dependencies>
            <!-- Spring Boot -->
            <dependency>
                <groupId>org.springframework.boot</groupId>
                <artifactId>spring-boot-dependencies</artifactId>
                <version>${spring-boot.version}</version>
                <type>pom</type>
                <scope>import</scope>
            </dependency>
            <dependency>
                <groupId>io.micrometer</groupId>
                <artifactId>micrometer-core</artifactId>
                <version>${micrometer-core.version}</version>
            </dependency>
        </dependencies>
    </dependencyManagement>

    <dependencies>
        <!--JUnit Jupiter Engine to depend on the JUnit5 engine and JUnit 5 API -->
        <dependency>
            <groupId>org.junit.jupiter</groupId>
            <artifactId>junit-jupiter-engine</artifactId>
            <version>${junit_jupiter_version}</version>
            <scope>test</scope>
        </dependency>
        <dependency>
            <groupId>org.junit.jupiter</groupId>
            <artifactId>junit-jupiter-params</artifactId>
            <version>${junit_jupiter_version}</version>
            <scope>test</scope>
        </dependency>
        <!--JUnit Jupiter Engine to depend on the JUnit4 engine and JUnit 4 API  -->
        <dependency>
            <groupId>org.junit.vintage</groupId>
            <artifactId>junit-vintage-engine</artifactId>
            <version>${junit_jupiter_version}</version>
            <scope>test</scope>
        </dependency>
        <dependency>
            <groupId>net.bytebuddy</groupId>
            <artifactId>byte-buddy</artifactId>
            <version>${byte-buddy.version}</version>
            <scope>test</scope>
        </dependency>
        <dependency>
            <groupId>net.bytebuddy</groupId>
            <artifactId>byte-buddy-agent</artifactId>
            <version>${byte-buddy.version}</version>
            <scope>test</scope>
        </dependency>
        <dependency>
            <groupId>org.apache.dubbo</groupId>
            <artifactId>dubbo-test-check</artifactId>
            <version>${project.parent.version}</version>
            <scope>test</scope>
        </dependency>
    </dependencies>

    <profiles>
        <profile>
            <!-- Spring Boot 2.0 -->
            <id>spring-boot-2.0</id>
            <properties>
                <spring-boot.version>2.0.9.RELEASE</spring-boot.version>
            </properties>
        </profile>

        <profile>
            <!-- Spring Boot 2.1 -->
            <id>spring-boot-2.1</id>
            <properties>
                <spring-boot.version>2.1.15.RELEASE</spring-boot.version>
            </properties>
        </profile>

        <profile>
            <!-- Spring Boot 2.2 -->
            <id>spring-boot-2.2</id>
            <properties>
                <spring-boot.version>2.2.8.RELEASE</spring-boot.version>
            </properties>
        </profile>
    </profiles>

    <build>
        <!-- Used for packaging NOTICE & LICENSE to each sub-module jar-->
        <resources>
            <resource>
                <directory>src/main/resources/</directory>
                <filtering>false</filtering>
            </resource>
            <resource>
                <directory>../</directory>
                <targetPath>META-INF/</targetPath>
                <filtering>false</filtering>
                <includes>
                    <include>NOTICE</include>
                    <include>LICENSE</include>
                </includes>
            </resource>
        </resources>
        <plugins>
            <plugin>
                <groupId>org.apache.maven.plugins</groupId>
                <artifactId>maven-jar-plugin</artifactId>
                <version>${maven_jar_version}</version>
                <configuration>
                    <archive>
                        <addMavenDescriptor>true</addMavenDescriptor>
                        <index>true</index>
                        <manifest>
                            <addDefaultSpecificationEntries>true</addDefaultSpecificationEntries>
                            <addDefaultImplementationEntries>true</addDefaultImplementationEntries>
                        </manifest>
                        <manifestEntries>
                            <Specification-Version>${project.version}</Specification-Version>
                            <Implementation-Version>${project.version}</Implementation-Version>
                        </manifestEntries>
                    </archive>
                </configuration>
            </plugin>

            <plugin>
                <groupId>org.apache.maven.plugins</groupId>
                <artifactId>maven-compiler-plugin</artifactId>
                <version>${maven_compiler_version}</version>
                <configuration>
                    <compilerArgs>
                        <compilerArg>-parameters</compilerArg>
                    </compilerArgs>
                    <fork>true</fork>
                    <source>${java_source_version}</source>
                    <target>${java_target_version}</target>
                    <encoding>${file_encoding}</encoding>
                </configuration>
            </plugin>
        </plugins>
    </build>
</project><|MERGE_RESOLUTION|>--- conflicted
+++ resolved
@@ -45,12 +45,7 @@
         <!-- Fix the bug of log4j refer:https://github.com/apache/logging-log4j2/pull/608 -->
         <log4j2_version>2.20.0</log4j2_version>
         <!-- Spring boot buddy is lower than the delivery dependency package version and can only show the defined dependency version -->
-<<<<<<< HEAD
-        <byte-buddy.version>1.13.0</byte-buddy.version>
-        <micrometer-core.version>1.10.4</micrometer-core.version>
-=======
         <byte-buddy.version>1.14.0</byte-buddy.version>
->>>>>>> 9294d7ca
     </properties>
 
     <dependencyManagement>
@@ -62,11 +57,6 @@
                 <version>${spring-boot.version}</version>
                 <type>pom</type>
                 <scope>import</scope>
-            </dependency>
-            <dependency>
-                <groupId>io.micrometer</groupId>
-                <artifactId>micrometer-core</artifactId>
-                <version>${micrometer-core.version}</version>
             </dependency>
         </dependencies>
     </dependencyManagement>
