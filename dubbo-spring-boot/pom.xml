<?xml version="1.0" encoding="UTF-8"?>
<!--
  Licensed to the Apache Software Foundation (ASF) under one or more
  contributor license agreements.  See the NOTICE file distributed with
  this work for additional information regarding copyright ownership.
  The ASF licenses this file to You under the Apache License, Version 2.0
  (the "License"); you may not use this file except in compliance with
  the License.  You may obtain a copy of the License at

      http://www.apache.org/licenses/LICENSE-2.0

  Unless required by applicable law or agreed to in writing, software
  distributed under the License is distributed on an "AS IS" BASIS,
  WITHOUT WARRANTIES OR CONDITIONS OF ANY KIND, either express or implied.
  See the License for the specific language governing permissions and
  limitations under the License.
  -->
<project xmlns="http://maven.apache.org/POM/4.0.0"
         xmlns:xsi="http://www.w3.org/2001/XMLSchema-instance"
         xsi:schemaLocation="http://maven.apache.org/POM/4.0.0 http://maven.apache.org/xsd/maven-4.0.0.xsd">
    <modelVersion>4.0.0</modelVersion>
    <parent>
        <groupId>org.apache.dubbo</groupId>
        <artifactId>dubbo-parent</artifactId>
        <version>${revision}</version>
        <relativePath>../pom.xml</relativePath>
    </parent>

    <artifactId>dubbo-spring-boot</artifactId>

    <packaging>pom</packaging>
    <description>Apache Dubbo Spring Boot Parent</description>

    <modules>
        <module>dubbo-spring-boot-actuator</module>
        <module>dubbo-spring-boot-autoconfigure</module>
        <module>dubbo-spring-boot-compatible</module>
        <module>dubbo-spring-boot-starter</module>
<<<<<<< HEAD
        <module>dubbo-spring-boot-observability-starters</module>
        <module>dubbo-spring-boot-interceptor</module>
=======
        <module>dubbo-spring-boot-starters</module>
>>>>>>> e6e68f6b
    </modules>

    <properties>
        <spring-boot.version>2.7.12</spring-boot.version>
        <dubbo.version>${revision}</dubbo.version>
        <!-- Fix the bug of log4j refer:https://github.com/apache/logging-log4j2/pull/608 -->
        <log4j2_version>2.20.0</log4j2_version>
        <!-- Spring boot buddy is lower than the delivery dependency package version and can only show the defined dependency version -->
        <byte-buddy.version>1.14.5</byte-buddy.version>
    </properties>

    <dependencyManagement>
        <dependencies>
            <!-- Spring Boot -->
            <dependency>
                <groupId>org.springframework.boot</groupId>
                <artifactId>spring-boot-dependencies</artifactId>
                <version>${spring-boot.version}</version>
                <type>pom</type>
                <scope>import</scope>
            </dependency>
        </dependencies>
    </dependencyManagement>

    <dependencies>
        <!--JUnit Jupiter Engine to depend on the JUnit5 engine and JUnit 5 API -->
        <dependency>
            <groupId>org.junit.jupiter</groupId>
            <artifactId>junit-jupiter-engine</artifactId>
            <version>${junit_jupiter_version}</version>
            <scope>test</scope>
        </dependency>
        <dependency>
            <groupId>org.junit.jupiter</groupId>
            <artifactId>junit-jupiter-params</artifactId>
            <version>${junit_jupiter_version}</version>
            <scope>test</scope>
        </dependency>
        <!--JUnit Jupiter Engine to depend on the JUnit4 engine and JUnit 4 API  -->
        <dependency>
            <groupId>org.junit.vintage</groupId>
            <artifactId>junit-vintage-engine</artifactId>
            <version>${junit_jupiter_version}</version>
            <scope>test</scope>
        </dependency>
        <dependency>
            <groupId>net.bytebuddy</groupId>
            <artifactId>byte-buddy</artifactId>
            <version>${byte-buddy.version}</version>
            <scope>test</scope>
        </dependency>
        <dependency>
            <groupId>net.bytebuddy</groupId>
            <artifactId>byte-buddy-agent</artifactId>
            <version>${byte-buddy.version}</version>
            <scope>test</scope>
        </dependency>
        <dependency>
            <groupId>org.apache.dubbo</groupId>
            <artifactId>dubbo-test-check</artifactId>
            <version>${project.parent.version}</version>
            <scope>test</scope>
        </dependency>
    </dependencies>

    <profiles>
        <profile>
            <!-- Spring Boot 2.0 -->
            <id>spring-boot-2.0</id>
            <properties>
                <spring-boot.version>2.0.9.RELEASE</spring-boot.version>
            </properties>
        </profile>

        <profile>
            <!-- Spring Boot 2.1 -->
            <id>spring-boot-2.1</id>
            <properties>
                <spring-boot.version>2.1.15.RELEASE</spring-boot.version>
            </properties>
        </profile>

        <profile>
            <!-- Spring Boot 2.2 -->
            <id>spring-boot-2.2</id>
            <properties>
                <spring-boot.version>2.2.8.RELEASE</spring-boot.version>
            </properties>
        </profile>
    </profiles>

    <build>
        <!-- Used for packaging NOTICE & LICENSE to each sub-module jar-->
        <resources>
            <resource>
                <directory>src/main/resources/</directory>
                <filtering>false</filtering>
            </resource>
            <resource>
                <directory>../</directory>
                <targetPath>META-INF/</targetPath>
                <filtering>false</filtering>
                <includes>
                    <include>NOTICE</include>
                    <include>LICENSE</include>
                </includes>
            </resource>
        </resources>
        <plugins>
            <plugin>
                <groupId>org.apache.maven.plugins</groupId>
                <artifactId>maven-jar-plugin</artifactId>
                <version>${maven_jar_version}</version>
                <configuration>
                    <archive>
                        <addMavenDescriptor>true</addMavenDescriptor>
                        <index>true</index>
                        <manifest>
                            <addDefaultSpecificationEntries>true</addDefaultSpecificationEntries>
                            <addDefaultImplementationEntries>true</addDefaultImplementationEntries>
                        </manifest>
                        <manifestEntries>
                            <Specification-Version>${project.version}</Specification-Version>
                            <Implementation-Version>${project.version}</Implementation-Version>
                        </manifestEntries>
                    </archive>
                </configuration>
            </plugin>

            <plugin>
                <groupId>org.apache.maven.plugins</groupId>
                <artifactId>maven-compiler-plugin</artifactId>
                <version>${maven_compiler_version}</version>
                <configuration>
                    <compilerArgs>
                        <compilerArg>-parameters</compilerArg>
                    </compilerArgs>
                    <fork>true</fork>
                    <source>${java_source_version}</source>
                    <target>${java_target_version}</target>
                    <encoding>${file_encoding}</encoding>
                </configuration>
            </plugin>
        </plugins>
    </build>
</project><|MERGE_RESOLUTION|>--- conflicted
+++ resolved
@@ -36,12 +36,9 @@
         <module>dubbo-spring-boot-autoconfigure</module>
         <module>dubbo-spring-boot-compatible</module>
         <module>dubbo-spring-boot-starter</module>
-<<<<<<< HEAD
         <module>dubbo-spring-boot-observability-starters</module>
+        <module>dubbo-spring-boot-starters</module>
         <module>dubbo-spring-boot-interceptor</module>
-=======
-        <module>dubbo-spring-boot-starters</module>
->>>>>>> e6e68f6b
     </modules>
 
     <properties>
