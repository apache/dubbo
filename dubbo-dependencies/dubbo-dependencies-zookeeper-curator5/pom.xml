<?xml version="1.0" encoding="UTF-8"?>
<!--
  Licensed to the Apache Software Foundation (ASF) under one or more
  contributor license agreements.  See the NOTICE file distributed with
  this work for additional information regarding copyright ownership.
  The ASF licenses this file to You under the Apache License, Version 2.0
  (the "License"); you may not use this file except in compliance with
  the License.  You may obtain a copy of the License at

      http://www.apache.org/licenses/LICENSE-2.0

  Unless required by applicable law or agreed to in writing, software
  distributed under the License is distributed on an "AS IS" BASIS,
  WITHOUT WARRANTIES OR CONDITIONS OF ANY KIND, either express or implied.
  See the License for the specific language governing permissions and
  limitations under the License.
  -->
<project xmlns="http://maven.apache.org/POM/4.0.0" xmlns:xsi="http://www.w3.org/2001/XMLSchema-instance" xsi:schemaLocation="http://maven.apache.org/POM/4.0.0 http://maven.apache.org/xsd/maven-4.0.0.xsd">
  <modelVersion>4.0.0</modelVersion>
  <parent>
    <groupId>org.apache</groupId>
    <artifactId>apache</artifactId>
    <version>31</version>
    <relativePath />
  </parent>

  <groupId>org.apache.dubbo</groupId>
  <artifactId>dubbo-dependencies-zookeeper-curator5</artifactId>
  <version>${revision}</version>
  <packaging>pom</packaging>

  <properties>
    <maven_flatten_version>1.6.0</maven_flatten_version>
    <slf4j_version>1.7.36</slf4j_version>
    <curator5_version>5.1.0</curator5_version>
    <zookeeper_version>3.8.4</zookeeper_version>
    <spotless-maven-plugin.version>2.43.0</spotless-maven-plugin.version>
    <spotless.action>check</spotless.action>
    <dubbo-shared-resources.version>1.0.0</dubbo-shared-resources.version>
    <palantirJavaFormat.version>2.38.0</palantirJavaFormat.version>

<<<<<<< HEAD
    <revision>3.4.0-beta.1-SNAPSHOT</revision>
=======
    <revision>3.3.2-SNAPSHOT</revision>
>>>>>>> 947626cb
  </properties>

  <dependencies>
    <dependency>
      <groupId>org.apache.curator</groupId>
      <artifactId>curator-x-discovery</artifactId>
      <version>${curator5_version}</version>
      <exclusions>
        <exclusion>
          <groupId>org.apache.zookeeper</groupId>
          <artifactId>zookeeper</artifactId>
        </exclusion>
        <exclusion>
          <groupId>org.slf4j</groupId>
          <artifactId>slf4j-api</artifactId>
        </exclusion>
        <exclusion>
          <groupId>com.google.guava</groupId>
          <artifactId>listenablefuture</artifactId>
        </exclusion>
      </exclusions>
    </dependency>
    <dependency>
      <groupId>org.apache.zookeeper</groupId>
      <artifactId>zookeeper</artifactId>
      <version>${zookeeper_version}</version>
      <exclusions>
        <exclusion>
          <groupId>ch.qos.logback</groupId>
          <artifactId>logback-classic</artifactId>
        </exclusion>
        <exclusion>
          <groupId>ch.qos.logback</groupId>
          <artifactId>logback-core</artifactId>
        </exclusion>
        <exclusion>
          <groupId>org.apache.yetus</groupId>
          <artifactId>audience-annotations</artifactId>
        </exclusion>
        <exclusion>
          <groupId>io.netty</groupId>
          <artifactId>*</artifactId>
        </exclusion>
        <exclusion>
          <groupId>org.slf4j</groupId>
          <artifactId>slf4j-api</artifactId>
        </exclusion>
        <exclusion>
          <groupId>commons-io</groupId>
          <artifactId>commons-io</artifactId>
        </exclusion>
      </exclusions>
    </dependency>
    <dependency>
      <groupId>org.slf4j</groupId>
      <artifactId>slf4j-api</artifactId>
      <version>${slf4j_version}</version>
    </dependency>
  </dependencies>

  <build>
    <plugins>
      <plugin>
        <groupId>org.codehaus.mojo</groupId>
        <artifactId>flatten-maven-plugin</artifactId>
        <version>${maven_flatten_version}</version>
        <configuration>
          <updatePomFile>true</updatePomFile>
          <flattenMode>oss</flattenMode>
        </configuration>
        <executions>
          <execution>
            <id>flatten</id>
            <goals>
              <goal>flatten</goal>
            </goals>
            <phase>process-resources</phase>
          </execution>
          <execution>
            <id>flatten.clean</id>
            <goals>
              <goal>clean</goal>
            </goals>
            <phase>clean</phase>
          </execution>
        </executions>
      </plugin>
    </plugins>
  </build>

  <profiles>
    <profile>
      <id>release</id>
      <build>
        <plugins>
          <plugin>
            <groupId>org.apache.maven.plugins</groupId>
            <artifactId>maven-gpg-plugin</artifactId>
            <executions>
              <execution>
                <goals>
                  <goal>sign</goal>
                </goals>
                <phase>verify</phase>
              </execution>
            </executions>
          </plugin>
        </plugins>
      </build>
    </profile>
    <profile>
      <id>java11+</id>
      <activation>
        <jdk>[11,)</jdk>
      </activation>
      <build>
        <!--- newer versions of plugins requires JDK 11 -->
        <plugins>
          <plugin>
            <groupId>com.diffplug.spotless</groupId>
            <artifactId>spotless-maven-plugin</artifactId>
            <version>${spotless-maven-plugin.version}</version>
            <configuration>
              <java>
                <palantirJavaFormat>
                  <version>${palantirJavaFormat.version}</version>
                </palantirJavaFormat>
                <removeUnusedImports />
                <importOrder>
                  <file>dubbo-importorder.txt</file>
                </importOrder>
                <licenseHeader>
                  <file>checkstyle-header.txt</file>
                </licenseHeader>
              </java>
              <pom>
                <sortPom>
                  <expandEmptyElements>false</expandEmptyElements>
                  <spaceBeforeCloseEmptyElement>true</spaceBeforeCloseEmptyElement>
                </sortPom>
              </pom>
              <upToDateChecking>
                <enabled>true</enabled>
              </upToDateChecking>
            </configuration>
            <dependencies>
              <dependency>
                <groupId>com.alibaba</groupId>
                <artifactId>dubbo-shared-resources</artifactId>
                <version>${dubbo-shared-resources.version}</version>
              </dependency>
            </dependencies>
            <executions>
              <execution>
                <goals>
                  <goal>${spotless.action}</goal>
                </goals>
                <phase>process-sources</phase>
              </execution>
            </executions>
          </plugin>
        </plugins>
      </build>
    </profile>
    <profile>
      <id>skip-spotless</id>
      <properties>
        <spotless.skip>true</spotless.skip>
      </properties>
    </profile>
  </profiles>
</project><|MERGE_RESOLUTION|>--- conflicted
+++ resolved
@@ -39,11 +39,7 @@
     <dubbo-shared-resources.version>1.0.0</dubbo-shared-resources.version>
     <palantirJavaFormat.version>2.38.0</palantirJavaFormat.version>
 
-<<<<<<< HEAD
-    <revision>3.4.0-beta.1-SNAPSHOT</revision>
-=======
-    <revision>3.3.2-SNAPSHOT</revision>
->>>>>>> 947626cb
+    <revision>3.4.0-beta.2-SNAPSHOT</revision>
   </properties>
 
   <dependencies>
