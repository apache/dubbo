/*
 * Licensed to the Apache Software Foundation (ASF) under one or more
 * contributor license agreements.  See the NOTICE file distributed with
 * this work for additional information regarding copyright ownership.
 * The ASF licenses this file to You under the Apache License, Version 2.0
 * (the "License"); you may not use this file except in compliance with
 * the License.  You may obtain a copy of the License at
 *
 *     http://www.apache.org/licenses/LICENSE-2.0
 *
 * Unless required by applicable law or agreed to in writing, software
 * distributed under the License is distributed on an "AS IS" BASIS,
 * WITHOUT WARRANTIES OR CONDITIONS OF ANY KIND, either express or implied.
 * See the License for the specific language governing permissions and
 * limitations under the License.
 */
package org.apache.dubbo.test.spring;

import org.apache.dubbo.config.bootstrap.DubboBootstrap;
import org.apache.dubbo.test.common.SysProps;
import org.apache.dubbo.test.common.api.DemoService;
import org.apache.dubbo.test.common.api.GreetingService;
import org.apache.dubbo.test.common.api.RestDemoService;
import org.apache.dubbo.test.spring.context.MockSpringInitCustomizer;

import org.junit.jupiter.api.AfterAll;
import org.junit.jupiter.api.Assertions;
import org.junit.jupiter.api.BeforeAll;
import org.junit.jupiter.api.Test;
import org.springframework.context.support.ClassPathXmlApplicationContext;

import static org.apache.dubbo.common.constants.CommonConstants.SHUTDOWN_WAIT_KEY;

public class SpringXmlConfigTest {

<<<<<<< HEAD
    private static RegistryCenter registryCenter;
    private static ClassPathXmlApplicationContext providerContext;

=======
>>>>>>> 8a7c3604
    @BeforeAll
    public static void beforeAll() {
        DubboBootstrap.reset();
    }

    @AfterAll
    public static void afterAll(){
        DubboBootstrap.reset();
<<<<<<< HEAD
        registryCenter.shutdown();
        providerContext.close();
    }

    private void startProvider() {
        providerContext = new ClassPathXmlApplicationContext("/spring/dubbo-demo-provider.xml");
=======
>>>>>>> 8a7c3604
    }

    @Test
    public void test() {
        SysProps.setProperty(SHUTDOWN_WAIT_KEY, "2000");
        // start provider context
        startProvider();
        // start consumer context
        ClassPathXmlApplicationContext applicationContext = null;
        try {
            applicationContext = new ClassPathXmlApplicationContext("/spring/dubbo-demo.xml");

            GreetingService greetingService = applicationContext.getBean("greetingService", GreetingService.class);
            String greeting = greetingService.hello();
            Assertions.assertEquals(greeting, "Greetings!");

            DemoService demoService = applicationContext.getBean("demoService", DemoService.class);
            String sayHelloResult = demoService.sayHello("dubbo");
            Assertions.assertTrue(sayHelloResult.startsWith("Hello dubbo"), sayHelloResult);

            RestDemoService restDemoService = applicationContext.getBean("restDemoService", RestDemoService.class);
            String resetHelloResult = restDemoService.sayHello("dubbo");
            Assertions.assertEquals("Hello, dubbo", resetHelloResult);

            // check initialization customizer
            MockSpringInitCustomizer.checkCustomizer(applicationContext);
        } finally {
            SysProps.clear();
            if (applicationContext != null) {
                applicationContext.close();
            }
        }

    }
}<|MERGE_RESOLUTION|>--- conflicted
+++ resolved
@@ -33,12 +33,8 @@
 
 public class SpringXmlConfigTest {
 
-<<<<<<< HEAD
-    private static RegistryCenter registryCenter;
     private static ClassPathXmlApplicationContext providerContext;
 
-=======
->>>>>>> 8a7c3604
     @BeforeAll
     public static void beforeAll() {
         DubboBootstrap.reset();
@@ -47,15 +43,11 @@
     @AfterAll
     public static void afterAll(){
         DubboBootstrap.reset();
-<<<<<<< HEAD
-        registryCenter.shutdown();
         providerContext.close();
     }
 
     private void startProvider() {
         providerContext = new ClassPathXmlApplicationContext("/spring/dubbo-demo-provider.xml");
-=======
->>>>>>> 8a7c3604
     }
 
     @Test
