--- conflicted
+++ resolved
@@ -150,11 +150,12 @@
         </dependency>
         <dependency>
             <groupId>org.apache.dubbo</groupId>
-<<<<<<< HEAD
             <artifactId>dubbo-metrics-registry</artifactId>
-=======
+        </dependency>
+
+        <dependency>
+            <groupId>org.apache.dubbo</groupId>
             <artifactId>dubbo-metrics-metadata</artifactId>
->>>>>>> 671e0f8b
         </dependency>
         <dependency>
             <groupId>org.apache.dubbo</groupId>
