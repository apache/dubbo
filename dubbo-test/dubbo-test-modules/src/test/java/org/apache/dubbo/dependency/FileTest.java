/*
 * Licensed to the Apache Software Foundation (ASF) under one or more
 * contributor license agreements.  See the NOTICE file distributed with
 * this work for additional information regarding copyright ownership.
 * The ASF licenses this file to You under the Apache License, Version 2.0
 * (the "License"); you may not use this file except in compliance with
 * the License.  You may obtain a copy of the License at
 *
 *     http://www.apache.org/licenses/LICENSE-2.0
 *
 * Unless required by applicable law or agreed to in writing, software
 * distributed under the License is distributed on an "AS IS" BASIS,
 * WITHOUT WARRANTIES OR CONDITIONS OF ANY KIND, either express or implied.
 * See the License for the specific language governing permissions and
 * limitations under the License.
 */
package org.apache.dubbo.dependency;

import org.apache.commons.io.FileUtils;
import org.apache.commons.io.IOUtils;
import org.dom4j.Document;
import org.dom4j.DocumentException;
import org.dom4j.Element;
import org.dom4j.io.SAXReader;
import org.junit.jupiter.api.Assertions;
import org.junit.jupiter.api.Test;

import java.io.File;
import java.io.IOException;
import java.nio.charset.StandardCharsets;
import java.util.Collection;
import java.util.HashMap;
import java.util.LinkedList;
import java.util.List;
import java.util.Map;
import java.util.Objects;
import java.util.regex.Matcher;
import java.util.regex.Pattern;
import java.util.stream.Collectors;

class FileTest {
    private final static List<Pattern> ignoredModules = new LinkedList<>();
    private final static List<Pattern> ignoredArtifacts = new LinkedList<>();
    private final static List<Pattern> ignoredModulesInDubboAll = new LinkedList<>();

    static {
        ignoredModules.add(Pattern.compile("dubbo-apache-release"));
        ignoredModules.add(Pattern.compile("dubbo-all-shaded"));
        ignoredModules.add(Pattern.compile("dubbo-build-tools"));
        ignoredModules.add(Pattern.compile("dubbo-dependencies-all"));
        ignoredModules.add(Pattern.compile("dubbo-parent"));
        ignoredModules.add(Pattern.compile("dubbo-core-spi"));
        ignoredModules.add(Pattern.compile("dubbo-demo.*"));
<<<<<<< HEAD
=======
        ignoredModules.add(Pattern.compile("dubbo-annotation-processor"));
        ignoredModules.add(Pattern.compile("dubbo-config-spring6"));
>>>>>>> ebe72f60

        ignoredArtifacts.add(Pattern.compile("dubbo-demo.*"));
        ignoredArtifacts.add(Pattern.compile("dubbo-test.*"));
        ignoredArtifacts.add(Pattern.compile("dubbo-annotation-processor"));

        ignoredModulesInDubboAll.add(Pattern.compile("dubbo"));
        ignoredModulesInDubboAll.add(Pattern.compile("dubbo-all-shaded"));
        ignoredModulesInDubboAll.add(Pattern.compile("dubbo-bom"));
        ignoredModulesInDubboAll.add(Pattern.compile("dubbo-compiler"));
        ignoredModulesInDubboAll.add(Pattern.compile("dubbo-dependencies.*"));
        ignoredModulesInDubboAll.add(Pattern.compile("dubbo-distribution"));
        ignoredModulesInDubboAll.add(Pattern.compile("dubbo-metadata-processor"));
        ignoredModulesInDubboAll.add(Pattern.compile("dubbo-native.*"));
        ignoredModulesInDubboAll.add(Pattern.compile("dubbo-config-spring6.*"));
        ignoredModulesInDubboAll.add(Pattern.compile(".*spring-boot.*"));
        ignoredModulesInDubboAll.add(Pattern.compile("dubbo-maven-plugin"));
    }

    @Test
    void checkDubboBom() throws DocumentException {
        File baseFile = getBaseFile();

        List<File> poms = new LinkedList<>();
        readPoms(baseFile, poms);

        SAXReader reader = new SAXReader();

        List<String> artifactIds = poms.stream()
            .map(f -> {
                try {
                    return reader.read(f);
                } catch (DocumentException e) {
                    throw new RuntimeException(e);
                }
            })
            .map(Document::getRootElement)
            .map(doc -> doc.elementText("artifactId"))
            .sorted()
            .collect(Collectors.toList());

        String dubboBomPath = "dubbo-distribution" + File.separator + "dubbo-bom" + File.separator + "pom.xml";
        Document dubboBom = reader.read(new File(getBaseFile(), dubboBomPath));
        List<String> artifactIdsInDubboBom = dubboBom.getRootElement()
            .element("dependencyManagement")
            .element("dependencies")
            .elements("dependency")
            .stream()
            .map(ele -> ele.elementText("artifactId"))
            .collect(Collectors.toList());

        List<String> expectedArtifactIds = new LinkedList<>(artifactIds);
        expectedArtifactIds.removeAll(artifactIdsInDubboBom);
        expectedArtifactIds.removeIf(artifactId -> ignoredModules.stream().anyMatch(pattern -> pattern.matcher(artifactId).matches()));

        Assertions.assertTrue(expectedArtifactIds.isEmpty(), "Newly created modules must be added to dubbo-bom. Found modules: " + expectedArtifactIds);
    }

    @Test
    void checkArtifacts() throws DocumentException, IOException {
        File baseFile = getBaseFile();

        List<File> poms = new LinkedList<>();
        readPoms(baseFile, poms);

        SAXReader reader = new SAXReader();

        List<String> artifactIds = poms.stream()
            .map(f -> {
                try {
                    return reader.read(f);
                } catch (DocumentException e) {
                    throw new RuntimeException(e);
                }
            })
            .map(Document::getRootElement)
            .map(doc -> doc.elementText("artifactId"))
            .sorted()
            .collect(Collectors.toList());

        List<String> artifactIdsInRoot = IOUtils.readLines(
            this.getClass().getClassLoader().getResource("META-INF/versions/.artifacts").openStream(),
                StandardCharsets.UTF_8);
        artifactIdsInRoot.removeIf(s -> s.startsWith("#"));

        List<String> expectedArtifactIds = new LinkedList<>(artifactIds);
        expectedArtifactIds.removeAll(artifactIdsInRoot);
        expectedArtifactIds.removeIf(artifactId -> ignoredArtifacts.stream().anyMatch(pattern -> pattern.matcher(artifactId).matches()));

        Assertions.assertTrue(expectedArtifactIds.isEmpty(), "Newly created modules must be added to .artifacts (in project root). Found modules: " + expectedArtifactIds);
    }

    @Test
    void checkDubboDependenciesAll() throws DocumentException {
        File baseFile = getBaseFile();

        List<File> poms = new LinkedList<>();
        readPoms(baseFile, poms);

        SAXReader reader = new SAXReader();

        List<String> artifactIds = poms.stream()
            .map(f -> {
                try {
                    return reader.read(f);
                } catch (DocumentException e) {
                    throw new RuntimeException(e);
                }
            })
            .map(Document::getRootElement)
            .filter(doc -> !Objects.equals("pom", doc.elementText("packaging")))
            .map(doc -> doc.elementText("artifactId"))
            .sorted()
            .collect(Collectors.toList());

        String dubboDependenciesAllPath = "dubbo-test" + File.separator + "dubbo-dependencies-all" + File.separator + "pom.xml";
        Document dubboDependenciesAll = reader.read(new File(getBaseFile(), dubboDependenciesAllPath));
        List<String> artifactIdsInDubboDependenciesAll = dubboDependenciesAll.getRootElement()
            .element("dependencies")
            .elements("dependency")
            .stream()
            .map(ele -> ele.elementText("artifactId"))
            .collect(Collectors.toList());

        List<String> expectedArtifactIds = new LinkedList<>(artifactIds);
        expectedArtifactIds.removeAll(artifactIdsInDubboDependenciesAll);
        expectedArtifactIds.removeIf(artifactId -> ignoredModules.stream().anyMatch(pattern -> pattern.matcher(artifactId).matches()));

        Assertions.assertTrue(expectedArtifactIds.isEmpty(), "Newly created modules must be added to dubbo-dependencies-all. Found modules: " + expectedArtifactIds);
    }

    @Test
    void checkDubboAllDependencies() throws DocumentException {
        File baseFile = getBaseFile();

        List<File> poms = new LinkedList<>();
        readPoms(baseFile, poms);

        SAXReader reader = new SAXReader();

        List<String> artifactIds = poms.stream()
            .map(f -> {
                try {
                    return reader.read(f);
                } catch (DocumentException e) {
                    throw new RuntimeException(e);
                }
            })
            .map(Document::getRootElement)
            .map(doc -> doc.elementText("artifactId"))
            .sorted()
            .collect(Collectors.toList());

        Assertions.assertEquals(poms.size(), artifactIds.size());

        List<String> deployedArtifactIds = poms.stream()
            .map(f -> {
                try {
                    return reader.read(f);
                } catch (DocumentException e) {
                    throw new RuntimeException(e);
                }
            })
            .map(Document::getRootElement)
            .filter(doc -> !Objects.equals("pom", doc.elementText("packaging")))
            .filter(doc -> Objects.isNull(doc.element("properties")) ||
                (!Objects.equals("true", doc.element("properties").elementText("skip_maven_deploy")) &&
                    !Objects.equals("true", doc.element("properties").elementText("maven.deploy.skip"))))
            .map(doc -> doc.elementText("artifactId"))
            .sorted()
            .collect(Collectors.toList());

        String dubboAllPath = "dubbo-distribution" + File.separator + "dubbo-all" + File.separator + "pom.xml";
        Document dubboAll = reader.read(new File(getBaseFile(), dubboAllPath));
        List<String> artifactIdsInDubboAll = dubboAll.getRootElement()
            .element("dependencies")
            .elements("dependency")
            .stream()
            .map(ele -> ele.elementText("artifactId"))
            .collect(Collectors.toList());

        List<String> expectedArtifactIds = new LinkedList<>(deployedArtifactIds);
        expectedArtifactIds.removeAll(artifactIdsInDubboAll);
        expectedArtifactIds.removeIf(artifactId -> ignoredModules.stream().anyMatch(pattern -> pattern.matcher(artifactId).matches()));
        expectedArtifactIds.removeIf(artifactId -> ignoredModulesInDubboAll.stream().anyMatch(pattern -> pattern.matcher(artifactId).matches()));

        Assertions.assertTrue(expectedArtifactIds.isEmpty(), "Newly created modules must be added to dubbo-all(dubbo-distribution" + File.separator + "dubbo-all" + File.separator + "pom.xml). Found modules: " + expectedArtifactIds);

        List<String> unexpectedArtifactIds = new LinkedList<>(artifactIdsInDubboAll);
        unexpectedArtifactIds.removeIf(artifactId -> !artifactIds.contains(artifactId));
        unexpectedArtifactIds.removeAll(deployedArtifactIds);
        Assertions.assertTrue(unexpectedArtifactIds.isEmpty(), "Undeploy dependencies should not be added to dubbo-all(dubbo-distribution" + File.separator + "dubbo-all" + File.separator + "pom.xml). Found modules: " + unexpectedArtifactIds);

        unexpectedArtifactIds = new LinkedList<>();
        for (String artifactId : artifactIdsInDubboAll) {
            if (!artifactIds.contains(artifactId)) {
                continue;
            }
            if (ignoredModules.stream().anyMatch(pattern -> pattern.matcher(artifactId).matches())) {
                unexpectedArtifactIds.add(artifactId);
            }
            if (ignoredModulesInDubboAll.stream().anyMatch(pattern -> pattern.matcher(artifactId).matches())) {
                unexpectedArtifactIds.add(artifactId);
            }
        }
        Assertions.assertTrue(unexpectedArtifactIds.isEmpty(), "Unexpected dependencies should not be added to dubbo-all(dubbo-distribution" + File.separator + "dubbo-all" + File.separator + "pom.xml). Found modules: " + unexpectedArtifactIds);
    }

    @Test
    void checkDubboAllShade() throws DocumentException {
        File baseFile = getBaseFile();

        List<File> poms = new LinkedList<>();
        readPoms(baseFile, poms);

        SAXReader reader = new SAXReader();

        List<String> artifactIds = poms.stream()
            .map(f -> {
                try {
                    return reader.read(f);
                } catch (DocumentException e) {
                    throw new RuntimeException(e);
                }
            })
            .map(Document::getRootElement)
            .map(doc -> doc.elementText("artifactId"))
            .sorted()
            .collect(Collectors.toList());

        Assertions.assertEquals(poms.size(), artifactIds.size());

        List<String> deployedArtifactIds = poms.stream()
            .map(f -> {
                try {
                    return reader.read(f);
                } catch (DocumentException e) {
                    throw new RuntimeException(e);
                }
            })
            .map(Document::getRootElement)
            .filter(doc -> Objects.isNull(doc.element("properties")) ||
                (!Objects.equals("true", doc.element("properties").elementText("skip_maven_deploy")) &&
                    !Objects.equals("true", doc.element("properties").elementText("maven.deploy.skip"))))
            .filter(doc -> !Objects.equals("pom", doc.elementText("packaging")))
            .map(doc -> doc.elementText("artifactId"))
            .sorted()
            .collect(Collectors.toList());

        String dubboAllPath = "dubbo-distribution" + File.separator + "dubbo-all" + File.separator + "pom.xml";
        Document dubboAll = reader.read(new File(getBaseFile(), dubboAllPath));
        List<String> artifactIdsInDubboAll = dubboAll.getRootElement()
            .element("build")
            .element("plugins")
            .elements("plugin")
            .stream()
            .filter(ele -> ele.elementText("artifactId").equals("maven-shade-plugin"))
            .map(ele -> ele.element("executions"))
            .map(ele -> ele.elements("execution"))
            .flatMap(Collection::stream)
            .filter(ele -> ele.elementText("phase").equals("package"))
            .map(ele -> ele.element("configuration"))
            .map(ele -> ele.element("artifactSet"))
            .map(ele -> ele.element("includes"))
            .map(ele -> ele.elements("include"))
            .flatMap(Collection::stream)
            .map(Element::getText)
            .filter(artifactId -> artifactId.startsWith("org.apache.dubbo:"))
            .map(artifactId -> artifactId.substring("org.apache.dubbo:".length()))
            .collect(Collectors.toList());

        List<String> expectedArtifactIds = new LinkedList<>(deployedArtifactIds);
        expectedArtifactIds.removeAll(artifactIdsInDubboAll);
        expectedArtifactIds.removeIf(artifactId -> ignoredModules.stream().anyMatch(pattern -> pattern.matcher(artifactId).matches()));
        expectedArtifactIds.removeIf(artifactId -> ignoredModulesInDubboAll.stream().anyMatch(pattern -> pattern.matcher(artifactId).matches()));

        Assertions.assertTrue(expectedArtifactIds.isEmpty(), "Newly created modules must be added to dubbo-all (dubbo-distribution" + File.separator + "dubbo-all" + File.separator + "pom.xml in shade plugin). Found modules: " + expectedArtifactIds);

        List<String> unexpectedArtifactIds = new LinkedList<>(artifactIdsInDubboAll);
        unexpectedArtifactIds.removeIf(artifactId -> !artifactIds.contains(artifactId));
        unexpectedArtifactIds.removeAll(deployedArtifactIds);
        Assertions.assertTrue(unexpectedArtifactIds.isEmpty(), "Undeploy dependencies should not be added to dubbo-all (dubbo-distribution" + File.separator + "dubbo-all" + File.separator + "pom.xml in shade plugin). Found modules: " + unexpectedArtifactIds);

        unexpectedArtifactIds = new LinkedList<>();
        for (String artifactId : artifactIdsInDubboAll) {
            if (!artifactIds.contains(artifactId)) {
                continue;
            }
            if (ignoredModules.stream().anyMatch(pattern -> pattern.matcher(artifactId).matches())) {
                unexpectedArtifactIds.add(artifactId);
            }
            if (ignoredModulesInDubboAll.stream().anyMatch(pattern -> pattern.matcher(artifactId).matches())) {
                unexpectedArtifactIds.add(artifactId);
            }
        }
        Assertions.assertTrue(unexpectedArtifactIds.isEmpty(), "Unexpected dependencies should not be added to dubbo-all (dubbo-distribution" + File.separator + "dubbo-all" + File.separator + "pom.xml in shade plugin). Found modules: " + unexpectedArtifactIds);
    }

    @Test
    void checkDubboAllTransform() throws DocumentException {
        File baseFile = getBaseFile();
        List<String> spis = new LinkedList<>();
        readSPI(baseFile, spis);

        String dubboAllPath = "dubbo-distribution" + File.separator + "dubbo-all" + File.separator + "pom.xml";

        SAXReader reader = new SAXReader();
        Document dubboAll = reader.read(new File(baseFile, dubboAllPath));

        List<String> transformsInDubboAll = dubboAll.getRootElement()
            .element("build")
            .element("plugins")
            .elements("plugin")
            .stream()
            .filter(ele -> ele.elementText("artifactId").equals("maven-shade-plugin"))
            .map(ele -> ele.element("executions"))
            .map(ele -> ele.elements("execution"))
            .flatMap(Collection::stream)
            .filter(ele -> ele.elementText("phase").equals("package"))
            .map(ele -> ele.element("configuration"))
            .map(ele -> ele.element("transformers"))
            .map(ele -> ele.elements("transformer"))
            .flatMap(Collection::stream)
            .map(ele -> ele.elementText("resource"))
            .map(String::trim)
            .map(resource -> resource.substring(resource.lastIndexOf("/") + 1))
            .collect(Collectors.toList());

        List<String> expectedSpis = new LinkedList<>(spis);
        expectedSpis.removeAll(transformsInDubboAll);
        Assertions.assertTrue(expectedSpis.isEmpty(), "Newly created SPI interface must be added to dubbo-all(dubbo-distribution" + File.separator + "dubbo-all" + File.separator + "pom.xml in shade plugin) to being transformed. Found spis: " + expectedSpis);

        List<String> unexpectedSpis = new LinkedList<>(transformsInDubboAll);
        unexpectedSpis.removeAll(spis);
        Assertions.assertTrue(unexpectedSpis.isEmpty(), "Class without `@SPI` declaration should not be added to dubbo-all(dubbo-distribution" + File.separator + "dubbo-all" + File.separator + "pom.xml in shade plugin) to being transformed. Found spis: " + unexpectedSpis);
    }

    @Test
    void checkSpiFiles() {
        File baseFile = getBaseFile();
        List<String> spis = new LinkedList<>();
        readSPI(baseFile, spis);

        Map<File, String> spiResources = new HashMap<>();
        readSPIResource(baseFile, spiResources);
        Map<File, String> copyOfSpis = new HashMap<>(spiResources);
        copyOfSpis.entrySet().removeIf(entry -> spis.contains(entry.getValue()));
        Assertions.assertTrue(copyOfSpis.isEmpty(), "Newly created spi profiles must have a valid class declared with `@SPI`. Found spi profiles: " + copyOfSpis.keySet());

        List<File> unexpectedSpis = new LinkedList<>();
        readSPIUnexpectedResource(baseFile, unexpectedSpis);
        unexpectedSpis.removeIf(file -> file.getAbsolutePath().contains("dubbo-common" + File.separator + "src" + File.separator + "main" + File.separator + "resources" + File.separator + "META-INF" + File.separator + "services" + File.separator + "org.apache.dubbo.common.extension.LoadingStrategy"));
        Assertions.assertTrue(unexpectedSpis.isEmpty(), "Dubbo native provided spi profiles must filed in `META-INF" + File.separator + "dubbo" + File.separator + "internal`. Please move to proper folder . Found spis: " + unexpectedSpis);
    }

    private static File getBaseFile() {
        File baseFile = new File(new File("").getAbsolutePath());
        while (baseFile != null) {
            if (new File(baseFile, ".asf.yaml").exists()) {
                break;
            }
            baseFile = baseFile.getParentFile();
        }
        Assertions.assertNotNull(baseFile, "Can not find base dir");

        System.out.println("Found Project Base Path: " + baseFile.getAbsolutePath());
        return baseFile;
    }

    public void readPoms(File path, List<File> poms) {
        if (path.isDirectory()) {
            File[] files = path.listFiles();
            if (files != null) {
                for (File file : files) {
                    readPoms(file, poms);
                }
            }
        } else if (path.isFile()) {
            if (path.getAbsolutePath().contains("target")) {
                return;
            }
            if (path.getName().equals("pom.xml")) {
                poms.add(path);
            }
        }
    }

    public void readSPI(File path, List<String> spis) {
        if (path.isDirectory()) {
            File[] files = path.listFiles();
            if (files != null) {
                for (File file : files) {
                    readSPI(file, spis);
                }
            }
        } else if (path.isFile()) {
            if (path.getAbsolutePath().contains("target")) {
                return;
            }
            if (path.getAbsolutePath().contains("src" + File.separator + "main" + File.separator + "java")) {
                String content;
                try {
                    content = FileUtils.readFileToString(path, StandardCharsets.UTF_8);
                } catch (IOException e) {
                    throw new RuntimeException(e);
                }
                if (content != null && content.contains("@SPI")) {
                    String absolutePath = path.getAbsolutePath();
                    absolutePath = absolutePath.substring(absolutePath.lastIndexOf("src" + File.separator + "main" + File.separator + "java" + File.separator)
                        + ("src" + File.separator + "main" + File.separator + "java" + File.separator).length());
                    absolutePath = absolutePath.substring(0, absolutePath.lastIndexOf(".java"));
                    absolutePath = absolutePath.replaceAll(Matcher.quoteReplacement(File.separator), ".");
                    spis.add(absolutePath);
                }
            }
        }
    }

    public void readSPIResource(File path, Map<File, String> spis) {
        if (path.isDirectory()) {
            File[] files = path.listFiles();
            if (files != null) {
                for (File file : files) {
                    readSPIResource(file, spis);
                }
            }
        } else if (path.isFile()) {
            if (path.getAbsolutePath().contains("target")) {
                return;
            }
            if (path.getAbsolutePath().contains("src" + File.separator + "main" + File.separator + "resources" + File.separator + "META-INF" + File.separator + "dubbo" + File.separator + "internal" + File.separator)) {
                String absolutePath = path.getAbsolutePath();
                absolutePath = absolutePath.substring(absolutePath.lastIndexOf("src" + File.separator + "main" + File.separator + "resources" + File.separator + "META-INF" + File.separator + "dubbo" + File.separator + "internal" + File.separator)
                    + ("src" + File.separator + "main" + File.separator + "resources" + File.separator + "META-INF" + File.separator + "dubbo" + File.separator + "internal" + File.separator).length());
                absolutePath = absolutePath.replaceAll(Matcher.quoteReplacement(File.separator), ".");
                spis.put(path, absolutePath);
            }
        }
    }

    public void readSPIUnexpectedResource(File path, List<File> spis) {
        if (path.isDirectory()) {
            File[] files = path.listFiles();
            if (files != null) {
                for (File file : files) {
                    readSPIUnexpectedResource(file, spis);
                }
            }
        } else if (path.isFile()) {
            if (path.getAbsolutePath().contains("target")) {
                return;
            }
            if (path.getAbsolutePath().contains("src" + File.separator + "main" + File.separator + "resources" + File.separator + "META-INF" + File.separator + "dubbo" + File.separator + "org.apache.dubbo")) {
                spis.add(path);
            }
            if (path.getAbsolutePath().contains("src" + File.separator + "main" + File.separator + "resources" + File.separator + "META-INF" + File.separator + "dubbo" + File.separator + "com.alibaba.dubbo")) {
                spis.add(path);
            }
            if (path.getAbsolutePath().contains("src" + File.separator + "main" + File.separator + "resources" + File.separator + "META-INF" + File.separator + "services" + File.separator + "org.apache.dubbo")) {
                spis.add(path);
            }
            if (path.getAbsolutePath().contains("src" + File.separator + "main" + File.separator + "resources" + File.separator + "META-INF" + File.separator + "services" + File.separator + "com.alibaba.dubbo")) {
                spis.add(path);
            }

            if (path.getAbsolutePath().contains("src" + File.separator + "main" + File.separator + "resources" + File.separator + "META-INF.dubbo" + File.separator + "org.apache.dubbo")) {
                spis.add(path);
            }
            if (path.getAbsolutePath().contains("src" + File.separator + "main" + File.separator + "resources" + File.separator + "META-INF.dubbo" + File.separator + "com.alibaba.dubbo")) {
                spis.add(path);
            }
            if (path.getAbsolutePath().contains("src" + File.separator + "main" + File.separator + "resources" + File.separator + "META-INF.services" + File.separator + "org.apache.dubbo")) {
                spis.add(path);
            }
            if (path.getAbsolutePath().contains("src" + File.separator + "main" + File.separator + "resources" + File.separator + "META-INF.services" + File.separator + "com.alibaba.dubbo")) {
                spis.add(path);
            }
            if (path.getAbsolutePath().contains("src" + File.separator + "main" + File.separator + "resources" + File.separator + "META-INF.dubbo.internal" + File.separator + "org.apache.dubbo")) {
                spis.add(path);
            }
            if (path.getAbsolutePath().contains("src" + File.separator + "main" + File.separator + "resources" + File.separator + "META-INF.dubbo.internal" + File.separator + "com.alibaba.dubbo")) {
                spis.add(path);
            }
        }
    }
}<|MERGE_RESOLUTION|>--- conflicted
+++ resolved
@@ -51,11 +51,8 @@
         ignoredModules.add(Pattern.compile("dubbo-parent"));
         ignoredModules.add(Pattern.compile("dubbo-core-spi"));
         ignoredModules.add(Pattern.compile("dubbo-demo.*"));
-<<<<<<< HEAD
-=======
         ignoredModules.add(Pattern.compile("dubbo-annotation-processor"));
         ignoredModules.add(Pattern.compile("dubbo-config-spring6"));
->>>>>>> ebe72f60
 
         ignoredArtifacts.add(Pattern.compile("dubbo-demo.*"));
         ignoredArtifacts.add(Pattern.compile("dubbo-test.*"));
