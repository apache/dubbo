--- conflicted
+++ resolved
@@ -54,11 +54,8 @@
 
         ignoredArtifacts.add(Pattern.compile("dubbo-demo.*"));
         ignoredArtifacts.add(Pattern.compile("dubbo-test.*"));
-<<<<<<< HEAD
         ignoredArtifacts.add(Pattern.compile("dubbo-config-spring6.*"));
-=======
         ignoredArtifacts.add(Pattern.compile("dubbo-annotation-processor"));
->>>>>>> 13558a8e
 
         ignoredModulesInDubboAll.add(Pattern.compile("dubbo"));
         ignoredModulesInDubboAll.add(Pattern.compile("dubbo-bom"));
