--- conflicted
+++ resolved
@@ -155,11 +155,8 @@
         // push finish rt +1
         List<MetricSample> metricSamples = collector.collect();
         //num(total+success+processing) + rt(5) + error code = 9
-<<<<<<< HEAD
         Assertions.assertEquals(9, metricSamples.size());
-=======
-        Assertions.assertEquals(metricSamples.size(),9);
->>>>>>> bf3d4f4c
+      
         List<String> metricsNames = metricSamples.stream().map(MetricSample::getName).collect(Collectors.toList());
         // No error will contain total+success+processing
         String REQUESTS = new MetricsKeyWrapper(METRIC_REQUESTS, MetricsPlaceValue.of(side, MetricsLevel.SERVICE)).targetKey();
