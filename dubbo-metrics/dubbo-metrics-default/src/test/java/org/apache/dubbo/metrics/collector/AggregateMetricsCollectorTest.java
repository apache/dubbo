/*
 * Licensed to the Apache Software Foundation (ASF) under one or more
 * contributor license agreements.  See the NOTICE file distributed with
 * this work for additional information regarding copyright ownership.
 * The ASF licenses this file to You under the Apache License, Version 2.0
 * (the "License"); you may not use this file except in compliance with
 * the License.  You may obtain a copy of the License at
 *
 *     http://www.apache.org/licenses/LICENSE-2.0
 *
 * Unless required by applicable law or agreed to in writing, software
 * distributed under the License is distributed on an "AS IS" BASIS,
 * WITHOUT WARRANTIES OR CONDITIONS OF ANY KIND, either express or implied.
 * See the License for the specific language governing permissions and
 * limitations under the License.
 */

package org.apache.dubbo.metrics.collector;

import org.apache.dubbo.config.ApplicationConfig;
import org.apache.dubbo.config.MetricsConfig;
import org.apache.dubbo.config.nested.AggregationConfig;
import org.apache.dubbo.metrics.model.MetricsKey;
import org.apache.dubbo.metrics.model.sample.GaugeMetricSample;
import org.apache.dubbo.metrics.model.sample.MetricSample;
import org.apache.dubbo.rpc.RpcInvocation;
import org.apache.dubbo.rpc.model.ApplicationModel;
import org.apache.dubbo.rpc.model.FrameworkModel;
import org.junit.jupiter.api.AfterEach;
import org.junit.jupiter.api.Assertions;
import org.junit.jupiter.api.BeforeEach;
import org.junit.jupiter.api.Test;

import java.util.List;
import java.util.Map;
import java.util.stream.Collectors;

import static org.apache.dubbo.common.constants.CommonConstants.GROUP_KEY;
import static org.apache.dubbo.common.constants.CommonConstants.VERSION_KEY;
import static org.apache.dubbo.common.constants.MetricsConstants.TAG_GROUP_KEY;
import static org.apache.dubbo.common.constants.MetricsConstants.TAG_INTERFACE_KEY;
import static org.apache.dubbo.common.constants.MetricsConstants.TAG_METHOD_KEY;
import static org.apache.dubbo.common.constants.MetricsConstants.TAG_VERSION_KEY;

class AggregateMetricsCollectorTest {

    private ApplicationModel applicationModel;
    private DefaultMetricsCollector defaultCollector;

    private String interfaceName;
    private String methodName;
    private String group;
    private String version;
    private RpcInvocation invocation;

    @BeforeEach
    public void setup() {
        ApplicationConfig config = new ApplicationConfig();
        config.setName("MockMetrics");

        applicationModel = ApplicationModel.defaultModel();
        applicationModel.getApplicationConfigManager().setApplication(config);

        defaultCollector = new DefaultMetricsCollector();
        defaultCollector.setCollectEnabled(true);
        MetricsConfig metricsConfig = new MetricsConfig();
        AggregationConfig aggregationConfig = new AggregationConfig();
        aggregationConfig.setEnabled(true);
        aggregationConfig.setBucketNum(12);
        aggregationConfig.setTimeWindowSeconds(120);
        metricsConfig.setAggregation(aggregationConfig);
        applicationModel.getApplicationConfigManager().setMetrics(metricsConfig);
        applicationModel.getBeanFactory().registerBean(defaultCollector);

        interfaceName = "org.apache.dubbo.MockInterface";
        methodName = "mockMethod";
        group = "mockGroup";
        version = "1.0.0";
        invocation = new RpcInvocation(methodName, interfaceName, "serviceKey", null, null);
        invocation.setTargetServiceUniqueName(group + "/" + interfaceName + ":" + version);
        invocation.setAttachment(GROUP_KEY, group);
        invocation.setAttachment(VERSION_KEY, version);

    }

    @AfterEach
    public void teardown() {
        applicationModel.destroy();
    }

    @Test
    void testRequestsMetrics() {
        AggregateMetricsCollector collector = new AggregateMetricsCollector(applicationModel);
<<<<<<< HEAD
        defaultCollector.increaseTotalRequests(invocation);
        defaultCollector.increaseSucceedRequests(invocation);
        defaultCollector.increaseUnknownFailedRequests(invocation);
        defaultCollector.businessFailedRequests(invocation);
=======
        String applicationName = applicationModel.getApplicationName();
        defaultCollector.increaseTotalRequests(applicationName, interfaceName, methodName, group, version);
        defaultCollector.increaseSucceedRequests(applicationName, interfaceName, methodName, group, version);
        defaultCollector.increaseUnknownFailedRequests(applicationName, interfaceName, methodName, group, version);
        defaultCollector.businessFailedRequests(applicationName, interfaceName,methodName,group,version);
>>>>>>> e4966364

        List<MetricSample> samples = collector.collect();
        for (MetricSample sample : samples) {
            Map<String, String> tags = sample.getTags();

            Assertions.assertEquals(tags.get(TAG_INTERFACE_KEY), interfaceName);
            Assertions.assertEquals(tags.get(TAG_METHOD_KEY), methodName);
            Assertions.assertEquals(tags.get(TAG_GROUP_KEY), group);
            Assertions.assertEquals(tags.get(TAG_VERSION_KEY), version);
        }

        samples = collector.collect();
        Map<String, Long> sampleMap = samples.stream().collect(Collectors.toMap(MetricSample::getName, k -> {
            Number number = ((GaugeMetricSample) k).getSupplier().get();
            return number.longValue();
        }));

        Assertions.assertEquals(sampleMap.get(MetricsKey.PROVIDER_METRIC_REQUESTS_TOTAL_AGG.getName()), 1L);
        Assertions.assertEquals(sampleMap.get(MetricsKey.PROVIDER_METRIC_REQUESTS_SUCCEED_AGG.getName()), 1L);
        Assertions.assertEquals(sampleMap.get(MetricsKey.PROVIDER_METRIC_REQUESTS_FAILED_AGG.getName()), 1L);
        Assertions.assertEquals(sampleMap.get(MetricsKey.PROVIDER_METRIC_REQUESTS_BUSINESS_FAILED_AGG.getName()), 1L);

        Assertions.assertTrue(sampleMap.containsKey(MetricsKey.PROVIDER_METRIC_QPS.getName()));
    }

    @Test
    void testRTMetrics() {
        AggregateMetricsCollector collector = new AggregateMetricsCollector(applicationModel);
<<<<<<< HEAD
        defaultCollector.addRT(invocation, 10L);
=======
        defaultCollector.addRT(applicationModel.getApplicationName(), interfaceName, methodName, group, version, 10L);
>>>>>>> e4966364

        List<MetricSample> samples = collector.collect();
        for (MetricSample sample : samples) {
            Map<String, String> tags = sample.getTags();

            Assertions.assertEquals(tags.get(TAG_INTERFACE_KEY), interfaceName);
            Assertions.assertEquals(tags.get(TAG_METHOD_KEY), methodName);
            Assertions.assertEquals(tags.get(TAG_GROUP_KEY), group);
            Assertions.assertEquals(tags.get(TAG_VERSION_KEY), version);
        }

        Map<String, Long> sampleMap = samples.stream().collect(Collectors.toMap(MetricSample::getName, k -> {
            Number number = ((GaugeMetricSample) k).getSupplier().get();
            return number.longValue();
        }));

        Assertions.assertTrue(sampleMap.containsKey(MetricsKey.PROVIDER_METRIC_RT_P99.getName()));
        Assertions.assertTrue(sampleMap.containsKey(MetricsKey.PROVIDER_METRIC_RT_P95.getName()));
    }
}<|MERGE_RESOLUTION|>--- conflicted
+++ resolved
@@ -90,19 +90,12 @@
 
     @Test
     void testRequestsMetrics() {
+        String applicationName = applicationModel.getApplicationName();
         AggregateMetricsCollector collector = new AggregateMetricsCollector(applicationModel);
-<<<<<<< HEAD
-        defaultCollector.increaseTotalRequests(invocation);
-        defaultCollector.increaseSucceedRequests(invocation);
-        defaultCollector.increaseUnknownFailedRequests(invocation);
-        defaultCollector.businessFailedRequests(invocation);
-=======
-        String applicationName = applicationModel.getApplicationName();
-        defaultCollector.increaseTotalRequests(applicationName, interfaceName, methodName, group, version);
-        defaultCollector.increaseSucceedRequests(applicationName, interfaceName, methodName, group, version);
-        defaultCollector.increaseUnknownFailedRequests(applicationName, interfaceName, methodName, group, version);
-        defaultCollector.businessFailedRequests(applicationName, interfaceName,methodName,group,version);
->>>>>>> e4966364
+        defaultCollector.increaseTotalRequests(applicationName,invocation);
+        defaultCollector.increaseSucceedRequests(applicationName,invocation);
+        defaultCollector.increaseUnknownFailedRequests(applicationName,invocation);
+        defaultCollector.businessFailedRequests(applicationName,invocation);
 
         List<MetricSample> samples = collector.collect();
         for (MetricSample sample : samples) {
@@ -131,11 +124,7 @@
     @Test
     void testRTMetrics() {
         AggregateMetricsCollector collector = new AggregateMetricsCollector(applicationModel);
-<<<<<<< HEAD
-        defaultCollector.addRT(invocation, 10L);
-=======
-        defaultCollector.addRT(applicationModel.getApplicationName(), interfaceName, methodName, group, version, 10L);
->>>>>>> e4966364
+        defaultCollector.addRT(applicationModel.getApplicationName(),invocation, 10L);
 
         List<MetricSample> samples = collector.collect();
         for (MetricSample sample : samples) {
