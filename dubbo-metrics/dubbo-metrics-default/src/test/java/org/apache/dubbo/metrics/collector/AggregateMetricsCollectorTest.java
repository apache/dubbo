--- conflicted
+++ resolved
@@ -141,13 +141,8 @@
     @Test
     void testListener() {
         AggregateMetricsCollector metricsCollector = new AggregateMetricsCollector(applicationModel);
-<<<<<<< HEAD
         RequestEvent event = RequestEvent.toRequestEvent(applicationModel, invocation);
         RequestEvent beforeEvent = new RequestEvent(applicationModel, new TypeWrapper(MetricsLevel.METHOD, MetricsKey.METRIC_REQUESTS));
-=======
-        RequestEvent event = RequestEvent.toRequestEvent(applicationModel, null, null, null, invocation, MetricsSupport.getSide(invocation));
-        RequestBeforeEvent beforeEvent = new RequestBeforeEvent(applicationModel, null, null, new TypeWrapper(MetricsLevel.METHOD, MetricsKey.METRIC_REQUESTS));
->>>>>>> 49886b73
         Assertions.assertTrue(metricsCollector.isSupport(event));
         Assertions.assertTrue(metricsCollector.isSupport(beforeEvent));
     }
