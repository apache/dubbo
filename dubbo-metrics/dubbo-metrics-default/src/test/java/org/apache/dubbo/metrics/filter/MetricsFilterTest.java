--- conflicted
+++ resolved
@@ -44,16 +44,7 @@
 import java.util.concurrent.atomic.AtomicBoolean;
 import java.util.function.Function;
 import java.util.stream.Collectors;
-<<<<<<< HEAD
-
-import java.util.ArrayList;
-import java.util.List;
-import java.util.Map;
-import java.util.function.Function;
-import java.util.stream.Collectors;
-
-=======
->>>>>>> bb87f432
+
 import static org.apache.dubbo.common.constants.CommonConstants.$INVOKE;
 import static org.apache.dubbo.common.constants.CommonConstants.GENERIC_PARAMETER_DESC;
 import static org.apache.dubbo.common.constants.MetricsConstants.TAG_GROUP_KEY;
@@ -280,7 +271,6 @@
             MetricsKey.METRIC_REQUESTS_NETWORK_FAILED.getNameByType(side));
     }
 
-<<<<<<< HEAD
     @Test
     public void testNoProvider() {
         testClusterFilterError(RpcException.FORBIDDEN_EXCEPTION,
@@ -313,9 +303,6 @@
     }
 
     private void testFilterError(int errorCode, String name) {
-=======
-    private void testFilterError(int errorCode,MetricsKey metricsKey){
->>>>>>> bb87f432
         setup();
         collector.setCollectEnabled(true);
         given(invoker.invoke(invocation)).willThrow(new RpcException(errorCode));
