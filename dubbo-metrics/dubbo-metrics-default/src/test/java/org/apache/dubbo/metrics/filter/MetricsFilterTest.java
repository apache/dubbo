/*
 * Licensed to the Apache Software Foundation (ASF) under one or more
 * contributor license agreements.  See the NOTICE file distributed with
 * this work for additional information regarding copyright ownership.
 * The ASF licenses this file to You under the Apache License, Version 2.0
 * (the "License"); you may not use this file except in compliance with
 * the License.  You may obtain a copy of the License at
 *
 *     http://www.apache.org/licenses/LICENSE-2.0
 *
 * Unless required by applicable law or agreed to in writing, software
 * distributed under the License is distributed on an "AS IS" BASIS,
 * WITHOUT WARRANTIES OR CONDITIONS OF ANY KIND, either express or implied.
 * See the License for the specific language governing permissions and
 * limitations under the License.
 */

package org.apache.dubbo.metrics.filter;

import org.apache.dubbo.common.URL;
import org.apache.dubbo.common.constants.CommonConstants;
import org.apache.dubbo.config.ApplicationConfig;
import org.apache.dubbo.metrics.TestMetricsInvoker;
import org.apache.dubbo.metrics.collector.DefaultMetricsCollector;
import org.apache.dubbo.metrics.model.MetricsKey;
import org.apache.dubbo.metrics.model.sample.GaugeMetricSample;
import org.apache.dubbo.metrics.model.sample.MetricSample;
import org.apache.dubbo.rpc.AppResponse;
import org.apache.dubbo.rpc.Invoker;
import org.apache.dubbo.rpc.Result;
import org.apache.dubbo.rpc.RpcContext;
import org.apache.dubbo.rpc.RpcException;
import org.apache.dubbo.rpc.RpcInvocation;
import org.apache.dubbo.rpc.model.ApplicationModel;

import org.junit.jupiter.api.AfterEach;
import org.junit.jupiter.api.Assertions;
import org.junit.jupiter.api.BeforeEach;
import org.junit.jupiter.api.Test;

import java.util.ArrayList;
import java.util.List;
import java.util.Map;
import java.util.concurrent.atomic.AtomicBoolean;
import java.util.function.Function;
import java.util.stream.Collectors;

<<<<<<< HEAD
import java.util.ArrayList;
import java.util.List;
import java.util.Map;
import java.util.function.Function;
import java.util.stream.Collectors;
=======
>>>>>>> 26e59ade
import static org.apache.dubbo.common.constants.CommonConstants.$INVOKE;
import static org.apache.dubbo.common.constants.CommonConstants.GENERIC_PARAMETER_DESC;
import static org.apache.dubbo.common.constants.MetricsConstants.TAG_GROUP_KEY;
import static org.apache.dubbo.common.constants.MetricsConstants.TAG_INTERFACE_KEY;
import static org.apache.dubbo.common.constants.MetricsConstants.TAG_METHOD_KEY;
import static org.apache.dubbo.common.constants.MetricsConstants.TAG_VERSION_KEY;
import static org.mockito.BDDMockito.given;
import static org.mockito.Mockito.mock;

class MetricsFilterTest {

    private ApplicationModel applicationModel;
    private MetricsFilter filter;
    private DefaultMetricsCollector collector;
    private RpcInvocation invocation;
    private final Invoker<?> invoker = mock(Invoker.class);

    private static final String INTERFACE_NAME = "org.apache.dubbo.MockInterface";
    private static final String METHOD_NAME = "mockMethod";
    private static final String GROUP = "mockGroup";
    private static final String VERSION = "1.0.0";
    private String side;

    private AtomicBoolean initApplication = new AtomicBoolean(false);


    @BeforeEach
    public void setup() {
        ApplicationConfig config = new ApplicationConfig();
        config.setName("MockMetrics");
        //RpcContext.getContext().setAttachment("MockMetrics","MockMetrics");

        applicationModel = ApplicationModel.defaultModel();
        applicationModel.getApplicationConfigManager().setApplication(config);

        invocation = new RpcInvocation();
        filter = new MetricsFilter();

        collector = applicationModel.getBeanFactory().getOrRegisterBean(DefaultMetricsCollector.class);
        if(!initApplication.get()) {
            collector.collectApplication(applicationModel);
            initApplication.set(true);
        }
        filter.setApplicationModel(applicationModel);
        side = CommonConstants.CONSUMER;
        invocation.setInvoker(new TestMetricsInvoker(side));
        RpcContext.getServiceContext().setUrl(URL.valueOf("test://test:11/test?accesslog=true&group=dubbo&version=1.1&side=" + side));
    }

    @AfterEach
    public void teardown() {
        applicationModel.destroy();
    }

    @Test
    void testCollectDisabled() {
        given(invoker.invoke(invocation)).willReturn(new AppResponse("success"));

        filter.invoke(invoker, invocation);
        Map<String, MetricSample> metricsMap = getMetricsMap();
        metricsMap.remove(MetricsKey.APPLICATION_METRIC_INFO.getName());
        Assertions.assertTrue(metricsMap.isEmpty());
    }

    @Test
    void testUnknownFailedRequests() {
        collector.setCollectEnabled(true);
        given(invoker.invoke(invocation)).willThrow(new RpcException("failed"));
        initParam();

        try {
            filter.invoke(invoker, invocation);
        } catch (Exception e) {
            Assertions.assertTrue(e instanceof RpcException);
            filter.onError(e, invoker, invocation);
        }

        Map<String, MetricSample> metricsMap = getMetricsMap();
        Assertions.assertTrue(metricsMap.containsKey(MetricsKey.METRIC_REQUESTS_FAILED.getNameByType(side)));
        Assertions.assertFalse(metricsMap.containsKey(MetricsKey.METRIC_REQUESTS_SUCCEED.getNameByType(side)));

        MetricSample sample = metricsMap.get(MetricsKey.METRIC_REQUESTS_FAILED.getNameByType(side));
        Map<String, String> tags = sample.getTags();

        Assertions.assertEquals(tags.get(TAG_INTERFACE_KEY), INTERFACE_NAME);
        Assertions.assertEquals(tags.get(TAG_METHOD_KEY), METHOD_NAME);
        Assertions.assertEquals(tags.get(TAG_GROUP_KEY), GROUP);
        Assertions.assertEquals(tags.get(TAG_VERSION_KEY), VERSION);
    }

    @Test
    void testBusinessFailedRequests() {
        collector.setCollectEnabled(true);

        given(invoker.invoke(invocation)).willThrow(new RpcException(RpcException.BIZ_EXCEPTION));
        initParam();

        try {
            filter.invoke(invoker, invocation);
        } catch (Exception e) {
            Assertions.assertTrue(e instanceof RpcException);
            filter.onError(e, invoker, invocation);
        }

        Map<String, MetricSample> metricsMap = getMetricsMap();
        Assertions.assertTrue(metricsMap.containsKey(MetricsKey.METRIC_REQUEST_BUSINESS_FAILED.getNameByType(side)));
        Assertions.assertFalse(metricsMap.containsKey(MetricsKey.METRIC_REQUESTS_SUCCEED.getNameByType(side)));

        MetricSample sample = metricsMap.get(MetricsKey.METRIC_REQUEST_BUSINESS_FAILED.getNameByType(side));

        Map<String, String> tags = sample.getTags();

        Assertions.assertEquals(tags.get(TAG_INTERFACE_KEY), INTERFACE_NAME);
        Assertions.assertEquals(tags.get(TAG_METHOD_KEY), METHOD_NAME);
        Assertions.assertEquals(tags.get(TAG_GROUP_KEY), GROUP);
        Assertions.assertEquals(tags.get(TAG_VERSION_KEY), VERSION);
    }


    @Test
    void testTimeoutRequests() {
        collector.setCollectEnabled(true);

        given(invoker.invoke(invocation)).willThrow(new RpcException(RpcException.TIMEOUT_EXCEPTION));
        initParam();

        Long count = 2L;

        for (int i = 0; i < count; i++) {
            try {
                filter.invoke(invoker, invocation);
            } catch (Exception e) {
                Assertions.assertTrue(e instanceof RpcException);
                filter.onError(e, invoker, invocation);
            }
        }
        Map<String, MetricSample> metricsMap = getMetricsMap();
        Assertions.assertTrue(metricsMap.containsKey(MetricsKey.METRIC_REQUESTS_TIMEOUT.getNameByType(side)));
        Assertions.assertTrue(metricsMap.containsKey(MetricsKey.METRIC_REQUESTS_TOTAL_FAILED.getNameByType(side)));

        MetricSample timeoutSample = metricsMap.get(MetricsKey.METRIC_REQUESTS_TIMEOUT.getNameByType(side));
        Assertions.assertSame(((GaugeMetricSample) timeoutSample).applyAsLong(), count);

        GaugeMetricSample failedSample = (GaugeMetricSample) metricsMap.get(MetricsKey.METRIC_REQUESTS_TOTAL_FAILED.getNameByType(side));
        Assertions.assertSame(failedSample.applyAsLong(), count);
    }

    @Test
    void testLimitRequests() {
        collector.setCollectEnabled(true);

        given(invoker.invoke(invocation)).willThrow(new RpcException(RpcException.LIMIT_EXCEEDED_EXCEPTION));
        initParam();

        Long count = 3L;

        for (int i = 0; i < count; i++) {
            try {
                filter.invoke(invoker, invocation);
            } catch (Exception e) {
                Assertions.assertTrue(e instanceof RpcException);
                filter.onError(e, invoker, invocation);
            }
        }
        Map<String, MetricSample> metricsMap = getMetricsMap();
        Assertions.assertTrue(metricsMap.containsKey(MetricsKey.METRIC_REQUESTS_LIMIT.getNameByType(side)));

        MetricSample sample = metricsMap.get(MetricsKey.METRIC_REQUESTS_LIMIT.getNameByType(side));

        Assertions.assertSame(((GaugeMetricSample) sample).applyAsLong(), count);
    }

    @Test
    void testSucceedRequests() {
        collector.setCollectEnabled(true);
        given(invoker.invoke(invocation)).willReturn(new AppResponse("success"));
        initParam();

        Result result = filter.invoke(invoker, invocation);

        filter.onResponse(result, invoker, invocation);

        Map<String, MetricSample> metricsMap = getMetricsMap();
        Assertions.assertFalse(metricsMap.containsKey(MetricsKey.METRIC_REQUEST_BUSINESS_FAILED.getNameByType(side)));
        Assertions.assertTrue(metricsMap.containsKey(MetricsKey.METRIC_REQUESTS_SUCCEED.getNameByType(side)));

        MetricSample sample = metricsMap.get(MetricsKey.METRIC_REQUESTS_SUCCEED.getNameByType(side));
        Map<String, String> tags = sample.getTags();

        Assertions.assertEquals(tags.get(TAG_INTERFACE_KEY), INTERFACE_NAME);
        Assertions.assertEquals(tags.get(TAG_METHOD_KEY), METHOD_NAME);
        Assertions.assertEquals(tags.get(TAG_GROUP_KEY), GROUP);
        Assertions.assertEquals(tags.get(TAG_VERSION_KEY), VERSION);
    }

    @Test
    void testMissingGroup() {
        collector.setCollectEnabled(true);
        given(invoker.invoke(invocation)).willReturn(new AppResponse("success"));
        invocation.setTargetServiceUniqueName(INTERFACE_NAME + ":" + VERSION);
        invocation.setMethodName(METHOD_NAME);
        invocation.setParameterTypes(new Class[]{String.class});

        Result result = filter.invoke(invoker, invocation);

        filter.onResponse(result, invoker, invocation);

        Map<String, MetricSample> metricsMap = getMetricsMap();

        MetricSample sample = metricsMap.get(MetricsKey.METRIC_REQUESTS_SUCCEED.getNameByType(side));
        Map<String, String> tags = sample.getTags();

        Assertions.assertEquals(tags.get(TAG_INTERFACE_KEY), INTERFACE_NAME);
        Assertions.assertEquals(tags.get(TAG_METHOD_KEY), METHOD_NAME);
        Assertions.assertNull(tags.get(TAG_GROUP_KEY));
        Assertions.assertEquals(tags.get(TAG_VERSION_KEY), VERSION);
    }

    @Test
    public void testErrors(){
        testFilterError(RpcException.SERIALIZATION_EXCEPTION, MetricsKey.METRIC_REQUESTS_CODEC_FAILED.formatName(side));
        testFilterError(RpcException.NETWORK_EXCEPTION, MetricsKey.METRIC_REQUESTS_NETWORK_FAILED.formatName(side));
    }

<<<<<<< HEAD
    @Test
    public void testNoProvider(){
        testClusterFilterError(RpcException.FORBIDDEN_EXCEPTION,
            MetricsKey.METRIC_REQUESTS_SERVICE_UNAVAILABLE_FAILED.formatName(CommonConstants.CONSUMER));
    }

    private void testClusterFilterError(int errorCode,MetricsKey metricsKey){
//        setup();
        collector.setCollectEnabled(true);
        given(invoker.invoke(invocation)).willThrow(new RpcException(errorCode));
        initParam();

        Long count = 1L;

        for (int i = 0; i < count; i++) {
            try {
                metricsClusterFilter.invoke(invoker, invocation);
            } catch (Exception e) {
                Assertions.assertTrue(e instanceof RpcException);
                metricsClusterFilter.onError(e, invoker, invocation);
            }
        }
        Map<String, MetricSample> metricsMap = getMetricsMap();
        Assertions.assertTrue(metricsMap.containsKey(metricsKey.getName()));

        MetricSample sample = metricsMap.get(metricsKey.getName());

        Assertions.assertSame(((GaugeMetricSample) sample).applyAsLong(), count);
        teardown();
    }

    private void testFilterError(int errorCode,MetricsKey metricsKey){
=======
    private void testFilterError(int errorCode, String name) {
>>>>>>> 26e59ade
        setup();
        collector.setCollectEnabled(true);
        given(invoker.invoke(invocation)).willThrow(new RpcException(errorCode));
        initParam();

        Long count = 1L;

        for (int i = 0; i < count; i++) {
            try {
                filter.invoke(invoker, invocation);
            } catch (Exception e) {
                Assertions.assertTrue(e instanceof RpcException);
                filter.onError(e, invoker, invocation);
            }
        }
        Map<String, MetricSample> metricsMap = getMetricsMap();
        Assertions.assertTrue(metricsMap.containsKey(metricsKey.getName()));

        MetricSample sample = metricsMap.get(metricsKey.getName());

        Assertions.assertSame(((GaugeMetricSample) sample).applyAsLong(), count);


        Assertions.assertTrue(metricsMap.containsKey(metricsKey.getName()));
        Map<String, String> tags = sample.getTags();

        Assertions.assertEquals(tags.get(TAG_INTERFACE_KEY), INTERFACE_NAME);
        Assertions.assertEquals(tags.get(TAG_METHOD_KEY), METHOD_NAME);
        Assertions.assertEquals(tags.get(TAG_GROUP_KEY), GROUP);
        Assertions.assertEquals(tags.get(TAG_VERSION_KEY), VERSION);

        teardown();
    }

    @Test
    void testMissingVersion() {
        collector.setCollectEnabled(true);
        given(invoker.invoke(invocation)).willReturn(new AppResponse("success"));
        invocation.setTargetServiceUniqueName(GROUP + "/" + INTERFACE_NAME);
        invocation.setMethodName(METHOD_NAME);
        invocation.setParameterTypes(new Class[]{String.class});

        Result result = filter.invoke(invoker, invocation);

        filter.onResponse(result, invoker, invocation);

        Map<String, MetricSample> metricsMap = getMetricsMap();

        MetricSample sample = metricsMap.get(MetricsKey.METRIC_REQUESTS_SUCCEED.getNameByType(side));
        Map<String, String> tags = sample.getTags();

        Assertions.assertEquals(tags.get(TAG_INTERFACE_KEY), INTERFACE_NAME);
        Assertions.assertEquals(tags.get(TAG_METHOD_KEY), METHOD_NAME);
        Assertions.assertEquals(tags.get(TAG_GROUP_KEY), GROUP);
        Assertions.assertNull(tags.get(TAG_VERSION_KEY));
    }

    @Test
    void testMissingGroupAndVersion() {
        collector.setCollectEnabled(true);
        given(invoker.invoke(invocation)).willReturn(new AppResponse("success"));
        invocation.setTargetServiceUniqueName(INTERFACE_NAME);
        invocation.setMethodName(METHOD_NAME);
        invocation.setParameterTypes(new Class[]{String.class});

        Result result = filter.invoke(invoker, invocation);

        filter.onResponse(result, invoker, invocation);

        Map<String, MetricSample> metricsMap = getMetricsMap();

        MetricSample sample = metricsMap.get(MetricsKey.METRIC_REQUESTS_SUCCEED.getNameByType(side));
        Map<String, String> tags = sample.getTags();

        Assertions.assertEquals(tags.get(TAG_INTERFACE_KEY), INTERFACE_NAME);
        Assertions.assertEquals(tags.get(TAG_METHOD_KEY), METHOD_NAME);
        Assertions.assertNull(tags.get(TAG_GROUP_KEY));
        Assertions.assertNull(tags.get(TAG_VERSION_KEY));
    }

    @Test
    void testGenericCall() {
        collector.setCollectEnabled(true);
        given(invoker.invoke(invocation)).willReturn(new AppResponse("success"));
        invocation.setTargetServiceUniqueName(INTERFACE_NAME);
        invocation.setMethodName(METHOD_NAME);
        invocation.setParameterTypes(new Class[]{String.class});

        Result result = filter.invoke(invoker, invocation);

        invocation.setMethodName($INVOKE);
        invocation.setParameterTypesDesc(GENERIC_PARAMETER_DESC);
        invocation.setArguments(new Object[]{METHOD_NAME, new String[]{"java.lang.String"}, new Object[]{"mock"}});

        filter.onResponse(result, invoker, invocation);

        Map<String, MetricSample> metricsMap = getMetricsMap();

        MetricSample sample = metricsMap.get(MetricsKey.METRIC_REQUESTS_PROCESSING.getNameByType(side));
        Map<String, String> tags = sample.getTags();

        Assertions.assertEquals(tags.get(TAG_INTERFACE_KEY), INTERFACE_NAME);
        Assertions.assertEquals(tags.get(TAG_METHOD_KEY), METHOD_NAME);
    }

    private void initParam() {
        invocation.setTargetServiceUniqueName(GROUP + "/" + INTERFACE_NAME + ":" + VERSION);
        invocation.setMethodName(METHOD_NAME);
        invocation.setParameterTypes(new Class[]{String.class});
    }

    private Map<String, MetricSample> getMetricsMap() {
        List<MetricSample> samples = collector.collect();
        List<MetricSample> samples1 = new ArrayList<>();
        for (MetricSample sample : samples) {
            if (sample.getName().contains("dubbo.thread.pool")) {
                continue;
            }
            samples1.add(sample);
        }
        return samples1.stream().collect(Collectors.toMap(MetricSample::getName, Function.identity()));
    }
}<|MERGE_RESOLUTION|>--- conflicted
+++ resolved
@@ -45,14 +45,6 @@
 import java.util.function.Function;
 import java.util.stream.Collectors;
 
-<<<<<<< HEAD
-import java.util.ArrayList;
-import java.util.List;
-import java.util.Map;
-import java.util.function.Function;
-import java.util.stream.Collectors;
-=======
->>>>>>> 26e59ade
 import static org.apache.dubbo.common.constants.CommonConstants.$INVOKE;
 import static org.apache.dubbo.common.constants.CommonConstants.GENERIC_PARAMETER_DESC;
 import static org.apache.dubbo.common.constants.MetricsConstants.TAG_GROUP_KEY;
@@ -277,7 +269,6 @@
         testFilterError(RpcException.NETWORK_EXCEPTION, MetricsKey.METRIC_REQUESTS_NETWORK_FAILED.formatName(side));
     }
 
-<<<<<<< HEAD
     @Test
     public void testNoProvider(){
         testClusterFilterError(RpcException.FORBIDDEN_EXCEPTION,
@@ -310,9 +301,6 @@
     }
 
     private void testFilterError(int errorCode,MetricsKey metricsKey){
-=======
-    private void testFilterError(int errorCode, String name) {
->>>>>>> 26e59ade
         setup();
         collector.setCollectEnabled(true);
         given(invoker.invoke(invocation)).willThrow(new RpcException(errorCode));
