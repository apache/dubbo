/*
 * Licensed to the Apache Software Foundation (ASF) under one or more
 * contributor license agreements.  See the NOTICE file distributed with
 * this work for additional information regarding copyright ownership.
 * The ASF licenses this file to You under the Apache License, Version 2.0
 * (the "License"); you may not use this file except in compliance with
 * the License.  You may obtain a copy of the License at
 *
 *     http://www.apache.org/licenses/LICENSE-2.0
 *
 * Unless required by applicable law or agreed to in writing, software
 * distributed under the License is distributed on an "AS IS" BASIS,
 * WITHOUT WARRANTIES OR CONDITIONS OF ANY KIND, either express or implied.
 * See the License for the specific language governing permissions and
 * limitations under the License.
 */

package org.apache.dubbo.metrics.filter;

import java.util.List;
import java.util.Map;
import java.util.function.Function;
import java.util.stream.Collectors;
<<<<<<< HEAD
=======

>>>>>>> 5c9f9d91
import org.apache.dubbo.config.ApplicationConfig;
import org.apache.dubbo.metrics.collector.DefaultMetricsCollector;
import org.apache.dubbo.metrics.model.MetricsKey;
import org.apache.dubbo.metrics.model.sample.GaugeMetricSample;
import org.apache.dubbo.metrics.model.sample.MetricSample;
import org.apache.dubbo.rpc.AppResponse;
import org.apache.dubbo.rpc.Invoker;
import org.apache.dubbo.rpc.Result;
import org.apache.dubbo.rpc.RpcException;
import org.apache.dubbo.rpc.RpcInvocation;
import org.apache.dubbo.rpc.model.ApplicationModel;
import org.junit.jupiter.api.AfterEach;
import org.junit.jupiter.api.Assertions;
import org.junit.jupiter.api.BeforeEach;
import org.junit.jupiter.api.Test;

import static org.apache.dubbo.common.constants.CommonConstants.$INVOKE;
import static org.apache.dubbo.common.constants.CommonConstants.GENERIC_PARAMETER_DESC;
import static org.apache.dubbo.common.constants.MetricsConstants.TAG_GROUP_KEY;
import static org.apache.dubbo.common.constants.MetricsConstants.TAG_INTERFACE_KEY;
import static org.apache.dubbo.common.constants.MetricsConstants.TAG_METHOD_KEY;
import static org.apache.dubbo.common.constants.MetricsConstants.TAG_VERSION_KEY;
import static org.mockito.BDDMockito.given;
import static org.mockito.Mockito.mock;

class MetricsFilterTest {

    private ApplicationModel applicationModel;
    private MetricsFilter filter;
    private DefaultMetricsCollector collector;
    private RpcInvocation invocation;
    private final Invoker<?> invoker = mock(Invoker.class);

    private static final String INTERFACE_NAME = "org.apache.dubbo.MockInterface";
    private static final String METHOD_NAME = "mockMethod";
    private static final String GROUP = "mockGroup";
    private static final String VERSION = "1.0.0";


    @BeforeEach
    public void setup() {
        ApplicationConfig config = new ApplicationConfig();
        config.setName("MockMetrics");
        //RpcContext.getContext().setAttachment("MockMetrics","MockMetrics");

        applicationModel = ApplicationModel.defaultModel();
        applicationModel.getApplicationConfigManager().setApplication(config);

        invocation = new RpcInvocation();
        filter = new MetricsFilter();

        collector = applicationModel.getBeanFactory().getOrRegisterBean(DefaultMetricsCollector.class);
        filter.setApplicationModel(applicationModel);
    }

    @AfterEach
    public void teardown() {
        applicationModel.destroy();
    }

    @Test
    void testCollectDisabled() {
        given(invoker.invoke(invocation)).willReturn(new AppResponse("success"));

        filter.invoke(invoker, invocation);
        Map<String, MetricSample> metricsMap = getMetricsMap();
        Assertions.assertTrue(metricsMap.isEmpty());
    }

    @Test
    void testUnknownFailedRequests() {
        collector.setCollectEnabled(true);
        given(invoker.invoke(invocation)).willThrow(new RpcException("failed"));
        initParam();

        try {
            filter.invoke(invoker, invocation);
        } catch (Exception e) {
            Assertions.assertTrue(e instanceof RpcException);
            filter.onError(e, invoker, invocation);
        }

        Map<String, MetricSample> metricsMap = getMetricsMap();
        Assertions.assertTrue(metricsMap.containsKey(MetricsKey.METRIC_REQUESTS_FAILED.getName()));
        Assertions.assertFalse(metricsMap.containsKey(MetricsKey.METRIC_REQUESTS_SUCCEED.getName()));

        MetricSample sample = metricsMap.get(MetricsKey.METRIC_REQUESTS_FAILED.getName());
        Map<String, String> tags = sample.getTags();

        Assertions.assertEquals(tags.get(TAG_INTERFACE_KEY), INTERFACE_NAME);
        Assertions.assertEquals(tags.get(TAG_METHOD_KEY), METHOD_NAME);
        Assertions.assertEquals(tags.get(TAG_GROUP_KEY), GROUP);
        Assertions.assertEquals(tags.get(TAG_VERSION_KEY), VERSION);
    }


    @Test
    void testBusinessFailedRequests() {
        collector.setCollectEnabled(true);

        given(invoker.invoke(invocation)).willThrow(new RpcException(RpcException.BIZ_EXCEPTION));
        initParam();

        try {
            filter.invoke(invoker, invocation);
        } catch (Exception e) {
            Assertions.assertTrue(e instanceof RpcException);
            filter.onError(e, invoker, invocation);
        }

        Map<String, MetricSample> metricsMap = getMetricsMap();
        Assertions.assertTrue(metricsMap.containsKey(MetricsKey.METRIC_REQUEST_BUSINESS_FAILED.getName()));
        Assertions.assertFalse(metricsMap.containsKey(MetricsKey.METRIC_REQUESTS_SUCCEED.getName()));

        MetricSample sample = metricsMap.get(MetricsKey.METRIC_REQUEST_BUSINESS_FAILED.getName());

        Map<String, String> tags = sample.getTags();

        Assertions.assertEquals(tags.get(TAG_INTERFACE_KEY), INTERFACE_NAME);
        Assertions.assertEquals(tags.get(TAG_METHOD_KEY), METHOD_NAME);
        Assertions.assertEquals(tags.get(TAG_GROUP_KEY), GROUP);
        Assertions.assertEquals(tags.get(TAG_VERSION_KEY), VERSION);
    }


    @Test
    void testTimeoutRequests() {
        collector.setCollectEnabled(true);

        given(invoker.invoke(invocation)).willThrow(new RpcException(RpcException.TIMEOUT_EXCEPTION));
        initParam();

        Long count = 2L;

        for (int i = 0; i < count; i++) {
            try {
                filter.invoke(invoker, invocation);
            } catch (Exception e) {
                Assertions.assertTrue(e instanceof RpcException);
                filter.onError(e, invoker, invocation);
            }
        }
        Map<String, MetricSample> metricsMap = getMetricsMap();
        Assertions.assertTrue(metricsMap.containsKey(MetricsKey.METRIC_REQUESTS_TIMEOUT.getName()));
        Assertions.assertTrue(metricsMap.containsKey(MetricsKey.METRIC_REQUESTS_TOTAL_FAILED.getName()));

        MetricSample timeoutSample = metricsMap.get(MetricsKey.METRIC_REQUESTS_TIMEOUT.getName());
        Assertions.assertSame(((GaugeMetricSample) timeoutSample).getSupplier().get().longValue(), count);

        GaugeMetricSample failedSample = (GaugeMetricSample)metricsMap.get(MetricsKey.METRIC_REQUESTS_TOTAL_FAILED.getName());
        Assertions.assertSame(failedSample.getSupplier().get().longValue(), count);
    }

    @Test
    void testLimitRequests() {
        collector.setCollectEnabled(true);

        given(invoker.invoke(invocation)).willThrow(new RpcException(RpcException.LIMIT_EXCEEDED_EXCEPTION));
        initParam();

        Long count = 3L;

        for (int i = 0; i < count; i++) {
            try {
                filter.invoke(invoker, invocation);
            } catch (Exception e) {
                Assertions.assertTrue(e instanceof RpcException);
                filter.onError(e, invoker, invocation);
            }
        }
        Map<String, MetricSample> metricsMap = getMetricsMap();
        Assertions.assertTrue(metricsMap.containsKey(MetricsKey.METRIC_REQUESTS_LIMIT.getName()));

        MetricSample sample = metricsMap.get(MetricsKey.METRIC_REQUESTS_LIMIT.getName());

        Assertions.assertSame(((GaugeMetricSample) sample).getSupplier().get().longValue(), count);
    }

    @Test
    void testSucceedRequests() {
        collector.setCollectEnabled(true);
        given(invoker.invoke(invocation)).willReturn(new AppResponse("success"));
        initParam();

        Result result = filter.invoke(invoker, invocation);

        filter.onResponse(result, invoker, invocation);

        Map<String, MetricSample> metricsMap = getMetricsMap();
        Assertions.assertFalse(metricsMap.containsKey(MetricsKey.METRIC_REQUEST_BUSINESS_FAILED.getName()));
        Assertions.assertTrue(metricsMap.containsKey(MetricsKey.METRIC_REQUESTS_SUCCEED.getName()));

        MetricSample sample = metricsMap.get(MetricsKey.METRIC_REQUESTS_SUCCEED.getName());
        Map<String, String> tags = sample.getTags();

        Assertions.assertEquals(tags.get(TAG_INTERFACE_KEY), INTERFACE_NAME);
        Assertions.assertEquals(tags.get(TAG_METHOD_KEY), METHOD_NAME);
        Assertions.assertEquals(tags.get(TAG_GROUP_KEY), GROUP);
        Assertions.assertEquals(tags.get(TAG_VERSION_KEY), VERSION);
    }

    @Test
    void testMissingGroup() {
        collector.setCollectEnabled(true);
        given(invoker.invoke(invocation)).willReturn(new AppResponse("success"));
        invocation.setTargetServiceUniqueName(INTERFACE_NAME + ":" + VERSION);
        invocation.setMethodName(METHOD_NAME);
        invocation.setParameterTypes(new Class[]{String.class});

        Result result = filter.invoke(invoker, invocation);

        filter.onResponse(result, invoker, invocation);

        Map<String, MetricSample> metricsMap = getMetricsMap();

        MetricSample sample = metricsMap.get(MetricsKey.METRIC_REQUESTS_SUCCEED.getName());
        Map<String, String> tags = sample.getTags();

        Assertions.assertEquals(tags.get(TAG_INTERFACE_KEY), INTERFACE_NAME);
        Assertions.assertEquals(tags.get(TAG_METHOD_KEY), METHOD_NAME);
        Assertions.assertNull(tags.get(TAG_GROUP_KEY));
        Assertions.assertEquals(tags.get(TAG_VERSION_KEY), VERSION);
    }

    @Test
    void testMissingVersion() {
        collector.setCollectEnabled(true);
        given(invoker.invoke(invocation)).willReturn(new AppResponse("success"));
        invocation.setTargetServiceUniqueName(GROUP + "/" + INTERFACE_NAME);
        invocation.setMethodName(METHOD_NAME);
        invocation.setParameterTypes(new Class[]{String.class});

        Result result = filter.invoke(invoker, invocation);

        filter.onResponse(result, invoker, invocation);

        Map<String, MetricSample> metricsMap = getMetricsMap();

        MetricSample sample = metricsMap.get(MetricsKey.METRIC_REQUESTS_SUCCEED.getName());
        Map<String, String> tags = sample.getTags();

        Assertions.assertEquals(tags.get(TAG_INTERFACE_KEY), INTERFACE_NAME);
        Assertions.assertEquals(tags.get(TAG_METHOD_KEY), METHOD_NAME);
        Assertions.assertEquals(tags.get(TAG_GROUP_KEY), GROUP);
        Assertions.assertNull(tags.get(TAG_VERSION_KEY));
    }

    @Test
    void testMissingGroupAndVersion() {
        collector.setCollectEnabled(true);
        given(invoker.invoke(invocation)).willReturn(new AppResponse("success"));
        invocation.setTargetServiceUniqueName(INTERFACE_NAME);
        invocation.setMethodName(METHOD_NAME);
        invocation.setParameterTypes(new Class[]{String.class});

        Result result = filter.invoke(invoker, invocation);

        filter.onResponse(result, invoker, invocation);

        Map<String, MetricSample> metricsMap = getMetricsMap();

        MetricSample sample = metricsMap.get(MetricsKey.METRIC_REQUESTS_SUCCEED.getName());
        Map<String, String> tags = sample.getTags();

        Assertions.assertEquals(tags.get(TAG_INTERFACE_KEY), INTERFACE_NAME);
        Assertions.assertEquals(tags.get(TAG_METHOD_KEY), METHOD_NAME);
        Assertions.assertNull(tags.get(TAG_GROUP_KEY));
        Assertions.assertNull(tags.get(TAG_VERSION_KEY));
    }

    @Test
    void testGenericCall() {
        collector.setCollectEnabled(true);
        given(invoker.invoke(invocation)).willReturn(new AppResponse("success"));
        invocation.setTargetServiceUniqueName(INTERFACE_NAME);
        invocation.setMethodName(METHOD_NAME);
        invocation.setParameterTypes(new Class[]{String.class});

        Result result = filter.invoke(invoker, invocation);

        invocation.setMethodName($INVOKE);
        invocation.setParameterTypesDesc(GENERIC_PARAMETER_DESC);
        invocation.setArguments(new Object[]{METHOD_NAME, new String[]{"java.lang.String"}, new Object[]{"mock"}});

        filter.onResponse(result, invoker, invocation);

        Map<String, MetricSample> metricsMap = getMetricsMap();

        MetricSample sample = metricsMap.get(MetricsKey.METRIC_REQUESTS_PROCESSING.getName());
        Map<String, String> tags = sample.getTags();

        Assertions.assertEquals(tags.get(TAG_INTERFACE_KEY), INTERFACE_NAME);
        Assertions.assertEquals(tags.get(TAG_METHOD_KEY), METHOD_NAME);
    }

    private void initParam() {
        invocation.setTargetServiceUniqueName(GROUP + "/" + INTERFACE_NAME + ":" + VERSION);
        invocation.setMethodName(METHOD_NAME);
        invocation.setParameterTypes(new Class[]{String.class});
    }

    private Map<String, MetricSample> getMetricsMap() {
        List<MetricSample> samples = collector.collect();
        return samples.stream().collect(Collectors.toMap(MetricSample::getName, Function.identity()));
    }
}<|MERGE_RESOLUTION|>--- conflicted
+++ resolved
@@ -17,14 +17,12 @@
 
 package org.apache.dubbo.metrics.filter;
 
+import java.util.ArrayList;
 import java.util.List;
 import java.util.Map;
 import java.util.function.Function;
 import java.util.stream.Collectors;
-<<<<<<< HEAD
-=======
-
->>>>>>> 5c9f9d91
+
 import org.apache.dubbo.config.ApplicationConfig;
 import org.apache.dubbo.metrics.collector.DefaultMetricsCollector;
 import org.apache.dubbo.metrics.model.MetricsKey;
@@ -328,6 +326,13 @@
 
     private Map<String, MetricSample> getMetricsMap() {
         List<MetricSample> samples = collector.collect();
-        return samples.stream().collect(Collectors.toMap(MetricSample::getName, Function.identity()));
+        List<MetricSample> samples1 = new ArrayList<>();
+        for (MetricSample sample : samples) {
+            if (sample.getName().contains("dubbo.thread.pool")) {
+                continue;
+            }
+            samples1.add(sample);
+        }
+        return samples1.stream().collect(Collectors.toMap(MetricSample::getName, Function.identity()));
     }
 }