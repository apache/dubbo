/*
 * Licensed to the Apache Software Foundation (ASF) under one or more
 * contributor license agreements.  See the NOTICE file distributed with
 * this work for additional information regarding copyright ownership.
 * The ASF licenses this file to You under the Apache License, Version 2.0
 * (the "License"); you may not use this file except in compliance with
 * the License.  You may obtain a copy of the License at
 *
 *     http://www.apache.org/licenses/LICENSE-2.0
 *
 * Unless required by applicable law or agreed to in writing, software
 * distributed under the License is distributed on an "AS IS" BASIS,
 * WITHOUT WARRANTIES OR CONDITIONS OF ANY KIND, either express or implied.
 * See the License for the specific language governing permissions and
 * limitations under the License.
 */

package org.apache.dubbo.metrics.filter;

import org.apache.dubbo.common.URL;
import org.apache.dubbo.common.constants.CommonConstants;
import org.apache.dubbo.config.ApplicationConfig;
import org.apache.dubbo.metrics.TestMetricsInvoker;
import org.apache.dubbo.metrics.collector.DefaultMetricsCollector;
import org.apache.dubbo.metrics.model.MetricsKey;
import org.apache.dubbo.metrics.model.sample.GaugeMetricSample;
import org.apache.dubbo.metrics.model.sample.MetricSample;
import org.apache.dubbo.rpc.AppResponse;
import org.apache.dubbo.rpc.Invoker;
import org.apache.dubbo.rpc.Result;
import org.apache.dubbo.rpc.RpcContext;
import org.apache.dubbo.rpc.RpcException;
import org.apache.dubbo.rpc.RpcInvocation;
import org.apache.dubbo.rpc.model.ApplicationModel;

import org.junit.jupiter.api.AfterEach;
import org.junit.jupiter.api.Assertions;
import org.junit.jupiter.api.BeforeEach;
import org.junit.jupiter.api.Test;

import java.util.ArrayList;
import java.util.List;
import java.util.Map;
import java.util.concurrent.atomic.AtomicBoolean;
import java.util.function.Function;
import java.util.stream.Collectors;

<<<<<<< HEAD
import java.util.ArrayList;
import java.util.List;
import java.util.Map;
import java.util.function.Function;
import java.util.stream.Collectors;
=======
>>>>>>> 26e59ade
import static org.apache.dubbo.common.constants.CommonConstants.$INVOKE;
import static org.apache.dubbo.common.constants.CommonConstants.GENERIC_PARAMETER_DESC;
import static org.apache.dubbo.common.constants.MetricsConstants.TAG_GROUP_KEY;
import static org.apache.dubbo.common.constants.MetricsConstants.TAG_INTERFACE_KEY;
import static org.apache.dubbo.common.constants.MetricsConstants.TAG_METHOD_KEY;
import static org.apache.dubbo.common.constants.MetricsConstants.TAG_VERSION_KEY;
import static org.mockito.BDDMockito.given;
import static org.mockito.Mockito.mock;

class MetricsFilterTest {

    private ApplicationModel applicationModel;
    private MetricsFilter filter;
    private DefaultMetricsCollector collector;
    private RpcInvocation invocation;
    private final Invoker<?> invoker = mock(Invoker.class);

    private static final String INTERFACE_NAME = "org.apache.dubbo.MockInterface";
    private static final String METHOD_NAME = "mockMethod";
    private static final String GROUP = "mockGroup";
    private static final String VERSION = "1.0.0";
    private String side;

    private AtomicBoolean initApplication = new AtomicBoolean(false);


    @BeforeEach
    public void setup() {
        ApplicationConfig config = new ApplicationConfig();
        config.setName("MockMetrics");
        //RpcContext.getContext().setAttachment("MockMetrics","MockMetrics");

        applicationModel = ApplicationModel.defaultModel();
        applicationModel.getApplicationConfigManager().setApplication(config);

        invocation = new RpcInvocation();
        filter = new MetricsFilter();

        collector = applicationModel.getBeanFactory().getOrRegisterBean(DefaultMetricsCollector.class);
        if(!initApplication.get()) {
            collector.collectApplication(applicationModel);
            initApplication.set(true);
        }
        filter.setApplicationModel(applicationModel);
        side = CommonConstants.CONSUMER;
        invocation.setInvoker(new TestMetricsInvoker(side));
        RpcContext.getServiceContext().setUrl(URL.valueOf("test://test:11/test?accesslog=true&group=dubbo&version=1.1&side=" + side));
    }

    @AfterEach
    public void teardown() {
        applicationModel.destroy();
    }

    @Test
    void testCollectDisabled() {
        given(invoker.invoke(invocation)).willReturn(new AppResponse("success"));

        filter.invoke(invoker, invocation);
        Map<String, MetricSample> metricsMap = getMetricsMap();
        metricsMap.remove(MetricsKey.APPLICATION_METRIC_INFO.getName());
        Assertions.assertTrue(metricsMap.isEmpty());
    }

    @Test
    void testUnknownFailedRequests() {
        collector.setCollectEnabled(true);
        given(invoker.invoke(invocation)).willThrow(new RpcException("failed"));
        initParam();

        try {
            filter.invoke(invoker, invocation);
        } catch (Exception e) {
            Assertions.assertTrue(e instanceof RpcException);
            filter.onError(e, invoker, invocation);
        }

        Map<String, MetricSample> metricsMap = getMetricsMap();
        Assertions.assertTrue(metricsMap.containsKey(MetricsKey.METRIC_REQUESTS_FAILED.getNameByType(side)));
        Assertions.assertFalse(metricsMap.containsKey(MetricsKey.METRIC_REQUESTS_SUCCEED.getNameByType(side)));

        MetricSample sample = metricsMap.get(MetricsKey.METRIC_REQUESTS_FAILED.getNameByType(side));
        Map<String, String> tags = sample.getTags();

        Assertions.assertEquals(tags.get(TAG_INTERFACE_KEY), INTERFACE_NAME);
        Assertions.assertEquals(tags.get(TAG_METHOD_KEY), METHOD_NAME);
        Assertions.assertEquals(tags.get(TAG_GROUP_KEY), GROUP);
        Assertions.assertEquals(tags.get(TAG_VERSION_KEY), VERSION);
    }

    @Test
    void testBusinessFailedRequests() {
        collector.setCollectEnabled(true);

        given(invoker.invoke(invocation)).willThrow(new RpcException(RpcException.BIZ_EXCEPTION));
        initParam();

        try {
            filter.invoke(invoker, invocation);
        } catch (Exception e) {
            Assertions.assertTrue(e instanceof RpcException);
            filter.onError(e, invoker, invocation);
        }

        Map<String, MetricSample> metricsMap = getMetricsMap();
        Assertions.assertTrue(metricsMap.containsKey(MetricsKey.METRIC_REQUEST_BUSINESS_FAILED.getNameByType(side)));
        Assertions.assertFalse(metricsMap.containsKey(MetricsKey.METRIC_REQUESTS_SUCCEED.getNameByType(side)));

        MetricSample sample = metricsMap.get(MetricsKey.METRIC_REQUEST_BUSINESS_FAILED.getNameByType(side));

        Map<String, String> tags = sample.getTags();

        Assertions.assertEquals(tags.get(TAG_INTERFACE_KEY), INTERFACE_NAME);
        Assertions.assertEquals(tags.get(TAG_METHOD_KEY), METHOD_NAME);
        Assertions.assertEquals(tags.get(TAG_GROUP_KEY), GROUP);
        Assertions.assertEquals(tags.get(TAG_VERSION_KEY), VERSION);
    }


    @Test
    void testTimeoutRequests() {
        collector.setCollectEnabled(true);

        given(invoker.invoke(invocation)).willThrow(new RpcException(RpcException.TIMEOUT_EXCEPTION));
        initParam();

        Long count = 2L;

        for (int i = 0; i < count; i++) {
            try {
                filter.invoke(invoker, invocation);
            } catch (Exception e) {
                Assertions.assertTrue(e instanceof RpcException);
                filter.onError(e, invoker, invocation);
            }
        }
        Map<String, MetricSample> metricsMap = getMetricsMap();
        Assertions.assertTrue(metricsMap.containsKey(MetricsKey.METRIC_REQUESTS_TIMEOUT.getNameByType(side)));
        Assertions.assertTrue(metricsMap.containsKey(MetricsKey.METRIC_REQUESTS_TOTAL_FAILED.getNameByType(side)));

        MetricSample timeoutSample = metricsMap.get(MetricsKey.METRIC_REQUESTS_TIMEOUT.getNameByType(side));
        Assertions.assertSame(((GaugeMetricSample) timeoutSample).applyAsLong(), count);

        GaugeMetricSample failedSample = (GaugeMetricSample) metricsMap.get(MetricsKey.METRIC_REQUESTS_TOTAL_FAILED.getNameByType(side));
        Assertions.assertSame(failedSample.applyAsLong(), count);
    }

    @Test
    void testLimitRequests() {
        collector.setCollectEnabled(true);

        given(invoker.invoke(invocation)).willThrow(new RpcException(RpcException.LIMIT_EXCEEDED_EXCEPTION));
        initParam();

        Long count = 3L;

        for (int i = 0; i < count; i++) {
            try {
                filter.invoke(invoker, invocation);
            } catch (Exception e) {
                Assertions.assertTrue(e instanceof RpcException);
                filter.onError(e, invoker, invocation);
            }
        }
        Map<String, MetricSample> metricsMap = getMetricsMap();
        Assertions.assertTrue(metricsMap.containsKey(MetricsKey.METRIC_REQUESTS_LIMIT.getNameByType(side)));

        MetricSample sample = metricsMap.get(MetricsKey.METRIC_REQUESTS_LIMIT.getNameByType(side));

        Assertions.assertSame(((GaugeMetricSample) sample).applyAsLong(), count);
    }

    @Test
    void testSucceedRequests() {
        collector.setCollectEnabled(true);
        given(invoker.invoke(invocation)).willReturn(new AppResponse("success"));
        initParam();

        Result result = filter.invoke(invoker, invocation);

        filter.onResponse(result, invoker, invocation);

        Map<String, MetricSample> metricsMap = getMetricsMap();
        Assertions.assertFalse(metricsMap.containsKey(MetricsKey.METRIC_REQUEST_BUSINESS_FAILED.getNameByType(side)));
        Assertions.assertTrue(metricsMap.containsKey(MetricsKey.METRIC_REQUESTS_SUCCEED.getNameByType(side)));

        MetricSample sample = metricsMap.get(MetricsKey.METRIC_REQUESTS_SUCCEED.getNameByType(side));
        Map<String, String> tags = sample.getTags();

        Assertions.assertEquals(tags.get(TAG_INTERFACE_KEY), INTERFACE_NAME);
        Assertions.assertEquals(tags.get(TAG_METHOD_KEY), METHOD_NAME);
        Assertions.assertEquals(tags.get(TAG_GROUP_KEY), GROUP);
        Assertions.assertEquals(tags.get(TAG_VERSION_KEY), VERSION);
    }

    @Test
    void testMissingGroup() {
        collector.setCollectEnabled(true);
        given(invoker.invoke(invocation)).willReturn(new AppResponse("success"));
        invocation.setTargetServiceUniqueName(INTERFACE_NAME + ":" + VERSION);
        invocation.setMethodName(METHOD_NAME);
        invocation.setParameterTypes(new Class[]{String.class});

        Result result = filter.invoke(invoker, invocation);

        filter.onResponse(result, invoker, invocation);

        Map<String, MetricSample> metricsMap = getMetricsMap();

        MetricSample sample = metricsMap.get(MetricsKey.METRIC_REQUESTS_SUCCEED.getNameByType(side));
        Map<String, String> tags = sample.getTags();

        Assertions.assertEquals(tags.get(TAG_INTERFACE_KEY), INTERFACE_NAME);
        Assertions.assertEquals(tags.get(TAG_METHOD_KEY), METHOD_NAME);
        Assertions.assertNull(tags.get(TAG_GROUP_KEY));
        Assertions.assertEquals(tags.get(TAG_VERSION_KEY), VERSION);
    }

    @Test
    public void testErrors(){
        testFilterError(RpcException.SERIALIZATION_EXCEPTION, MetricsKey.METRIC_REQUESTS_CODEC_FAILED.formatName(side));
        testFilterError(RpcException.NETWORK_EXCEPTION, MetricsKey.METRIC_REQUESTS_NETWORK_FAILED.formatName(side));
    }

<<<<<<< HEAD
    @Test
    public void testNoProvider(){
        testClusterFilterError(RpcException.FORBIDDEN_EXCEPTION,
            MetricsKey.METRIC_REQUESTS_SERVICE_UNAVAILABLE_FAILED.formatName(CommonConstants.CONSUMER));
    }

    private void testClusterFilterError(int errorCode,MetricsKey metricsKey){
//        setup();
        collector.setCollectEnabled(true);
        given(invoker.invoke(invocation)).willThrow(new RpcException(errorCode));
        initParam();

        Long count = 1L;

        for (int i = 0; i < count; i++) {
            try {
                metricsClusterFilter.invoke(invoker, invocation);
            } catch (Exception e) {
                Assertions.assertTrue(e instanceof RpcException);
                metricsClusterFilter.onError(e, invoker, invocation);
            }
        }
        Map<String, MetricSample> metricsMap = getMetricsMap();
        Assertions.assertTrue(metricsMap.containsKey(metricsKey.getName()));

        MetricSample sample = metricsMap.get(metricsKey.getName());

        Assertions.assertSame(((GaugeMetricSample) sample).applyAsLong(), count);
        teardown();
    }

    private void testFilterError(int errorCode,MetricsKey metricsKey){
=======
    private void testFilterError(int errorCode, String name) {
>>>>>>> 26e59ade
        setup();
        collector.setCollectEnabled(true);
        given(invoker.invoke(invocation)).willThrow(new RpcException(errorCode));
        initParam();

        Long count = 1L;

        for (int i = 0; i < count; i++) {
            try {
                filter.invoke(invoker, invocation);
            } catch (Exception e) {
                Assertions.assertTrue(e instanceof RpcException);
                filter.onError(e, invoker, invocation);
            }
        }
        Map<String, MetricSample> metricsMap = getMetricsMap();
        Assertions.assertTrue(metricsMap.containsKey(metricsKey.getName()));

        MetricSample sample = metricsMap.get(metricsKey.getName());

        Assertions.assertSame(((GaugeMetricSample) sample).applyAsLong(), count);


        Assertions.assertTrue(metricsMap.containsKey(metricsKey.getName()));
        Map<String, String> tags = sample.getTags();

        Assertions.assertEquals(tags.get(TAG_INTERFACE_KEY), INTERFACE_NAME);
        Assertions.assertEquals(tags.get(TAG_METHOD_KEY), METHOD_NAME);
        Assertions.assertEquals(tags.get(TAG_GROUP_KEY), GROUP);
        Assertions.assertEquals(tags.get(TAG_VERSION_KEY), VERSION);

        teardown();
    }

    @Test
    void testMissingVersion() {
        collector.setCollectEnabled(true);
        given(invoker.invoke(invocation)).willReturn(new AppResponse("success"));
        invocation.setTargetServiceUniqueName(GROUP + "/" + INTERFACE_NAME);
        invocation.setMethodName(METHOD_NAME);
        invocation.setParameterTypes(new Class[]{String.class});

        Result result = filter.invoke(invoker, invocation);

        filter.onResponse(result, invoker, invocation);

        Map<String, MetricSample> metricsMap = getMetricsMap();

        MetricSample sample = metricsMap.get(MetricsKey.METRIC_REQUESTS_SUCCEED.getNameByType(side));
        Map<String, String> tags = sample.getTags();

        Assertions.assertEquals(tags.get(TAG_INTERFACE_KEY), INTERFACE_NAME);
        Assertions.assertEquals(tags.get(TAG_METHOD_KEY), METHOD_NAME);
        Assertions.assertEquals(tags.get(TAG_GROUP_KEY), GROUP);
        Assertions.assertNull(tags.get(TAG_VERSION_KEY));
    }

    @Test
    void testMissingGroupAndVersion() {
        collector.setCollectEnabled(true);
        given(invoker.invoke(invocation)).willReturn(new AppResponse("success"));
        invocation.setTargetServiceUniqueName(INTERFACE_NAME);
        invocation.setMethodName(METHOD_NAME);
        invocation.setParameterTypes(new Class[]{String.class});

        Result result = filter.invoke(invoker, invocation);

        filter.onResponse(result, invoker, invocation);

        Map<String, MetricSample> metricsMap = getMetricsMap();

        MetricSample sample = metricsMap.get(MetricsKey.METRIC_REQUESTS_SUCCEED.getNameByType(side));
        Map<String, String> tags = sample.getTags();

        Assertions.assertEquals(tags.get(TAG_INTERFACE_KEY), INTERFACE_NAME);
        Assertions.assertEquals(tags.get(TAG_METHOD_KEY), METHOD_NAME);
        Assertions.assertNull(tags.get(TAG_GROUP_KEY));
        Assertions.assertNull(tags.get(TAG_VERSION_KEY));
    }

    @Test
    void testGenericCall() {
        collector.setCollectEnabled(true);
        given(invoker.invoke(invocation)).willReturn(new AppResponse("success"));
        invocation.setTargetServiceUniqueName(INTERFACE_NAME);
        invocation.setMethodName(METHOD_NAME);
        invocation.setParameterTypes(new Class[]{String.class});

        Result result = filter.invoke(invoker, invocation);

        invocation.setMethodName($INVOKE);
        invocation.setParameterTypesDesc(GENERIC_PARAMETER_DESC);
        invocation.setArguments(new Object[]{METHOD_NAME, new String[]{"java.lang.String"}, new Object[]{"mock"}});

        filter.onResponse(result, invoker, invocation);

        Map<String, MetricSample> metricsMap = getMetricsMap();

        MetricSample sample = metricsMap.get(MetricsKey.METRIC_REQUESTS_PROCESSING.getNameByType(side));
        Map<String, String> tags = sample.getTags();

        Assertions.assertEquals(tags.get(TAG_INTERFACE_KEY), INTERFACE_NAME);
        Assertions.assertEquals(tags.get(TAG_METHOD_KEY), METHOD_NAME);
    }

    private void initParam() {
        invocation.setTargetServiceUniqueName(GROUP + "/" + INTERFACE_NAME + ":" + VERSION);
        invocation.setMethodName(METHOD_NAME);
        invocation.setParameterTypes(new Class[]{String.class});
    }

    private Map<String, MetricSample> getMetricsMap() {
        List<MetricSample> samples = collector.collect();
        List<MetricSample> samples1 = new ArrayList<>();
        for (MetricSample sample : samples) {
            if (sample.getName().contains("dubbo.thread.pool")) {
                continue;
            }
            samples1.add(sample);
        }
        return samples1.stream().collect(Collectors.toMap(MetricSample::getName, Function.identity()));
    }
}<|MERGE_RESOLUTION|>--- conflicted
+++ resolved
@@ -45,14 +45,6 @@
 import java.util.function.Function;
 import java.util.stream.Collectors;
 
-<<<<<<< HEAD
-import java.util.ArrayList;
-import java.util.List;
-import java.util.Map;
-import java.util.function.Function;
-import java.util.stream.Collectors;
-=======
->>>>>>> 26e59ade
 import static org.apache.dubbo.common.constants.CommonConstants.$INVOKE;
 import static org.apache.dubbo.common.constants.CommonConstants.GENERIC_PARAMETER_DESC;
 import static org.apache.dubbo.common.constants.MetricsConstants.TAG_GROUP_KEY;
@@ -92,7 +84,7 @@
         filter = new MetricsFilter();
 
         collector = applicationModel.getBeanFactory().getOrRegisterBean(DefaultMetricsCollector.class);
-        if(!initApplication.get()) {
+        if (!initApplication.get()) {
             collector.collectApplication(applicationModel);
             initApplication.set(true);
         }
@@ -272,47 +264,14 @@
     }
 
     @Test
-    public void testErrors(){
-        testFilterError(RpcException.SERIALIZATION_EXCEPTION, MetricsKey.METRIC_REQUESTS_CODEC_FAILED.formatName(side));
-        testFilterError(RpcException.NETWORK_EXCEPTION, MetricsKey.METRIC_REQUESTS_NETWORK_FAILED.formatName(side));
-    }
-
-<<<<<<< HEAD
-    @Test
-    public void testNoProvider(){
-        testClusterFilterError(RpcException.FORBIDDEN_EXCEPTION,
-            MetricsKey.METRIC_REQUESTS_SERVICE_UNAVAILABLE_FAILED.formatName(CommonConstants.CONSUMER));
-    }
-
-    private void testClusterFilterError(int errorCode,MetricsKey metricsKey){
-//        setup();
-        collector.setCollectEnabled(true);
-        given(invoker.invoke(invocation)).willThrow(new RpcException(errorCode));
-        initParam();
-
-        Long count = 1L;
-
-        for (int i = 0; i < count; i++) {
-            try {
-                metricsClusterFilter.invoke(invoker, invocation);
-            } catch (Exception e) {
-                Assertions.assertTrue(e instanceof RpcException);
-                metricsClusterFilter.onError(e, invoker, invocation);
-            }
-        }
-        Map<String, MetricSample> metricsMap = getMetricsMap();
-        Assertions.assertTrue(metricsMap.containsKey(metricsKey.getName()));
-
-        MetricSample sample = metricsMap.get(metricsKey.getName());
-
-        Assertions.assertSame(((GaugeMetricSample) sample).applyAsLong(), count);
-        teardown();
-    }
-
-    private void testFilterError(int errorCode,MetricsKey metricsKey){
-=======
+    public void testErrors() {
+        testFilterError(RpcException.SERIALIZATION_EXCEPTION,
+            MetricsKey.METRIC_REQUESTS_CODEC_FAILED.getNameByType(side));
+        testFilterError(RpcException.NETWORK_EXCEPTION,
+            MetricsKey.METRIC_REQUESTS_NETWORK_FAILED.getNameByType(side));
+    }
+
     private void testFilterError(int errorCode, String name) {
->>>>>>> 26e59ade
         setup();
         collector.setCollectEnabled(true);
         given(invoker.invoke(invocation)).willThrow(new RpcException(errorCode));
@@ -329,14 +288,14 @@
             }
         }
         Map<String, MetricSample> metricsMap = getMetricsMap();
-        Assertions.assertTrue(metricsMap.containsKey(metricsKey.getName()));
-
-        MetricSample sample = metricsMap.get(metricsKey.getName());
+        Assertions.assertTrue(metricsMap.containsKey(name));
+
+        MetricSample sample = metricsMap.get(name);
 
         Assertions.assertSame(((GaugeMetricSample) sample).applyAsLong(), count);
 
 
-        Assertions.assertTrue(metricsMap.containsKey(metricsKey.getName()));
+        Assertions.assertTrue(metricsMap.containsKey(name));
         Map<String, String> tags = sample.getTags();
 
         Assertions.assertEquals(tags.get(TAG_INTERFACE_KEY), INTERFACE_NAME);
