/*
 * Licensed to the Apache Software Foundation (ASF) under one or more
 * contributor license agreements.  See the NOTICE file distributed with
 * this work for additional information regarding copyright ownership.
 * The ASF licenses this file to You under the Apache License, Version 2.0
 * (the "License"); you may not use this file except in compliance with
 * the License.  You may obtain a copy of the License at
 *
 *     http://www.apache.org/licenses/LICENSE-2.0
 *
 * Unless required by applicable law or agreed to in writing, software
 * distributed under the License is distributed on an "AS IS" BASIS,
 * WITHOUT WARRANTIES OR CONDITIONS OF ANY KIND, either express or implied.
 * See the License for the specific language governing permissions and
 * limitations under the License.
 */

package org.apache.dubbo.metrics.filter;
import org.apache.dubbo.metrics.collector.sample.MethodMetricsSampler;
import org.apache.dubbo.metrics.event.MetricsEvent;
import org.apache.dubbo.rpc.Invocation;
import org.apache.dubbo.rpc.Invoker;
import org.apache.dubbo.rpc.Result;
import org.apache.dubbo.rpc.RpcException;
<<<<<<< HEAD
=======

import java.util.Optional;

import static org.apache.dubbo.common.constants.CommonConstants.PROVIDER_SIDE;
>>>>>>> e001b40f
import static org.apache.dubbo.common.constants.MetricsConstants.METRIC_FILTER_START_TIME;

public class MethodMetricsInterceptor {

    private final MethodMetricsSampler sampler;

    public MethodMetricsInterceptor(MethodMetricsSampler sampler) {
        this.sampler = sampler;
    }

    public void beforeMethod(Invocation invocation) {
<<<<<<< HEAD
        sampler.incOnEvent(invocation, MetricsEvent.Type.TOTAL);
        sampler.incOnEvent(invocation,MetricsEvent.Type.PROCESSING);
        invocation.put(METRIC_FILTER_START_TIME, System.currentTimeMillis());
    }

    public void afterMethod(Invocation invocation, Result result) {
        if (result.hasException()) {
            handleMethodException(invocation, result.getException());
        }else{
            sampler.incOnEvent(invocation,MetricsEvent.Type.SUCCEED);
=======
        String side = getSide(invocation);
        sampler.incOnEvent(invocation, MetricsEvent.Type.TOTAL.getNameByType(side));
        sampler.incOnEvent(invocation, MetricsEvent.Type.PROCESSING.getNameByType(side));
        invocation.put(METRIC_FILTER_START_TIME, System.currentTimeMillis());
    }

    private String getSide(Invocation invocation) {
        Optional<? extends Invoker<?>> invoker = Optional.ofNullable(invocation.getInvoker());
        String side = invoker.isPresent() ? invoker.get().getUrl().getSide() : PROVIDER_SIDE;
        return side;
    }

    public void afterMethod(Invocation invocation, Result result) {
        if (result.hasException()) {
            handleMethodException(invocation, result.getException());
        } else {
            sampler.incOnEvent(invocation, MetricsEvent.Type.SUCCEED.getNameByType(getSide(invocation)));
>>>>>>> e001b40f
            onCompleted(invocation);
        }
    }

    public void handleMethodException(Invocation invocation, Throwable throwable) {
        if (throwable == null) {
            return;
        }
<<<<<<< HEAD

=======
        String side = getSide(invocation);
>>>>>>> e001b40f
        if (throwable instanceof RpcException) {
            RpcException e = (RpcException) throwable;

            MetricsEvent.Type eventType = MetricsEvent.Type.UNKNOWN_FAILED;

            if (e.isTimeout()) {
                eventType = MetricsEvent.Type.REQUEST_TIMEOUT;
            }
            if (e.isLimitExceed()) {
                eventType = MetricsEvent.Type.REQUEST_LIMIT;
            }
            if (e.isBiz()) {
                eventType = MetricsEvent.Type.BUSINESS_FAILED;
            }
            if (e.isSerialization()) {
                eventType = MetricsEvent.Type.CODEC_EXCEPTION;
            }
            if (e.isNetwork()) {
                eventType = MetricsEvent.Type.NETWORK_EXCEPTION;
            }
<<<<<<< HEAD
            sampler.incOnEvent(invocation,eventType);
=======
            sampler.incOnEvent(invocation, eventType.getNameByType(side));
>>>>>>> e001b40f
        }

        if (throwable instanceof RpcException && ((RpcException) throwable).isBiz()) {
            onCompleted(invocation);
        }else{
            rtTime(invocation);
        }

<<<<<<< HEAD
        sampler.incOnEvent(invocation,MetricsEvent.Type.TOTAL_FAILED);
=======
        sampler.incOnEvent(invocation, MetricsEvent.Type.TOTAL_FAILED.getNameByType(side));
>>>>>>> e001b40f
    }

    private void rtTime(Invocation invocation){
        Long endTime = System.currentTimeMillis();
        Long beginTime = (Long) invocation.get(METRIC_FILTER_START_TIME);
        Long rt = endTime - beginTime;
        sampler.addRT(invocation, rt);
    }

    private void onCompleted(Invocation invocation) {
        rtTime(invocation);
<<<<<<< HEAD
        sampler.dec(invocation,MetricsEvent.Type.PROCESSING);
=======
        sampler.dec(invocation, MetricsEvent.Type.PROCESSING.getNameByType(getSide(invocation)));
>>>>>>> e001b40f
    }
}<|MERGE_RESOLUTION|>--- conflicted
+++ resolved
@@ -16,19 +16,17 @@
  */
 
 package org.apache.dubbo.metrics.filter;
+
 import org.apache.dubbo.metrics.collector.sample.MethodMetricsSampler;
 import org.apache.dubbo.metrics.event.MetricsEvent;
 import org.apache.dubbo.rpc.Invocation;
 import org.apache.dubbo.rpc.Invoker;
 import org.apache.dubbo.rpc.Result;
 import org.apache.dubbo.rpc.RpcException;
-<<<<<<< HEAD
-=======
 
 import java.util.Optional;
 
 import static org.apache.dubbo.common.constants.CommonConstants.PROVIDER_SIDE;
->>>>>>> e001b40f
 import static org.apache.dubbo.common.constants.MetricsConstants.METRIC_FILTER_START_TIME;
 
 public class MethodMetricsInterceptor {
@@ -40,18 +38,6 @@
     }
 
     public void beforeMethod(Invocation invocation) {
-<<<<<<< HEAD
-        sampler.incOnEvent(invocation, MetricsEvent.Type.TOTAL);
-        sampler.incOnEvent(invocation,MetricsEvent.Type.PROCESSING);
-        invocation.put(METRIC_FILTER_START_TIME, System.currentTimeMillis());
-    }
-
-    public void afterMethod(Invocation invocation, Result result) {
-        if (result.hasException()) {
-            handleMethodException(invocation, result.getException());
-        }else{
-            sampler.incOnEvent(invocation,MetricsEvent.Type.SUCCEED);
-=======
         String side = getSide(invocation);
         sampler.incOnEvent(invocation, MetricsEvent.Type.TOTAL.getNameByType(side));
         sampler.incOnEvent(invocation, MetricsEvent.Type.PROCESSING.getNameByType(side));
@@ -69,7 +55,6 @@
             handleMethodException(invocation, result.getException());
         } else {
             sampler.incOnEvent(invocation, MetricsEvent.Type.SUCCEED.getNameByType(getSide(invocation)));
->>>>>>> e001b40f
             onCompleted(invocation);
         }
     }
@@ -78,11 +63,7 @@
         if (throwable == null) {
             return;
         }
-<<<<<<< HEAD
-
-=======
         String side = getSide(invocation);
->>>>>>> e001b40f
         if (throwable instanceof RpcException) {
             RpcException e = (RpcException) throwable;
 
@@ -103,11 +84,7 @@
             if (e.isNetwork()) {
                 eventType = MetricsEvent.Type.NETWORK_EXCEPTION;
             }
-<<<<<<< HEAD
-            sampler.incOnEvent(invocation,eventType);
-=======
             sampler.incOnEvent(invocation, eventType.getNameByType(side));
->>>>>>> e001b40f
         }
 
         if (throwable instanceof RpcException && ((RpcException) throwable).isBiz()) {
@@ -116,11 +93,7 @@
             rtTime(invocation);
         }
 
-<<<<<<< HEAD
-        sampler.incOnEvent(invocation,MetricsEvent.Type.TOTAL_FAILED);
-=======
         sampler.incOnEvent(invocation, MetricsEvent.Type.TOTAL_FAILED.getNameByType(side));
->>>>>>> e001b40f
     }
 
     private void rtTime(Invocation invocation){
@@ -132,10 +105,6 @@
 
     private void onCompleted(Invocation invocation) {
         rtTime(invocation);
-<<<<<<< HEAD
-        sampler.dec(invocation,MetricsEvent.Type.PROCESSING);
-=======
         sampler.dec(invocation, MetricsEvent.Type.PROCESSING.getNameByType(getSide(invocation)));
->>>>>>> e001b40f
     }
 }