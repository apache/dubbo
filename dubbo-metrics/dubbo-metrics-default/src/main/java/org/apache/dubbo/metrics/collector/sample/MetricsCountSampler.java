/*
 * Licensed to the Apache Software Foundation (ASF) under one or more
 * contributor license agreements.  See the NOTICE file distributed with
 * this work for additional information regarding copyright ownership.
 * The ASF licenses this file to You under the Apache License, Version 2.0
 * (the "License"); you may not use this file except in compliance with
 * the License.  You may obtain a copy of the License at
 *
 *     http://www.apache.org/licenses/LICENSE-2.0
 *
 * Unless required by applicable law or agreed to in writing, software
 * distributed under the License is distributed on an "AS IS" BASIS,
 * WITHOUT WARRANTIES OR CONDITIONS OF ANY KIND, either express or implied.
 * See the License for the specific language governing permissions and
 * limitations under the License.
 */

package org.apache.dubbo.metrics.collector.sample;
import org.apache.dubbo.metrics.model.Metric;
<<<<<<< HEAD
=======
import org.apache.dubbo.metrics.model.MetricsKey;
import org.apache.dubbo.metrics.model.sample.MetricSample;

import java.util.List;
>>>>>>> 32ada248
import java.util.Optional;
import java.util.concurrent.ConcurrentMap;
import java.util.concurrent.atomic.AtomicLong;

public interface MetricsCountSampler<S, K, M extends Metric> extends MetricsSampler {

    void inc(S source, K metricName);

    void dec(S source, K metricName);

    void incOnEvent(S source, K metricName);

    void decOnEvent(S source, K metricName);

    void addRT(S source, Long rt);

    void addRT(S source, K metricName, Long rt);

    Optional<ConcurrentMap<M, AtomicLong>> getCount(K metricName);

    <R extends MetricSample> List<R> collectRT(MetricSampleFactory<M, R> factory);

<<<<<<< HEAD
    ConcurrentMap<M, AtomicLong> getLastRT(K metricName);

    ConcurrentMap<M, LongAccumulator> getMinRT(K metricName);

    ConcurrentMap<M, LongAccumulator> getMaxRT(K metricName);

    ConcurrentMap<M, AtomicLong> getAvgRT(K metricName);

    ConcurrentMap<M, AtomicLong> getTotalRT(K metricName);

    ConcurrentMap<M, AtomicLong> getRtCount(K metricName);

=======
    interface MetricSampleFactory<M, R extends MetricSample> {
        R newInstance(MetricsKey key, M metric, Long count);
    }
>>>>>>> 32ada248
}<|MERGE_RESOLUTION|>--- conflicted
+++ resolved
@@ -16,14 +16,12 @@
  */
 
 package org.apache.dubbo.metrics.collector.sample;
+
 import org.apache.dubbo.metrics.model.Metric;
-<<<<<<< HEAD
-=======
 import org.apache.dubbo.metrics.model.MetricsKey;
 import org.apache.dubbo.metrics.model.sample.MetricSample;
 
 import java.util.List;
->>>>>>> 32ada248
 import java.util.Optional;
 import java.util.concurrent.ConcurrentMap;
 import java.util.concurrent.atomic.AtomicLong;
@@ -46,22 +44,9 @@
 
     <R extends MetricSample> List<R> collectRT(MetricSampleFactory<M, R> factory);
 
-<<<<<<< HEAD
-    ConcurrentMap<M, AtomicLong> getLastRT(K metricName);
+    <R extends MetricSample> List<R> collectRT(MetricSampleFactory<M, R> factory,K metricName);
 
-    ConcurrentMap<M, LongAccumulator> getMinRT(K metricName);
-
-    ConcurrentMap<M, LongAccumulator> getMaxRT(K metricName);
-
-    ConcurrentMap<M, AtomicLong> getAvgRT(K metricName);
-
-    ConcurrentMap<M, AtomicLong> getTotalRT(K metricName);
-
-    ConcurrentMap<M, AtomicLong> getRtCount(K metricName);
-
-=======
     interface MetricSampleFactory<M, R extends MetricSample> {
         R newInstance(MetricsKey key, M metric, Long count);
     }
->>>>>>> 32ada248
 }