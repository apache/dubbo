--- conflicted
+++ resolved
@@ -79,34 +79,6 @@
     }
 
     private void collect(List<MetricSample> list) {
-<<<<<<< HEAD
-        count(list, MetricsEvent.Type.TOTAL, MetricsKey.METRIC_REQUESTS);
-        count(list, MetricsEvent.Type.SUCCEED, MetricsKey.METRIC_REQUESTS_SUCCEED);
-        count(list, MetricsEvent.Type.UNKNOWN_FAILED, MetricsKey.METRIC_REQUESTS_FAILED);
-        count(list, MetricsEvent.Type.PROCESSING, MetricsKey.METRIC_REQUESTS_PROCESSING);
-        count(list, MetricsEvent.Type.BUSINESS_FAILED, MetricsKey.METRIC_REQUEST_BUSINESS_FAILED);
-        count(list, MetricsEvent.Type.REQUEST_TIMEOUT, MetricsKey.METRIC_REQUESTS_TIMEOUT);
-        count(list, MetricsEvent.Type.REQUEST_LIMIT, MetricsKey.METRIC_REQUESTS_LIMIT);
-        count(list, MetricsEvent.Type.TOTAL_FAILED, MetricsKey.METRIC_REQUESTS_TOTAL_FAILED);
-        count(list, MetricsEvent.Type.NETWORK_EXCEPTION, MetricsKey.METRIC_REQUESTS_NETWORK_FAILED);
-        count(list, MetricsEvent.Type.SERVICE_UNAVAILABLE, MetricsKey.METRIC_REQUESTS_SERVICE_UNAVAILABLE_FAILED);
-        count(list, MetricsEvent.Type.CODEC_EXCEPTION, MetricsKey.METRIC_REQUESTS_CODEC_FAILED);
-    }
-
-
-    private <T> GaugeMetricSample<T> getGaugeMetricSample(MetricsKey metricsKey,
-                                                           MethodMetric methodMetric,
-                                                           MetricsCategory metricsCategory,
-                                                           T value,
-                                                           ToDoubleFunction<T> apply) {
-        return new GaugeMetricSample<>(
-            metricsKey.getNameByType(methodMetric.getSide()),
-            metricsKey.getDescription(),
-            methodMetric.getTags(),
-            metricsCategory,
-            value,
-            apply);
-=======
         collectBySide(list, PROVIDER_SIDE);
         collectBySide(list, CONSUMER_SIDE);
     }
@@ -123,7 +95,6 @@
         count(list, MetricsEvent.Type.NETWORK_EXCEPTION.getNameByType(side), MetricsKey.METRIC_REQUESTS_NETWORK_FAILED);
         count(list, MetricsEvent.Type.SERVICE_UNAVAILABLE.getNameByType(side), MetricsKey.METRIC_REQUESTS_SERVICE_UNAVAILABLE_FAILED);
         count(list, MetricsEvent.Type.CODEC_EXCEPTION.getNameByType(side), MetricsKey.METRIC_REQUESTS_CODEC_FAILED);
->>>>>>> e001b40f
     }
 
 
