/*
 * Licensed to the Apache Software Foundation (ASF) under one or more
 * contributor license agreements.  See the NOTICE file distributed with
 * this work for additional information regarding copyright ownership.
 * The ASF licenses this file to You under the Apache License, Version 2.0
 * (the "License"); you may not use this file except in compliance with
 * the License.  You may obtain a copy of the License at
 *
 *     http://www.apache.org/licenses/LICENSE-2.0
 *
 * Unless required by applicable law or agreed to in writing, software
 * distributed under the License is distributed on an "AS IS" BASIS,
 * WITHOUT WARRANTIES OR CONDITIONS OF ANY KIND, either express or implied.
 * See the License for the specific language governing permissions and
 * limitations under the License.
 */

package org.apache.dubbo.metrics.collector.sample;

import org.apache.dubbo.metrics.collector.DefaultMetricsCollector;
import org.apache.dubbo.metrics.event.MetricsEvent;
import org.apache.dubbo.metrics.event.RTEvent;
import org.apache.dubbo.metrics.event.RequestEvent;
import org.apache.dubbo.metrics.model.MethodMetric;
import org.apache.dubbo.metrics.model.Metric;
import org.apache.dubbo.metrics.model.MetricsCategory;
import org.apache.dubbo.metrics.model.MetricsKey;
import org.apache.dubbo.metrics.model.sample.GaugeMetricSample;
import org.apache.dubbo.metrics.model.sample.MetricSample;
import org.apache.dubbo.rpc.Invocation;
import java.util.ArrayList;
import java.util.List;
import java.util.function.Supplier;
import static org.apache.dubbo.metrics.model.MetricsCategory.REQUESTS;
import static org.apache.dubbo.metrics.model.MetricsCategory.RT;

public class MethodMetricsSampler extends SimpleMetricsCountSampler<Invocation, MetricsEvent.Type, MethodMetric> {

    private final DefaultMetricsCollector collector;

    public MethodMetricsSampler(DefaultMetricsCollector collector) {
        this.collector = collector;
    }

    @Override
    protected void countConfigure(
        MetricsCountSampleConfigurer<Invocation, MetricsEvent.Type, MethodMetric> sampleConfigure) {
        sampleConfigure.configureMetrics(configure -> new MethodMetric(collector.getApplicationName(), configure.getSource()));
        sampleConfigure.configureEventHandler(configure -> collector.getEventMulticaster().publishEvent(new RequestEvent(configure.getMetric(), configure.getMetricName())));
    }

    @Override
    public void rtConfigure(
        MetricsCountSampleConfigurer<Invocation, MetricsEvent.Type, MethodMetric> sampleConfigure) {
        sampleConfigure.configureMetrics(configure -> new MethodMetric(collector.getApplicationName(), configure.getSource()));
        sampleConfigure.configureEventHandler(configure -> collector.getEventMulticaster().publishEvent(new RTEvent(configure.getMetric(), configure.getRt())));
    }

    @Override
    public List<MetricSample> sample() {
        List<MetricSample> metricSamples = new ArrayList<>();

        collect(metricSamples);
        metricSamples.addAll(collectRT((key, metric, count) -> getGaugeMetricSample(key, metric, RT, () -> count)));

        return metricSamples;
    }

    private void collect(List<MetricSample> list) {
        count(list, MetricsEvent.Type.TOTAL, MetricsKey.METRIC_REQUESTS);
        count(list, MetricsEvent.Type.SUCCEED, MetricsKey.METRIC_REQUESTS_SUCCEED);
        count(list, MetricsEvent.Type.UNKNOWN_FAILED, MetricsKey.METRIC_REQUESTS_FAILED);
        count(list, MetricsEvent.Type.PROCESSING, MetricsKey.METRIC_REQUESTS_PROCESSING);
        count(list, MetricsEvent.Type.BUSINESS_FAILED, MetricsKey.METRIC_REQUEST_BUSINESS_FAILED);
        count(list, MetricsEvent.Type.REQUEST_TIMEOUT, MetricsKey.METRIC_REQUESTS_TIMEOUT);
        count(list, MetricsEvent.Type.REQUEST_LIMIT, MetricsKey.METRIC_REQUESTS_LIMIT);
        count(list, MetricsEvent.Type.TOTAL_FAILED, MetricsKey.METRIC_REQUESTS_TOTAL_FAILED);
        count(list, MetricsEvent.Type.NETWORK_EXCEPTION, MetricsKey.METRIC_REQUESTS_NETWORK_FAILED);
        count(list, MetricsEvent.Type.SERVICE_UNAVAILABLE, MetricsKey.METRIC_REQUESTS_SERVICE_UNAVAILABLE_FAILED);
        count(list,MetricsEvent.Type.CODEC_EXCEPTION,MetricsKey.METRIC_REQUESTS_CODEC_FAILED);
    }

<<<<<<< HEAD
    private void collectRT(List<MetricSample> list) {
        this.getLastRT().forEach((k, v) ->
            list.add(getGaugeMetricSample(MetricsKey.METRIC_RT_LAST, k, RT, v::get)));
        this.getMinRT().forEach((k, v) ->
            list.add(getGaugeMetricSample(MetricsKey.METRIC_RT_MIN, k, RT, v::get)));
        this.getMaxRT().forEach((k, v) ->
            list.add(getGaugeMetricSample(MetricsKey.METRIC_RT_MAX, k, RT, v::get)));

        this.getTotalRT().forEach((k, v) -> {
            list.add(getGaugeMetricSample(MetricsKey.METRIC_RT_SUM, k, RT, v::get));
            AtomicLong avg = this.getAvgRT().get(k);
            AtomicLong count = this.getRtCount().get(k);
            avg.set(v.get() / count.get());
            list.add(getGaugeMetricSample(MetricsKey.METRIC_RT_AVG, k, RT, avg::get));
        });
    }

=======
>>>>>>> 32ada248
    private GaugeMetricSample getGaugeMetricSample(MetricsKey metricsKey, MethodMetric methodMetric,
                                                   MetricsCategory metricsCategory, Supplier<Number> get) {
        return new GaugeMetricSample(metricsKey.getNameByType(methodMetric.getSide()), metricsKey.getDescription(),
            methodMetric.getTags(), metricsCategory, get);
    }

    private <T extends Metric> void count(List<MetricSample> list, MetricsEvent.Type eventType, MetricsKey metricsKey) {
        getCount(eventType).filter(e -> !e.isEmpty())
            .ifPresent(map -> map.forEach((k, v) ->
                list.add(getGaugeMetricSample(metricsKey, k, REQUESTS, v::get))));
    }
}<|MERGE_RESOLUTION|>--- conflicted
+++ resolved
@@ -61,7 +61,8 @@
         List<MetricSample> metricSamples = new ArrayList<>();
 
         collect(metricSamples);
-        metricSamples.addAll(collectRT((key, metric, count) -> getGaugeMetricSample(key, metric, RT, () -> count)));
+        metricSamples.addAll(
+            this.collectRT((key, metric, count) -> getGaugeMetricSample(key, metric, RT, () -> count)));
 
         return metricSamples;
     }
@@ -80,26 +81,7 @@
         count(list,MetricsEvent.Type.CODEC_EXCEPTION,MetricsKey.METRIC_REQUESTS_CODEC_FAILED);
     }
 
-<<<<<<< HEAD
-    private void collectRT(List<MetricSample> list) {
-        this.getLastRT().forEach((k, v) ->
-            list.add(getGaugeMetricSample(MetricsKey.METRIC_RT_LAST, k, RT, v::get)));
-        this.getMinRT().forEach((k, v) ->
-            list.add(getGaugeMetricSample(MetricsKey.METRIC_RT_MIN, k, RT, v::get)));
-        this.getMaxRT().forEach((k, v) ->
-            list.add(getGaugeMetricSample(MetricsKey.METRIC_RT_MAX, k, RT, v::get)));
 
-        this.getTotalRT().forEach((k, v) -> {
-            list.add(getGaugeMetricSample(MetricsKey.METRIC_RT_SUM, k, RT, v::get));
-            AtomicLong avg = this.getAvgRT().get(k);
-            AtomicLong count = this.getRtCount().get(k);
-            avg.set(v.get() / count.get());
-            list.add(getGaugeMetricSample(MetricsKey.METRIC_RT_AVG, k, RT, avg::get));
-        });
-    }
-
-=======
->>>>>>> 32ada248
     private GaugeMetricSample getGaugeMetricSample(MetricsKey metricsKey, MethodMetric methodMetric,
                                                    MetricsCategory metricsCategory, Supplier<Number> get) {
         return new GaugeMetricSample(metricsKey.getNameByType(methodMetric.getSide()), metricsKey.getDescription(),
