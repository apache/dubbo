/*
 * Licensed to the Apache Software Foundation (ASF) under one or more
 * contributor license agreements.  See the NOTICE file distributed with
 * this work for additional information regarding copyright ownership.
 * The ASF licenses this file to You under the Apache License, Version 2.0
 * (the "License"); you may not use this file except in compliance with
 * the License.  You may obtain a copy of the License at
 *
 *     http://www.apache.org/licenses/LICENSE-2.0
 *
 * Unless required by applicable law or agreed to in writing, software
 * distributed under the License is distributed on an "AS IS" BASIS,
 * WITHOUT WARRANTIES OR CONDITIONS OF ANY KIND, either express or implied.
 * See the License for the specific language governing permissions and
 * limitations under the License.
 */
package org.apache.dubbo.metrics.filter;

import org.apache.dubbo.common.extension.Activate;
import org.apache.dubbo.metrics.collector.DefaultMetricsCollector;
import org.apache.dubbo.rpc.BaseFilter;
import org.apache.dubbo.rpc.Filter;
import org.apache.dubbo.rpc.Invocation;
import org.apache.dubbo.rpc.Invoker;
import org.apache.dubbo.rpc.Result;
import org.apache.dubbo.rpc.RpcException;
import org.apache.dubbo.rpc.model.ApplicationModel;
import org.apache.dubbo.rpc.model.ScopeModelAware;

import static org.apache.dubbo.common.constants.CommonConstants.CONSUMER;
import static org.apache.dubbo.common.constants.CommonConstants.PROVIDER;

@Activate(group = {CONSUMER, PROVIDER}, order = -1)
public class MetricsFilter implements Filter, BaseFilter.Listener, ScopeModelAware {

    private DefaultMetricsCollector collector = null;

    private MethodMetricsInterceptor metricsInterceptor;


    @Override
    public void setApplicationModel(ApplicationModel applicationModel) {
        collector = applicationModel.getBeanFactory().getBean(DefaultMetricsCollector.class);

        if (collector != null) {
            metricsInterceptor = new MethodMetricsInterceptor(collector.getMethodSampler());
        }

    }

    @Override
    public Result invoke(Invoker<?> invoker, Invocation invocation) throws RpcException {
        if (collector == null || !collector.isCollectEnabled()) {
            return invoker.invoke(invocation);
        }
<<<<<<< HEAD
        MetricsCollectExecutor.beforeExecute(applicationModel.getApplicationName(), collector, invocation);
=======

        metricsInterceptor.beforeExecute(invocation);

>>>>>>> 82a29fcd
        return invoker.invoke(invocation);

    }

    @Override
    public void onResponse(Result result, Invoker<?> invoker, Invocation invocation) {
        if (collector == null || !collector.isCollectEnabled()) {
            return;
        }
        metricsInterceptor.postExecute(invocation, result);
    }

    @Override
    public void onError(Throwable t, Invoker<?> invoker, Invocation invocation) {
        if (collector == null || !collector.isCollectEnabled()) {
            return;
        }
        metricsInterceptor.throwExecute(invocation, t);
    }

}<|MERGE_RESOLUTION|>--- conflicted
+++ resolved
@@ -53,13 +53,9 @@
         if (collector == null || !collector.isCollectEnabled()) {
             return invoker.invoke(invocation);
         }
-<<<<<<< HEAD
-        MetricsCollectExecutor.beforeExecute(applicationModel.getApplicationName(), collector, invocation);
-=======
 
         metricsInterceptor.beforeExecute(invocation);
 
->>>>>>> 82a29fcd
         return invoker.invoke(invocation);
 
     }
