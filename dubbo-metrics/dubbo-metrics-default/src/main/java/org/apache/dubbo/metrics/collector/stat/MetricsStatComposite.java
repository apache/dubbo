/*
 * Licensed to the Apache Software Foundation (ASF) under one or more
 * contributor license agreements.  See the NOTICE file distributed with
 * this work for additional information regarding copyright ownership.
 * The ASF licenses this file to You under the Apache License, Version 2.0
 * (the "License"); you may not use this file except in compliance with
 * the License.  You may obtain a copy of the License at
 *
 *     http://www.apache.org/licenses/LICENSE-2.0
 *
 * Unless required by applicable law or agreed to in writing, software
 * distributed under the License is distributed on an "AS IS" BASIS,
 * WITHOUT WARRANTIES OR CONDITIONS OF ANY KIND, either express or implied.
 * See the License for the specific language governing permissions and
 * limitations under the License.
 */

package org.apache.dubbo.metrics.collector.stat;

import org.apache.dubbo.common.utils.ConcurrentHashMapUtils;
import org.apache.dubbo.metrics.collector.DefaultMetricsCollector;
import org.apache.dubbo.metrics.event.EmptyEvent;
import org.apache.dubbo.metrics.event.MetricsEvent;
import org.apache.dubbo.metrics.event.RTEvent;
import org.apache.dubbo.metrics.event.RequestEvent;
import org.apache.dubbo.metrics.model.MethodMetric;
import org.apache.dubbo.rpc.Invocation;

import java.util.Map;
import java.util.concurrent.ConcurrentHashMap;
import java.util.concurrent.ConcurrentMap;
import java.util.concurrent.atomic.AtomicLong;
import java.util.concurrent.atomic.LongAccumulator;

public class MetricsStatComposite {

    public Map<RequestEvent.Type, MetricsStatHandler> stats = new ConcurrentHashMap<>();
    private final ConcurrentMap<MethodMetric, AtomicLong> lastRT = new ConcurrentHashMap<>();
    private final ConcurrentMap<MethodMetric, LongAccumulator> minRT = new ConcurrentHashMap<>();
    private final ConcurrentMap<MethodMetric, LongAccumulator> maxRT = new ConcurrentHashMap<>();
    private final ConcurrentMap<MethodMetric, AtomicLong> avgRT = new ConcurrentHashMap<>();
    private final ConcurrentMap<MethodMetric, AtomicLong> totalRT = new ConcurrentHashMap<>();
    private final ConcurrentMap<MethodMetric, AtomicLong> rtCount = new ConcurrentHashMap<>();
    private DefaultMetricsCollector collector;

    public MetricsStatComposite(DefaultMetricsCollector collector) {
        this.collector = collector;
        this.init();
    }

    public MetricsStatHandler getHandler(RequestEvent.Type statType) {
        return stats.get(statType);
    }

    public Map<MethodMetric, AtomicLong> getLastRT() {
        return this.lastRT;
    }

    public Map<MethodMetric, LongAccumulator> getMinRT() {
        return this.minRT;
    }

    public Map<MethodMetric, LongAccumulator> getMaxRT() {
        return this.maxRT;
    }

    public Map<MethodMetric, AtomicLong> getAvgRT() {
        return this.avgRT;
    }

    public Map<MethodMetric, AtomicLong> getTotalRT() {
        return this.totalRT;
    }

    public Map<MethodMetric, AtomicLong> getRtCount() {
        return this.rtCount;
    }

    public MetricsEvent addRtAndRetrieveEvent(String applicationName, Invocation invocation, Long responseTime) {
        if (!collector.isCollectEnabled()) {
            return EmptyEvent.instance();
        }
        MethodMetric metric = new MethodMetric(applicationName, invocation);

        AtomicLong last = ConcurrentHashMapUtils.computeIfAbsent(lastRT, metric, k -> new AtomicLong());
        last.set(responseTime);

        LongAccumulator min = ConcurrentHashMapUtils.computeIfAbsent(minRT, metric, k -> new LongAccumulator(Long::min, Long.MAX_VALUE));
        min.accumulate(responseTime);

        LongAccumulator max = ConcurrentHashMapUtils.computeIfAbsent(maxRT, metric, k -> new LongAccumulator(Long::max, Long.MIN_VALUE));
        max.accumulate(responseTime);

        AtomicLong total = ConcurrentHashMapUtils.computeIfAbsent(totalRT, metric, k -> new AtomicLong());
        total.addAndGet(responseTime);

        AtomicLong count = ConcurrentHashMapUtils.computeIfAbsent(rtCount, metric, k -> new AtomicLong());
        count.incrementAndGet();

        ConcurrentHashMapUtils.computeIfAbsent(avgRT, metric, k -> new AtomicLong());

        return new RTEvent(metric, responseTime);
    }

<<<<<<< HEAD
=======

>>>>>>> d55eb431
    private void init() {
        stats.put(RequestEvent.Type.TOTAL, buildMetricsStatHandler(RequestEvent.Type.TOTAL));
        stats.put(RequestEvent.Type.SUCCEED, buildMetricsStatHandler(RequestEvent.Type.SUCCEED));
        stats.put(RequestEvent.Type.UNKNOWN_FAILED, buildMetricsStatHandler(RequestEvent.Type.UNKNOWN_FAILED));
        stats.put(RequestEvent.Type.BUSINESS_FAILED, buildMetricsStatHandler(RequestEvent.Type.BUSINESS_FAILED));
        stats.put(RequestEvent.Type.PROCESSING, new DefaultMetricsStatHandler());
        stats.put(RequestEvent.Type.REQUEST_LIMIT, buildMetricsStatHandler(RequestEvent.Type.REQUEST_LIMIT));
        stats.put(RequestEvent.Type.REQUEST_TIMEOUT, buildMetricsStatHandler(RequestEvent.Type.REQUEST_TIMEOUT));
        stats.put(RequestEvent.Type.TOTAL_FAILED, buildMetricsStatHandler(RequestEvent.Type.TOTAL_FAILED));
    }

    private DefaultMetricsStatHandler buildMetricsStatHandler(RequestEvent.Type type) {
        return new DefaultMetricsStatHandler() {
            @Override
            public MetricsEvent retrieveMetricsEvent(MethodMetric metric) {
                return new RequestEvent(metric, type);
            }
        };
    }
}<|MERGE_RESOLUTION|>--- conflicted
+++ resolved
@@ -102,10 +102,7 @@
         return new RTEvent(metric, responseTime);
     }
 
-<<<<<<< HEAD
-=======
 
->>>>>>> d55eb431
     private void init() {
         stats.put(RequestEvent.Type.TOTAL, buildMetricsStatHandler(RequestEvent.Type.TOTAL));
         stats.put(RequestEvent.Type.SUCCEED, buildMetricsStatHandler(RequestEvent.Type.SUCCEED));
