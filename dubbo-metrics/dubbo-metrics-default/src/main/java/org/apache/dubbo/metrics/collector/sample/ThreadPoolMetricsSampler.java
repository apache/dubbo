/*
 * Licensed to the Apache Software Foundation (ASF) under one or more
 * contributor license agreements.  See the NOTICE file distributed with
 * this work for additional information regarding copyright ownership.
 * The ASF licenses this file to You under the Apache License, Version 2.0
 * (the "License"); you may not use this file except in compliance with
 * the License.  You may obtain a copy of the License at
 *
 *     http://www.apache.org/licenses/LICENSE-2.0
 *
 * Unless required by applicable law or agreed to in writing, software
 * distributed under the License is distributed on an "AS IS" BASIS,
 * WITHOUT WARRANTIES OR CONDITIONS OF ANY KIND, either express or implied.
 * See the License for the specific language governing permissions and
 * limitations under the License.
 */
package org.apache.dubbo.metrics.collector.sample;
import org.apache.dubbo.common.logger.ErrorTypeAwareLogger;
import org.apache.dubbo.common.logger.LoggerFactory;
import org.apache.dubbo.common.threadpool.manager.FrameworkExecutorRepository;
import org.apache.dubbo.metrics.collector.DefaultMetricsCollector;
import org.apache.dubbo.metrics.model.MetricsKey;
import org.apache.dubbo.metrics.model.ThreadPoolMetric;
import org.apache.dubbo.metrics.model.sample.GaugeMetricSample;
import org.apache.dubbo.metrics.model.sample.MetricSample;
import java.util.ArrayList;
import java.util.List;
import java.util.Map;
import java.util.Objects;
import java.util.Optional;
import java.util.concurrent.ConcurrentHashMap;
import java.util.concurrent.ExecutorService;
import java.util.concurrent.ThreadPoolExecutor;
import static org.apache.dubbo.common.constants.LoggerCodeConstants.COMMON_METRICS_COLLECTOR_EXCEPTION;
import static org.apache.dubbo.metrics.model.MetricsCategory.THREAD_POOL;

public class ThreadPoolMetricsSampler implements MetricsSampler {

<<<<<<< HEAD
    private final ErrorTypeAwareLogger logger = LoggerFactory.getErrorTypeAwareLogger(ThreadPoolMetricsSampler.class);

    private DefaultMetricsCollector collector;
    private FrameworkExecutorRepository frameworkExecutorRepository;
    private Map<String, ThreadPoolExecutor> sampleThreadPoolExecutor = new ConcurrentHashMap<>();
=======
    private final DefaultMetricsCollector collector;
    private FrameworkExecutorRepository frameworkExecutorRepository;
    private final Set<ThreadPoolMetric> threadPoolMetricSet = new HashSet<>();
>>>>>>> 32ada248

    public ThreadPoolMetricsSampler(DefaultMetricsCollector collector) {
        this.collector = collector;
        this.registryDefaultSampleThreadPoolExecutor();
    }

    public void addExecutors(String name, ExecutorService executorService) {
        Optional.ofNullable(executorService).filter(Objects::nonNull).filter(e -> e instanceof ThreadPoolExecutor)
            .map(e -> (ThreadPoolExecutor) e)
            .ifPresent(threadPoolExecutor -> sampleThreadPoolExecutor.put(name, threadPoolExecutor));
    }

    @Override
    public List<MetricSample> sample() {
        List<MetricSample> metricSamples = new ArrayList<>();

        sampleThreadPoolExecutor.forEach((name, executor)->{
            metricSamples.addAll(createMetricsSample(name,executor));
        });

        return metricSamples;
    }

<<<<<<< HEAD
    private List<MetricSample> createMetricsSample(String name,ThreadPoolExecutor executor) {
        List<MetricSample> list = new ArrayList<>();
=======
    private void collect() {
        try {
            if (this.frameworkExecutorRepository == null) {
                this.frameworkExecutorRepository = collector.getApplicationModel().getFrameworkModel().getBeanFactory().getBean(FrameworkExecutorRepository.class);
            }
        } catch (Exception ignored) {
        }
>>>>>>> 32ada248

        ThreadPoolMetric poolMetrics = new ThreadPoolMetric(collector.getApplicationName(), name, executor);

        list.add(new GaugeMetricSample(MetricsKey.THREAD_POOL_CORE_SIZE, poolMetrics.getTags(), THREAD_POOL, poolMetrics::getCorePoolSize));
        list.add(new GaugeMetricSample(MetricsKey.THREAD_POOL_LARGEST_SIZE, poolMetrics.getTags(), THREAD_POOL, poolMetrics::getLargestPoolSize));
        list.add(new GaugeMetricSample(MetricsKey.THREAD_POOL_MAX_SIZE, poolMetrics.getTags(), THREAD_POOL, poolMetrics::getMaximumPoolSize));
        list.add(new GaugeMetricSample(MetricsKey.THREAD_POOL_ACTIVE_SIZE, poolMetrics.getTags(), THREAD_POOL, poolMetrics::getActiveCount));
        list.add(new GaugeMetricSample(MetricsKey.THREAD_POOL_THREAD_COUNT, poolMetrics.getTags(), THREAD_POOL, poolMetrics::getPoolSize));
        list.add(new GaugeMetricSample(MetricsKey.THREAD_POOL_QUEUE_SIZE, poolMetrics.getTags(), THREAD_POOL, poolMetrics::getQueueSize));

        return list;
    }

    private void registryDefaultSampleThreadPoolExecutor() {
        try {
            if (this.frameworkExecutorRepository == null) {
                this.frameworkExecutorRepository = collector.getApplicationModel()
                    .getFrameworkModel().getBeanFactory()
                    .getBean(FrameworkExecutorRepository.class);
            }
        } catch (Exception ex) {
            logger.warn(COMMON_METRICS_COLLECTOR_EXCEPTION, "", "", "ThreadPoolMetricsSampler! frameworkExecutorRepository non-init");
        }
        if (this.frameworkExecutorRepository != null) {
            this.addExecutors("sharedExecutor", frameworkExecutorRepository.getSharedExecutor());
            this.addExecutors("mappingRefreshingExecutor", frameworkExecutorRepository.getMappingRefreshingExecutor());
            this.addExecutors("poolRouterExecutor", frameworkExecutorRepository.getPoolRouterExecutor());
        }
    }

}<|MERGE_RESOLUTION|>--- conflicted
+++ resolved
@@ -36,17 +36,11 @@
 
 public class ThreadPoolMetricsSampler implements MetricsSampler {
 
-<<<<<<< HEAD
     private final ErrorTypeAwareLogger logger = LoggerFactory.getErrorTypeAwareLogger(ThreadPoolMetricsSampler.class);
 
     private DefaultMetricsCollector collector;
     private FrameworkExecutorRepository frameworkExecutorRepository;
     private Map<String, ThreadPoolExecutor> sampleThreadPoolExecutor = new ConcurrentHashMap<>();
-=======
-    private final DefaultMetricsCollector collector;
-    private FrameworkExecutorRepository frameworkExecutorRepository;
-    private final Set<ThreadPoolMetric> threadPoolMetricSet = new HashSet<>();
->>>>>>> 32ada248
 
     public ThreadPoolMetricsSampler(DefaultMetricsCollector collector) {
         this.collector = collector;
@@ -70,19 +64,8 @@
         return metricSamples;
     }
 
-<<<<<<< HEAD
     private List<MetricSample> createMetricsSample(String name,ThreadPoolExecutor executor) {
         List<MetricSample> list = new ArrayList<>();
-=======
-    private void collect() {
-        try {
-            if (this.frameworkExecutorRepository == null) {
-                this.frameworkExecutorRepository = collector.getApplicationModel().getFrameworkModel().getBeanFactory().getBean(FrameworkExecutorRepository.class);
-            }
-        } catch (Exception ignored) {
-        }
->>>>>>> 32ada248
-
         ThreadPoolMetric poolMetrics = new ThreadPoolMetric(collector.getApplicationName(), name, executor);
 
         list.add(new GaugeMetricSample(MetricsKey.THREAD_POOL_CORE_SIZE, poolMetrics.getTags(), THREAD_POOL, poolMetrics::getCorePoolSize));
