/*
 * Licensed to the Apache Software Foundation (ASF) under one or more
 * contributor license agreements.  See the NOTICE file distributed with
 * this work for additional information regarding copyright ownership.
 * The ASF licenses this file to You under the Apache License, Version 2.0
 * (the "License"); you may not use this file except in compliance with
 * the License.  You may obtain a copy of the License at
 *
 *     http://www.apache.org/licenses/LICENSE-2.0
 *
 * Unless required by applicable law or agreed to in writing, software
 * distributed under the License is distributed on an "AS IS" BASIS,
 * WITHOUT WARRANTIES OR CONDITIONS OF ANY KIND, either express or implied.
 * See the License for the specific language governing permissions and
 * limitations under the License.
 */
package org.apache.dubbo.metrics.collector.sample;

import org.apache.dubbo.common.logger.ErrorTypeAwareLogger;
import org.apache.dubbo.common.logger.LoggerFactory;
import org.apache.dubbo.common.store.DataStore;
import org.apache.dubbo.common.threadpool.manager.FrameworkExecutorRepository;
import org.apache.dubbo.metrics.collector.DefaultMetricsCollector;
import org.apache.dubbo.metrics.model.MetricsKey;
import org.apache.dubbo.metrics.model.ThreadPoolMetric;
import org.apache.dubbo.metrics.model.sample.GaugeMetricSample;
import org.apache.dubbo.metrics.model.sample.MetricSample;
import org.apache.dubbo.rpc.model.ApplicationModel;


import java.util.ArrayList;
import java.util.List;
import java.util.Map;
import java.util.Objects;
import java.util.Optional;
import java.util.concurrent.ConcurrentHashMap;
import java.util.concurrent.ExecutorService;
import java.util.concurrent.ThreadPoolExecutor;

import static org.apache.dubbo.common.constants.CommonConstants.EXECUTOR_SERVICE_COMPONENT_KEY;

import static org.apache.dubbo.common.constants.LoggerCodeConstants.COMMON_METRICS_COLLECTOR_EXCEPTION;
import static org.apache.dubbo.metrics.model.MetricsCategory.THREAD_POOL;

public class ThreadPoolMetricsSampler implements MetricsSampler {

<<<<<<< HEAD
    private DefaultMetricsCollector collector;
    private FrameworkExecutorRepository frameworkExecutorRepository;
    private Set<ThreadPoolMetric> threadPoolMetricSet = new HashSet<>();
=======
    private final ErrorTypeAwareLogger logger = LoggerFactory.getErrorTypeAwareLogger(ThreadPoolMetricsSampler.class);

    private final DefaultMetricsCollector collector;
    private FrameworkExecutorRepository frameworkExecutorRepository;
    private DataStore dataStore;
    private final Map<String, ThreadPoolExecutor> sampleThreadPoolExecutor = new ConcurrentHashMap<>();
>>>>>>> 10681947

    public ThreadPoolMetricsSampler(DefaultMetricsCollector collector) {
        this.collector = collector;
        this.registryDefaultSampleThreadPoolExecutor();
    }

    public void addExecutors(String name, ExecutorService executorService) {
        Optional.ofNullable(executorService).filter(Objects::nonNull).filter(e -> e instanceof ThreadPoolExecutor)
            .map(e -> (ThreadPoolExecutor) e)
            .ifPresent(threadPoolExecutor -> sampleThreadPoolExecutor.put(name, threadPoolExecutor));
    }

    @Override
    public List<MetricSample> sample() {
        List<MetricSample> metricSamples = new ArrayList<>();

        sampleThreadPoolExecutor.forEach((name, executor) -> {
            metricSamples.addAll(createMetricsSample(name, executor));
        });

        return metricSamples;
    }

<<<<<<< HEAD
    private void collect() {
        try{
=======
    private List<MetricSample> createMetricsSample(String name, ThreadPoolExecutor executor) {
        List<MetricSample> list = new ArrayList<>();
        ThreadPoolMetric poolMetrics = new ThreadPoolMetric(collector.getApplicationName(), name, executor);

        list.add(new GaugeMetricSample<>(MetricsKey.THREAD_POOL_CORE_SIZE, poolMetrics.getTags(), THREAD_POOL, poolMetrics, ThreadPoolMetric::getCorePoolSize));
        list.add(new GaugeMetricSample<>(MetricsKey.THREAD_POOL_LARGEST_SIZE, poolMetrics.getTags(), THREAD_POOL, poolMetrics, ThreadPoolMetric::getLargestPoolSize));
        list.add(new GaugeMetricSample<>(MetricsKey.THREAD_POOL_MAX_SIZE, poolMetrics.getTags(), THREAD_POOL, poolMetrics, ThreadPoolMetric::getMaximumPoolSize));
        list.add(new GaugeMetricSample<>(MetricsKey.THREAD_POOL_ACTIVE_SIZE, poolMetrics.getTags(), THREAD_POOL, poolMetrics, ThreadPoolMetric::getActiveCount));
        list.add(new GaugeMetricSample<>(MetricsKey.THREAD_POOL_THREAD_COUNT, poolMetrics.getTags(), THREAD_POOL, poolMetrics, ThreadPoolMetric::getPoolSize));
        list.add(new GaugeMetricSample<>(MetricsKey.THREAD_POOL_QUEUE_SIZE, poolMetrics.getTags(), THREAD_POOL, poolMetrics, ThreadPoolMetric::getQueueSize));

        return list;
    }

    private void registryDefaultSampleThreadPoolExecutor() {
        ApplicationModel applicationModel = collector.getApplicationModel();
        if (applicationModel == null) {
            return;
        }
        try {
>>>>>>> 10681947
            if (this.frameworkExecutorRepository == null) {
                this.frameworkExecutorRepository = collector.getApplicationModel().getBeanFactory()
                    .getBean(FrameworkExecutorRepository.class);
            }
<<<<<<< HEAD
        }catch(Exception ex){}

        if (frameworkExecutorRepository != null) {
            addThread("SharedExecutor", frameworkExecutorRepository.getSharedExecutor());
            addThread("MappingRefreshingExecutor", frameworkExecutorRepository.getMappingRefreshingExecutor());
            addThread("PoolRouterExecutor", frameworkExecutorRepository.getPoolRouterExecutor());
=======
        } catch (Exception ex) {
            logger.warn(COMMON_METRICS_COLLECTOR_EXCEPTION, "", "", "ThreadPoolMetricsSampler! frameworkExecutorRepository non-init");
        }
        if (this.dataStore == null) {
            this.dataStore = collector.getApplicationModel().getExtensionLoader(DataStore.class).getDefaultExtension();
>>>>>>> 10681947
        }
        if (dataStore != null) {
            Map<String, Object> executors = dataStore.get(EXECUTOR_SERVICE_COMPONENT_KEY);
            for (Map.Entry<String, Object> entry : executors.entrySet()) {
                ExecutorService executor = (ExecutorService) entry.getValue();
                if (executor instanceof ThreadPoolExecutor) {
                    this.addExecutors(entry.getKey(), executor);
                }
            }
        }
        if (this.frameworkExecutorRepository != null) {
            this.addExecutors("sharedExecutor", frameworkExecutorRepository.getSharedExecutor());
            this.addExecutors("mappingRefreshingExecutor", frameworkExecutorRepository.getMappingRefreshingExecutor());
            this.addExecutors("poolRouterExecutor", frameworkExecutorRepository.getPoolRouterExecutor());
        }
    }

}<|MERGE_RESOLUTION|>--- conflicted
+++ resolved
@@ -44,18 +44,12 @@
 
 public class ThreadPoolMetricsSampler implements MetricsSampler {
 
-<<<<<<< HEAD
-    private DefaultMetricsCollector collector;
-    private FrameworkExecutorRepository frameworkExecutorRepository;
-    private Set<ThreadPoolMetric> threadPoolMetricSet = new HashSet<>();
-=======
     private final ErrorTypeAwareLogger logger = LoggerFactory.getErrorTypeAwareLogger(ThreadPoolMetricsSampler.class);
 
     private final DefaultMetricsCollector collector;
     private FrameworkExecutorRepository frameworkExecutorRepository;
     private DataStore dataStore;
     private final Map<String, ThreadPoolExecutor> sampleThreadPoolExecutor = new ConcurrentHashMap<>();
->>>>>>> 10681947
 
     public ThreadPoolMetricsSampler(DefaultMetricsCollector collector) {
         this.collector = collector;
@@ -79,10 +73,6 @@
         return metricSamples;
     }
 
-<<<<<<< HEAD
-    private void collect() {
-        try{
-=======
     private List<MetricSample> createMetricsSample(String name, ThreadPoolExecutor executor) {
         List<MetricSample> list = new ArrayList<>();
         ThreadPoolMetric poolMetrics = new ThreadPoolMetric(collector.getApplicationName(), name, executor);
@@ -103,25 +93,15 @@
             return;
         }
         try {
->>>>>>> 10681947
             if (this.frameworkExecutorRepository == null) {
                 this.frameworkExecutorRepository = collector.getApplicationModel().getBeanFactory()
                     .getBean(FrameworkExecutorRepository.class);
             }
-<<<<<<< HEAD
-        }catch(Exception ex){}
-
-        if (frameworkExecutorRepository != null) {
-            addThread("SharedExecutor", frameworkExecutorRepository.getSharedExecutor());
-            addThread("MappingRefreshingExecutor", frameworkExecutorRepository.getMappingRefreshingExecutor());
-            addThread("PoolRouterExecutor", frameworkExecutorRepository.getPoolRouterExecutor());
-=======
         } catch (Exception ex) {
             logger.warn(COMMON_METRICS_COLLECTOR_EXCEPTION, "", "", "ThreadPoolMetricsSampler! frameworkExecutorRepository non-init");
         }
         if (this.dataStore == null) {
             this.dataStore = collector.getApplicationModel().getExtensionLoader(DataStore.class).getDefaultExtension();
->>>>>>> 10681947
         }
         if (dataStore != null) {
             Map<String, Object> executors = dataStore.get(EXECUTOR_SERVICE_COMPONENT_KEY);
