--- conflicted
+++ resolved
@@ -37,18 +37,12 @@
 import java.util.concurrent.ExecutorService;
 import java.util.concurrent.ThreadPoolExecutor;
 
-<<<<<<< HEAD
-import static org.apache.dubbo.common.constants.CommonConstants.EXECUTOR_SERVICE_COMPONENT_KEY;
-
-import static org.apache.dubbo.common.constants.LoggerCodeConstants.COMMON_METRICS_COLLECTOR_EXCEPTION;
-=======
 import static org.apache.dubbo.common.constants.CommonConstants.CONSUMER_SHARED_EXECUTOR_SERVICE_COMPONENT_KEY;
 import static org.apache.dubbo.common.constants.CommonConstants.EXECUTOR_SERVICE_COMPONENT_KEY;
 
 import static org.apache.dubbo.common.constants.LoggerCodeConstants.COMMON_METRICS_COLLECTOR_EXCEPTION;
 import static org.apache.dubbo.config.Constants.CLIENT_THREAD_POOL_NAME;
 import static org.apache.dubbo.config.Constants.SERVER_THREAD_POOL_NAME;
->>>>>>> e001b40f
 import static org.apache.dubbo.metrics.model.MetricsCategory.THREAD_POOL;
 
 public class ThreadPoolMetricsSampler implements MetricsSampler {
@@ -62,13 +56,6 @@
 
     public ThreadPoolMetricsSampler(DefaultMetricsCollector collector) {
         this.collector = collector;
-        this.registryDefaultSampleThreadPoolExecutor();
-    }
-
-    public void addExecutors(String name, ExecutorService executorService) {
-        Optional.ofNullable(executorService).filter(Objects::nonNull).filter(e -> e instanceof ThreadPoolExecutor)
-            .map(e -> (ThreadPoolExecutor) e)
-            .ifPresent(threadPoolExecutor -> sampleThreadPoolExecutor.put(name, threadPoolExecutor));
     }
 
     public void addExecutors(String name, ExecutorService executorService) {
@@ -102,11 +89,7 @@
         return list;
     }
 
-<<<<<<< HEAD
-    private void registryDefaultSampleThreadPoolExecutor() {
-=======
     public void registryDefaultSampleThreadPoolExecutor() {
->>>>>>> e001b40f
         ApplicationModel applicationModel = collector.getApplicationModel();
         if (applicationModel == null) {
             return;
@@ -122,26 +105,12 @@
         if (this.dataStore == null) {
             this.dataStore = collector.getApplicationModel().getExtensionLoader(DataStore.class).getDefaultExtension();
         }
-<<<<<<< HEAD
-=======
 
->>>>>>> e001b40f
         if (dataStore != null) {
             Map<String, Object> executors = dataStore.get(EXECUTOR_SERVICE_COMPONENT_KEY);
             for (Map.Entry<String, Object> entry : executors.entrySet()) {
                 ExecutorService executor = (ExecutorService) entry.getValue();
                 if (executor instanceof ThreadPoolExecutor) {
-<<<<<<< HEAD
-                    this.addExecutors(entry.getKey(), executor);
-                }
-            }
-        }
-        if (this.frameworkExecutorRepository != null) {
-            this.addExecutors("sharedExecutor", frameworkExecutorRepository.getSharedExecutor());
-            this.addExecutors("mappingRefreshingExecutor", frameworkExecutorRepository.getMappingRefreshingExecutor());
-            this.addExecutors("poolRouterExecutor", frameworkExecutorRepository.getPoolRouterExecutor());
-        }
-=======
                     this.addExecutors( SERVER_THREAD_POOL_NAME + "-" + entry.getKey(), executor);
                 }
             }
@@ -156,7 +125,6 @@
         if (this.frameworkExecutorRepository != null) {
             this.addExecutors("sharedExecutor", frameworkExecutorRepository.getSharedExecutor());
            }
->>>>>>> e001b40f
     }
 
 }