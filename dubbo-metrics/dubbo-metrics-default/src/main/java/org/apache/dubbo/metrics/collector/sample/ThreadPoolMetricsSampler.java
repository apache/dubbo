--- conflicted
+++ resolved
@@ -25,10 +25,8 @@
 import org.apache.dubbo.metrics.model.ThreadPoolMetric;
 import org.apache.dubbo.metrics.model.sample.GaugeMetricSample;
 import org.apache.dubbo.metrics.model.sample.MetricSample;
-<<<<<<< HEAD
-=======
 import org.apache.dubbo.rpc.model.ApplicationModel;
->>>>>>> 316e5888
+
 
 import java.util.ArrayList;
 import java.util.List;
@@ -39,10 +37,8 @@
 import java.util.concurrent.ExecutorService;
 import java.util.concurrent.ThreadPoolExecutor;
 
-<<<<<<< HEAD
-=======
 import static org.apache.dubbo.common.constants.CommonConstants.EXECUTOR_SERVICE_COMPONENT_KEY;
->>>>>>> 316e5888
+
 import static org.apache.dubbo.common.constants.LoggerCodeConstants.COMMON_METRICS_COLLECTOR_EXCEPTION;
 import static org.apache.dubbo.metrics.model.MetricsCategory.THREAD_POOL;
 
@@ -52,12 +48,8 @@
 
     private final DefaultMetricsCollector collector;
     private FrameworkExecutorRepository frameworkExecutorRepository;
-<<<<<<< HEAD
+    private DataStore dataStore;
     private final Map<String, ThreadPoolExecutor> sampleThreadPoolExecutor = new ConcurrentHashMap<>();
-=======
-    private Map<String, ThreadPoolExecutor> sampleThreadPoolExecutor = new ConcurrentHashMap<>();
-    private DataStore dataStore;
->>>>>>> 316e5888
 
     public ThreadPoolMetricsSampler(DefaultMetricsCollector collector) {
         this.collector = collector;
@@ -102,8 +94,7 @@
         }
         try {
             if (this.frameworkExecutorRepository == null) {
-                this.frameworkExecutorRepository = collector.getApplicationModel()
-                    .getFrameworkModel().getBeanFactory()
+                this.frameworkExecutorRepository = collector.getApplicationModel().getBeanFactory()
                     .getBean(FrameworkExecutorRepository.class);
             }
         } catch (Exception ex) {
