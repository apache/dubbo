--- conflicted
+++ resolved
@@ -23,7 +23,7 @@
 import org.apache.dubbo.common.lang.ShutdownHookCallbacks;
 import org.apache.dubbo.common.logger.ErrorTypeAwareLogger;
 import org.apache.dubbo.common.logger.LoggerFactory;
-import org.apache.dubbo.metrics.DubboMetrics;
+import org.apache.dubbo.common.utils.NamedThreadFactory;
 import org.apache.dubbo.metrics.collector.AggregateMetricsCollector;
 import org.apache.dubbo.metrics.collector.MetricsCollector;
 import org.apache.dubbo.metrics.model.sample.GaugeMetricSample;
@@ -45,6 +45,9 @@
 import java.util.ArrayList;
 import java.util.List;
 import java.util.Optional;
+import java.util.concurrent.Executors;
+import java.util.concurrent.ScheduledExecutorService;
+import java.util.concurrent.TimeUnit;
 import java.util.concurrent.atomic.AtomicBoolean;
 
 import static org.apache.dubbo.common.constants.LoggerCodeConstants.COMMON_METRICS_COLLECTOR_EXCEPTION;
@@ -58,15 +61,18 @@
     private final ErrorTypeAwareLogger logger = LoggerFactory.getErrorTypeAwareLogger(AbstractMetricsReporter.class);
 
     private final AtomicBoolean initialized = new AtomicBoolean(false);
-    private final AtomicBoolean addGlobalRegistry = new AtomicBoolean(false);
 
     protected final URL url;
     @SuppressWarnings("rawtypes")
     protected final List<MetricsCollector> collectors = new ArrayList<>();
-    protected final CompositeMeterRegistry compositeRegistry = new CompositeMeterRegistry();
+    public static final CompositeMeterRegistry compositeRegistry = new CompositeMeterRegistry();
 
     private final ApplicationModel applicationModel;
 
+    private ScheduledExecutorService collectorSyncJobExecutor = null;
+
+    private static final int DEFAULT_SCHEDULE_INITIAL_DELAY = 5;
+    private static final int DEFAULT_SCHEDULE_PERIOD = 3;
 
     protected AbstractMetricsReporter(URL url, ApplicationModel applicationModel) {
         this.url = url;
@@ -78,6 +84,7 @@
         if (initialized.compareAndSet(false, true)) {
             addJvmMetrics();
             initCollectors();
+            scheduleMetricsCollectorSyncJob();
 
             doInit();
 
@@ -88,13 +95,7 @@
     protected void addMeterRegistry(MeterRegistry registry) {
         compositeRegistry.add(registry);
     }
-    private void addDubboMeterRegistry(){
-        MeterRegistry globalRegistry = DubboMetrics.globalRegistry;
-        if(globalRegistry != null && !addGlobalRegistry.get()){
-            compositeRegistry.add(globalRegistry);
-            addGlobalRegistry.set(true);
-        }
-    }
+
 
     protected ApplicationModel getApplicationModel() {
         return applicationModel;
@@ -129,8 +130,6 @@
         collectors.addAll(otherCollectors);
     }
 
-<<<<<<< HEAD
-=======
     private void scheduleMetricsCollectorSyncJob() {
         NamedThreadFactory threadFactory = new NamedThreadFactory("metrics-collector-sync-job", true);
         collectorSyncJobExecutor = Executors.newScheduledThreadPool(1, threadFactory);
@@ -138,9 +137,7 @@
     }
 
     @SuppressWarnings({"unchecked", "rawtypes"})
->>>>>>> 10681947
     public void refreshData() {
-        addDubboMeterRegistry();
         collectors.forEach(collector -> {
             List<MetricSample> samples = collector.collect();
             for (MetricSample sample : samples) {
@@ -181,6 +178,9 @@
     }
 
     public void destroy() {
+        if (collectorSyncJobExecutor != null) {
+            collectorSyncJobExecutor.shutdownNow();
+        }
         doDestroy();
     }
 
