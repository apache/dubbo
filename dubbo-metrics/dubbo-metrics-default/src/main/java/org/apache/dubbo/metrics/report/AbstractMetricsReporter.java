/*
 * Licensed to the Apache Software Foundation (ASF) under one or more
 * contributor license agreements.  See the NOTICE file distributed with
 * this work for additional information regarding copyright ownership.
 * The ASF licenses this file to You under the Apache License, Version 2.0
 * (the "License"); you may not use this file except in compliance with
 * the License.  You may obtain a copy of the License at
 *
 *     http://www.apache.org/licenses/LICENSE-2.0
 *
 * Unless required by applicable law or agreed to in writing, software
 * distributed under the License is distributed on an "AS IS" BASIS,
 * WITHOUT WARRANTIES OR CONDITIONS OF ANY KIND, either express or implied.
 * See the License for the specific language governing permissions and
 * limitations under the License.
 */

package org.apache.dubbo.metrics.report;

import org.apache.dubbo.common.URL;
import org.apache.dubbo.common.beans.factory.ScopeBeanFactory;
import org.apache.dubbo.common.lang.ShutdownHookCallbacks;
import org.apache.dubbo.common.logger.ErrorTypeAwareLogger;
import org.apache.dubbo.common.logger.LoggerFactory;
import org.apache.dubbo.common.utils.NamedThreadFactory;
import org.apache.dubbo.metrics.MetricsGlobalRegistry;
import org.apache.dubbo.metrics.collector.AggregateMetricsCollector;
import org.apache.dubbo.metrics.collector.HistogramMetricsCollector;
import org.apache.dubbo.metrics.collector.MetricsCollector;
import org.apache.dubbo.metrics.model.sample.CounterMetricSample;
import org.apache.dubbo.metrics.model.sample.GaugeMetricSample;
import org.apache.dubbo.metrics.model.sample.MetricSample;
import org.apache.dubbo.rpc.model.ApplicationModel;

import io.micrometer.core.instrument.FunctionCounter;
import io.micrometer.core.instrument.Gauge;
import io.micrometer.core.instrument.MeterRegistry;
import io.micrometer.core.instrument.Tag;
import io.micrometer.core.instrument.binder.MeterBinder;
import io.micrometer.core.instrument.binder.jvm.ClassLoaderMetrics;
import io.micrometer.core.instrument.binder.jvm.JvmGcMetrics;
import io.micrometer.core.instrument.binder.jvm.JvmMemoryMetrics;
import io.micrometer.core.instrument.binder.jvm.JvmThreadMetrics;
import io.micrometer.core.instrument.binder.system.ProcessorMetrics;
import io.micrometer.core.instrument.binder.system.UptimeMetrics;
import io.micrometer.core.instrument.composite.CompositeMeterRegistry;

import java.util.ArrayList;
import java.util.List;
import java.util.concurrent.Executors;
import java.util.concurrent.ScheduledExecutorService;
import java.util.concurrent.TimeUnit;
import java.util.concurrent.atomic.AtomicBoolean;

import static org.apache.dubbo.common.constants.LoggerCodeConstants.COMMON_METRICS_COLLECTOR_EXCEPTION;
import static org.apache.dubbo.common.constants.MetricsConstants.COLLECTOR_SYNC_PERIOD_KEY;
import static org.apache.dubbo.common.constants.MetricsConstants.ENABLE_COLLECTOR_SYNC_KEY;
import static org.apache.dubbo.common.constants.MetricsConstants.ENABLE_JVM_METRICS_KEY;

/**
 * AbstractMetricsReporter.
 */
public abstract class AbstractMetricsReporter implements MetricsReporter {

    private final ErrorTypeAwareLogger logger = LoggerFactory.getErrorTypeAwareLogger(AbstractMetricsReporter.class);

    private final AtomicBoolean initialized = new AtomicBoolean(false);

    protected final URL url;
    @SuppressWarnings("rawtypes")
    protected final List<MetricsCollector> collectors = new ArrayList<>();
    // Avoid instances being gc due to weak references
    protected final List<MeterBinder> instanceHolder = new ArrayList<>();
    protected final CompositeMeterRegistry compositeRegistry;

    private final ApplicationModel applicationModel;

    private ScheduledExecutorService collectorSyncJobExecutor = null;

    private static final int DEFAULT_SCHEDULE_INITIAL_DELAY = 5;
    private static final int DEFAULT_SCHEDULE_PERIOD = 60;

    protected AbstractMetricsReporter(URL url, ApplicationModel applicationModel) {
        this.url = url;
        this.applicationModel = applicationModel;
        this.compositeRegistry = MetricsGlobalRegistry.getCompositeRegistry(applicationModel);
    }

    @Override
    public void init() {
        if (initialized.compareAndSet(false, true)) {
            addJvmMetrics();
            initCollectors();
            scheduleMetricsCollectorSyncJob();

            doInit();

            registerDubboShutdownHook();
        }
    }

    protected void addMeterRegistry(MeterRegistry registry) {
        compositeRegistry.add(registry);
    }


    protected ApplicationModel getApplicationModel() {
        return applicationModel;
    }

    private void addJvmMetrics() {
        boolean enableJvmMetrics = url.getParameter(ENABLE_JVM_METRICS_KEY, false);
        if (enableJvmMetrics) {
            new ClassLoaderMetrics().bindTo(compositeRegistry);
            new JvmMemoryMetrics().bindTo(compositeRegistry);

            @SuppressWarnings("java:S2095")
            // Do not change JvmGcMetrics to try-with-resources as the JvmGcMetrics will not be available after (auto-)closing.
            // See https://github.com/micrometer-metrics/micrometer/issues/1492
            JvmGcMetrics jvmGcMetrics = new JvmGcMetrics();
            jvmGcMetrics.bindTo(compositeRegistry);
            Runtime.getRuntime().addShutdownHook(new Thread(jvmGcMetrics::close));

            bindTo(new ProcessorMetrics());
            new JvmThreadMetrics().bindTo(compositeRegistry);
            bindTo(new UptimeMetrics());
        }
    }

    private void bindTo(MeterBinder binder) {
        binder.bindTo(compositeRegistry);
        instanceHolder.add(binder);
    }

    @SuppressWarnings("rawtypes")
    private void initCollectors() {
        ScopeBeanFactory beanFactory = applicationModel.getBeanFactory();
        beanFactory.getOrRegisterBean(AggregateMetricsCollector.class);
        beanFactory.getOrRegisterBean(HistogramMetricsCollector.class);
        List<MetricsCollector> otherCollectors = beanFactory.getBeansOfType(MetricsCollector.class);
        collectors.addAll(otherCollectors);
    }

    private void scheduleMetricsCollectorSyncJob() {
        boolean enableCollectorSync = url.getParameter(ENABLE_COLLECTOR_SYNC_KEY, true);
        if (enableCollectorSync) {
            int collectSyncPeriod = url.getParameter(COLLECTOR_SYNC_PERIOD_KEY, DEFAULT_SCHEDULE_PERIOD);

            NamedThreadFactory threadFactory = new NamedThreadFactory("metrics-collector-sync-job", true);
            collectorSyncJobExecutor = Executors.newScheduledThreadPool(1, threadFactory);
<<<<<<< HEAD
            collectorSyncJobExecutor.scheduleWithFixedDelay(this::resetIfSamplesChanged, DEFAULT_SCHEDULE_INITIAL_DELAY, DEFAULT_SCHEDULE_PERIOD, TimeUnit.SECONDS);
=======
            collectorSyncJobExecutor.scheduleWithFixedDelay(this::refreshData, DEFAULT_SCHEDULE_INITIAL_DELAY, collectSyncPeriod, TimeUnit.SECONDS);
>>>>>>> 9dc5bf19
        }
    }

    @SuppressWarnings({"unchecked"})
    public void resetIfSamplesChanged() {
        collectors.forEach(collector -> {
            if (!collector.calSamplesChanged()) {
                // Metrics has not been changed since last time, no need to reload
                return;
            }
            // Collect all the samples and register them to the micrometer registry
            List<MetricSample> samples = collector.collect();
            for (MetricSample sample : samples) {
                try {
                    registerSample(sample);
                } catch (Exception e) {
                    logger.error(COMMON_METRICS_COLLECTOR_EXCEPTION, "", "", "error occurred when synchronize metrics collector.", e);
                }
            }
        });
    }

    @SuppressWarnings({"rawtypes"})
    private void registerSample(MetricSample sample) {
        switch (sample.getType()) {
            case GAUGE:
                registerGaugeSample((GaugeMetricSample) sample);
                break;
            case COUNTER:
                registerCounterSample((CounterMetricSample) sample);
            case TIMER:
            case LONG_TASK_TIMER:
            case DISTRIBUTION_SUMMARY:
                // TODO
                break;
            default:
                break;
        }
    }

    @SuppressWarnings({"rawtypes"})
    private void registerCounterSample(CounterMetricSample sample) {
        FunctionCounter.builder(sample.getName(), sample.getValue(), Number::doubleValue)
            .description(sample.getDescription())
            .tags(getTags(sample))
            .register(compositeRegistry);
    }

    @SuppressWarnings({"unchecked", "rawtypes"})
    private void registerGaugeSample(GaugeMetricSample sample) {
        Gauge.builder(sample.getName(), sample.getValue(), sample.getApply())
            .description(sample.getDescription())
            .tags(getTags(sample))
            .register(compositeRegistry);
    }

    private static List<Tag> getTags(MetricSample gaugeSample) {
        List<Tag> tags = new ArrayList<>();
        gaugeSample.getTags().forEach((k, v) -> {
            if (v == null) {
                v = "";
            }

            tags.add(Tag.of(k, v));
        });
        return tags;
    }

    private void registerDubboShutdownHook() {
        applicationModel.getBeanFactory().getBean(ShutdownHookCallbacks.class).addCallback(this::destroy);
    }

    public void destroy() {
        if (collectorSyncJobExecutor != null) {
            collectorSyncJobExecutor.shutdownNow();
        }
        doDestroy();
    }

    protected abstract void doInit();

    protected abstract void doDestroy();
}<|MERGE_RESOLUTION|>--- conflicted
+++ resolved
@@ -148,11 +148,7 @@
 
             NamedThreadFactory threadFactory = new NamedThreadFactory("metrics-collector-sync-job", true);
             collectorSyncJobExecutor = Executors.newScheduledThreadPool(1, threadFactory);
-<<<<<<< HEAD
-            collectorSyncJobExecutor.scheduleWithFixedDelay(this::resetIfSamplesChanged, DEFAULT_SCHEDULE_INITIAL_DELAY, DEFAULT_SCHEDULE_PERIOD, TimeUnit.SECONDS);
-=======
-            collectorSyncJobExecutor.scheduleWithFixedDelay(this::refreshData, DEFAULT_SCHEDULE_INITIAL_DELAY, collectSyncPeriod, TimeUnit.SECONDS);
->>>>>>> 9dc5bf19
+            collectorSyncJobExecutor.scheduleWithFixedDelay(this::resetIfSamplesChanged, DEFAULT_SCHEDULE_INITIAL_DELAY, collectSyncPeriod, TimeUnit.SECONDS);
         }
     }
 
