--- conflicted
+++ resolved
@@ -28,114 +28,60 @@
 
 public class MetricsCollectExecutor {
 
-<<<<<<< HEAD
-    public static void beforeExecute(DefaultMetricsCollector collector, Invocation invocation) {
-        collector.increaseTotalRequests(invocation);
-        collector.increaseProcessingRequests(invocation);
-=======
-    private final DefaultMetricsCollector collector;
-    private final Invocation invocation;
-    private final String applicationName;
-
-    private String interfaceName;
-    private String methodName;
-    private String group;
-    private String version;
-
-
-    public MetricsCollectExecutor(String applicationName, DefaultMetricsCollector collector, Invocation invocation) {
-        init(invocation);
-        this.collector = collector;
-        this.invocation = invocation;
-        this.applicationName = applicationName;
-    }
-
-    public void beforeExecute() {
-        collector.increaseTotalRequests(applicationName, interfaceName, methodName, group, version);
-        collector.increaseProcessingRequests(applicationName, interfaceName, methodName, group, version);
->>>>>>> e4966364
+    public static void beforeExecute(String applicationName, DefaultMetricsCollector collector, Invocation invocation) {
+        collector.increaseTotalRequests(applicationName, invocation);
+        collector.increaseProcessingRequests(applicationName, invocation);
         invocation.put(METRIC_FILTER_START_TIME, System.currentTimeMillis());
     }
 
-    public static void postExecute(DefaultMetricsCollector collector, Invocation invocation, Result result) {
+    public static void postExecute(String applicationName, DefaultMetricsCollector collector, Invocation invocation, Result result) {
         if (result.hasException()) {
-            throwExecute(collector, invocation, result.getException());
+            throwExecute(applicationName, collector, invocation, result.getException());
             return;
         }
-<<<<<<< HEAD
-        collector.increaseSucceedRequests(invocation);
-        endExecute(collector, invocation);
-=======
-        collector.increaseSucceedRequests(applicationName, interfaceName, methodName, group, version);
-        endExecute();
->>>>>>> e4966364
+        collector.increaseSucceedRequests(applicationName, invocation);
+        endExecute(applicationName, collector, invocation);
     }
 
-    public static void throwExecute(DefaultMetricsCollector collector, Invocation invocation, Throwable throwable) {
+    public static void throwExecute(String applicationName, DefaultMetricsCollector collector, Invocation invocation, Throwable throwable) {
         if (throwable instanceof RpcException) {
             RpcException rpcException = (RpcException) throwable;
             switch (rpcException.getCode()) {
 
                 case RpcException.TIMEOUT_EXCEPTION:
-<<<<<<< HEAD
-                    collector.timeoutRequests(invocation);
+                    collector.timeoutRequests(applicationName, invocation);
                     break;
 
                 case RpcException.LIMIT_EXCEEDED_EXCEPTION:
-                    collector.limitRequests(invocation);
+                    collector.limitRequests(applicationName, invocation);
                     break;
 
                 case RpcException.BIZ_EXCEPTION:
-                    collector.businessFailedRequests(invocation);
+                    collector.businessFailedRequests(applicationName, invocation);
                     break;
 
                 default:
-                    collector.increaseUnknownFailedRequests(invocation);
+                    collector.increaseUnknownFailedRequests(applicationName, invocation);
             }
         }
 
-        collector.totalFailedRequests(invocation);
-=======
-                    collector.timeoutRequests(applicationName, interfaceName, methodName, group, version);
-                    break;
+        collector.totalFailedRequests(applicationName, invocation);
 
-                case RpcException.LIMIT_EXCEEDED_EXCEPTION:
-                    collector.limitRequests(applicationName, interfaceName, methodName, group, version);
-                    break;
-
-                case RpcException.BIZ_EXCEPTION:
-                    collector.businessFailedRequests(applicationName, interfaceName, methodName, group, version);
-                    break;
-
-                default:
-                    collector.increaseUnknownFailedRequests(applicationName, interfaceName, methodName, group, version);
-            }
-        }
-
-        collector.totalFailedRequests(applicationName, interfaceName, methodName, group, version);
->>>>>>> e4966364
-
-        endExecute(collector, invocation, () -> throwable instanceof RpcException && ((RpcException) throwable).isBiz());
+        endExecute(applicationName, collector, invocation, () -> throwable instanceof RpcException && ((RpcException) throwable).isBiz());
     }
 
-    private static void endExecute(DefaultMetricsCollector collector, Invocation invocation) {
-        endExecute(collector, invocation, () -> true);
+    private static void endExecute(String applicationName, DefaultMetricsCollector collector, Invocation invocation) {
+        endExecute(applicationName, collector, invocation, () -> true);
     }
 
-    private static void endExecute(DefaultMetricsCollector collector, Invocation invocation, Supplier<Boolean> rtStat) {
+    private static void endExecute(String applicationName, DefaultMetricsCollector collector, Invocation invocation, Supplier<Boolean> rtStat) {
         if (rtStat.get()) {
             Long endTime = System.currentTimeMillis();
             Long beginTime = (Long) invocation.get(METRIC_FILTER_START_TIME);
             Long rt = endTime - beginTime;
-<<<<<<< HEAD
-            collector.addRT(invocation, rt);
+            collector.addRT(applicationName, invocation, rt);
         }
-        collector.decreaseProcessingRequests(invocation);
-=======
-            collector.addRT(applicationName, interfaceName, methodName, group, version, rt);
-        }
-        collector.decreaseProcessingRequests(applicationName, interfaceName, methodName, group, version);
->>>>>>> e4966364
+        collector.decreaseProcessingRequests(applicationName, invocation);
     }
 
 }