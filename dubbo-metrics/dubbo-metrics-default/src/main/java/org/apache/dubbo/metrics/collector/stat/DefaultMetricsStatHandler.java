--- conflicted
+++ resolved
@@ -21,12 +21,9 @@
 import java.util.concurrent.atomic.AtomicLong;
 import java.util.function.BiConsumer;
 
-<<<<<<< HEAD
-import org.apache.dubbo.metrics.model.ApplicationMetric;
-=======
 import org.apache.dubbo.metrics.event.EmptyEvent;
 import org.apache.dubbo.metrics.event.MetricsEvent;
->>>>>>> 90ae7524
+import org.apache.dubbo.metrics.model.ApplicationMetric;
 import org.apache.dubbo.metrics.model.MethodMetric;
 import org.apache.dubbo.rpc.Invocation;
 
@@ -41,26 +38,6 @@
     }
 
     @Override
-<<<<<<< HEAD
-    public void increase(String applicationName, String interfaceName, String methodName, String group, String version) {
-        this.doIncrExecute(applicationName, interfaceName, methodName, group, version);
-    }
-
-    public void decrease(String applicationName, String interfaceName, String methodName, String group, String version) {
-        this.doDecrExecute(applicationName, interfaceName, methodName, group, version);
-    }
-
-    @Override
-    public void addApplication(String applicationName, String version) {
-        ApplicationMetric applicationMetric = new ApplicationMetric(applicationName, version);
-        AtomicLong count = applicationMetrics.computeIfAbsent(applicationMetric, k -> new AtomicLong(0L));
-        count.incrementAndGet();
-    }
-
-    protected void doExecute(String applicationName, String interfaceName, String methodName, String version,
-                             BiConsumer<MethodMetric, Map<MethodMetric, AtomicLong>> execute, String group) {
-        MethodMetric metric = new MethodMetric(applicationName, interfaceName, methodName, group, version);
-=======
     public MetricsEvent increase(String applicationName, Invocation invocation) {
         return this.doIncrExecute(applicationName, invocation);
     }
@@ -68,35 +45,30 @@
     public MetricsEvent decrease(String applicationName, Invocation invocation) {
         return this.doDecrExecute(applicationName,invocation);
     }
-
+    @Override
+    public MetricsEvent addApplication(String applicationName, String version) {
+        ApplicationMetric applicationMetric = new ApplicationMetric(applicationName, version);
+        AtomicLong count = applicationMetrics.computeIfAbsent(applicationMetric, k -> new AtomicLong(0L));
+        count.incrementAndGet();
+        return EmptyEvent.instance();
+    }
     protected MetricsEvent doExecute(String applicationName, Invocation invocation, BiConsumer<MethodMetric, Map<MethodMetric, AtomicLong>> execute) {
         MethodMetric metric = new MethodMetric(applicationName, invocation);
->>>>>>> 90ae7524
         execute.accept(metric, counts);
 
         return this.retrieveMetricsEvent(metric);
     }
 
-<<<<<<< HEAD
-    protected void doIncrExecute(String applicationName, String interfaceName, String methodName, String group, String version) {
-        this.doExecute(applicationName, interfaceName, methodName, version, (metric, counts) -> {
-=======
     protected MetricsEvent doIncrExecute(String applicationName, Invocation invocation) {
         return this.doExecute(applicationName, invocation, (metric, counts) -> {
->>>>>>> 90ae7524
             AtomicLong count = counts.computeIfAbsent(metric, k -> new AtomicLong(0L));
             count.incrementAndGet();
         });
     }
 
-<<<<<<< HEAD
-    protected void doDecrExecute(String applicationName, String interfaceName, String methodName, String group, String version) {
-        this.doExecute(applicationName, interfaceName, methodName, version, (metric, counts) -> {
-=======
 
     protected MetricsEvent doDecrExecute(String applicationName, Invocation invocation) {
         return this.doExecute(applicationName, invocation, (metric, counts) -> {
->>>>>>> 90ae7524
             AtomicLong count = counts.computeIfAbsent(metric, k -> new AtomicLong(0L));
             count.decrementAndGet();
         });
@@ -107,15 +79,13 @@
         return counts;
     }
 
-<<<<<<< HEAD
+    public MetricsEvent retrieveMetricsEvent(MethodMetric metric) {
+        return EmptyEvent.instance();
+    }
+
     public Map<ApplicationMetric, AtomicLong> getApplicationMetric() {
         return applicationMetrics;
     }
 
-    public void doNotify(MethodMetric metric) {
-=======
-    public MetricsEvent retrieveMetricsEvent(MethodMetric metric) {
-        return EmptyEvent.instance();
->>>>>>> 90ae7524
-    }
+
 }