/*
 * Licensed to the Apache Software Foundation (ASF) under one or more
 * contributor license agreements.  See the NOTICE file distributed with
 * this work for additional information regarding copyright ownership.
 * The ASF licenses this file to You under the Apache License, Version 2.0
 * (the "License"); you may not use this file except in compliance with
 * the License.  You may obtain a copy of the License at
 *
 *     http://www.apache.org/licenses/LICENSE-2.0
 *
 * Unless required by applicable law or agreed to in writing, software
 * distributed under the License is distributed on an "AS IS" BASIS,
 * WITHOUT WARRANTIES OR CONDITIONS OF ANY KIND, either express or implied.
 * See the License for the specific language governing permissions and
 * limitations under the License.
 */

package org.apache.dubbo.metrics.collector;

import org.apache.dubbo.common.utils.ConcurrentHashMapUtils;
import org.apache.dubbo.config.MetricsConfig;
import org.apache.dubbo.config.context.ConfigManager;
import org.apache.dubbo.config.nested.AggregationConfig;
import org.apache.dubbo.metrics.aggregate.TimeWindowCounter;
import org.apache.dubbo.metrics.aggregate.TimeWindowQuantile;
import org.apache.dubbo.metrics.event.MethodEvent;
import org.apache.dubbo.metrics.event.MetricsEvent;
import org.apache.dubbo.metrics.event.RTEvent;
import org.apache.dubbo.metrics.listener.MetricsListener;
import org.apache.dubbo.metrics.model.MethodMetric;
import org.apache.dubbo.metrics.model.MetricsKey;
import org.apache.dubbo.metrics.model.sample.GaugeMetricSample;
import org.apache.dubbo.metrics.model.sample.MetricSample;
import org.apache.dubbo.rpc.model.ApplicationModel;

import java.util.ArrayList;
import java.util.List;
import java.util.Map;
import java.util.concurrent.ConcurrentHashMap;
import java.util.concurrent.ConcurrentMap;

<<<<<<< HEAD
=======
import static org.apache.dubbo.common.constants.CommonConstants.CONSUMER_SIDE;
import static org.apache.dubbo.common.constants.CommonConstants.PROVIDER_SIDE;
>>>>>>> e001b40f
import static org.apache.dubbo.metrics.model.MetricsCategory.QPS;
import static org.apache.dubbo.metrics.model.MetricsCategory.REQUESTS;
import static org.apache.dubbo.metrics.model.MetricsCategory.RT;

/**
 * Aggregation metrics collector implementation of {@link MetricsCollector}.
 * This collector only enabled when metrics aggregation config is enabled.
 */
public class AggregateMetricsCollector implements MetricsCollector, MetricsListener {
    private int bucketNum;
    private int timeWindowSeconds;
<<<<<<< HEAD
    private final Map<MetricsEvent.Type, ConcurrentHashMap<MethodMetric, TimeWindowCounter>> methodTypeCounter = new ConcurrentHashMap<>();
=======
    private final Map<String, ConcurrentHashMap<MethodMetric, TimeWindowCounter>> methodTypeCounter = new ConcurrentHashMap<>();
>>>>>>> e001b40f
    private final ConcurrentMap<MethodMetric, TimeWindowQuantile> rt = new ConcurrentHashMap<>();
    private final ConcurrentHashMap<MethodMetric, TimeWindowCounter> qps = new ConcurrentHashMap<>();
    private final ApplicationModel applicationModel;
    private static final Integer DEFAULT_COMPRESSION = 100;
    private static final Integer DEFAULT_BUCKET_NUM = 10;
    private static final Integer DEFAULT_TIME_WINDOW_SECONDS = 120;

    public AggregateMetricsCollector(ApplicationModel applicationModel) {
<<<<<<< HEAD
        this.registryerEventTypeHandler();
=======
        this.registryEventTypeHandler();
>>>>>>> e001b40f

        this.applicationModel = applicationModel;
        ConfigManager configManager = applicationModel.getApplicationConfigManager();
        MetricsConfig config = configManager.getMetrics().orElse(null);
        if (config != null && config.getAggregation() != null && Boolean.TRUE.equals(config.getAggregation().getEnabled())) {
            // only registered when aggregation is enabled.
            registerListener();

            AggregationConfig aggregation = config.getAggregation();
            this.bucketNum = aggregation.getBucketNum() == null ? DEFAULT_BUCKET_NUM : aggregation.getBucketNum();
            this.timeWindowSeconds = aggregation.getTimeWindowSeconds() == null ? DEFAULT_TIME_WINDOW_SECONDS : aggregation.getTimeWindowSeconds();
        }
    }

    @Override
    public void onEvent(MetricsEvent event) {
        if (event instanceof RTEvent) {
            onRTEvent((RTEvent) event);
        } else if (event instanceof MethodEvent) {
            onRequestEvent((MethodEvent) event);
        }
    }

    private void onRTEvent(RTEvent event) {
        MethodMetric metric = (MethodMetric) event.getSource();
        Long responseTime = event.getRt();
        TimeWindowQuantile quantile = ConcurrentHashMapUtils.computeIfAbsent(rt, metric, k -> new TimeWindowQuantile(DEFAULT_COMPRESSION, bucketNum, timeWindowSeconds));
        quantile.add(responseTime);
    }


<<<<<<< HEAD
    private void onRequestEvent(RequestEvent event) {
        MethodMetric metric = (MethodMetric) event.getSource();

        MetricsEvent.Type type = event.getType();
=======
    private void onRequestEvent(MethodEvent event) {
        MethodMetric metric = (MethodMetric) event.getSource();

        String type = event.getType();
>>>>>>> e001b40f

        ConcurrentMap<MethodMetric, TimeWindowCounter> counter = methodTypeCounter.get(type);

        if (counter == null) {
            return;
        }
        TimeWindowCounter windowCounter = ConcurrentHashMapUtils.computeIfAbsent(counter, metric, methodMetric -> new TimeWindowCounter(bucketNum, timeWindowSeconds));

<<<<<<< HEAD
        if (type == MetricsEvent.Type.TOTAL) {
=======
        if (MetricsEvent.Type.TOTAL.getNameByType(PROVIDER_SIDE).equals(type)
            || MetricsEvent.Type.TOTAL.getNameByType(CONSUMER_SIDE).equals(type)) {
>>>>>>> e001b40f
            TimeWindowCounter qpsCounter = ConcurrentHashMapUtils.computeIfAbsent(qps, metric, methodMetric -> new TimeWindowCounter(bucketNum, timeWindowSeconds));
            qpsCounter.increment();
        }
        windowCounter.increment();
    }

    @Override
    public List<MetricSample> collect() {
        List<MetricSample> list = new ArrayList<>();
        collectRequests(list);
        collectQPS(list);
        collectRT(list);

        return list;
    }

    private void collectRequests(List<MetricSample> list) {
<<<<<<< HEAD
        collectMethod(list, MetricsEvent.Type.TOTAL, MetricsKey.METRIC_REQUESTS_TOTAL_AGG);
        collectMethod(list, MetricsEvent.Type.SUCCEED, MetricsKey.METRIC_REQUESTS_SUCCEED_AGG);
        collectMethod(list, MetricsEvent.Type.UNKNOWN_FAILED, MetricsKey.METRIC_REQUESTS_FAILED_AGG);
        collectMethod(list, MetricsEvent.Type.BUSINESS_FAILED, MetricsKey.METRIC_REQUESTS_BUSINESS_FAILED_AGG);
        collectMethod(list, MetricsEvent.Type.REQUEST_TIMEOUT, MetricsKey.METRIC_REQUESTS_TIMEOUT_AGG);
        collectMethod(list, MetricsEvent.Type.REQUEST_LIMIT, MetricsKey.METRIC_REQUESTS_LIMIT_AGG);
        collectMethod(list, MetricsEvent.Type.TOTAL_FAILED, MetricsKey.METRIC_REQUESTS_TOTAL_FAILED_AGG);
        collectMethod(list, MetricsEvent.Type.NETWORK_EXCEPTION, MetricsKey.METRIC_REQUESTS_TOTAL_NETWORK_FAILED_AGG);
        collectMethod(list, MetricsEvent.Type.CODEC_EXCEPTION, MetricsKey.METRIC_REQUESTS_TOTAL_CODEC_FAILED_AGG);
        collectMethod(list, MetricsEvent.Type.SERVICE_UNAVAILABLE, MetricsKey.METRIC_REQUESTS_TOTAL_SERVICE_UNAVAILABLE_FAILED_AGG);
    }

    private void collectMethod(List<MetricSample> list, MetricsEvent.Type eventType, MetricsKey metricsKey) {
        ConcurrentHashMap<MethodMetric, TimeWindowCounter> windowCounter = methodTypeCounter.get(eventType);
        if (windowCounter != null) {
            windowCounter.forEach((k, v) -> list.add(new GaugeMetricSample<>(metricsKey.formatName(k.getSide()), k.getTags(), REQUESTS, v, TimeWindowCounter::get)));
=======
        collectBySide(list, PROVIDER_SIDE);
        collectBySide(list, CONSUMER_SIDE);
    }

    private void collectBySide(List<MetricSample> list, String side) {
        collectMethod(list, MetricsEvent.Type.TOTAL.getNameByType(side), MetricsKey.METRIC_REQUESTS_TOTAL_AGG);
        collectMethod(list, MetricsEvent.Type.SUCCEED.getNameByType(side), MetricsKey.METRIC_REQUESTS_SUCCEED_AGG);
        collectMethod(list, MetricsEvent.Type.UNKNOWN_FAILED.getNameByType(side), MetricsKey.METRIC_REQUESTS_FAILED_AGG);
        collectMethod(list, MetricsEvent.Type.BUSINESS_FAILED.getNameByType(side), MetricsKey.METRIC_REQUESTS_BUSINESS_FAILED_AGG);
        collectMethod(list, MetricsEvent.Type.REQUEST_TIMEOUT.getNameByType(side), MetricsKey.METRIC_REQUESTS_TIMEOUT_AGG);
        collectMethod(list, MetricsEvent.Type.REQUEST_LIMIT.getNameByType(side), MetricsKey.METRIC_REQUESTS_LIMIT_AGG);
        collectMethod(list, MetricsEvent.Type.TOTAL_FAILED.getNameByType(side), MetricsKey.METRIC_REQUESTS_TOTAL_FAILED_AGG);
        collectMethod(list, MetricsEvent.Type.NETWORK_EXCEPTION.getNameByType(side), MetricsKey.METRIC_REQUESTS_TOTAL_NETWORK_FAILED_AGG);
        collectMethod(list, MetricsEvent.Type.CODEC_EXCEPTION.getNameByType(side), MetricsKey.METRIC_REQUESTS_TOTAL_CODEC_FAILED_AGG);
        collectMethod(list, MetricsEvent.Type.SERVICE_UNAVAILABLE.getNameByType(side), MetricsKey.METRIC_REQUESTS_TOTAL_SERVICE_UNAVAILABLE_FAILED_AGG);
    }

    private void collectMethod(List<MetricSample> list, String eventType, MetricsKey metricsKey) {
        ConcurrentHashMap<MethodMetric, TimeWindowCounter> windowCounter = methodTypeCounter.get(eventType);
        if (windowCounter != null) {
            windowCounter.forEach((k, v) -> list.add(new GaugeMetricSample<>(metricsKey.getNameByType(k.getSide()),
                metricsKey.getDescription(), k.getTags(), REQUESTS, v, TimeWindowCounter::get)));
>>>>>>> e001b40f
        }
    }

    private void collectQPS(List<MetricSample> list) {
<<<<<<< HEAD
        qps.forEach((k, v) -> list.add(new GaugeMetricSample<>(MetricsKey.METRIC_QPS.formatName(k.getSide()), k.getTags(), QPS, v, value -> value.get() / value.bucketLivedSeconds())));
=======
        qps.forEach((k, v) -> list.add(new GaugeMetricSample<>(MetricsKey.METRIC_QPS.getNameByType(k.getSide()),
            MetricsKey.METRIC_QPS.getDescription(), k.getTags(), QPS, v, value -> value.get() / value.bucketLivedSeconds())));
>>>>>>> e001b40f
    }

    private void collectRT(List<MetricSample> list) {
        rt.forEach((k, v) -> {
<<<<<<< HEAD
            list.add(new GaugeMetricSample<>(MetricsKey.METRIC_RT_P99.formatName(k.getSide()), k.getTags(), RT, v, value -> value.quantile(0.99)));
            list.add(new GaugeMetricSample<>(MetricsKey.METRIC_RT_P95.formatName(k.getSide()), k.getTags(), RT, v, value -> value.quantile(0.95)));
        });
    }

    private void registryerEventTypeHandler() {
        methodTypeCounter.put(MetricsEvent.Type.TOTAL, new ConcurrentHashMap<>());
        methodTypeCounter.put(MetricsEvent.Type.SUCCEED, new ConcurrentHashMap<>());
        methodTypeCounter.put(MetricsEvent.Type.UNKNOWN_FAILED, new ConcurrentHashMap<>());
        methodTypeCounter.put(MetricsEvent.Type.BUSINESS_FAILED, new ConcurrentHashMap<>());
        methodTypeCounter.put(MetricsEvent.Type.REQUEST_TIMEOUT, new ConcurrentHashMap<>());
        methodTypeCounter.put(MetricsEvent.Type.REQUEST_LIMIT, new ConcurrentHashMap<>());
        methodTypeCounter.put(MetricsEvent.Type.TOTAL_FAILED, new ConcurrentHashMap<>());
        methodTypeCounter.put(MetricsEvent.Type.SERVICE_UNAVAILABLE, new ConcurrentHashMap<>());
        methodTypeCounter.put(MetricsEvent.Type.NETWORK_EXCEPTION, new ConcurrentHashMap<>());
        methodTypeCounter.put(MetricsEvent.Type.CODEC_EXCEPTION, new ConcurrentHashMap<>());
=======
            list.add(new GaugeMetricSample<>(MetricsKey.METRIC_RT_P99.getNameByType(k.getSide()),
                MetricsKey.METRIC_RT_P99.getDescription(), k.getTags(), RT, v, value -> value.quantile(0.99)));
            list.add(new GaugeMetricSample<>(MetricsKey.METRIC_RT_P95.getNameByType(k.getSide()),
                MetricsKey.METRIC_RT_P99.getDescription(), k.getTags(), RT, v, value -> value.quantile(0.95)));
        });
    }

    private void registryEventTypeHandler() {
        registryBySide(PROVIDER_SIDE);
        registryBySide(CONSUMER_SIDE);
    }

    private void registryBySide(String side) {
        methodTypeCounter.put(MetricsEvent.Type.TOTAL.getNameByType(side), new ConcurrentHashMap<>());
        methodTypeCounter.put(MetricsEvent.Type.SUCCEED.getNameByType(side), new ConcurrentHashMap<>());
        methodTypeCounter.put(MetricsEvent.Type.UNKNOWN_FAILED.getNameByType(side), new ConcurrentHashMap<>());
        methodTypeCounter.put(MetricsEvent.Type.BUSINESS_FAILED.getNameByType(side), new ConcurrentHashMap<>());
        methodTypeCounter.put(MetricsEvent.Type.REQUEST_TIMEOUT.getNameByType(side), new ConcurrentHashMap<>());
        methodTypeCounter.put(MetricsEvent.Type.REQUEST_LIMIT.getNameByType(side), new ConcurrentHashMap<>());
        methodTypeCounter.put(MetricsEvent.Type.TOTAL_FAILED.getNameByType(side), new ConcurrentHashMap<>());
        methodTypeCounter.put(MetricsEvent.Type.SERVICE_UNAVAILABLE.getNameByType(side), new ConcurrentHashMap<>());
        methodTypeCounter.put(MetricsEvent.Type.NETWORK_EXCEPTION.getNameByType(side), new ConcurrentHashMap<>());
        methodTypeCounter.put(MetricsEvent.Type.CODEC_EXCEPTION.getNameByType(side), new ConcurrentHashMap<>());
>>>>>>> e001b40f
    }

    private void registerListener() {
        applicationModel.getBeanFactory().getBean(DefaultMetricsCollector.class).addListener(this);
    }

}<|MERGE_RESOLUTION|>--- conflicted
+++ resolved
@@ -39,11 +39,8 @@
 import java.util.concurrent.ConcurrentHashMap;
 import java.util.concurrent.ConcurrentMap;
 
-<<<<<<< HEAD
-=======
 import static org.apache.dubbo.common.constants.CommonConstants.CONSUMER_SIDE;
 import static org.apache.dubbo.common.constants.CommonConstants.PROVIDER_SIDE;
->>>>>>> e001b40f
 import static org.apache.dubbo.metrics.model.MetricsCategory.QPS;
 import static org.apache.dubbo.metrics.model.MetricsCategory.REQUESTS;
 import static org.apache.dubbo.metrics.model.MetricsCategory.RT;
@@ -55,11 +52,7 @@
 public class AggregateMetricsCollector implements MetricsCollector, MetricsListener {
     private int bucketNum;
     private int timeWindowSeconds;
-<<<<<<< HEAD
-    private final Map<MetricsEvent.Type, ConcurrentHashMap<MethodMetric, TimeWindowCounter>> methodTypeCounter = new ConcurrentHashMap<>();
-=======
     private final Map<String, ConcurrentHashMap<MethodMetric, TimeWindowCounter>> methodTypeCounter = new ConcurrentHashMap<>();
->>>>>>> e001b40f
     private final ConcurrentMap<MethodMetric, TimeWindowQuantile> rt = new ConcurrentHashMap<>();
     private final ConcurrentHashMap<MethodMetric, TimeWindowCounter> qps = new ConcurrentHashMap<>();
     private final ApplicationModel applicationModel;
@@ -68,11 +61,7 @@
     private static final Integer DEFAULT_TIME_WINDOW_SECONDS = 120;
 
     public AggregateMetricsCollector(ApplicationModel applicationModel) {
-<<<<<<< HEAD
-        this.registryerEventTypeHandler();
-=======
         this.registryEventTypeHandler();
->>>>>>> e001b40f
 
         this.applicationModel = applicationModel;
         ConfigManager configManager = applicationModel.getApplicationConfigManager();
@@ -104,17 +93,10 @@
     }
 
 
-<<<<<<< HEAD
-    private void onRequestEvent(RequestEvent event) {
-        MethodMetric metric = (MethodMetric) event.getSource();
-
-        MetricsEvent.Type type = event.getType();
-=======
     private void onRequestEvent(MethodEvent event) {
         MethodMetric metric = (MethodMetric) event.getSource();
 
         String type = event.getType();
->>>>>>> e001b40f
 
         ConcurrentMap<MethodMetric, TimeWindowCounter> counter = methodTypeCounter.get(type);
 
@@ -123,12 +105,8 @@
         }
         TimeWindowCounter windowCounter = ConcurrentHashMapUtils.computeIfAbsent(counter, metric, methodMetric -> new TimeWindowCounter(bucketNum, timeWindowSeconds));
 
-<<<<<<< HEAD
-        if (type == MetricsEvent.Type.TOTAL) {
-=======
         if (MetricsEvent.Type.TOTAL.getNameByType(PROVIDER_SIDE).equals(type)
             || MetricsEvent.Type.TOTAL.getNameByType(CONSUMER_SIDE).equals(type)) {
->>>>>>> e001b40f
             TimeWindowCounter qpsCounter = ConcurrentHashMapUtils.computeIfAbsent(qps, metric, methodMetric -> new TimeWindowCounter(bucketNum, timeWindowSeconds));
             qpsCounter.increment();
         }
@@ -146,24 +124,6 @@
     }
 
     private void collectRequests(List<MetricSample> list) {
-<<<<<<< HEAD
-        collectMethod(list, MetricsEvent.Type.TOTAL, MetricsKey.METRIC_REQUESTS_TOTAL_AGG);
-        collectMethod(list, MetricsEvent.Type.SUCCEED, MetricsKey.METRIC_REQUESTS_SUCCEED_AGG);
-        collectMethod(list, MetricsEvent.Type.UNKNOWN_FAILED, MetricsKey.METRIC_REQUESTS_FAILED_AGG);
-        collectMethod(list, MetricsEvent.Type.BUSINESS_FAILED, MetricsKey.METRIC_REQUESTS_BUSINESS_FAILED_AGG);
-        collectMethod(list, MetricsEvent.Type.REQUEST_TIMEOUT, MetricsKey.METRIC_REQUESTS_TIMEOUT_AGG);
-        collectMethod(list, MetricsEvent.Type.REQUEST_LIMIT, MetricsKey.METRIC_REQUESTS_LIMIT_AGG);
-        collectMethod(list, MetricsEvent.Type.TOTAL_FAILED, MetricsKey.METRIC_REQUESTS_TOTAL_FAILED_AGG);
-        collectMethod(list, MetricsEvent.Type.NETWORK_EXCEPTION, MetricsKey.METRIC_REQUESTS_TOTAL_NETWORK_FAILED_AGG);
-        collectMethod(list, MetricsEvent.Type.CODEC_EXCEPTION, MetricsKey.METRIC_REQUESTS_TOTAL_CODEC_FAILED_AGG);
-        collectMethod(list, MetricsEvent.Type.SERVICE_UNAVAILABLE, MetricsKey.METRIC_REQUESTS_TOTAL_SERVICE_UNAVAILABLE_FAILED_AGG);
-    }
-
-    private void collectMethod(List<MetricSample> list, MetricsEvent.Type eventType, MetricsKey metricsKey) {
-        ConcurrentHashMap<MethodMetric, TimeWindowCounter> windowCounter = methodTypeCounter.get(eventType);
-        if (windowCounter != null) {
-            windowCounter.forEach((k, v) -> list.add(new GaugeMetricSample<>(metricsKey.formatName(k.getSide()), k.getTags(), REQUESTS, v, TimeWindowCounter::get)));
-=======
         collectBySide(list, PROVIDER_SIDE);
         collectBySide(list, CONSUMER_SIDE);
     }
@@ -186,39 +146,16 @@
         if (windowCounter != null) {
             windowCounter.forEach((k, v) -> list.add(new GaugeMetricSample<>(metricsKey.getNameByType(k.getSide()),
                 metricsKey.getDescription(), k.getTags(), REQUESTS, v, TimeWindowCounter::get)));
->>>>>>> e001b40f
         }
     }
 
     private void collectQPS(List<MetricSample> list) {
-<<<<<<< HEAD
-        qps.forEach((k, v) -> list.add(new GaugeMetricSample<>(MetricsKey.METRIC_QPS.formatName(k.getSide()), k.getTags(), QPS, v, value -> value.get() / value.bucketLivedSeconds())));
-=======
         qps.forEach((k, v) -> list.add(new GaugeMetricSample<>(MetricsKey.METRIC_QPS.getNameByType(k.getSide()),
             MetricsKey.METRIC_QPS.getDescription(), k.getTags(), QPS, v, value -> value.get() / value.bucketLivedSeconds())));
->>>>>>> e001b40f
     }
 
     private void collectRT(List<MetricSample> list) {
         rt.forEach((k, v) -> {
-<<<<<<< HEAD
-            list.add(new GaugeMetricSample<>(MetricsKey.METRIC_RT_P99.formatName(k.getSide()), k.getTags(), RT, v, value -> value.quantile(0.99)));
-            list.add(new GaugeMetricSample<>(MetricsKey.METRIC_RT_P95.formatName(k.getSide()), k.getTags(), RT, v, value -> value.quantile(0.95)));
-        });
-    }
-
-    private void registryerEventTypeHandler() {
-        methodTypeCounter.put(MetricsEvent.Type.TOTAL, new ConcurrentHashMap<>());
-        methodTypeCounter.put(MetricsEvent.Type.SUCCEED, new ConcurrentHashMap<>());
-        methodTypeCounter.put(MetricsEvent.Type.UNKNOWN_FAILED, new ConcurrentHashMap<>());
-        methodTypeCounter.put(MetricsEvent.Type.BUSINESS_FAILED, new ConcurrentHashMap<>());
-        methodTypeCounter.put(MetricsEvent.Type.REQUEST_TIMEOUT, new ConcurrentHashMap<>());
-        methodTypeCounter.put(MetricsEvent.Type.REQUEST_LIMIT, new ConcurrentHashMap<>());
-        methodTypeCounter.put(MetricsEvent.Type.TOTAL_FAILED, new ConcurrentHashMap<>());
-        methodTypeCounter.put(MetricsEvent.Type.SERVICE_UNAVAILABLE, new ConcurrentHashMap<>());
-        methodTypeCounter.put(MetricsEvent.Type.NETWORK_EXCEPTION, new ConcurrentHashMap<>());
-        methodTypeCounter.put(MetricsEvent.Type.CODEC_EXCEPTION, new ConcurrentHashMap<>());
-=======
             list.add(new GaugeMetricSample<>(MetricsKey.METRIC_RT_P99.getNameByType(k.getSide()),
                 MetricsKey.METRIC_RT_P99.getDescription(), k.getTags(), RT, v, value -> value.quantile(0.99)));
             list.add(new GaugeMetricSample<>(MetricsKey.METRIC_RT_P95.getNameByType(k.getSide()),
@@ -242,7 +179,6 @@
         methodTypeCounter.put(MetricsEvent.Type.SERVICE_UNAVAILABLE.getNameByType(side), new ConcurrentHashMap<>());
         methodTypeCounter.put(MetricsEvent.Type.NETWORK_EXCEPTION.getNameByType(side), new ConcurrentHashMap<>());
         methodTypeCounter.put(MetricsEvent.Type.CODEC_EXCEPTION.getNameByType(side), new ConcurrentHashMap<>());
->>>>>>> e001b40f
     }
 
     private void registerListener() {
