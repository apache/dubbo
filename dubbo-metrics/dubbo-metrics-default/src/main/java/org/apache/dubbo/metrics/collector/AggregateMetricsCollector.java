--- conflicted
+++ resolved
@@ -151,7 +151,6 @@
     }
 
     private void collectRequests(List<MetricSample> list) {
-<<<<<<< HEAD
         totalRequests.forEach((k, v) -> list.add(new GaugeMetricSample(k.getTags(), REQUESTS, v::get,
             MetricsKey.METRIC_REQUESTS_TOTAL_AGG.getNameByType(k.getSide()), MetricsKey.METRIC_REQUESTS_TOTAL_AGG.getDescription())));
         succeedRequests.forEach((k, v) -> list.add(new GaugeMetricSample(k.getTags(), REQUESTS, v::get,
@@ -167,15 +166,6 @@
         totalFailedRequests.forEach((k, v) -> list.add(new GaugeMetricSample(k.getTags(), REQUESTS, v::get,
             MetricsKey.METRIC_REQUESTS_TOTAL_FAILED_AGG.getNameByType(k.getSide()), MetricsKey.METRIC_REQUESTS_TOTAL_FAILED_AGG.getDescription())));
 
-=======
-        totalRequests.forEach((k, v) -> list.add(new GaugeMetricSample(MetricsKey.PROVIDER_METRIC_REQUESTS_TOTAL_AGG, k.getTags(), REQUESTS, v::get)));
-        succeedRequests.forEach((k, v) -> list.add(new GaugeMetricSample(MetricsKey.PROVIDER_METRIC_REQUESTS_SUCCEED_AGG, k.getTags(), REQUESTS, v::get)));
-        unknownFailedRequests.forEach((k, v) -> list.add(new GaugeMetricSample(MetricsKey.PROVIDER_METRIC_REQUESTS_FAILED_AGG, k.getTags(), REQUESTS, v::get)));
-        businessFailedRequests.forEach((k, v) -> list.add(new GaugeMetricSample(MetricsKey.PROVIDER_METRIC_REQUESTS_BUSINESS_FAILED_AGG, k.getTags(), REQUESTS, v::get)));
-        timeoutRequests.forEach((k, v) -> list.add(new GaugeMetricSample(MetricsKey.PROVIDER_METRIC_REQUESTS_TIMEOUT_AGG, k.getTags(), REQUESTS, v::get)));
-        limitRequests.forEach((k, v) -> list.add(new GaugeMetricSample(MetricsKey.PROVIDER_METRIC_REQUESTS_LIMIT_AGG, k.getTags(), REQUESTS, v::get)));
-        totalFailedRequests.forEach((k, v) -> list.add(new GaugeMetricSample(MetricsKey.PROVIDER_METRIC_REQUESTS_TOTAL_FAILED_AGG, k.getTags(), REQUESTS, v::get)));
->>>>>>> 82a29fcd
     }
 
     private void collectQPS(List<MetricSample> list) {
