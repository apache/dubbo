--- conflicted
+++ resolved
@@ -51,15 +51,10 @@
             }
 
 
-<<<<<<< HEAD
+            private final MetricsPlaceValue dynamicPlaceType = MetricsPlaceValue.of(CommonConstants.CONSUMER, MetricsLevel.METHOD);
             @Override
             public void onEvent(RequestEvent event) {
                 MetricsPlaceValue dynamicPlaceType = MetricsPlaceValue.of(CommonConstants.CONSUMER, MetricsLevel.METHOD);
-=======
-            private final MetricsPlaceValue dynamicPlaceType = MetricsPlaceValue.of(CommonConstants.CONSUMER, MetricsLevel.METHOD);
-            @Override
-            public void onEvent(RequestBeforeEvent event) {
->>>>>>> 49886b73
                 MetricsSupport.increment(METRIC_REQUESTS_SERVICE_UNAVAILABLE_FAILED, dynamicPlaceType, (MethodMetricsCollector) collector, event);
             }
         });
