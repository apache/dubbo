/*
 * Licensed to the Apache Software Foundation (ASF) under one or more
 * contributor license agreements.  See the NOTICE file distributed with
 * this work for additional information regarding copyright ownership.
 * The ASF licenses this file to You under the Apache License, Version 2.0
 * (the "License"); you may not use this file except in compliance with
 * the License.  You may obtain a copy of the License at
 *
 *     http://www.apache.org/licenses/LICENSE-2.0
 *
 * Unless required by applicable law or agreed to in writing, software
 * distributed under the License is distributed on an "AS IS" BASIS,
 * WITHOUT WARRANTIES OR CONDITIONS OF ANY KIND, either express or implied.
 * See the License for the specific language governing permissions and
 * limitations under the License.
 */

package org.apache.dubbo.metrics.collector;

import org.apache.dubbo.common.constants.CommonConstants;
import org.apache.dubbo.common.extension.Activate;
import org.apache.dubbo.metrics.DefaultConstants;
import org.apache.dubbo.metrics.MetricsConstants;
import org.apache.dubbo.metrics.collector.sample.ErrorCodeSampler;
import org.apache.dubbo.metrics.collector.sample.MetricsSampler;
import org.apache.dubbo.metrics.collector.sample.SimpleMetricsCountSampler;
import org.apache.dubbo.metrics.collector.sample.ThreadPoolMetricsSampler;
import org.apache.dubbo.metrics.collector.sample.MetricsCountSampleConfigurer;
import org.apache.dubbo.metrics.data.BaseStatComposite;
import org.apache.dubbo.metrics.data.MethodStatComposite;
import org.apache.dubbo.metrics.data.RtStatComposite;
import org.apache.dubbo.metrics.event.DefaultSubDispatcher;
import org.apache.dubbo.metrics.event.MetricsEvent;
import org.apache.dubbo.metrics.event.MetricsInitEvent;
import org.apache.dubbo.metrics.event.RequestEvent;
import org.apache.dubbo.metrics.event.TimeCounterEvent;
import org.apache.dubbo.metrics.model.ApplicationMetric;
import org.apache.dubbo.metrics.model.MetricsCategory;
import org.apache.dubbo.metrics.model.MetricsSupport;
import org.apache.dubbo.metrics.model.key.MetricsLevel;
import org.apache.dubbo.metrics.model.key.MetricsPlaceValue;
import org.apache.dubbo.metrics.model.sample.CounterMetricSample;
import org.apache.dubbo.metrics.model.sample.MetricSample;
import org.apache.dubbo.rpc.model.ApplicationModel;

import java.util.ArrayList;
import java.util.List;
import java.util.concurrent.atomic.AtomicBoolean;

import static org.apache.dubbo.metrics.DefaultConstants.INIT_DEFAULT_METHOD_KEYS;
import static org.apache.dubbo.metrics.model.MetricsCategory.APPLICATION;
import static org.apache.dubbo.metrics.model.key.MetricsKey.APPLICATION_METRIC_INFO;
import static org.apache.dubbo.metrics.model.key.MetricsKey.METRIC_REQUESTS_SERVICE_UNAVAILABLE_FAILED;

/**
 * Default implementation of {@link MetricsCollector}
 */
@Activate
public class DefaultMetricsCollector extends CombMetricsCollector<RequestEvent> {

    private boolean collectEnabled = false;

    private volatile boolean threadpoolCollectEnabled = false;

    private volatile boolean metricsInitEnabled = true;

    private final ThreadPoolMetricsSampler threadPoolSampler = new ThreadPoolMetricsSampler(this);

    private final ErrorCodeSampler errorCodeSampler;

    private String applicationName;

    private final ApplicationModel applicationModel;

    private final List<MetricsSampler> samplers = new ArrayList<>();

    private final List<MetricsCollector> collectors = new ArrayList<>();

    private final AtomicBoolean initialized = new AtomicBoolean();

    private final AtomicBoolean samplesChanged = new AtomicBoolean();

    public DefaultMetricsCollector(ApplicationModel applicationModel) {
        super(new BaseStatComposite(applicationModel) {
            @Override
            protected void init(MethodStatComposite methodStatComposite) {
                super.init(methodStatComposite);
                methodStatComposite.initWrapper(DefaultConstants.METHOD_LEVEL_KEYS);
            }

            @Override
            protected void init(RtStatComposite rtStatComposite) {
                super.init(rtStatComposite);
                rtStatComposite.init(MetricsPlaceValue.of(CommonConstants.PROVIDER, MetricsLevel.METHOD),
                    MetricsPlaceValue.of(CommonConstants.CONSUMER, MetricsLevel.METHOD));
            }
        });
        super.setEventMulticaster(new DefaultSubDispatcher(this));
<<<<<<< HEAD
        this.samplers.add(applicationSampler);
        this.samplers.add(threadPoolSampler);
        this.errorCodeSampler = new ErrorCodeSampler(this);
=======
        samplers.add(applicationSampler);
        samplers.add(threadPoolSampler);
        samplesChanged.set(true);
>>>>>>> b2e081e5
        this.applicationModel = applicationModel;
    }

    public void addSampler(MetricsSampler sampler) {
        samplers.add(sampler);
        samplesChanged.set(true);
    }

    public void setApplicationName(String applicationName) {
        this.applicationName = applicationName;
    }

    public String getApplicationName() {
        return this.applicationName;
    }

    public ApplicationModel getApplicationModel() {
        return this.applicationModel;
    }

    public void setCollectEnabled(Boolean collectEnabled) {
        this.collectEnabled = collectEnabled;
    }

    @Override
    public boolean isCollectEnabled() {
        return collectEnabled;
    }

    public boolean isThreadpoolCollectEnabled() {
        return threadpoolCollectEnabled;
    }

    public void setThreadpoolCollectEnabled(boolean threadpoolCollectEnabled) {
        this.threadpoolCollectEnabled = threadpoolCollectEnabled;
    }

    public boolean isMetricsInitEnabled() {
        return metricsInitEnabled;
    }

    public void setMetricsInitEnabled(boolean metricsInitEnabled) {
        this.metricsInitEnabled = metricsInitEnabled;
    }

    public void collectApplication() {
        this.setApplicationName(applicationModel.getApplicationName());
        applicationSampler.inc(applicationName, MetricsEvent.Type.APPLICATION_INFO);
    }

    public void registryDefaultSample() {
        this.threadPoolSampler.registryDefaultSampleThreadPoolExecutor();
    }

    @Override
    public List<MetricSample> collect() {
        List<MetricSample> list = new ArrayList<>();
        if (!isCollectEnabled()) {
            return list;
        }

        for (MetricsSampler sampler : samplers) {
            List<MetricSample> sample = sampler.sample();
            list.addAll(sample);
        }
        list.addAll(super.export(MetricsCategory.REQUESTS));
        return list;
    }

    @Override
    public boolean isSupport(MetricsEvent event) {
        return event instanceof RequestEvent || event instanceof MetricsInitEvent;
    }

    @Override
    public void onEvent(TimeCounterEvent event) {
        if(event instanceof MetricsInitEvent){
            if (!metricsInitEnabled) {
                return;
            }
            if(initialized.compareAndSet(false,true)) {
                collectors.addAll(applicationModel.getBeanFactory().getBeansOfType(MetricsCollector.class));
            }
            collectors.stream().forEach(collector->collector.initMetrics(event));
            return;
        }
        super.onEvent(event);
    }

    @Override
    public void initMetrics(MetricsEvent event) {
        MetricsPlaceValue dynamicPlaceType = MetricsPlaceValue.of(event.getAttachmentValue(MetricsConstants.INVOCATION_SIDE), MetricsLevel.METHOD);
        INIT_DEFAULT_METHOD_KEYS.stream().forEach(key->MetricsSupport.init(key, dynamicPlaceType, (MethodMetricsCollector) this, event));
        MetricsSupport.init(METRIC_REQUESTS_SERVICE_UNAVAILABLE_FAILED, MetricsPlaceValue.of(CommonConstants.CONSUMER, MetricsLevel.METHOD), (MethodMetricsCollector) this, event);
    }

    public SimpleMetricsCountSampler<String, MetricsEvent.Type, ApplicationMetric> applicationSampler = new SimpleMetricsCountSampler<String, MetricsEvent.Type, ApplicationMetric>() {
        @Override
        public List<MetricSample> sample() {
            List<MetricSample> samples = new ArrayList<>();
            this.getCount(MetricsEvent.Type.APPLICATION_INFO).filter(e -> !e.isEmpty())
                .ifPresent(map -> map.forEach((k, v) ->
                    samples.add(new CounterMetricSample<>(APPLICATION_METRIC_INFO.getName(),
                        APPLICATION_METRIC_INFO.getDescription(),
                        k.getTags(), APPLICATION, v)))
                );
            return samples;
        }

        @Override
        protected void countConfigure(
            MetricsCountSampleConfigurer<String, MetricsEvent.Type, ApplicationMetric> sampleConfigure) {
            sampleConfigure.configureMetrics(configure -> new ApplicationMetric(applicationModel));
        }

        @Override
        public boolean calSamplesChanged() {
            return false;
        }
    };

    @Override
    public boolean calSamplesChanged() {
        // CAS to get and reset the flag in an atomic operation
        boolean changed = samplesChanged.compareAndSet(true, false);
        // Should ensure that all the sampler's samplesChanged have been compareAndSet, and cannot flip the `or` logic
        changed = stats.calSamplesChanged() || changed;
        for (MetricsSampler sampler : samplers) {
            changed = sampler.calSamplesChanged() || changed;
        }
        return changed;
    }
}<|MERGE_RESOLUTION|>--- conflicted
+++ resolved
@@ -96,15 +96,10 @@
             }
         });
         super.setEventMulticaster(new DefaultSubDispatcher(this));
-<<<<<<< HEAD
         this.samplers.add(applicationSampler);
         this.samplers.add(threadPoolSampler);
+        this.samplesChanged.set(true);
         this.errorCodeSampler = new ErrorCodeSampler(this);
-=======
-        samplers.add(applicationSampler);
-        samplers.add(threadPoolSampler);
-        samplesChanged.set(true);
->>>>>>> b2e081e5
         this.applicationModel = applicationModel;
     }
 
