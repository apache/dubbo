/*
 * Licensed to the Apache Software Foundation (ASF) under one or more
 * contributor license agreements.  See the NOTICE file distributed with
 * this work for additional information regarding copyright ownership.
 * The ASF licenses this file to You under the Apache License, Version 2.0
 * (the "License"); you may not use this file except in compliance with
 * the License.  You may obtain a copy of the License at
 *
 *     http://www.apache.org/licenses/LICENSE-2.0
 *
 * Unless required by applicable law or agreed to in writing, software
 * distributed under the License is distributed on an "AS IS" BASIS,
 * WITHOUT WARRANTIES OR CONDITIONS OF ANY KIND, either express or implied.
 * See the License for the specific language governing permissions and
 * limitations under the License.
 */

package org.apache.dubbo.metrics.collector;

import org.apache.dubbo.common.Version;
import org.apache.dubbo.metrics.collector.sample.MethodMetricsSampler;
import org.apache.dubbo.metrics.collector.sample.MetricsCountSampleConfigurer;
import org.apache.dubbo.metrics.collector.sample.MetricsSampler;
import org.apache.dubbo.metrics.collector.sample.SimpleMetricsCountSampler;
import org.apache.dubbo.metrics.collector.sample.ThreadPoolMetricsSampler;
import org.apache.dubbo.metrics.event.MetricsEvent;
import org.apache.dubbo.metrics.event.SimpleMetricsEventMulticaster;
import org.apache.dubbo.metrics.listener.MetricsListener;
import org.apache.dubbo.metrics.model.ApplicationMetric;
import org.apache.dubbo.metrics.model.sample.GaugeMetricSample;
import org.apache.dubbo.metrics.model.sample.MetricSample;
import org.apache.dubbo.rpc.model.ApplicationModel;

import java.util.ArrayList;
import java.util.List;
import java.util.concurrent.atomic.AtomicBoolean;

import static org.apache.dubbo.metrics.model.MetricsCategory.APPLICATION;
import static org.apache.dubbo.metrics.model.MetricsKey.APPLICATION_METRIC_INFO;

/**
 * Default implementation of {@link MetricsCollector}
 */
public class DefaultMetricsCollector implements MetricsCollector {

    private AtomicBoolean collectEnabled = new AtomicBoolean(false);
    private final SimpleMetricsEventMulticaster eventMulticaster;
    private MethodMetricsSampler methodSampler = new MethodMetricsSampler(this);
    private ThreadPoolMetricsSampler threadPoolSampler = new ThreadPoolMetricsSampler(this);
    private String applicationName;
    private ApplicationModel applicationModel;
    private List<MetricsSampler> samplers = new ArrayList<>();

    public DefaultMetricsCollector() {
<<<<<<< HEAD
        this.stats = new MetricsStatComposite(this);
=======
>>>>>>> 82a29fcd
        this.eventMulticaster = SimpleMetricsEventMulticaster.getInstance();
        samplers.add(methodSampler);
        samplers.add(applicationSampler);
        samplers.add(threadPoolSampler);
    }

    public void setApplicationName(String applicationName) {
        this.applicationName = applicationName;
    }

    public String getApplicationName() {
        return this.applicationName;
    }

<<<<<<< HEAD
    public void timeoutRequests(String applicationName, Invocation invocation) {
        increaseAndPublishEvent(applicationName, MetricsEvent.Type.REQUEST_TIMEOUT, invocation);
    }

    public void limitRequests(String applicationName, Invocation invocation) {
        increaseAndPublishEvent(applicationName, MetricsEvent.Type.REQUEST_LIMIT, invocation);
    }

    public void increaseProcessingRequests(String applicationName, Invocation invocation) {
        increaseAndPublishEvent(applicationName, MetricsEvent.Type.PROCESSING, invocation);
    }

    public void decreaseProcessingRequests(String applicationName, Invocation invocation) {
        decreaseAndPublishEvent(applicationName, MetricsEvent.Type.PROCESSING, invocation);
    }

    public void totalFailedRequests(String applicationName, Invocation invocation) {
        increaseAndPublishEvent(applicationName, MetricsEvent.Type.TOTAL_FAILED, invocation);
    }

    private void increaseAndPublishEvent(String applicationName, MetricsEvent.Type type, Invocation invocation) {
        this.eventMulticaster.publishEvent(doExecute(type, statHandler -> statHandler.increase(applicationName, invocation)));
    }

    private void decreaseAndPublishEvent(String applicationName, MetricsEvent.Type type, Invocation invocation) {
        this.eventMulticaster.publishEvent(doExecute(type, statHandler -> statHandler.decrease(applicationName, invocation)));
    }

    public void addRT(String applicationName, Invocation invocation, Long responseTime) {
        this.eventMulticaster.publishEvent(stats.addRtAndRetrieveEvent(applicationName, invocation, responseTime));
    }

    public void addApplicationInfo(String applicationName, String version) {
        doExecute(MetricsEvent.Type.APPLICATION_INFO, statHandler -> statHandler.addApplication(applicationName, version));
    }

    public void addThreadPool(FrameworkModel frameworkModel, String applicationName) {
        FrameworkExecutorRepository frameworkExecutorRepository =
            frameworkModel.getBeanFactory().getBean(FrameworkExecutorRepository.class);
        addThreadPoolExecutor(applicationName, "SharedExecutor", frameworkExecutorRepository.getSharedExecutor());
        addThreadPoolExecutor(applicationName, "MappingRefreshingExecutor", frameworkExecutorRepository.getMappingRefreshingExecutor());
        addThreadPoolExecutor(applicationName, "PoolRouterExecutor", frameworkExecutorRepository.getPoolRouterExecutor());
    }

    private void addThreadPoolExecutor(String applicationName, String threadPoolName, ExecutorService executorService) {
        Optional<ExecutorService> executorOptional = Optional.ofNullable(executorService);
        if (executorOptional.isPresent() && executorOptional.get() instanceof ThreadPoolExecutor) {
            threadPoolMetricSet.add(new ThreadPoolMetric(applicationName, threadPoolName,
                (ThreadPoolExecutor) executorOptional.get()));
        }
=======
    public ApplicationModel getApplicationModel(){
        return this.applicationModel;
    }

    public SimpleMetricsEventMulticaster getEventMulticaster(){
        return this.eventMulticaster;
    }

    public void setCollectEnabled(Boolean collectEnabled) {
        this.collectEnabled.compareAndSet(isCollectEnabled(), collectEnabled);
    }

    public Boolean isCollectEnabled() {
        return collectEnabled.get();
    }

    public MethodMetricsSampler getMethodSampler(){
        return this.methodSampler;
    }

    public void collectApplication(ApplicationModel applicationModel) {
        this.setApplicationName(applicationModel.getApplicationName());
        this.applicationModel = applicationModel;
        applicationSampler.inc(applicationName,MetricsEvent.Type.APPLICATION_INFO);
>>>>>>> 82a29fcd
    }

    @Override
    public List<MetricSample> collect() {
        List<MetricSample> list = new ArrayList<>();
<<<<<<< HEAD
        collectRequests(list);
        collectRT(list);
        collectApplication(list);
        collectThreadPool(list);
        return list;
    }

    private void collectThreadPool(List<MetricSample> list) {
        threadPoolMetricSet.forEach(e -> list.add(new GaugeMetricSample(e.getTags(), THREAD_POOL, e::getCorePoolSize, MetricsKey.THREAD_POOL_CORE_SIZE.getName(), MetricsKey.THREAD_POOL_CORE_SIZE.getDescription())));
        threadPoolMetricSet.forEach(e -> list.add(new GaugeMetricSample(e.getTags(), THREAD_POOL, e::getLargestPoolSize, MetricsKey.THREAD_POOL_LARGEST_SIZE.getName(), MetricsKey.THREAD_POOL_LARGEST_SIZE.getDescription())));
        threadPoolMetricSet.forEach(e -> list.add(new GaugeMetricSample(e.getTags(), THREAD_POOL, e::getMaximumPoolSize, MetricsKey.THREAD_POOL_MAX_SIZE.getName(), MetricsKey.THREAD_POOL_MAX_SIZE.getDescription())));
        threadPoolMetricSet.forEach(e -> list.add(new GaugeMetricSample(e.getTags(), THREAD_POOL, e::getActiveCount, MetricsKey.THREAD_POOL_ACTIVE_SIZE.getName(), MetricsKey.THREAD_POOL_ACTIVE_SIZE.getDescription())));
        threadPoolMetricSet.forEach(e -> list.add(new GaugeMetricSample(e.getTags(), THREAD_POOL, e::getPoolSize, MetricsKey.THREAD_POOL_THREAD_COUNT.getName(), MetricsKey.THREAD_POOL_THREAD_COUNT.getDescription())));
        threadPoolMetricSet.forEach(e -> list.add(new GaugeMetricSample(e.getTags(), THREAD_POOL, e::getQueueSize, MetricsKey.THREAD_POOL_QUEUE_SIZE.getName(), MetricsKey.THREAD_POOL_QUEUE_SIZE.getDescription())));
    }

    private void collectApplication(List<MetricSample> list) {
        doCollect(MetricsEvent.Type.APPLICATION_INFO, MetricsStatHandler::get).filter(e -> !e.isEmpty())
            .ifPresent(map -> map.forEach((k, v) -> list.add(new GaugeMetricSample(k.getTags(),
                APPLICATION, v::get, MetricsKey.APPLICATION_METRIC_INFO.getName(), MetricsKey.APPLICATION_METRIC_INFO.getDescription()))));
    }

    private void collectRequests(List<MetricSample> list) {
        doCollect(MetricsEvent.Type.TOTAL, MetricsStatHandler::get).filter(e -> !e.isEmpty())
            .ifPresent(map -> map.forEach((k, v) ->
                list.add(new GaugeMetricSample(k.getTags(), REQUESTS, v::get,
                     MetricsKey.METRIC_REQUESTS.getNameByType(k.getSide()),
                    MetricsKey.METRIC_REQUESTS.getDescription()))));

        doCollect(MetricsEvent.Type.SUCCEED, MetricsStatHandler::get).filter(e -> !e.isEmpty())
            .ifPresent(map -> map.forEach((k, v) ->
                list.add(new GaugeMetricSample(k.getTags(), REQUESTS, v::get,
                    MetricsKey.METRIC_REQUESTS_SUCCEED.getNameByType(k.getSide()),
                    MetricsKey.METRIC_REQUESTS_SUCCEED.getDescription()))));

        doCollect(MetricsEvent.Type.UNKNOWN_FAILED, MetricsStatHandler::get).filter(e -> !e.isEmpty())
            .ifPresent(map -> map.forEach((k, v) ->
                list.add(new GaugeMetricSample(k.getTags(), REQUESTS, v::get,
                     MetricsKey.METRIC_REQUESTS_FAILED.getNameByType(k.getSide()),
                    MetricsKey.METRIC_REQUESTS_FAILED.getDescription()))));

        doCollect(MetricsEvent.Type.PROCESSING, MetricsStatHandler::get).filter(e -> !e.isEmpty())
            .ifPresent(map -> map.forEach((k, v) ->
                list.add(new GaugeMetricSample(k.getTags(), REQUESTS, v::get,
                    MetricsKey.METRIC_REQUESTS_PROCESSING.getNameByType(k.getSide()),
                    MetricsKey.METRIC_REQUESTS_PROCESSING.getDescription()))));

        doCollect(MetricsEvent.Type.BUSINESS_FAILED, MetricsStatHandler::get).filter(e -> !e.isEmpty())
            .ifPresent(map -> map.forEach((k, v) ->
                list.add(new GaugeMetricSample(k.getTags(), REQUESTS, v::get,
                    MetricsKey.METRIC_REQUEST_BUSINESS_FAILED.getNameByType(k.getSide()),
                    MetricsKey.METRIC_REQUEST_BUSINESS_FAILED.getDescription()))));

        doCollect(MetricsEvent.Type.REQUEST_TIMEOUT, MetricsStatHandler::get).filter(e -> !e.isEmpty())
            .ifPresent(map -> map.forEach((k, v) ->
                list.add(new GaugeMetricSample(k.getTags(), REQUESTS, v::get,
                    MetricsKey.METRIC_REQUESTS_TIMEOUT.getNameByType(k.getSide()),
                    MetricsKey.METRIC_REQUESTS_TIMEOUT.getDescription()))));

        doCollect(MetricsEvent.Type.REQUEST_LIMIT, MetricsStatHandler::get).filter(e -> !e.isEmpty())
            .ifPresent(map -> map.forEach((k, v) ->
                list.add(new GaugeMetricSample(k.getTags(), REQUESTS, v::get,
                    MetricsKey.METRIC_REQUESTS_LIMIT.getNameByType(k.getSide()),
                    MetricsKey.METRIC_REQUESTS_LIMIT.getDescription()))));

        doCollect(MetricsEvent.Type.TOTAL_FAILED, MetricsStatHandler::get).filter(e -> !e.isEmpty())
            .ifPresent(map -> map.forEach((k, v) ->
                list.add(new GaugeMetricSample(k.getTags(), REQUESTS, v::get,
                    MetricsKey.METRIC_REQUESTS_TOTAL_FAILED.getNameByType(k.getSide()),
                    MetricsKey.METRIC_REQUESTS_TOTAL_FAILED.getDescription()))));

    }

    


    private void collectRT(List<MetricSample> list) {
        this.stats.getLastRT().forEach((k, v) ->
            list.add(new GaugeMetricSample(k.getTags(), RT, v::get,
                MetricsKey.METRIC_RT_LAST.getNameByType(k.getSide()), MetricsKey.METRIC_RT_LAST.getDescription())));
        this.stats.getMinRT().forEach((k, v) ->
            list.add(new GaugeMetricSample(k.getTags(), RT, v::get,
                MetricsKey.METRIC_RT_MIN.getNameByType(k.getSide()),
                MetricsKey.METRIC_RT_MIN.getDescription())));
        this.stats.getMaxRT().forEach((k, v) ->
            list.add(new GaugeMetricSample(k.getTags(), RT, v::get,
                MetricsKey.METRIC_RT_MAX.getNameByType(k.getSide()), MetricsKey.METRIC_RT_MAX.getDescription())));

        this.stats.getTotalRT().forEach((k, v) -> {
            list.add(new GaugeMetricSample(k.getTags(), RT, v::get,
                MetricsKey.METRIC_RT_SUM.getNameByType(k.getSide()),
                MetricsKey.METRIC_RT_SUM.getDescription()));

            AtomicLong avg = this.stats.getAvgRT().get(k);
            AtomicLong count = this.stats.getRtCount().get(k);
            avg.set(v.get() / count.get());
            list.add(new GaugeMetricSample(k.getTags(), RT, avg::get,
                MetricsKey.METRIC_RT_AVG.getNameByType(k.getSide()), MetricsKey.METRIC_RT_AVG.getDescription()));
        });
    }


    private <T> Optional<T> doCollect(MetricsEvent.Type metricsEventType, Function<MetricsStatHandler, T> statExecutor) {
        if (isCollectEnabled()) {
            MetricsStatHandler handler = stats.getHandler(metricsEventType);
            T result = statExecutor.apply(handler);
            return Optional.ofNullable(result);
=======
        for (MetricsSampler sampler : samplers) {
            List<MetricSample> sample = sampler.sample();
            list.addAll(sample);
        }
        return list;
    }

    public void addListener(MetricsListener listener) {
        this.eventMulticaster.addListener(listener);
    }

    public SimpleMetricsCountSampler<String,MetricsEvent.Type, ApplicationMetric> applicationSampler = new SimpleMetricsCountSampler<String,MetricsEvent.Type,ApplicationMetric>(){
        @Override
        public List<MetricSample> sample() {
            List<MetricSample> samples = new ArrayList<>();
            this.getCount(MetricsEvent.Type.APPLICATION_INFO).filter(e->!e.isEmpty())
                    .ifPresent(map -> map.forEach((k, v) -> samples.add(new GaugeMetricSample(APPLICATION_METRIC_INFO, k.getTags(),
                            APPLICATION, v::get))));
            return samples;
>>>>>>> 82a29fcd
        }

<<<<<<< HEAD
    private MetricsEvent doExecute(MetricsEvent.Type metricsEventType,
                                   Function<MetricsStatHandler, MetricsEvent> statExecutor) {
        if (isCollectEnabled()) {
            MetricsStatHandler handler = stats.getHandler(metricsEventType);
            return statExecutor.apply(handler);
=======
        @Override
        protected void countConfigure(
            MetricsCountSampleConfigurer<String, MetricsEvent.Type, ApplicationMetric> sampleConfigure) {
            sampleConfigure.configureMetrics(configure -> new ApplicationMetric(sampleConfigure.getSource(),
                Version.getVersion()));
>>>>>>> 82a29fcd
        }
    };
}<|MERGE_RESOLUTION|>--- conflicted
+++ resolved
@@ -52,10 +52,6 @@
     private List<MetricsSampler> samplers = new ArrayList<>();
 
     public DefaultMetricsCollector() {
-<<<<<<< HEAD
-        this.stats = new MetricsStatComposite(this);
-=======
->>>>>>> 82a29fcd
         this.eventMulticaster = SimpleMetricsEventMulticaster.getInstance();
         samplers.add(methodSampler);
         samplers.add(applicationSampler);
@@ -70,63 +66,11 @@
         return this.applicationName;
     }
 
-<<<<<<< HEAD
-    public void timeoutRequests(String applicationName, Invocation invocation) {
-        increaseAndPublishEvent(applicationName, MetricsEvent.Type.REQUEST_TIMEOUT, invocation);
-    }
-
-    public void limitRequests(String applicationName, Invocation invocation) {
-        increaseAndPublishEvent(applicationName, MetricsEvent.Type.REQUEST_LIMIT, invocation);
-    }
-
-    public void increaseProcessingRequests(String applicationName, Invocation invocation) {
-        increaseAndPublishEvent(applicationName, MetricsEvent.Type.PROCESSING, invocation);
-    }
-
-    public void decreaseProcessingRequests(String applicationName, Invocation invocation) {
-        decreaseAndPublishEvent(applicationName, MetricsEvent.Type.PROCESSING, invocation);
-    }
-
-    public void totalFailedRequests(String applicationName, Invocation invocation) {
-        increaseAndPublishEvent(applicationName, MetricsEvent.Type.TOTAL_FAILED, invocation);
-    }
-
-    private void increaseAndPublishEvent(String applicationName, MetricsEvent.Type type, Invocation invocation) {
-        this.eventMulticaster.publishEvent(doExecute(type, statHandler -> statHandler.increase(applicationName, invocation)));
-    }
-
-    private void decreaseAndPublishEvent(String applicationName, MetricsEvent.Type type, Invocation invocation) {
-        this.eventMulticaster.publishEvent(doExecute(type, statHandler -> statHandler.decrease(applicationName, invocation)));
-    }
-
-    public void addRT(String applicationName, Invocation invocation, Long responseTime) {
-        this.eventMulticaster.publishEvent(stats.addRtAndRetrieveEvent(applicationName, invocation, responseTime));
-    }
-
-    public void addApplicationInfo(String applicationName, String version) {
-        doExecute(MetricsEvent.Type.APPLICATION_INFO, statHandler -> statHandler.addApplication(applicationName, version));
-    }
-
-    public void addThreadPool(FrameworkModel frameworkModel, String applicationName) {
-        FrameworkExecutorRepository frameworkExecutorRepository =
-            frameworkModel.getBeanFactory().getBean(FrameworkExecutorRepository.class);
-        addThreadPoolExecutor(applicationName, "SharedExecutor", frameworkExecutorRepository.getSharedExecutor());
-        addThreadPoolExecutor(applicationName, "MappingRefreshingExecutor", frameworkExecutorRepository.getMappingRefreshingExecutor());
-        addThreadPoolExecutor(applicationName, "PoolRouterExecutor", frameworkExecutorRepository.getPoolRouterExecutor());
-    }
-
-    private void addThreadPoolExecutor(String applicationName, String threadPoolName, ExecutorService executorService) {
-        Optional<ExecutorService> executorOptional = Optional.ofNullable(executorService);
-        if (executorOptional.isPresent() && executorOptional.get() instanceof ThreadPoolExecutor) {
-            threadPoolMetricSet.add(new ThreadPoolMetric(applicationName, threadPoolName,
-                (ThreadPoolExecutor) executorOptional.get()));
-        }
-=======
-    public ApplicationModel getApplicationModel(){
+    public ApplicationModel getApplicationModel() {
         return this.applicationModel;
     }
 
-    public SimpleMetricsEventMulticaster getEventMulticaster(){
+    public SimpleMetricsEventMulticaster getEventMulticaster() {
         return this.eventMulticaster;
     }
 
@@ -138,129 +82,19 @@
         return collectEnabled.get();
     }
 
-    public MethodMetricsSampler getMethodSampler(){
+    public MethodMetricsSampler getMethodSampler() {
         return this.methodSampler;
     }
 
     public void collectApplication(ApplicationModel applicationModel) {
         this.setApplicationName(applicationModel.getApplicationName());
         this.applicationModel = applicationModel;
-        applicationSampler.inc(applicationName,MetricsEvent.Type.APPLICATION_INFO);
->>>>>>> 82a29fcd
+        applicationSampler.inc(applicationName, MetricsEvent.Type.APPLICATION_INFO);
     }
 
     @Override
     public List<MetricSample> collect() {
         List<MetricSample> list = new ArrayList<>();
-<<<<<<< HEAD
-        collectRequests(list);
-        collectRT(list);
-        collectApplication(list);
-        collectThreadPool(list);
-        return list;
-    }
-
-    private void collectThreadPool(List<MetricSample> list) {
-        threadPoolMetricSet.forEach(e -> list.add(new GaugeMetricSample(e.getTags(), THREAD_POOL, e::getCorePoolSize, MetricsKey.THREAD_POOL_CORE_SIZE.getName(), MetricsKey.THREAD_POOL_CORE_SIZE.getDescription())));
-        threadPoolMetricSet.forEach(e -> list.add(new GaugeMetricSample(e.getTags(), THREAD_POOL, e::getLargestPoolSize, MetricsKey.THREAD_POOL_LARGEST_SIZE.getName(), MetricsKey.THREAD_POOL_LARGEST_SIZE.getDescription())));
-        threadPoolMetricSet.forEach(e -> list.add(new GaugeMetricSample(e.getTags(), THREAD_POOL, e::getMaximumPoolSize, MetricsKey.THREAD_POOL_MAX_SIZE.getName(), MetricsKey.THREAD_POOL_MAX_SIZE.getDescription())));
-        threadPoolMetricSet.forEach(e -> list.add(new GaugeMetricSample(e.getTags(), THREAD_POOL, e::getActiveCount, MetricsKey.THREAD_POOL_ACTIVE_SIZE.getName(), MetricsKey.THREAD_POOL_ACTIVE_SIZE.getDescription())));
-        threadPoolMetricSet.forEach(e -> list.add(new GaugeMetricSample(e.getTags(), THREAD_POOL, e::getPoolSize, MetricsKey.THREAD_POOL_THREAD_COUNT.getName(), MetricsKey.THREAD_POOL_THREAD_COUNT.getDescription())));
-        threadPoolMetricSet.forEach(e -> list.add(new GaugeMetricSample(e.getTags(), THREAD_POOL, e::getQueueSize, MetricsKey.THREAD_POOL_QUEUE_SIZE.getName(), MetricsKey.THREAD_POOL_QUEUE_SIZE.getDescription())));
-    }
-
-    private void collectApplication(List<MetricSample> list) {
-        doCollect(MetricsEvent.Type.APPLICATION_INFO, MetricsStatHandler::get).filter(e -> !e.isEmpty())
-            .ifPresent(map -> map.forEach((k, v) -> list.add(new GaugeMetricSample(k.getTags(),
-                APPLICATION, v::get, MetricsKey.APPLICATION_METRIC_INFO.getName(), MetricsKey.APPLICATION_METRIC_INFO.getDescription()))));
-    }
-
-    private void collectRequests(List<MetricSample> list) {
-        doCollect(MetricsEvent.Type.TOTAL, MetricsStatHandler::get).filter(e -> !e.isEmpty())
-            .ifPresent(map -> map.forEach((k, v) ->
-                list.add(new GaugeMetricSample(k.getTags(), REQUESTS, v::get,
-                     MetricsKey.METRIC_REQUESTS.getNameByType(k.getSide()),
-                    MetricsKey.METRIC_REQUESTS.getDescription()))));
-
-        doCollect(MetricsEvent.Type.SUCCEED, MetricsStatHandler::get).filter(e -> !e.isEmpty())
-            .ifPresent(map -> map.forEach((k, v) ->
-                list.add(new GaugeMetricSample(k.getTags(), REQUESTS, v::get,
-                    MetricsKey.METRIC_REQUESTS_SUCCEED.getNameByType(k.getSide()),
-                    MetricsKey.METRIC_REQUESTS_SUCCEED.getDescription()))));
-
-        doCollect(MetricsEvent.Type.UNKNOWN_FAILED, MetricsStatHandler::get).filter(e -> !e.isEmpty())
-            .ifPresent(map -> map.forEach((k, v) ->
-                list.add(new GaugeMetricSample(k.getTags(), REQUESTS, v::get,
-                     MetricsKey.METRIC_REQUESTS_FAILED.getNameByType(k.getSide()),
-                    MetricsKey.METRIC_REQUESTS_FAILED.getDescription()))));
-
-        doCollect(MetricsEvent.Type.PROCESSING, MetricsStatHandler::get).filter(e -> !e.isEmpty())
-            .ifPresent(map -> map.forEach((k, v) ->
-                list.add(new GaugeMetricSample(k.getTags(), REQUESTS, v::get,
-                    MetricsKey.METRIC_REQUESTS_PROCESSING.getNameByType(k.getSide()),
-                    MetricsKey.METRIC_REQUESTS_PROCESSING.getDescription()))));
-
-        doCollect(MetricsEvent.Type.BUSINESS_FAILED, MetricsStatHandler::get).filter(e -> !e.isEmpty())
-            .ifPresent(map -> map.forEach((k, v) ->
-                list.add(new GaugeMetricSample(k.getTags(), REQUESTS, v::get,
-                    MetricsKey.METRIC_REQUEST_BUSINESS_FAILED.getNameByType(k.getSide()),
-                    MetricsKey.METRIC_REQUEST_BUSINESS_FAILED.getDescription()))));
-
-        doCollect(MetricsEvent.Type.REQUEST_TIMEOUT, MetricsStatHandler::get).filter(e -> !e.isEmpty())
-            .ifPresent(map -> map.forEach((k, v) ->
-                list.add(new GaugeMetricSample(k.getTags(), REQUESTS, v::get,
-                    MetricsKey.METRIC_REQUESTS_TIMEOUT.getNameByType(k.getSide()),
-                    MetricsKey.METRIC_REQUESTS_TIMEOUT.getDescription()))));
-
-        doCollect(MetricsEvent.Type.REQUEST_LIMIT, MetricsStatHandler::get).filter(e -> !e.isEmpty())
-            .ifPresent(map -> map.forEach((k, v) ->
-                list.add(new GaugeMetricSample(k.getTags(), REQUESTS, v::get,
-                    MetricsKey.METRIC_REQUESTS_LIMIT.getNameByType(k.getSide()),
-                    MetricsKey.METRIC_REQUESTS_LIMIT.getDescription()))));
-
-        doCollect(MetricsEvent.Type.TOTAL_FAILED, MetricsStatHandler::get).filter(e -> !e.isEmpty())
-            .ifPresent(map -> map.forEach((k, v) ->
-                list.add(new GaugeMetricSample(k.getTags(), REQUESTS, v::get,
-                    MetricsKey.METRIC_REQUESTS_TOTAL_FAILED.getNameByType(k.getSide()),
-                    MetricsKey.METRIC_REQUESTS_TOTAL_FAILED.getDescription()))));
-
-    }
-
-    
-
-
-    private void collectRT(List<MetricSample> list) {
-        this.stats.getLastRT().forEach((k, v) ->
-            list.add(new GaugeMetricSample(k.getTags(), RT, v::get,
-                MetricsKey.METRIC_RT_LAST.getNameByType(k.getSide()), MetricsKey.METRIC_RT_LAST.getDescription())));
-        this.stats.getMinRT().forEach((k, v) ->
-            list.add(new GaugeMetricSample(k.getTags(), RT, v::get,
-                MetricsKey.METRIC_RT_MIN.getNameByType(k.getSide()),
-                MetricsKey.METRIC_RT_MIN.getDescription())));
-        this.stats.getMaxRT().forEach((k, v) ->
-            list.add(new GaugeMetricSample(k.getTags(), RT, v::get,
-                MetricsKey.METRIC_RT_MAX.getNameByType(k.getSide()), MetricsKey.METRIC_RT_MAX.getDescription())));
-
-        this.stats.getTotalRT().forEach((k, v) -> {
-            list.add(new GaugeMetricSample(k.getTags(), RT, v::get,
-                MetricsKey.METRIC_RT_SUM.getNameByType(k.getSide()),
-                MetricsKey.METRIC_RT_SUM.getDescription()));
-
-            AtomicLong avg = this.stats.getAvgRT().get(k);
-            AtomicLong count = this.stats.getRtCount().get(k);
-            avg.set(v.get() / count.get());
-            list.add(new GaugeMetricSample(k.getTags(), RT, avg::get,
-                MetricsKey.METRIC_RT_AVG.getNameByType(k.getSide()), MetricsKey.METRIC_RT_AVG.getDescription()));
-        });
-    }
-
-
-    private <T> Optional<T> doCollect(MetricsEvent.Type metricsEventType, Function<MetricsStatHandler, T> statExecutor) {
-        if (isCollectEnabled()) {
-            MetricsStatHandler handler = stats.getHandler(metricsEventType);
-            T result = statExecutor.apply(handler);
-            return Optional.ofNullable(result);
-=======
         for (MetricsSampler sampler : samplers) {
             List<MetricSample> sample = sampler.sample();
             list.addAll(sample);
@@ -272,30 +106,22 @@
         this.eventMulticaster.addListener(listener);
     }
 
+
     public SimpleMetricsCountSampler<String,MetricsEvent.Type, ApplicationMetric> applicationSampler = new SimpleMetricsCountSampler<String,MetricsEvent.Type,ApplicationMetric>(){
         @Override
         public List<MetricSample> sample() {
             List<MetricSample> samples = new ArrayList<>();
             this.getCount(MetricsEvent.Type.APPLICATION_INFO).filter(e->!e.isEmpty())
-                    .ifPresent(map -> map.forEach((k, v) -> samples.add(new GaugeMetricSample(APPLICATION_METRIC_INFO, k.getTags(),
-                            APPLICATION, v::get))));
+                .ifPresent(map -> map.forEach((k, v) -> samples.add(new GaugeMetricSample(APPLICATION_METRIC_INFO, k.getTags(),
+                    APPLICATION, v::get))));
             return samples;
->>>>>>> 82a29fcd
         }
 
-<<<<<<< HEAD
-    private MetricsEvent doExecute(MetricsEvent.Type metricsEventType,
-                                   Function<MetricsStatHandler, MetricsEvent> statExecutor) {
-        if (isCollectEnabled()) {
-            MetricsStatHandler handler = stats.getHandler(metricsEventType);
-            return statExecutor.apply(handler);
-=======
         @Override
         protected void countConfigure(
             MetricsCountSampleConfigurer<String, MetricsEvent.Type, ApplicationMetric> sampleConfigure) {
             sampleConfigure.configureMetrics(configure -> new ApplicationMetric(sampleConfigure.getSource(),
                 Version.getVersion()));
->>>>>>> 82a29fcd
         }
     };
 }