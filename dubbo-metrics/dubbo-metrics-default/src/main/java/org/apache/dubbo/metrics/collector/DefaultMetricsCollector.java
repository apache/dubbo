/*
 * Licensed to the Apache Software Foundation (ASF) under one or more
 * contributor license agreements.  See the NOTICE file distributed with
 * this work for additional information regarding copyright ownership.
 * The ASF licenses this file to You under the Apache License, Version 2.0
 * (the "License"); you may not use this file except in compliance with
 * the License.  You may obtain a copy of the License at
 *
 *     http://www.apache.org/licenses/LICENSE-2.0
 *
 * Unless required by applicable law or agreed to in writing, software
 * distributed under the License is distributed on an "AS IS" BASIS,
 * WITHOUT WARRANTIES OR CONDITIONS OF ANY KIND, either express or implied.
 * See the License for the specific language governing permissions and
 * limitations under the License.
 */

package org.apache.dubbo.metrics.collector;

import org.apache.dubbo.common.threadpool.manager.FrameworkExecutorRepository;
import org.apache.dubbo.metrics.collector.stat.MetricsStatComposite;
import org.apache.dubbo.metrics.collector.stat.MetricsStatHandler;
import org.apache.dubbo.metrics.event.EmptyEvent;
import org.apache.dubbo.metrics.event.MetricsEvent;
import org.apache.dubbo.metrics.event.RequestEvent;
import org.apache.dubbo.metrics.event.SimpleMetricsEventMulticaster;
import org.apache.dubbo.metrics.listener.MetricsListener;
import org.apache.dubbo.metrics.model.MetricsKey;
import org.apache.dubbo.metrics.model.ThreadPoolMetric;
import org.apache.dubbo.metrics.model.sample.GaugeMetricSample;
import org.apache.dubbo.metrics.model.sample.MetricSample;
import org.apache.dubbo.rpc.model.FrameworkModel;
import org.apache.dubbo.rpc.Invocation;
import org.apache.dubbo.rpc.RpcContext;

import java.util.ArrayList;
import java.util.List;
import java.util.HashSet;

import java.util.Optional;
import java.util.Set;
import java.util.concurrent.ExecutorService;
import java.util.concurrent.ThreadPoolExecutor;
import java.util.concurrent.atomic.AtomicBoolean;
import java.util.concurrent.atomic.AtomicLong;
import java.util.function.Function;

<<<<<<< HEAD
=======
import static org.apache.dubbo.metrics.model.MetricsCategory.THREAD_POOL;
import static org.apache.dubbo.metrics.model.MetricsCategory.APPLICATION;
>>>>>>> cc32ebef
import static org.apache.dubbo.metrics.model.MetricsCategory.REQUESTS;
import static org.apache.dubbo.metrics.model.MetricsCategory.RT;


/**
 * Default implementation of {@link MetricsCollector}
 */
public class DefaultMetricsCollector implements MetricsCollector {

    private AtomicBoolean collectEnabled = new AtomicBoolean(false);
    private final Set<ThreadPoolMetric> threadPoolMetricSet = new HashSet<ThreadPoolMetric>();
    private final MetricsStatComposite stats;
    private final SimpleMetricsEventMulticaster eventMulticaster;

    public DefaultMetricsCollector() {
        this.stats = new MetricsStatComposite( this);
        this.eventMulticaster = SimpleMetricsEventMulticaster.getInstance();
    }

    public void setCollectEnabled(Boolean collectEnabled) {
        this.collectEnabled.compareAndSet(isCollectEnabled(), collectEnabled);
    }

    public Boolean isCollectEnabled() {
        return collectEnabled.get();
    }

    public void increaseTotalRequests(String applicationName, Invocation invocation) {
        increaseAndPublishEvent(applicationName, MetricsEvent.Type.TOTAL, invocation);
    }

    public void increaseSucceedRequests(String applicationName, Invocation invocation) {
        increaseAndPublishEvent(applicationName, RequestEvent.Type.SUCCEED, invocation);
    }

    public void increaseUnknownFailedRequests(String applicationName, Invocation invocation) {
        increaseAndPublishEvent(applicationName, RequestEvent.Type.UNKNOWN_FAILED, invocation);
    }

    public void businessFailedRequests(String applicationName, Invocation invocation) {
        increaseAndPublishEvent(applicationName, RequestEvent.Type.BUSINESS_FAILED, invocation);
    }

    public void timeoutRequests(String applicationName, Invocation invocation) {
        increaseAndPublishEvent(applicationName,RequestEvent.Type.REQUEST_TIMEOUT, invocation);
    }

    public void limitRequests(String applicationName, Invocation invocation) {
        increaseAndPublishEvent(applicationName,RequestEvent.Type.REQUEST_LIMIT, invocation);
    }

    public void increaseProcessingRequests(String applicationName, Invocation invocation) {
        increaseAndPublishEvent(applicationName,RequestEvent.Type.PROCESSING, invocation);
    }

    public void decreaseProcessingRequests(String applicationName, Invocation invocation) {
        decreaseAndPublishEvent(applicationName,RequestEvent.Type.PROCESSING, invocation);
    }

    public void totalFailedRequests(String applicationName, Invocation invocation) {
        increaseAndPublishEvent(applicationName,RequestEvent.Type.TOTAL_FAILED, invocation);
    }

    private void increaseAndPublishEvent(String applicationName, RequestEvent.Type total, Invocation invocation) {
        this.eventMulticaster.publishEvent(doExecute(total, statHandler -> statHandler.increase(applicationName,invocation)));
    }

    private void decreaseAndPublishEvent(String applicationName, RequestEvent.Type total, Invocation invocation) {
        this.eventMulticaster.publishEvent(doExecute(total, statHandler -> statHandler.decrease(applicationName,invocation)));
    }

    public void addRT(String applicationName,Invocation invocation, Long responseTime) {
        this.eventMulticaster.publishEvent(stats.addRtAndRetrieveEvent(applicationName,invocation, responseTime));
    }
<<<<<<< HEAD
=======
    public void addApplicationInfo(String applicationName, String version) {
        doExecute(MetricsEvent.Type.APPLICATION_INFO, statHandler -> statHandler.addApplication(applicationName,version));
    }

    public void addThreadPool(FrameworkModel frameworkModel, String applicationName) {
        FrameworkExecutorRepository frameworkExecutorRepository =
            frameworkModel.getBeanFactory().getBean(FrameworkExecutorRepository.class);
        addThreadPoolExecutor(applicationName, "SharedExecutor", frameworkExecutorRepository.getSharedExecutor());
        addThreadPoolExecutor(applicationName, "MappingRefreshingExecutor",  frameworkExecutorRepository.getMappingRefreshingExecutor());
        addThreadPoolExecutor(applicationName, "PoolRouterExecutor", frameworkExecutorRepository.getPoolRouterExecutor());
    }

    private void addThreadPoolExecutor(String applicationName, String threadPoolName, ExecutorService executorService) {
        Optional<ExecutorService> executorOptional = Optional.ofNullable(executorService);
        if (executorOptional.isPresent() && executorOptional.get() instanceof ThreadPoolExecutor ) {
            threadPoolMetricSet.add(new ThreadPoolMetric(applicationName, threadPoolName,
                (ThreadPoolExecutor) executorOptional.get()));
        }
    }
>>>>>>> cc32ebef

    @Override
    public List<MetricSample> collect() {
        List<MetricSample> list = new ArrayList<>();
        collectRequests(list);
        collectRT(list);
<<<<<<< HEAD
        collectConsumerRequests(list);
        collectConsumerRT(list);

        return list;
    }

=======
        collectThreadPool(list);
        return list;
    }

    private void collectThreadPool(List<MetricSample> list) {
        threadPoolMetricSet.forEach(e -> list.add(new GaugeMetricSample(MetricsKey.THREAD_POOL_CORE_SIZE, e.getTags(), THREAD_POOL, e::getCorePoolSize)));
        threadPoolMetricSet.forEach(e -> list.add(new GaugeMetricSample(MetricsKey.THREAD_POOL_LARGEST_SIZE, e.getTags(), THREAD_POOL, e::getLargestPoolSize)));
        threadPoolMetricSet.forEach(e -> list.add(new GaugeMetricSample(MetricsKey.THREAD_POOL_MAX_SIZE, e.getTags(), THREAD_POOL, e::getMaximumPoolSize)));
        threadPoolMetricSet.forEach(e -> list.add(new GaugeMetricSample(MetricsKey.THREAD_POOL_ACTIVE_SIZE, e.getTags(), THREAD_POOL, e::getActiveCount)));
        threadPoolMetricSet.forEach(e -> list.add(new GaugeMetricSample(MetricsKey.THREAD_POOL_THREAD_COUNT, e.getTags(), THREAD_POOL, e::getPoolSize)));
        threadPoolMetricSet.forEach(e -> list.add(new GaugeMetricSample(MetricsKey.THREAD_POOL_QUEUE_SIZE, e.getTags(), THREAD_POOL, e::getQueueSize)));
    }

    private void collectApplication(List<MetricSample> list) {
        doCollect(MetricsEvent.Type.APPLICATION_INFO, MetricsStatHandler::get).filter(e -> !e.isEmpty())
            .ifPresent(map -> map.forEach((k, v) -> list.add(new GaugeMetricSample(MetricsKey.APPLICATION_METRIC_INFO, k.getTags(),
                APPLICATION, v::get))));
    }

>>>>>>> cc32ebef
    private void collectRequests(List<MetricSample> list) {
        doCollect(RequestEvent.Type.TOTAL, MetricsStatHandler::get).filter(e -> !e.isEmpty())
            .ifPresent(map -> map.forEach((k, v) -> list.add(new GaugeMetricSample(MetricsKey.PROVIDER_METRIC_REQUESTS, k.getTags(), REQUESTS, v::get))));

        doCollect(RequestEvent.Type.SUCCEED, MetricsStatHandler::get).filter(e -> !e.isEmpty())
            .ifPresent(map -> map.forEach((k, v) -> list.add(new GaugeMetricSample(MetricsKey.PROVIDER_METRIC_REQUESTS_SUCCEED, k.getTags(), REQUESTS, v::get))));

        doCollect(RequestEvent.Type.UNKNOWN_FAILED, MetricsStatHandler::get).filter(e -> !e.isEmpty())
            .ifPresent(map -> map.forEach((k, v) -> list.add(new GaugeMetricSample(MetricsKey.PROVIDER_METRIC_REQUESTS_FAILED, k.getTags(), REQUESTS, v::get))));

        doCollect(RequestEvent.Type.PROCESSING, MetricsStatHandler::get).filter(e -> !e.isEmpty())
            .ifPresent(map -> map.forEach((k, v) -> list.add(new GaugeMetricSample(MetricsKey.PROVIDER_METRIC_REQUESTS_PROCESSING, k.getTags(), REQUESTS, v::get))));

        doCollect(RequestEvent.Type.BUSINESS_FAILED, MetricsStatHandler::get).filter(e -> !e.isEmpty())
            .ifPresent(map -> map.forEach((k, v) -> list.add(new GaugeMetricSample(MetricsKey.PROVIDER_METRIC_REQUEST_BUSINESS_FAILED, k.getTags(), REQUESTS, v::get))));

        doCollect(RequestEvent.Type.REQUEST_TIMEOUT, MetricsStatHandler::get).filter(e -> !e.isEmpty())
            .ifPresent(map -> map.forEach((k, v) -> list.add(new GaugeMetricSample(MetricsKey.PROVIDER_METRIC_REQUESTS_TIMEOUT, k.getTags(), REQUESTS, v::get))));

        doCollect(RequestEvent.Type.REQUEST_LIMIT, MetricsStatHandler::get).filter(e -> !e.isEmpty())
            .ifPresent(map -> map.forEach((k, v) -> list.add(new GaugeMetricSample(MetricsKey.PROVIDER_METRIC_REQUESTS_LIMIT, k.getTags(), REQUESTS, v::get))));

        doCollect(RequestEvent.Type.TOTAL_FAILED, MetricsStatHandler::get).filter(e -> !e.isEmpty())
            .ifPresent(map -> map.forEach((k, v) -> list.add(new GaugeMetricSample(MetricsKey.PROVIDER_METRIC_REQUESTS_TOTAL_FAILED, k.getTags(), REQUESTS, v::get))));

    }

    private void collectConsumerRequests(List<MetricSample> list) {
        doCollect(RequestEvent.Type.TOTAL, MetricsStatHandler::get).filter(e -> !e.isEmpty())
            .ifPresent(map -> map.forEach((k, v) -> list.add(new GaugeMetricSample(MetricsKey.CONSUMER_METRIC_REQUESTS, k.getTags(), REQUESTS, v::get))));

        doCollect(RequestEvent.Type.SUCCEED, MetricsStatHandler::get).filter(e -> !e.isEmpty())
            .ifPresent(map -> map.forEach((k, v) -> list.add(new GaugeMetricSample(MetricsKey.CONSUMER_METRIC_REQUESTS_SUCCEED, k.getTags(), REQUESTS, v::get))));

        doCollect(RequestEvent.Type.UNKNOWN_FAILED, MetricsStatHandler::get).filter(e -> !e.isEmpty())
            .ifPresent(map -> map.forEach((k, v) -> list.add(new GaugeMetricSample(MetricsKey.CONSUMER_METRIC_REQUESTS_FAILED, k.getTags(), REQUESTS, v::get))));

        doCollect(RequestEvent.Type.PROCESSING, MetricsStatHandler::get).filter(e -> !e.isEmpty())
            .ifPresent(map -> map.forEach((k, v) -> list.add(new GaugeMetricSample(MetricsKey.CONSUMER_METRIC_REQUESTS_PROCESSING, k.getTags(), REQUESTS, v::get))));

        doCollect(RequestEvent.Type.BUSINESS_FAILED, MetricsStatHandler::get).filter(e -> !e.isEmpty())
            .ifPresent(map -> map.forEach((k, v) -> list.add(new GaugeMetricSample(MetricsKey.CONSUMER_METRIC_REQUEST_BUSINESS_FAILED, k.getTags(), REQUESTS, v::get))));

        doCollect(RequestEvent.Type.REQUEST_TIMEOUT, MetricsStatHandler::get).filter(e -> !e.isEmpty())
            .ifPresent(map -> map.forEach((k, v) -> list.add(new GaugeMetricSample(MetricsKey.CONSUMER_METRIC_REQUESTS_TIMEOUT, k.getTags(), REQUESTS, v::get))));

        doCollect(RequestEvent.Type.REQUEST_LIMIT, MetricsStatHandler::get).filter(e -> !e.isEmpty())
            .ifPresent(map -> map.forEach((k, v) -> list.add(new GaugeMetricSample(MetricsKey.CONSUMER_METRIC_REQUESTS_LIMIT, k.getTags(), REQUESTS, v::get))));

        doCollect(RequestEvent.Type.TOTAL_FAILED, MetricsStatHandler::get).filter(e -> !e.isEmpty())
            .ifPresent(map -> map.forEach((k, v) -> list.add(new GaugeMetricSample(MetricsKey.CONSUMER_METRIC_REQUESTS_TOTAL_FAILED, k.getTags(), REQUESTS, v::get))));

    }

    private void collectRT(List<MetricSample> list) {
        this.stats.getLastRT().forEach((k, v) -> list.add(new GaugeMetricSample(MetricsKey.PROVIDER_METRIC_RT_LAST, k.getTags(), RT, v::get)));
        this.stats.getMinRT().forEach((k, v) -> list.add(new GaugeMetricSample(MetricsKey.PROVIDER_METRIC_RT_MIN, k.getTags(), RT, v::get)));
        this.stats.getMaxRT().forEach((k, v) -> list.add(new GaugeMetricSample(MetricsKey.PROVIDER_METRIC_RT_MAX, k.getTags(), RT, v::get)));

        this.stats.getTotalRT().forEach((k, v) -> {
            list.add(new GaugeMetricSample(MetricsKey.PROVIDER_METRIC_RT_SUM, k.getTags(), RT, v::get));

            AtomicLong avg = this.stats.getAvgRT().get(k);
            AtomicLong count = this.stats.getRtCount().get(k);
            avg.set(v.get() / count.get());
            list.add(new GaugeMetricSample(MetricsKey.PROVIDER_METRIC_RT_AVG, k.getTags(), RT, avg::get));
        });
    }

    private void collectConsumerRT(List<MetricSample> list) {
        this.stats.getLastRT().forEach((k, v) -> list.add(new GaugeMetricSample(MetricsKey.CONSUMER_METRIC_RT_LAST, k.getTags(), RT, v::get)));
        this.stats.getMinRT().forEach((k, v) -> list.add(new GaugeMetricSample(MetricsKey.CONSUMER_METRIC_RT_MIN, k.getTags(), RT, v::get)));
        this.stats.getMaxRT().forEach((k, v) -> list.add(new GaugeMetricSample(MetricsKey.CONSUMER_METRIC_RT_MAX, k.getTags(), RT, v::get)));

        this.stats.getTotalRT().forEach((k, v) -> {
            list.add(new GaugeMetricSample(MetricsKey.CONSUMER_METRIC_RT_SUM, k.getTags(), RT, v::get));

            AtomicLong avg = this.stats.getAvgRT().get(k);
            AtomicLong count = this.stats.getRtCount().get(k);
            avg.set(v.get() / count.get());
            list.add(new GaugeMetricSample(MetricsKey.CONSUMER_METRIC_RT_AVG, k.getTags(), RT, avg::get));
        });
    }

    private <T> Optional<T> doCollect(RequestEvent.Type requestType, Function<MetricsStatHandler, T> statExecutor) {
        if (isCollectEnabled()) {
            MetricsStatHandler handler = stats.getHandler(requestType);
            T result = statExecutor.apply(handler);
            return Optional.ofNullable(result);
        }
        return Optional.empty();
    }

    private MetricsEvent doExecute(RequestEvent.Type
                                       requestType, Function<MetricsStatHandler, MetricsEvent> statExecutor) {
        if (isCollectEnabled()) {
            MetricsStatHandler handler = stats.getHandler(requestType);
            return statExecutor.apply(handler);
        }
        return EmptyEvent.instance();
    }

    public void addListener(MetricsListener listener) {
        this.eventMulticaster.addListener(listener);
    }
}<|MERGE_RESOLUTION|>--- conflicted
+++ resolved
@@ -22,7 +22,6 @@
 import org.apache.dubbo.metrics.collector.stat.MetricsStatHandler;
 import org.apache.dubbo.metrics.event.EmptyEvent;
 import org.apache.dubbo.metrics.event.MetricsEvent;
-import org.apache.dubbo.metrics.event.RequestEvent;
 import org.apache.dubbo.metrics.event.SimpleMetricsEventMulticaster;
 import org.apache.dubbo.metrics.listener.MetricsListener;
 import org.apache.dubbo.metrics.model.MetricsKey;
@@ -31,7 +30,6 @@
 import org.apache.dubbo.metrics.model.sample.MetricSample;
 import org.apache.dubbo.rpc.model.FrameworkModel;
 import org.apache.dubbo.rpc.Invocation;
-import org.apache.dubbo.rpc.RpcContext;
 
 import java.util.ArrayList;
 import java.util.List;
@@ -45,11 +43,8 @@
 import java.util.concurrent.atomic.AtomicLong;
 import java.util.function.Function;
 
-<<<<<<< HEAD
-=======
 import static org.apache.dubbo.metrics.model.MetricsCategory.THREAD_POOL;
 import static org.apache.dubbo.metrics.model.MetricsCategory.APPLICATION;
->>>>>>> cc32ebef
 import static org.apache.dubbo.metrics.model.MetricsCategory.REQUESTS;
 import static org.apache.dubbo.metrics.model.MetricsCategory.RT;
 
@@ -65,7 +60,7 @@
     private final SimpleMetricsEventMulticaster eventMulticaster;
 
     public DefaultMetricsCollector() {
-        this.stats = new MetricsStatComposite( this);
+        this.stats = new MetricsStatComposite(this);
         this.eventMulticaster = SimpleMetricsEventMulticaster.getInstance();
     }
 
@@ -82,201 +77,187 @@
     }
 
     public void increaseSucceedRequests(String applicationName, Invocation invocation) {
-        increaseAndPublishEvent(applicationName, RequestEvent.Type.SUCCEED, invocation);
+        increaseAndPublishEvent(applicationName, MetricsEvent.Type.SUCCEED, invocation);
     }
 
     public void increaseUnknownFailedRequests(String applicationName, Invocation invocation) {
-        increaseAndPublishEvent(applicationName, RequestEvent.Type.UNKNOWN_FAILED, invocation);
+        increaseAndPublishEvent(applicationName, MetricsEvent.Type.UNKNOWN_FAILED, invocation);
     }
 
     public void businessFailedRequests(String applicationName, Invocation invocation) {
-        increaseAndPublishEvent(applicationName, RequestEvent.Type.BUSINESS_FAILED, invocation);
+        increaseAndPublishEvent(applicationName, MetricsEvent.Type.BUSINESS_FAILED, invocation);
     }
 
     public void timeoutRequests(String applicationName, Invocation invocation) {
-        increaseAndPublishEvent(applicationName,RequestEvent.Type.REQUEST_TIMEOUT, invocation);
+        increaseAndPublishEvent(applicationName, MetricsEvent.Type.REQUEST_TIMEOUT, invocation);
     }
 
     public void limitRequests(String applicationName, Invocation invocation) {
-        increaseAndPublishEvent(applicationName,RequestEvent.Type.REQUEST_LIMIT, invocation);
+        increaseAndPublishEvent(applicationName, MetricsEvent.Type.REQUEST_LIMIT, invocation);
     }
 
     public void increaseProcessingRequests(String applicationName, Invocation invocation) {
-        increaseAndPublishEvent(applicationName,RequestEvent.Type.PROCESSING, invocation);
+        increaseAndPublishEvent(applicationName, MetricsEvent.Type.PROCESSING, invocation);
     }
 
     public void decreaseProcessingRequests(String applicationName, Invocation invocation) {
-        decreaseAndPublishEvent(applicationName,RequestEvent.Type.PROCESSING, invocation);
+        decreaseAndPublishEvent(applicationName, MetricsEvent.Type.PROCESSING, invocation);
     }
 
     public void totalFailedRequests(String applicationName, Invocation invocation) {
-        increaseAndPublishEvent(applicationName,RequestEvent.Type.TOTAL_FAILED, invocation);
-    }
-
-    private void increaseAndPublishEvent(String applicationName, RequestEvent.Type total, Invocation invocation) {
-        this.eventMulticaster.publishEvent(doExecute(total, statHandler -> statHandler.increase(applicationName,invocation)));
-    }
-
-    private void decreaseAndPublishEvent(String applicationName, RequestEvent.Type total, Invocation invocation) {
-        this.eventMulticaster.publishEvent(doExecute(total, statHandler -> statHandler.decrease(applicationName,invocation)));
-    }
-
-    public void addRT(String applicationName,Invocation invocation, Long responseTime) {
-        this.eventMulticaster.publishEvent(stats.addRtAndRetrieveEvent(applicationName,invocation, responseTime));
-    }
-<<<<<<< HEAD
-=======
+        increaseAndPublishEvent(applicationName, MetricsEvent.Type.TOTAL_FAILED, invocation);
+    }
+
+    private void increaseAndPublishEvent(String applicationName, MetricsEvent.Type type, Invocation invocation) {
+        this.eventMulticaster.publishEvent(doExecute(type, statHandler -> statHandler.increase(applicationName, invocation)));
+    }
+
+    private void decreaseAndPublishEvent(String applicationName, MetricsEvent.Type type, Invocation invocation) {
+        this.eventMulticaster.publishEvent(doExecute(type, statHandler -> statHandler.decrease(applicationName, invocation)));
+    }
+
+    public void addRT(String applicationName, Invocation invocation, Long responseTime) {
+        this.eventMulticaster.publishEvent(stats.addRtAndRetrieveEvent(applicationName, invocation, responseTime));
+    }
+
     public void addApplicationInfo(String applicationName, String version) {
-        doExecute(MetricsEvent.Type.APPLICATION_INFO, statHandler -> statHandler.addApplication(applicationName,version));
+        doExecute(MetricsEvent.Type.APPLICATION_INFO, statHandler -> statHandler.addApplication(applicationName, version));
     }
 
     public void addThreadPool(FrameworkModel frameworkModel, String applicationName) {
         FrameworkExecutorRepository frameworkExecutorRepository =
             frameworkModel.getBeanFactory().getBean(FrameworkExecutorRepository.class);
         addThreadPoolExecutor(applicationName, "SharedExecutor", frameworkExecutorRepository.getSharedExecutor());
-        addThreadPoolExecutor(applicationName, "MappingRefreshingExecutor",  frameworkExecutorRepository.getMappingRefreshingExecutor());
+        addThreadPoolExecutor(applicationName, "MappingRefreshingExecutor", frameworkExecutorRepository.getMappingRefreshingExecutor());
         addThreadPoolExecutor(applicationName, "PoolRouterExecutor", frameworkExecutorRepository.getPoolRouterExecutor());
     }
 
     private void addThreadPoolExecutor(String applicationName, String threadPoolName, ExecutorService executorService) {
         Optional<ExecutorService> executorOptional = Optional.ofNullable(executorService);
-        if (executorOptional.isPresent() && executorOptional.get() instanceof ThreadPoolExecutor ) {
+        if (executorOptional.isPresent() && executorOptional.get() instanceof ThreadPoolExecutor) {
             threadPoolMetricSet.add(new ThreadPoolMetric(applicationName, threadPoolName,
                 (ThreadPoolExecutor) executorOptional.get()));
         }
     }
->>>>>>> cc32ebef
 
     @Override
     public List<MetricSample> collect() {
         List<MetricSample> list = new ArrayList<>();
         collectRequests(list);
         collectRT(list);
-<<<<<<< HEAD
-        collectConsumerRequests(list);
-        collectConsumerRT(list);
-
-        return list;
-    }
-
-=======
+        collectApplication(list);
         collectThreadPool(list);
         return list;
     }
 
     private void collectThreadPool(List<MetricSample> list) {
-        threadPoolMetricSet.forEach(e -> list.add(new GaugeMetricSample(MetricsKey.THREAD_POOL_CORE_SIZE, e.getTags(), THREAD_POOL, e::getCorePoolSize)));
-        threadPoolMetricSet.forEach(e -> list.add(new GaugeMetricSample(MetricsKey.THREAD_POOL_LARGEST_SIZE, e.getTags(), THREAD_POOL, e::getLargestPoolSize)));
-        threadPoolMetricSet.forEach(e -> list.add(new GaugeMetricSample(MetricsKey.THREAD_POOL_MAX_SIZE, e.getTags(), THREAD_POOL, e::getMaximumPoolSize)));
-        threadPoolMetricSet.forEach(e -> list.add(new GaugeMetricSample(MetricsKey.THREAD_POOL_ACTIVE_SIZE, e.getTags(), THREAD_POOL, e::getActiveCount)));
-        threadPoolMetricSet.forEach(e -> list.add(new GaugeMetricSample(MetricsKey.THREAD_POOL_THREAD_COUNT, e.getTags(), THREAD_POOL, e::getPoolSize)));
-        threadPoolMetricSet.forEach(e -> list.add(new GaugeMetricSample(MetricsKey.THREAD_POOL_QUEUE_SIZE, e.getTags(), THREAD_POOL, e::getQueueSize)));
+        threadPoolMetricSet.forEach(e -> list.add(new GaugeMetricSample(e.getTags(), THREAD_POOL, e::getCorePoolSize, MetricsKey.THREAD_POOL_CORE_SIZE.getName(), MetricsKey.THREAD_POOL_CORE_SIZE.getDescription())));
+        threadPoolMetricSet.forEach(e -> list.add(new GaugeMetricSample(e.getTags(), THREAD_POOL, e::getLargestPoolSize, MetricsKey.THREAD_POOL_LARGEST_SIZE.getName(), MetricsKey.THREAD_POOL_LARGEST_SIZE.getDescription())));
+        threadPoolMetricSet.forEach(e -> list.add(new GaugeMetricSample(e.getTags(), THREAD_POOL, e::getMaximumPoolSize, MetricsKey.THREAD_POOL_MAX_SIZE.getName(), MetricsKey.THREAD_POOL_MAX_SIZE.getDescription())));
+        threadPoolMetricSet.forEach(e -> list.add(new GaugeMetricSample(e.getTags(), THREAD_POOL, e::getActiveCount, MetricsKey.THREAD_POOL_ACTIVE_SIZE.getName(), MetricsKey.THREAD_POOL_ACTIVE_SIZE.getDescription())));
+        threadPoolMetricSet.forEach(e -> list.add(new GaugeMetricSample(e.getTags(), THREAD_POOL, e::getPoolSize, MetricsKey.THREAD_POOL_THREAD_COUNT.getName(), MetricsKey.THREAD_POOL_THREAD_COUNT.getDescription())));
+        threadPoolMetricSet.forEach(e -> list.add(new GaugeMetricSample(e.getTags(), THREAD_POOL, e::getQueueSize, MetricsKey.THREAD_POOL_QUEUE_SIZE.getName(), MetricsKey.THREAD_POOL_QUEUE_SIZE.getDescription())));
     }
 
     private void collectApplication(List<MetricSample> list) {
         doCollect(MetricsEvent.Type.APPLICATION_INFO, MetricsStatHandler::get).filter(e -> !e.isEmpty())
-            .ifPresent(map -> map.forEach((k, v) -> list.add(new GaugeMetricSample(MetricsKey.APPLICATION_METRIC_INFO, k.getTags(),
-                APPLICATION, v::get))));
-    }
-
->>>>>>> cc32ebef
+            .ifPresent(map -> map.forEach((k, v) -> list.add(new GaugeMetricSample(k.getTags(),
+                APPLICATION, v::get, MetricsKey.APPLICATION_METRIC_INFO.getName(), MetricsKey.APPLICATION_METRIC_INFO.getDescription()))));
+    }
+
     private void collectRequests(List<MetricSample> list) {
-        doCollect(RequestEvent.Type.TOTAL, MetricsStatHandler::get).filter(e -> !e.isEmpty())
-            .ifPresent(map -> map.forEach((k, v) -> list.add(new GaugeMetricSample(MetricsKey.PROVIDER_METRIC_REQUESTS, k.getTags(), REQUESTS, v::get))));
-
-        doCollect(RequestEvent.Type.SUCCEED, MetricsStatHandler::get).filter(e -> !e.isEmpty())
-            .ifPresent(map -> map.forEach((k, v) -> list.add(new GaugeMetricSample(MetricsKey.PROVIDER_METRIC_REQUESTS_SUCCEED, k.getTags(), REQUESTS, v::get))));
-
-        doCollect(RequestEvent.Type.UNKNOWN_FAILED, MetricsStatHandler::get).filter(e -> !e.isEmpty())
-            .ifPresent(map -> map.forEach((k, v) -> list.add(new GaugeMetricSample(MetricsKey.PROVIDER_METRIC_REQUESTS_FAILED, k.getTags(), REQUESTS, v::get))));
-
-        doCollect(RequestEvent.Type.PROCESSING, MetricsStatHandler::get).filter(e -> !e.isEmpty())
-            .ifPresent(map -> map.forEach((k, v) -> list.add(new GaugeMetricSample(MetricsKey.PROVIDER_METRIC_REQUESTS_PROCESSING, k.getTags(), REQUESTS, v::get))));
-
-        doCollect(RequestEvent.Type.BUSINESS_FAILED, MetricsStatHandler::get).filter(e -> !e.isEmpty())
-            .ifPresent(map -> map.forEach((k, v) -> list.add(new GaugeMetricSample(MetricsKey.PROVIDER_METRIC_REQUEST_BUSINESS_FAILED, k.getTags(), REQUESTS, v::get))));
-
-        doCollect(RequestEvent.Type.REQUEST_TIMEOUT, MetricsStatHandler::get).filter(e -> !e.isEmpty())
-            .ifPresent(map -> map.forEach((k, v) -> list.add(new GaugeMetricSample(MetricsKey.PROVIDER_METRIC_REQUESTS_TIMEOUT, k.getTags(), REQUESTS, v::get))));
-
-        doCollect(RequestEvent.Type.REQUEST_LIMIT, MetricsStatHandler::get).filter(e -> !e.isEmpty())
-            .ifPresent(map -> map.forEach((k, v) -> list.add(new GaugeMetricSample(MetricsKey.PROVIDER_METRIC_REQUESTS_LIMIT, k.getTags(), REQUESTS, v::get))));
-
-        doCollect(RequestEvent.Type.TOTAL_FAILED, MetricsStatHandler::get).filter(e -> !e.isEmpty())
-            .ifPresent(map -> map.forEach((k, v) -> list.add(new GaugeMetricSample(MetricsKey.PROVIDER_METRIC_REQUESTS_TOTAL_FAILED, k.getTags(), REQUESTS, v::get))));
-
-    }
-
-    private void collectConsumerRequests(List<MetricSample> list) {
-        doCollect(RequestEvent.Type.TOTAL, MetricsStatHandler::get).filter(e -> !e.isEmpty())
-            .ifPresent(map -> map.forEach((k, v) -> list.add(new GaugeMetricSample(MetricsKey.CONSUMER_METRIC_REQUESTS, k.getTags(), REQUESTS, v::get))));
-
-        doCollect(RequestEvent.Type.SUCCEED, MetricsStatHandler::get).filter(e -> !e.isEmpty())
-            .ifPresent(map -> map.forEach((k, v) -> list.add(new GaugeMetricSample(MetricsKey.CONSUMER_METRIC_REQUESTS_SUCCEED, k.getTags(), REQUESTS, v::get))));
-
-        doCollect(RequestEvent.Type.UNKNOWN_FAILED, MetricsStatHandler::get).filter(e -> !e.isEmpty())
-            .ifPresent(map -> map.forEach((k, v) -> list.add(new GaugeMetricSample(MetricsKey.CONSUMER_METRIC_REQUESTS_FAILED, k.getTags(), REQUESTS, v::get))));
-
-        doCollect(RequestEvent.Type.PROCESSING, MetricsStatHandler::get).filter(e -> !e.isEmpty())
-            .ifPresent(map -> map.forEach((k, v) -> list.add(new GaugeMetricSample(MetricsKey.CONSUMER_METRIC_REQUESTS_PROCESSING, k.getTags(), REQUESTS, v::get))));
-
-        doCollect(RequestEvent.Type.BUSINESS_FAILED, MetricsStatHandler::get).filter(e -> !e.isEmpty())
-            .ifPresent(map -> map.forEach((k, v) -> list.add(new GaugeMetricSample(MetricsKey.CONSUMER_METRIC_REQUEST_BUSINESS_FAILED, k.getTags(), REQUESTS, v::get))));
-
-        doCollect(RequestEvent.Type.REQUEST_TIMEOUT, MetricsStatHandler::get).filter(e -> !e.isEmpty())
-            .ifPresent(map -> map.forEach((k, v) -> list.add(new GaugeMetricSample(MetricsKey.CONSUMER_METRIC_REQUESTS_TIMEOUT, k.getTags(), REQUESTS, v::get))));
-
-        doCollect(RequestEvent.Type.REQUEST_LIMIT, MetricsStatHandler::get).filter(e -> !e.isEmpty())
-            .ifPresent(map -> map.forEach((k, v) -> list.add(new GaugeMetricSample(MetricsKey.CONSUMER_METRIC_REQUESTS_LIMIT, k.getTags(), REQUESTS, v::get))));
-
-        doCollect(RequestEvent.Type.TOTAL_FAILED, MetricsStatHandler::get).filter(e -> !e.isEmpty())
-            .ifPresent(map -> map.forEach((k, v) -> list.add(new GaugeMetricSample(MetricsKey.CONSUMER_METRIC_REQUESTS_TOTAL_FAILED, k.getTags(), REQUESTS, v::get))));
-
-    }
+        doCollect(MetricsEvent.Type.TOTAL, MetricsStatHandler::get).filter(e -> !e.isEmpty())
+            .ifPresent(map -> map.forEach((k, v) ->
+                list.add(new GaugeMetricSample(k.getTags(), REQUESTS, v::get,
+                     MetricsKey.METRIC_REQUESTS.getNameByType(k.getSide()),
+                    MetricsKey.METRIC_REQUESTS.getDescription()))));
+
+        doCollect(MetricsEvent.Type.SUCCEED, MetricsStatHandler::get).filter(e -> !e.isEmpty())
+            .ifPresent(map -> map.forEach((k, v) ->
+                list.add(new GaugeMetricSample(k.getTags(), REQUESTS, v::get,
+                    MetricsKey.METRIC_REQUESTS_SUCCEED.getNameByType(k.getSide()),
+                    MetricsKey.METRIC_REQUESTS_SUCCEED.getDescription()))));
+
+        doCollect(MetricsEvent.Type.UNKNOWN_FAILED, MetricsStatHandler::get).filter(e -> !e.isEmpty())
+            .ifPresent(map -> map.forEach((k, v) ->
+                list.add(new GaugeMetricSample(k.getTags(), REQUESTS, v::get,
+                     MetricsKey.METRIC_REQUESTS_FAILED.getNameByType(k.getSide()),
+                    MetricsKey.METRIC_REQUESTS_FAILED.getDescription()))));
+
+        doCollect(MetricsEvent.Type.PROCESSING, MetricsStatHandler::get).filter(e -> !e.isEmpty())
+            .ifPresent(map -> map.forEach((k, v) ->
+                list.add(new GaugeMetricSample(k.getTags(), REQUESTS, v::get,
+                    MetricsKey.METRIC_REQUESTS_PROCESSING.getNameByType(k.getSide()),
+                    MetricsKey.METRIC_REQUESTS_PROCESSING.getDescription()))));
+
+        doCollect(MetricsEvent.Type.BUSINESS_FAILED, MetricsStatHandler::get).filter(e -> !e.isEmpty())
+            .ifPresent(map -> map.forEach((k, v) ->
+                list.add(new GaugeMetricSample(k.getTags(), REQUESTS, v::get,
+                    MetricsKey.METRIC_REQUEST_BUSINESS_FAILED.getNameByType(k.getSide()),
+                    MetricsKey.METRIC_REQUEST_BUSINESS_FAILED.getDescription()))));
+
+        doCollect(MetricsEvent.Type.REQUEST_TIMEOUT, MetricsStatHandler::get).filter(e -> !e.isEmpty())
+            .ifPresent(map -> map.forEach((k, v) ->
+                list.add(new GaugeMetricSample(k.getTags(), REQUESTS, v::get,
+                    MetricsKey.METRIC_REQUESTS_TIMEOUT.getNameByType(k.getSide()),
+                    MetricsKey.METRIC_REQUESTS_TIMEOUT.getDescription()))));
+
+        doCollect(MetricsEvent.Type.REQUEST_LIMIT, MetricsStatHandler::get).filter(e -> !e.isEmpty())
+            .ifPresent(map -> map.forEach((k, v) ->
+                list.add(new GaugeMetricSample(k.getTags(), REQUESTS, v::get,
+                    MetricsKey.METRIC_REQUESTS_LIMIT.getNameByType(k.getSide()),
+                    MetricsKey.METRIC_REQUESTS_LIMIT.getDescription()))));
+
+        doCollect(MetricsEvent.Type.TOTAL_FAILED, MetricsStatHandler::get).filter(e -> !e.isEmpty())
+            .ifPresent(map -> map.forEach((k, v) ->
+                list.add(new GaugeMetricSample(k.getTags(), REQUESTS, v::get,
+                    MetricsKey.METRIC_REQUESTS_TOTAL_FAILED.getNameByType(k.getSide()),
+                    MetricsKey.METRIC_REQUESTS_TOTAL_FAILED.getDescription()))));
+
+    }
+
+    
+
 
     private void collectRT(List<MetricSample> list) {
-        this.stats.getLastRT().forEach((k, v) -> list.add(new GaugeMetricSample(MetricsKey.PROVIDER_METRIC_RT_LAST, k.getTags(), RT, v::get)));
-        this.stats.getMinRT().forEach((k, v) -> list.add(new GaugeMetricSample(MetricsKey.PROVIDER_METRIC_RT_MIN, k.getTags(), RT, v::get)));
-        this.stats.getMaxRT().forEach((k, v) -> list.add(new GaugeMetricSample(MetricsKey.PROVIDER_METRIC_RT_MAX, k.getTags(), RT, v::get)));
+        this.stats.getLastRT().forEach((k, v) ->
+            list.add(new GaugeMetricSample(k.getTags(), RT, v::get,
+                MetricsKey.METRIC_RT_LAST.getNameByType(k.getSide()), MetricsKey.METRIC_RT_LAST.getDescription())));
+        this.stats.getMinRT().forEach((k, v) ->
+            list.add(new GaugeMetricSample(k.getTags(), RT, v::get,
+                MetricsKey.METRIC_RT_MIN.getNameByType(k.getSide()),
+                MetricsKey.METRIC_RT_MIN.getDescription())));
+        this.stats.getMaxRT().forEach((k, v) ->
+            list.add(new GaugeMetricSample(k.getTags(), RT, v::get,
+                MetricsKey.METRIC_RT_MAX.getNameByType(k.getSide()), MetricsKey.METRIC_RT_MAX.getDescription())));
 
         this.stats.getTotalRT().forEach((k, v) -> {
-            list.add(new GaugeMetricSample(MetricsKey.PROVIDER_METRIC_RT_SUM, k.getTags(), RT, v::get));
+            list.add(new GaugeMetricSample(k.getTags(), RT, v::get,
+                MetricsKey.METRIC_RT_SUM.getNameByType(k.getSide()),
+                MetricsKey.METRIC_RT_SUM.getDescription()));
 
             AtomicLong avg = this.stats.getAvgRT().get(k);
             AtomicLong count = this.stats.getRtCount().get(k);
             avg.set(v.get() / count.get());
-            list.add(new GaugeMetricSample(MetricsKey.PROVIDER_METRIC_RT_AVG, k.getTags(), RT, avg::get));
+            list.add(new GaugeMetricSample(k.getTags(), RT, avg::get,
+                MetricsKey.METRIC_RT_AVG.getNameByType(k.getSide()), MetricsKey.METRIC_RT_AVG.getDescription()));
         });
     }
 
-    private void collectConsumerRT(List<MetricSample> list) {
-        this.stats.getLastRT().forEach((k, v) -> list.add(new GaugeMetricSample(MetricsKey.CONSUMER_METRIC_RT_LAST, k.getTags(), RT, v::get)));
-        this.stats.getMinRT().forEach((k, v) -> list.add(new GaugeMetricSample(MetricsKey.CONSUMER_METRIC_RT_MIN, k.getTags(), RT, v::get)));
-        this.stats.getMaxRT().forEach((k, v) -> list.add(new GaugeMetricSample(MetricsKey.CONSUMER_METRIC_RT_MAX, k.getTags(), RT, v::get)));
-
-        this.stats.getTotalRT().forEach((k, v) -> {
-            list.add(new GaugeMetricSample(MetricsKey.CONSUMER_METRIC_RT_SUM, k.getTags(), RT, v::get));
-
-            AtomicLong avg = this.stats.getAvgRT().get(k);
-            AtomicLong count = this.stats.getRtCount().get(k);
-            avg.set(v.get() / count.get());
-            list.add(new GaugeMetricSample(MetricsKey.CONSUMER_METRIC_RT_AVG, k.getTags(), RT, avg::get));
-        });
-    }
-
-    private <T> Optional<T> doCollect(RequestEvent.Type requestType, Function<MetricsStatHandler, T> statExecutor) {
+
+    private <T> Optional<T> doCollect(MetricsEvent.Type metricsEventType, Function<MetricsStatHandler, T> statExecutor) {
         if (isCollectEnabled()) {
-            MetricsStatHandler handler = stats.getHandler(requestType);
+            MetricsStatHandler handler = stats.getHandler(metricsEventType);
             T result = statExecutor.apply(handler);
             return Optional.ofNullable(result);
         }
         return Optional.empty();
     }
 
-    private MetricsEvent doExecute(RequestEvent.Type
-                                       requestType, Function<MetricsStatHandler, MetricsEvent> statExecutor) {
+    private MetricsEvent doExecute(MetricsEvent.Type metricsEventType,
+                                   Function<MetricsStatHandler, MetricsEvent> statExecutor) {
         if (isCollectEnabled()) {
-            MetricsStatHandler handler = stats.getHandler(requestType);
+            MetricsStatHandler handler = stats.getHandler(metricsEventType);
             return statExecutor.apply(handler);
         }
         return EmptyEvent.instance();
