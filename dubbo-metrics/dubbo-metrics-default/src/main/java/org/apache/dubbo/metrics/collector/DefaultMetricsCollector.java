/*
 * Licensed to the Apache Software Foundation (ASF) under one or more
 * contributor license agreements.  See the NOTICE file distributed with
 * this work for additional information regarding copyright ownership.
 * The ASF licenses this file to You under the Apache License, Version 2.0
 * (the "License"); you may not use this file except in compliance with
 * the License.  You may obtain a copy of the License at
 *
 *     http://www.apache.org/licenses/LICENSE-2.0
 *
 * Unless required by applicable law or agreed to in writing, software
 * distributed under the License is distributed on an "AS IS" BASIS,
 * WITHOUT WARRANTIES OR CONDITIONS OF ANY KIND, either express or implied.
 * See the License for the specific language governing permissions and
 * limitations under the License.
 */

package org.apache.dubbo.metrics.collector;

import org.apache.dubbo.common.threadpool.manager.FrameworkExecutorRepository;
import org.apache.dubbo.metrics.collector.stat.MetricsStatComposite;
import org.apache.dubbo.metrics.collector.stat.MetricsStatHandler;
import org.apache.dubbo.metrics.event.EmptyEvent;
import org.apache.dubbo.metrics.event.MetricsEvent;
import org.apache.dubbo.metrics.event.SimpleMetricsEventMulticaster;
import org.apache.dubbo.metrics.listener.MetricsListener;
import org.apache.dubbo.metrics.model.MetricsKey;
import org.apache.dubbo.metrics.model.ThreadPoolMetric;
import org.apache.dubbo.metrics.model.sample.GaugeMetricSample;
import org.apache.dubbo.metrics.model.sample.MetricSample;
import org.apache.dubbo.rpc.model.FrameworkModel;
import org.apache.dubbo.rpc.Invocation;

import java.util.ArrayList;
import java.util.HashSet;
import java.util.List;
import java.util.Set;
import java.util.Optional;
import java.util.concurrent.ThreadPoolExecutor;
import java.util.concurrent.atomic.AtomicBoolean;
import java.util.concurrent.atomic.AtomicLong;
import java.util.function.Function;

<<<<<<< HEAD
import static org.apache.dubbo.metrics.model.MetricsCategory.THREAD_POOL;
=======
import static org.apache.dubbo.metrics.model.MetricsCategory.APPLICATION;
>>>>>>> a11e6399
import static org.apache.dubbo.metrics.model.MetricsCategory.REQUESTS;
import static org.apache.dubbo.metrics.model.MetricsCategory.RT;


/**
 * Default implementation of {@link MetricsCollector}
 */
public class DefaultMetricsCollector implements MetricsCollector {

    private AtomicBoolean collectEnabled = new AtomicBoolean(false);
    private final Set<ThreadPoolMetric> threadPoolMetricSet = new HashSet<ThreadPoolMetric>();
    private final MetricsStatComposite stats;
    private final SimpleMetricsEventMulticaster eventMulticaster;

    public DefaultMetricsCollector() {
        this.stats = new MetricsStatComposite( this);
        this.eventMulticaster = SimpleMetricsEventMulticaster.getInstance();
        FrameworkModel frameworkModel = FrameworkModel.defaultModel();
        FrameworkExecutorRepository frameworkExecutorRepository = frameworkModel.getBeanFactory().getBean(FrameworkExecutorRepository.class);
        String applicationName = frameworkModel.defaultApplication().getApplicationName();
        threadPoolMetricSet.add(new ThreadPoolMetric(applicationName, "SharedExecutor", ((ThreadPoolExecutor)frameworkExecutorRepository.getSharedExecutor())));
        threadPoolMetricSet.add(new ThreadPoolMetric(applicationName, "MappingRefreshingExecutor", ((ThreadPoolExecutor)frameworkExecutorRepository.getMappingRefreshingExecutor())));
        threadPoolMetricSet.add(new ThreadPoolMetric(applicationName, "PoolRouterExecutor", ((ThreadPoolExecutor)frameworkExecutorRepository.getPoolRouterExecutor())));
    }

    public void setCollectEnabled(Boolean collectEnabled) {
        this.collectEnabled.compareAndSet(isCollectEnabled(), collectEnabled);
    }

    public Boolean isCollectEnabled() {
        return collectEnabled.get();
    }

    public void increaseTotalRequests(String applicationName, Invocation invocation) {
        increaseAndPublishEvent(applicationName, MetricsEvent.Type.TOTAL, invocation);
    }

    public void increaseSucceedRequests(String applicationName, Invocation invocation) {
        increaseAndPublishEvent(applicationName, MetricsEvent.Type.SUCCEED, invocation);
    }

    public void increaseUnknownFailedRequests(String applicationName, Invocation invocation) {
        increaseAndPublishEvent(applicationName, MetricsEvent.Type.UNKNOWN_FAILED, invocation);
    }

    public void businessFailedRequests(String applicationName, Invocation invocation) {
        increaseAndPublishEvent(applicationName, MetricsEvent.Type.BUSINESS_FAILED, invocation);
    }

    public void timeoutRequests(String applicationName, Invocation invocation) {
        increaseAndPublishEvent(applicationName,MetricsEvent.Type.REQUEST_TIMEOUT, invocation);
    }

    public void limitRequests(String applicationName, Invocation invocation) {
        increaseAndPublishEvent(applicationName,MetricsEvent.Type.REQUEST_LIMIT, invocation);
    }

    public void increaseProcessingRequests(String applicationName, Invocation invocation) {
        increaseAndPublishEvent(applicationName,MetricsEvent.Type.PROCESSING, invocation);
    }

    public void decreaseProcessingRequests(String applicationName, Invocation invocation) {
        decreaseAndPublishEvent(applicationName,MetricsEvent.Type.PROCESSING, invocation);
    }

    public void totalFailedRequests(String applicationName, Invocation invocation) {
        increaseAndPublishEvent(applicationName,MetricsEvent.Type.TOTAL_FAILED, invocation);
    }

    private void increaseAndPublishEvent(String applicationName, MetricsEvent.Type total, Invocation invocation) {
        this.eventMulticaster.publishEvent(doExecute(total, statHandler -> statHandler.increase(applicationName,invocation)));
    }

    private void decreaseAndPublishEvent(String applicationName, MetricsEvent.Type type, Invocation invocation) {
        this.eventMulticaster.publishEvent(doExecute(type, statHandler -> statHandler.decrease(applicationName,invocation)));
    }

    public void addRT(String applicationName,Invocation invocation, Long responseTime) {
        this.eventMulticaster.publishEvent(stats.addRtAndRetrieveEvent(applicationName,invocation, responseTime));
    }
    public void addApplicationInfo(String applicationName, String version) {
        doExecute(MetricsEvent.Type.APPLICATION_INFO, statHandler -> statHandler.addApplication(applicationName,version));
    }
    @Override
    public List<MetricSample> collect() {
        List<MetricSample> list = new ArrayList<>();
        collectApplication(list);
        collectRequests(list);
        collectRT(list);
        collectThreadPool(list);
        return list;
    }

<<<<<<< HEAD
    private void collectThreadPool(List<MetricSample> list) {
        threadPoolMetricSet.forEach(e -> list.add(new GaugeMetricSample(MetricsKey.THREAD_POOL_CORE_SIZE, e.getTags(), THREAD_POOL, e::getCorePoolSize)));
        threadPoolMetricSet.forEach(e -> list.add(new GaugeMetricSample(MetricsKey.THREAD_POOL_LARGEST_SIZE, e.getTags(), THREAD_POOL, e::getLargestPoolSize)));
        threadPoolMetricSet.forEach(e -> list.add(new GaugeMetricSample(MetricsKey.THREAD_POOL_MAX_SIZE, e.getTags(), THREAD_POOL, e::getMaximumPoolSize)));
        threadPoolMetricSet.forEach(e -> list.add(new GaugeMetricSample(MetricsKey.THREAD_POOL_ACTIVE_SIZE, e.getTags(), THREAD_POOL, e::getActiveCount)));
        threadPoolMetricSet.forEach(e -> list.add(new GaugeMetricSample(MetricsKey.THREAD_POOL_THREAD_COUNT, e.getTags(), THREAD_POOL, e::getPoolSize)));
        threadPoolMetricSet.forEach(e -> list.add(new GaugeMetricSample(MetricsKey.THREAD_POOL_QUEUE_SIZE, e.getTags(), THREAD_POOL, e::getQueueSize)));
=======
    private void collectApplication(List<MetricSample> list) {
        doCollect(MetricsEvent.Type.APPLICATION_INFO, MetricsStatHandler::get).filter(e -> !e.isEmpty())
            .ifPresent(map -> map.forEach((k, v) -> list.add(new GaugeMetricSample(MetricsKey.APPLICATION_METRIC_INFO, k.getTags(),
                APPLICATION, v::get))));


>>>>>>> a11e6399
    }

    private void collectRequests(List<MetricSample> list) {
        doCollect(MetricsEvent.Type.TOTAL, MetricsStatHandler::get).filter(e -> !e.isEmpty())
            .ifPresent(map -> map.forEach((k, v) -> list.add(new GaugeMetricSample(MetricsKey.PROVIDER_METRIC_REQUESTS, k.getTags(), REQUESTS, v::get))));

        doCollect(MetricsEvent.Type.SUCCEED, MetricsStatHandler::get).filter(e -> !e.isEmpty())
            .ifPresent(map -> map.forEach((k, v) -> list.add(new GaugeMetricSample(MetricsKey.PROVIDER_METRIC_REQUESTS_SUCCEED, k.getTags(), REQUESTS, v::get))));

        doCollect(MetricsEvent.Type.UNKNOWN_FAILED, MetricsStatHandler::get).filter(e -> !e.isEmpty())
            .ifPresent(map -> map.forEach((k, v) -> list.add(new GaugeMetricSample(MetricsKey.PROVIDER_METRIC_REQUESTS_FAILED, k.getTags(), REQUESTS, v::get))));

        doCollect(MetricsEvent.Type.PROCESSING, MetricsStatHandler::get).filter(e -> !e.isEmpty())
            .ifPresent(map -> map.forEach((k, v) -> list.add(new GaugeMetricSample(MetricsKey.PROVIDER_METRIC_REQUESTS_PROCESSING, k.getTags(), REQUESTS, v::get))));

        doCollect(MetricsEvent.Type.BUSINESS_FAILED, MetricsStatHandler::get).filter(e -> !e.isEmpty())
            .ifPresent(map -> map.forEach((k, v) -> list.add(new GaugeMetricSample(MetricsKey.PROVIDER_METRIC_REQUEST_BUSINESS_FAILED, k.getTags(), REQUESTS, v::get))));

        doCollect(MetricsEvent.Type.REQUEST_TIMEOUT, MetricsStatHandler::get).filter(e -> !e.isEmpty())
            .ifPresent(map -> map.forEach((k, v) -> list.add(new GaugeMetricSample(MetricsKey.PROVIDER_METRIC_REQUESTS_TIMEOUT, k.getTags(), REQUESTS, v::get))));

        doCollect(MetricsEvent.Type.REQUEST_LIMIT, MetricsStatHandler::get).filter(e -> !e.isEmpty())
            .ifPresent(map -> map.forEach((k, v) -> list.add(new GaugeMetricSample(MetricsKey.PROVIDER_METRIC_REQUESTS_LIMIT, k.getTags(), REQUESTS, v::get))));

        doCollect(MetricsEvent.Type.TOTAL_FAILED, MetricsStatHandler::get).filter(e -> !e.isEmpty())
            .ifPresent(map -> map.forEach((k, v) -> list.add(new GaugeMetricSample(MetricsKey.PROVIDER_METRIC_REQUESTS_TOTAL_FAILED, k.getTags(), REQUESTS, v::get))));

    }

    private void collectRT(List<MetricSample> list) {
        this.stats.getLastRT().forEach((k, v) -> list.add(new GaugeMetricSample(MetricsKey.PROVIDER_METRIC_RT_LAST, k.getTags(), RT, v::get)));
        this.stats.getMinRT().forEach((k, v) -> list.add(new GaugeMetricSample(MetricsKey.PROVIDER_METRIC_RT_MIN, k.getTags(), RT, v::get)));
        this.stats.getMaxRT().forEach((k, v) -> list.add(new GaugeMetricSample(MetricsKey.PROVIDER_METRIC_RT_MAX, k.getTags(), RT, v::get)));

        this.stats.getTotalRT().forEach((k, v) -> {
            list.add(new GaugeMetricSample(MetricsKey.PROVIDER_METRIC_RT_SUM, k.getTags(), RT, v::get));

            AtomicLong avg = this.stats.getAvgRT().get(k);
            AtomicLong count = this.stats.getRtCount().get(k);
            avg.set(v.get() / count.get());
            list.add(new GaugeMetricSample(MetricsKey.PROVIDER_METRIC_RT_AVG, k.getTags(), RT, avg::get));
        });
    }

    private <
        T> Optional<T> doCollect(MetricsEvent.Type metricsEventType, Function<MetricsStatHandler, T> statExecutor) {
        if (isCollectEnabled()) {
            MetricsStatHandler handler = stats.getHandler(metricsEventType);
            T result = statExecutor.apply(handler);
            return Optional.ofNullable(result);
        }
        return Optional.empty();
    }

    private MetricsEvent doExecute(MetricsEvent.Type  metricsEventType,
                                   Function<MetricsStatHandler, MetricsEvent> statExecutor) {
        if (isCollectEnabled()) {
            MetricsStatHandler handler = stats.getHandler(metricsEventType);
            return statExecutor.apply(handler);
        }
        return EmptyEvent.instance();
    }

    public void addListener(MetricsListener listener) {
        this.eventMulticaster.addListener(listener);
    }
}<|MERGE_RESOLUTION|>--- conflicted
+++ resolved
@@ -32,20 +32,18 @@
 import org.apache.dubbo.rpc.Invocation;
 
 import java.util.ArrayList;
+import java.util.List;
 import java.util.HashSet;
-import java.util.List;
+
+import java.util.Optional;
 import java.util.Set;
-import java.util.Optional;
 import java.util.concurrent.ThreadPoolExecutor;
 import java.util.concurrent.atomic.AtomicBoolean;
 import java.util.concurrent.atomic.AtomicLong;
 import java.util.function.Function;
 
-<<<<<<< HEAD
 import static org.apache.dubbo.metrics.model.MetricsCategory.THREAD_POOL;
-=======
 import static org.apache.dubbo.metrics.model.MetricsCategory.APPLICATION;
->>>>>>> a11e6399
 import static org.apache.dubbo.metrics.model.MetricsCategory.REQUESTS;
 import static org.apache.dubbo.metrics.model.MetricsCategory.RT;
 
@@ -139,7 +137,6 @@
         return list;
     }
 
-<<<<<<< HEAD
     private void collectThreadPool(List<MetricSample> list) {
         threadPoolMetricSet.forEach(e -> list.add(new GaugeMetricSample(MetricsKey.THREAD_POOL_CORE_SIZE, e.getTags(), THREAD_POOL, e::getCorePoolSize)));
         threadPoolMetricSet.forEach(e -> list.add(new GaugeMetricSample(MetricsKey.THREAD_POOL_LARGEST_SIZE, e.getTags(), THREAD_POOL, e::getLargestPoolSize)));
@@ -147,14 +144,12 @@
         threadPoolMetricSet.forEach(e -> list.add(new GaugeMetricSample(MetricsKey.THREAD_POOL_ACTIVE_SIZE, e.getTags(), THREAD_POOL, e::getActiveCount)));
         threadPoolMetricSet.forEach(e -> list.add(new GaugeMetricSample(MetricsKey.THREAD_POOL_THREAD_COUNT, e.getTags(), THREAD_POOL, e::getPoolSize)));
         threadPoolMetricSet.forEach(e -> list.add(new GaugeMetricSample(MetricsKey.THREAD_POOL_QUEUE_SIZE, e.getTags(), THREAD_POOL, e::getQueueSize)));
-=======
+    }
+
     private void collectApplication(List<MetricSample> list) {
         doCollect(MetricsEvent.Type.APPLICATION_INFO, MetricsStatHandler::get).filter(e -> !e.isEmpty())
             .ifPresent(map -> map.forEach((k, v) -> list.add(new GaugeMetricSample(MetricsKey.APPLICATION_METRIC_INFO, k.getTags(),
                 APPLICATION, v::get))));
-
-
->>>>>>> a11e6399
     }
 
     private void collectRequests(List<MetricSample> list) {
