/*
 * Licensed to the Apache Software Foundation (ASF) under one or more
 * contributor license agreements.  See the NOTICE file distributed with
 * this work for additional information regarding copyright ownership.
 * The ASF licenses this file to You under the Apache License, Version 2.0
 * (the "License"); you may not use this file except in compliance with
 * the License.  You may obtain a copy of the License at
 *
 *     http://www.apache.org/licenses/LICENSE-2.0
 *
 * Unless required by applicable law or agreed to in writing, software
 * distributed under the License is distributed on an "AS IS" BASIS,
 * WITHOUT WARRANTIES OR CONDITIONS OF ANY KIND, either express or implied.
 * See the License for the specific language governing permissions and
 * limitations under the License.
 */

package org.apache.dubbo.metrics.collector;

import org.apache.dubbo.common.Version;
import org.apache.dubbo.metrics.collector.sample.MethodMetricsSampler;
import org.apache.dubbo.metrics.collector.sample.MetricsCountSampleConfigurer;
import org.apache.dubbo.metrics.collector.sample.MetricsSampler;
import org.apache.dubbo.metrics.collector.sample.SimpleMetricsCountSampler;
import org.apache.dubbo.metrics.collector.sample.ThreadPoolMetricsSampler;
import org.apache.dubbo.metrics.event.MetricsEvent;
import org.apache.dubbo.metrics.event.SimpleMetricsEventMulticaster;
import org.apache.dubbo.metrics.listener.MetricsListener;
import org.apache.dubbo.metrics.model.ApplicationMetric;
import org.apache.dubbo.metrics.model.sample.GaugeMetricSample;
import org.apache.dubbo.metrics.model.sample.MetricSample;
<<<<<<< HEAD
import org.apache.dubbo.rpc.Invocation;
import org.apache.dubbo.rpc.model.FrameworkModel;

import java.util.ArrayList;
import java.util.HashSet;
import java.util.List;
import java.util.Optional;
import java.util.Set;
import java.util.concurrent.ExecutorService;
import java.util.concurrent.ThreadPoolExecutor;
import java.util.concurrent.atomic.AtomicLong;
import java.util.function.Function;

import static org.apache.dubbo.metrics.model.MetricsCategory.APPLICATION;
import static org.apache.dubbo.metrics.model.MetricsCategory.REQUESTS;
import static org.apache.dubbo.metrics.model.MetricsCategory.RT;
import static org.apache.dubbo.metrics.model.MetricsCategory.THREAD_POOL;

=======
import org.apache.dubbo.rpc.model.ApplicationModel;

import java.util.ArrayList;
import java.util.List;
import java.util.concurrent.atomic.AtomicBoolean;

import static org.apache.dubbo.metrics.model.MetricsCategory.APPLICATION;
import static org.apache.dubbo.metrics.model.MetricsKey.APPLICATION_METRIC_INFO;
>>>>>>> e41f440e

/**
 * Default implementation of {@link MetricsCollector}
 */
public class DefaultMetricsCollector implements MetricsCollector {

<<<<<<< HEAD
    private boolean collectEnabled = false;
    private final Set<ThreadPoolMetric> threadPoolMetricSet = new HashSet<ThreadPoolMetric>();
    private final MetricsStatComposite stats;
=======
    private AtomicBoolean collectEnabled = new AtomicBoolean(false);
>>>>>>> e41f440e
    private final SimpleMetricsEventMulticaster eventMulticaster;
    private MethodMetricsSampler methodSampler = new MethodMetricsSampler(this);
    private ThreadPoolMetricsSampler threadPoolSampler = new ThreadPoolMetricsSampler(this);
    private String applicationName;
    private ApplicationModel applicationModel;
    private List<MetricsSampler> samplers = new ArrayList<>();

    public DefaultMetricsCollector() {
<<<<<<< HEAD
        this.stats = new MetricsStatComposite(this);
        this.eventMulticaster = new SimpleMetricsEventMulticaster();
    }

    public void setCollectEnabled(Boolean collectEnabled) {
        this.collectEnabled = collectEnabled;
    }

    public boolean isCollectEnabled() {
        return collectEnabled;
    }

    public void increaseTotalRequests(String applicationName, Invocation invocation) {
        increaseAndPublishEvent(applicationName, MetricsEvent.Type.TOTAL, invocation);
    }

    public void increaseSucceedRequests(String applicationName, Invocation invocation) {
        increaseAndPublishEvent(applicationName, MetricsEvent.Type.SUCCEED, invocation);
    }

    public void increaseUnknownFailedRequests(String applicationName, Invocation invocation) {
        increaseAndPublishEvent(applicationName, MetricsEvent.Type.UNKNOWN_FAILED, invocation);
=======
        this.eventMulticaster = SimpleMetricsEventMulticaster.getInstance();
        samplers.add(methodSampler);
        samplers.add(applicationSampler);
        samplers.add(threadPoolSampler);
    }

    public void setApplicationName(String applicationName) {
        this.applicationName = applicationName;
>>>>>>> e41f440e
    }

    public String getApplicationName() {
        return this.applicationName;
    }

    public ApplicationModel getApplicationModel(){
        return this.applicationModel;
    }

    public SimpleMetricsEventMulticaster getEventMulticaster(){
        return this.eventMulticaster;
    }

    public void setCollectEnabled(Boolean collectEnabled) {
        this.collectEnabled.compareAndSet(isCollectEnabled(), collectEnabled);
    }

    public Boolean isCollectEnabled() {
        return collectEnabled.get();
    }

<<<<<<< HEAD
    public void addRT(String applicationName,Invocation invocation, Long responseTime) {
        this.eventMulticaster.publishEvent(stats.addRtAndRetrieveEvent(applicationName,invocation, responseTime));
    }

    public void addApplicationInfo(String applicationName) {
        doExecute(MetricsEvent.Type.APPLICATION_INFO, statHandler -> statHandler.addApplication(applicationName));
=======
    public MethodMetricsSampler getMethodSampler(){
        return this.methodSampler;
>>>>>>> e41f440e
    }

    public void collectApplication(ApplicationModel applicationModel) {
        this.setApplicationName(applicationModel.getApplicationName());
        this.applicationModel = applicationModel;
        applicationSampler.inc(applicationName,MetricsEvent.Type.APPLICATION_INFO);
    }

    @Override
    public List<MetricSample> collect() {
        List<MetricSample> list = new ArrayList<>();
        for (MetricsSampler sampler : samplers) {
            List<MetricSample> sample = sampler.sample();
            list.addAll(sample);
        }
        return list;
    }

    public void addListener(MetricsListener listener) {
        this.eventMulticaster.addListener(listener);
    }

    public SimpleMetricsCountSampler<String,MetricsEvent.Type, ApplicationMetric> applicationSampler = new SimpleMetricsCountSampler<String,MetricsEvent.Type,ApplicationMetric>(){
        @Override
        public List<MetricSample> sample() {
            List<MetricSample> samples = new ArrayList<>();
            this.getCount(MetricsEvent.Type.APPLICATION_INFO).filter(e->!e.isEmpty())
                    .ifPresent(map -> map.forEach((k, v) -> samples.add(new GaugeMetricSample(APPLICATION_METRIC_INFO, k.getTags(),
                            APPLICATION, v::get))));
            return samples;
        }

        @Override
        protected void countConfigure(
            MetricsCountSampleConfigurer<String, MetricsEvent.Type, ApplicationMetric> sampleConfigure) {
            sampleConfigure.configureMetrics(configure -> new ApplicationMetric(sampleConfigure.getSource(),
                Version.getVersion()));
        }
    };
}<|MERGE_RESOLUTION|>--- conflicted
+++ resolved
@@ -17,7 +17,6 @@
 
 package org.apache.dubbo.metrics.collector;
 
-import org.apache.dubbo.common.Version;
 import org.apache.dubbo.metrics.collector.sample.MethodMetricsSampler;
 import org.apache.dubbo.metrics.collector.sample.MetricsCountSampleConfigurer;
 import org.apache.dubbo.metrics.collector.sample.MetricsSampler;
@@ -29,48 +28,20 @@
 import org.apache.dubbo.metrics.model.ApplicationMetric;
 import org.apache.dubbo.metrics.model.sample.GaugeMetricSample;
 import org.apache.dubbo.metrics.model.sample.MetricSample;
-<<<<<<< HEAD
-import org.apache.dubbo.rpc.Invocation;
-import org.apache.dubbo.rpc.model.FrameworkModel;
-
-import java.util.ArrayList;
-import java.util.HashSet;
-import java.util.List;
-import java.util.Optional;
-import java.util.Set;
-import java.util.concurrent.ExecutorService;
-import java.util.concurrent.ThreadPoolExecutor;
-import java.util.concurrent.atomic.AtomicLong;
-import java.util.function.Function;
-
-import static org.apache.dubbo.metrics.model.MetricsCategory.APPLICATION;
-import static org.apache.dubbo.metrics.model.MetricsCategory.REQUESTS;
-import static org.apache.dubbo.metrics.model.MetricsCategory.RT;
-import static org.apache.dubbo.metrics.model.MetricsCategory.THREAD_POOL;
-
-=======
 import org.apache.dubbo.rpc.model.ApplicationModel;
 
 import java.util.ArrayList;
 import java.util.List;
-import java.util.concurrent.atomic.AtomicBoolean;
 
 import static org.apache.dubbo.metrics.model.MetricsCategory.APPLICATION;
 import static org.apache.dubbo.metrics.model.MetricsKey.APPLICATION_METRIC_INFO;
->>>>>>> e41f440e
 
 /**
  * Default implementation of {@link MetricsCollector}
  */
 public class DefaultMetricsCollector implements MetricsCollector {
 
-<<<<<<< HEAD
     private boolean collectEnabled = false;
-    private final Set<ThreadPoolMetric> threadPoolMetricSet = new HashSet<ThreadPoolMetric>();
-    private final MetricsStatComposite stats;
-=======
-    private AtomicBoolean collectEnabled = new AtomicBoolean(false);
->>>>>>> e41f440e
     private final SimpleMetricsEventMulticaster eventMulticaster;
     private MethodMetricsSampler methodSampler = new MethodMetricsSampler(this);
     private ThreadPoolMetricsSampler threadPoolSampler = new ThreadPoolMetricsSampler(this);
@@ -79,9 +50,26 @@
     private List<MetricsSampler> samplers = new ArrayList<>();
 
     public DefaultMetricsCollector() {
-<<<<<<< HEAD
-        this.stats = new MetricsStatComposite(this);
         this.eventMulticaster = new SimpleMetricsEventMulticaster();
+        samplers.add(methodSampler);
+        samplers.add(applicationSampler);
+        samplers.add(threadPoolSampler);
+    }
+
+    public void setApplicationName(String applicationName) {
+        this.applicationName = applicationName;
+    }
+
+    public String getApplicationName() {
+        return this.applicationName;
+    }
+
+    public ApplicationModel getApplicationModel() {
+        return this.applicationModel;
+    }
+
+    public SimpleMetricsEventMulticaster getEventMulticaster() {
+        return this.eventMulticaster;
     }
 
     public void setCollectEnabled(Boolean collectEnabled) {
@@ -92,65 +80,14 @@
         return collectEnabled;
     }
 
-    public void increaseTotalRequests(String applicationName, Invocation invocation) {
-        increaseAndPublishEvent(applicationName, MetricsEvent.Type.TOTAL, invocation);
-    }
-
-    public void increaseSucceedRequests(String applicationName, Invocation invocation) {
-        increaseAndPublishEvent(applicationName, MetricsEvent.Type.SUCCEED, invocation);
-    }
-
-    public void increaseUnknownFailedRequests(String applicationName, Invocation invocation) {
-        increaseAndPublishEvent(applicationName, MetricsEvent.Type.UNKNOWN_FAILED, invocation);
-=======
-        this.eventMulticaster = SimpleMetricsEventMulticaster.getInstance();
-        samplers.add(methodSampler);
-        samplers.add(applicationSampler);
-        samplers.add(threadPoolSampler);
-    }
-
-    public void setApplicationName(String applicationName) {
-        this.applicationName = applicationName;
->>>>>>> e41f440e
-    }
-
-    public String getApplicationName() {
-        return this.applicationName;
-    }
-
-    public ApplicationModel getApplicationModel(){
-        return this.applicationModel;
-    }
-
-    public SimpleMetricsEventMulticaster getEventMulticaster(){
-        return this.eventMulticaster;
-    }
-
-    public void setCollectEnabled(Boolean collectEnabled) {
-        this.collectEnabled.compareAndSet(isCollectEnabled(), collectEnabled);
-    }
-
-    public Boolean isCollectEnabled() {
-        return collectEnabled.get();
-    }
-
-<<<<<<< HEAD
-    public void addRT(String applicationName,Invocation invocation, Long responseTime) {
-        this.eventMulticaster.publishEvent(stats.addRtAndRetrieveEvent(applicationName,invocation, responseTime));
-    }
-
-    public void addApplicationInfo(String applicationName) {
-        doExecute(MetricsEvent.Type.APPLICATION_INFO, statHandler -> statHandler.addApplication(applicationName));
-=======
-    public MethodMetricsSampler getMethodSampler(){
+    public MethodMetricsSampler getMethodSampler() {
         return this.methodSampler;
->>>>>>> e41f440e
     }
 
     public void collectApplication(ApplicationModel applicationModel) {
         this.setApplicationName(applicationModel.getApplicationName());
         this.applicationModel = applicationModel;
-        applicationSampler.inc(applicationName,MetricsEvent.Type.APPLICATION_INFO);
+        applicationSampler.inc(applicationName, MetricsEvent.Type.APPLICATION_INFO);
     }
 
     @Override
@@ -167,21 +104,20 @@
         this.eventMulticaster.addListener(listener);
     }
 
-    public SimpleMetricsCountSampler<String,MetricsEvent.Type, ApplicationMetric> applicationSampler = new SimpleMetricsCountSampler<String,MetricsEvent.Type,ApplicationMetric>(){
+    public SimpleMetricsCountSampler<String, MetricsEvent.Type, ApplicationMetric> applicationSampler = new SimpleMetricsCountSampler<String, MetricsEvent.Type, ApplicationMetric>() {
         @Override
         public List<MetricSample> sample() {
             List<MetricSample> samples = new ArrayList<>();
-            this.getCount(MetricsEvent.Type.APPLICATION_INFO).filter(e->!e.isEmpty())
-                    .ifPresent(map -> map.forEach((k, v) -> samples.add(new GaugeMetricSample(APPLICATION_METRIC_INFO, k.getTags(),
-                            APPLICATION, v::get))));
+            this.getCount(MetricsEvent.Type.APPLICATION_INFO).filter(e -> !e.isEmpty())
+                .ifPresent(map -> map.forEach((k, v) -> samples.add(new GaugeMetricSample(APPLICATION_METRIC_INFO, k.getTags(),
+                    APPLICATION, v::get))));
             return samples;
         }
 
         @Override
         protected void countConfigure(
             MetricsCountSampleConfigurer<String, MetricsEvent.Type, ApplicationMetric> sampleConfigure) {
-            sampleConfigure.configureMetrics(configure -> new ApplicationMetric(sampleConfigure.getSource(),
-                Version.getVersion()));
+            sampleConfigure.configureMetrics(configure -> new ApplicationMetric(sampleConfigure.getSource()));
         }
     };
 }