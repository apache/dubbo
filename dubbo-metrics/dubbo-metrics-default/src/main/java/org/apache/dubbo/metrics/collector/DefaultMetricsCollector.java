/*
 * Licensed to the Apache Software Foundation (ASF) under one or more
 * contributor license agreements.  See the NOTICE file distributed with
 * this work for additional information regarding copyright ownership.
 * The ASF licenses this file to You under the Apache License, Version 2.0
 * (the "License"); you may not use this file except in compliance with
 * the License.  You may obtain a copy of the License at
 *
 *     http://www.apache.org/licenses/LICENSE-2.0
 *
 * Unless required by applicable law or agreed to in writing, software
 * distributed under the License is distributed on an "AS IS" BASIS,
 * WITHOUT WARRANTIES OR CONDITIONS OF ANY KIND, either express or implied.
 * See the License for the specific language governing permissions and
 * limitations under the License.
 */

package org.apache.dubbo.metrics.collector;

import org.apache.dubbo.common.threadpool.manager.FrameworkExecutorRepository;
import org.apache.dubbo.metrics.collector.stat.MetricsStatComposite;
import org.apache.dubbo.metrics.collector.stat.MetricsStatHandler;
import org.apache.dubbo.metrics.event.EmptyEvent;
import org.apache.dubbo.metrics.event.MetricsEvent;
import org.apache.dubbo.metrics.event.RequestEvent;
import org.apache.dubbo.metrics.event.SimpleMetricsEventMulticaster;
import org.apache.dubbo.metrics.listener.MetricsListener;
import org.apache.dubbo.metrics.model.MetricsKey;
import org.apache.dubbo.metrics.model.ThreadPoolMetric;
import org.apache.dubbo.metrics.model.sample.GaugeMetricSample;
import org.apache.dubbo.metrics.model.sample.MetricSample;
<<<<<<< HEAD
import org.apache.dubbo.rpc.model.FrameworkModel;

=======
import org.apache.dubbo.rpc.Invocation;
>>>>>>> cdc2d85f

import java.util.ArrayList;
import java.util.HashSet;
import java.util.List;
import java.util.Set;
import java.util.Optional;
import java.util.concurrent.ThreadPoolExecutor;
import java.util.concurrent.atomic.AtomicBoolean;
import java.util.concurrent.atomic.AtomicLong;
import java.util.function.Function;

import static org.apache.dubbo.metrics.model.MetricsCategory.THREAD_POOL;
import static org.apache.dubbo.metrics.model.MetricsCategory.REQUESTS;
import static org.apache.dubbo.metrics.model.MetricsCategory.RT;


/**
 * Default implementation of {@link MetricsCollector}
 */
public class DefaultMetricsCollector implements MetricsCollector {

    private AtomicBoolean collectEnabled = new AtomicBoolean(false);
    private final MetricsStatComposite stats;
<<<<<<< HEAD
    private final Set<ThreadPoolMetric> threadPoolMetricSet = new HashSet<ThreadPoolMetric>();

    public DefaultMetricsCollector() {
        this.stats = new MetricsStatComposite( this);
        FrameworkModel frameworkModel = FrameworkModel.defaultModel();
        FrameworkExecutorRepository frameworkExecutorRepository = frameworkModel.getBeanFactory().getBean(FrameworkExecutorRepository.class);
        String applicationName = frameworkModel.defaultApplication().getApplicationName();
        threadPoolMetricSet.add(new ThreadPoolMetric(applicationName, "SharedExecutor", ((ThreadPoolExecutor)frameworkExecutorRepository.getSharedExecutor())));
        threadPoolMetricSet.add(new ThreadPoolMetric(applicationName, "MappingRefreshingExecutor", ((ThreadPoolExecutor)frameworkExecutorRepository.getMappingRefreshingExecutor())));
        threadPoolMetricSet.add(new ThreadPoolMetric(applicationName, "PoolRouterExecutor", ((ThreadPoolExecutor)frameworkExecutorRepository.getPoolRouterExecutor())));
        ;
=======
    private final SimpleMetricsEventMulticaster eventMulticaster;

    public DefaultMetricsCollector() {
        this.stats = new MetricsStatComposite(this);
        this.eventMulticaster = SimpleMetricsEventMulticaster.getInstance();
>>>>>>> cdc2d85f
    }

    public void setCollectEnabled(Boolean collectEnabled) {
        this.collectEnabled.compareAndSet(isCollectEnabled(), collectEnabled);
    }

    public Boolean isCollectEnabled() {
        return collectEnabled.get();
    }

    public void increaseTotalRequests(String applicationName, Invocation invocation) {
        increaseAndPublishEvent(applicationName, RequestEvent.Type.TOTAL, invocation);
    }

    public void increaseSucceedRequests(String applicationName, Invocation invocation) {
        increaseAndPublishEvent(applicationName, RequestEvent.Type.SUCCEED, invocation);
    }

    public void increaseUnknownFailedRequests(String applicationName, Invocation invocation) {
        increaseAndPublishEvent(applicationName, RequestEvent.Type.UNKNOWN_FAILED, invocation);
    }

    public void businessFailedRequests(String applicationName, Invocation invocation) {
        increaseAndPublishEvent(applicationName, RequestEvent.Type.BUSINESS_FAILED, invocation);
    }

    public void timeoutRequests(String applicationName, Invocation invocation) {
        increaseAndPublishEvent(applicationName,RequestEvent.Type.REQUEST_TIMEOUT, invocation);
    }

    public void limitRequests(String applicationName, Invocation invocation) {
        increaseAndPublishEvent(applicationName,RequestEvent.Type.REQUEST_LIMIT, invocation);
    }

    public void increaseProcessingRequests(String applicationName, Invocation invocation) {
        increaseAndPublishEvent(applicationName,RequestEvent.Type.PROCESSING, invocation);
    }

    public void decreaseProcessingRequests(String applicationName, Invocation invocation) {
        decreaseAndPublishEvent(applicationName,RequestEvent.Type.PROCESSING, invocation);
    }

    public void totalFailedRequests(String applicationName, Invocation invocation) {
        increaseAndPublishEvent(applicationName,RequestEvent.Type.TOTAL_FAILED, invocation);
    }

    private void increaseAndPublishEvent(String applicationName, RequestEvent.Type total, Invocation invocation) {
        this.eventMulticaster.publishEvent(doExecute(total, statHandler -> statHandler.increase(applicationName,invocation)));
    }

    private void decreaseAndPublishEvent(String applicationName, RequestEvent.Type total, Invocation invocation) {
        this.eventMulticaster.publishEvent(doExecute(total, statHandler -> statHandler.decrease(applicationName,invocation)));
    }

    public void addRT(String applicationName,Invocation invocation, Long responseTime) {
        this.eventMulticaster.publishEvent(stats.addRtAndRetrieveEvent(applicationName,invocation, responseTime));
    }

    @Override
    public List<MetricSample> collect() {
        List<MetricSample> list = new ArrayList<>();
        collectRequests(list);
        collectRT(list);
        collectThreadPool(list);
        return list;
    }

    public void addThreadPoolMetric(ThreadPoolMetric metric) {
        threadPoolMetricSet.add(metric);
    }

    private void collectThreadPool(List<MetricSample> list) {
        threadPoolMetricSet.forEach(e -> list.add(new GaugeMetricSample(MetricsKey.THREAD_POOL_CORE_SIZE, e.getTags(), THREAD_POOL, e::getCorePoolSize)));
        threadPoolMetricSet.forEach(e -> list.add(new GaugeMetricSample(MetricsKey.THREAD_POOL_LARGEST_SIZE, e.getTags(), THREAD_POOL, e::getLargestPoolSize)));
        threadPoolMetricSet.forEach(e -> list.add(new GaugeMetricSample(MetricsKey.THREAD_POOL_MAX_SIZE, e.getTags(), THREAD_POOL, e::getMaximumPoolSize)));
        threadPoolMetricSet.forEach(e -> list.add(new GaugeMetricSample(MetricsKey.THREAD_POOL_ACTIVE_SIZE, e.getTags(), THREAD_POOL, e::getActiveCount)));
        threadPoolMetricSet.forEach(e -> list.add(new GaugeMetricSample(MetricsKey.THREAD_POOL_THREAD_COUNT, e.getTags(), THREAD_POOL, e::getPoolSize)));
        threadPoolMetricSet.forEach(e -> list.add(new GaugeMetricSample(MetricsKey.THREAD_POOL_QUEUE_SIZE, e.getTags(), THREAD_POOL, e::getQueueSize)));
    }

    private void collectRequests(List<MetricSample> list) {
        doCollect(RequestEvent.Type.TOTAL, MetricsStatHandler::get).filter(e -> !e.isEmpty())
            .ifPresent(map -> map.forEach((k, v) -> list.add(new GaugeMetricSample(MetricsKey.PROVIDER_METRIC_REQUESTS, k.getTags(), REQUESTS, v::get))));

        doCollect(RequestEvent.Type.SUCCEED, MetricsStatHandler::get).filter(e -> !e.isEmpty())
            .ifPresent(map -> map.forEach((k, v) -> list.add(new GaugeMetricSample(MetricsKey.PROVIDER_METRIC_REQUESTS_SUCCEED, k.getTags(), REQUESTS, v::get))));

        doCollect(RequestEvent.Type.UNKNOWN_FAILED, MetricsStatHandler::get).filter(e -> !e.isEmpty())
            .ifPresent(map -> map.forEach((k, v) -> list.add(new GaugeMetricSample(MetricsKey.PROVIDER_METRIC_REQUESTS_FAILED, k.getTags(), REQUESTS, v::get))));

        doCollect(RequestEvent.Type.PROCESSING, MetricsStatHandler::get).filter(e -> !e.isEmpty())
            .ifPresent(map -> map.forEach((k, v) -> list.add(new GaugeMetricSample(MetricsKey.PROVIDER_METRIC_REQUESTS_PROCESSING, k.getTags(), REQUESTS, v::get))));

        doCollect(RequestEvent.Type.BUSINESS_FAILED, MetricsStatHandler::get).filter(e -> !e.isEmpty())
            .ifPresent(map -> map.forEach((k, v) -> list.add(new GaugeMetricSample(MetricsKey.PROVIDER_METRIC_REQUEST_BUSINESS_FAILED, k.getTags(), REQUESTS, v::get))));

        doCollect(RequestEvent.Type.REQUEST_TIMEOUT, MetricsStatHandler::get).filter(e -> !e.isEmpty())
            .ifPresent(map -> map.forEach((k, v) -> list.add(new GaugeMetricSample(MetricsKey.PROVIDER_METRIC_REQUESTS_TIMEOUT, k.getTags(), REQUESTS, v::get))));

        doCollect(RequestEvent.Type.REQUEST_LIMIT, MetricsStatHandler::get).filter(e -> !e.isEmpty())
            .ifPresent(map -> map.forEach((k, v) -> list.add(new GaugeMetricSample(MetricsKey.PROVIDER_METRIC_REQUESTS_LIMIT, k.getTags(), REQUESTS, v::get))));

        doCollect(RequestEvent.Type.TOTAL_FAILED, MetricsStatHandler::get).filter(e -> !e.isEmpty())
            .ifPresent(map -> map.forEach((k, v) -> list.add(new GaugeMetricSample(MetricsKey.PROVIDER_METRIC_REQUESTS_TOTAL_FAILED, k.getTags(), REQUESTS, v::get))));

    }

    private void collectRT(List<MetricSample> list) {
        this.stats.getLastRT().forEach((k, v) -> list.add(new GaugeMetricSample(MetricsKey.PROVIDER_METRIC_RT_LAST, k.getTags(), RT, v::get)));
        this.stats.getMinRT().forEach((k, v) -> list.add(new GaugeMetricSample(MetricsKey.PROVIDER_METRIC_RT_MIN, k.getTags(), RT, v::get)));
        this.stats.getMaxRT().forEach((k, v) -> list.add(new GaugeMetricSample(MetricsKey.PROVIDER_METRIC_RT_MAX, k.getTags(), RT, v::get)));

        this.stats.getTotalRT().forEach((k, v) -> {
            list.add(new GaugeMetricSample(MetricsKey.PROVIDER_METRIC_RT_SUM, k.getTags(), RT, v::get));

            AtomicLong avg = this.stats.getAvgRT().get(k);
            AtomicLong count = this.stats.getRtCount().get(k);
            avg.set(v.get() / count.get());
            list.add(new GaugeMetricSample(MetricsKey.PROVIDER_METRIC_RT_AVG, k.getTags(), RT, avg::get));
        });
    }

    private <
        T> Optional<T> doCollect(RequestEvent.Type requestType, Function<MetricsStatHandler, T> statExecutor) {
        if (isCollectEnabled()) {
            MetricsStatHandler handler = stats.getHandler(requestType);
            T result = statExecutor.apply(handler);
            return Optional.ofNullable(result);
        }
        return Optional.empty();
    }

    private MetricsEvent doExecute(RequestEvent.Type
                                       requestType, Function<MetricsStatHandler, MetricsEvent> statExecutor) {
        if (isCollectEnabled()) {
            MetricsStatHandler handler = stats.getHandler(requestType);
            return statExecutor.apply(handler);
        }
        return EmptyEvent.instance();
    }

    public void addListener(MetricsListener listener) {
        this.eventMulticaster.addListener(listener);
    }
}<|MERGE_RESOLUTION|>--- conflicted
+++ resolved
@@ -29,12 +29,8 @@
 import org.apache.dubbo.metrics.model.ThreadPoolMetric;
 import org.apache.dubbo.metrics.model.sample.GaugeMetricSample;
 import org.apache.dubbo.metrics.model.sample.MetricSample;
-<<<<<<< HEAD
 import org.apache.dubbo.rpc.model.FrameworkModel;
-
-=======
 import org.apache.dubbo.rpc.Invocation;
->>>>>>> cdc2d85f
 
 import java.util.ArrayList;
 import java.util.HashSet;
@@ -57,26 +53,19 @@
 public class DefaultMetricsCollector implements MetricsCollector {
 
     private AtomicBoolean collectEnabled = new AtomicBoolean(false);
+    private final Set<ThreadPoolMetric> threadPoolMetricSet = new HashSet<ThreadPoolMetric>();
     private final MetricsStatComposite stats;
-<<<<<<< HEAD
-    private final Set<ThreadPoolMetric> threadPoolMetricSet = new HashSet<ThreadPoolMetric>();
+    private final SimpleMetricsEventMulticaster eventMulticaster;
 
     public DefaultMetricsCollector() {
         this.stats = new MetricsStatComposite( this);
+        this.eventMulticaster = SimpleMetricsEventMulticaster.getInstance();
         FrameworkModel frameworkModel = FrameworkModel.defaultModel();
         FrameworkExecutorRepository frameworkExecutorRepository = frameworkModel.getBeanFactory().getBean(FrameworkExecutorRepository.class);
         String applicationName = frameworkModel.defaultApplication().getApplicationName();
         threadPoolMetricSet.add(new ThreadPoolMetric(applicationName, "SharedExecutor", ((ThreadPoolExecutor)frameworkExecutorRepository.getSharedExecutor())));
         threadPoolMetricSet.add(new ThreadPoolMetric(applicationName, "MappingRefreshingExecutor", ((ThreadPoolExecutor)frameworkExecutorRepository.getMappingRefreshingExecutor())));
         threadPoolMetricSet.add(new ThreadPoolMetric(applicationName, "PoolRouterExecutor", ((ThreadPoolExecutor)frameworkExecutorRepository.getPoolRouterExecutor())));
-        ;
-=======
-    private final SimpleMetricsEventMulticaster eventMulticaster;
-
-    public DefaultMetricsCollector() {
-        this.stats = new MetricsStatComposite(this);
-        this.eventMulticaster = SimpleMetricsEventMulticaster.getInstance();
->>>>>>> cdc2d85f
     }
 
     public void setCollectEnabled(Boolean collectEnabled) {
@@ -142,10 +131,6 @@
         collectRT(list);
         collectThreadPool(list);
         return list;
-    }
-
-    public void addThreadPoolMetric(ThreadPoolMetric metric) {
-        threadPoolMetricSet.add(metric);
     }
 
     private void collectThreadPool(List<MetricSample> list) {
