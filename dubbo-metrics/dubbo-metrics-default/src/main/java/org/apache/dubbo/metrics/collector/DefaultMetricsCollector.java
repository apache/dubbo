--- conflicted
+++ resolved
@@ -43,13 +43,7 @@
  */
 public class DefaultMetricsCollector implements MetricsCollector {
 
-<<<<<<< HEAD
-    private final AtomicBoolean collectEnabled = new AtomicBoolean(false);
-    private final Set<ThreadPoolMetric> threadPoolMetricSet = new HashSet<ThreadPoolMetric>();
-    private final MetricsStatComposite stats;
-=======
     private AtomicBoolean collectEnabled = new AtomicBoolean(false);
->>>>>>> 0f6fc110
     private final SimpleMetricsEventMulticaster eventMulticaster;
     private MethodMetricsSampler methodSampler = new MethodMetricsSampler(this);
     private ThreadPoolMetricsSampler threadPoolSampler = new ThreadPoolMetricsSampler(this);
@@ -72,11 +66,11 @@
         return this.applicationName;
     }
 
-    public ApplicationModel getApplicationModel(){
+    public ApplicationModel getApplicationModel() {
         return this.applicationModel;
     }
 
-    public SimpleMetricsEventMulticaster getEventMulticaster(){
+    public SimpleMetricsEventMulticaster getEventMulticaster() {
         return this.eventMulticaster;
     }
 
@@ -88,14 +82,14 @@
         return collectEnabled.get();
     }
 
-    public MethodMetricsSampler getMethodSampler(){
+    public MethodMetricsSampler getMethodSampler() {
         return this.methodSampler;
     }
 
     public void collectApplication(ApplicationModel applicationModel) {
         this.setApplicationName(applicationModel.getApplicationName());
         this.applicationModel = applicationModel;
-        applicationSampler.inc(applicationName,MetricsEvent.Type.APPLICATION_INFO);
+        applicationSampler.inc(applicationName, MetricsEvent.Type.APPLICATION_INFO);
     }
 
     @Override
@@ -112,13 +106,13 @@
         this.eventMulticaster.addListener(listener);
     }
 
-    public SimpleMetricsCountSampler<String,MetricsEvent.Type, ApplicationMetric> applicationSampler = new SimpleMetricsCountSampler<String,MetricsEvent.Type,ApplicationMetric>(){
+    public SimpleMetricsCountSampler<String, MetricsEvent.Type, ApplicationMetric> applicationSampler = new SimpleMetricsCountSampler<String, MetricsEvent.Type, ApplicationMetric>() {
         @Override
         public List<MetricSample> sample() {
             List<MetricSample> samples = new ArrayList<>();
-            this.getCount(MetricsEvent.Type.APPLICATION_INFO).filter(e->!e.isEmpty())
-                    .ifPresent(map -> map.forEach((k, v) -> samples.add(new GaugeMetricSample(APPLICATION_METRIC_INFO, k.getTags(),
-                            APPLICATION, v::get))));
+            this.getCount(MetricsEvent.Type.APPLICATION_INFO).filter(e -> !e.isEmpty())
+                .ifPresent(map -> map.forEach((k, v) -> samples.add(new GaugeMetricSample(APPLICATION_METRIC_INFO, k.getTags(),
+                    APPLICATION, v::get))));
             return samples;
         }
 
