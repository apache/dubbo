/*
 * Licensed to the Apache Software Foundation (ASF) under one or more
 * contributor license agreements.  See the NOTICE file distributed with
 * this work for additional information regarding copyright ownership.
 * The ASF licenses this file to You under the Apache License, Version 2.0
 * (the "License"); you may not use this file except in compliance with
 * the License.  You may obtain a copy of the License at
 *
 *     http://www.apache.org/licenses/LICENSE-2.0
 *
 * Unless required by applicable law or agreed to in writing, software
 * distributed under the License is distributed on an "AS IS" BASIS,
 * WITHOUT WARRANTIES OR CONDITIONS OF ANY KIND, either express or implied.
 * See the License for the specific language governing permissions and
 * limitations under the License.
 */

package org.apache.dubbo.metrics.filter;

import static org.apache.dubbo.common.constants.CommonConstants.$INVOKE;
import static org.apache.dubbo.common.constants.CommonConstants.GENERIC_PARAMETER_DESC;
import static org.apache.dubbo.common.constants.MetricsConstants.TAG_GROUP_KEY;
import static org.apache.dubbo.common.constants.MetricsConstants.TAG_INTERFACE_KEY;
import static org.apache.dubbo.common.constants.MetricsConstants.TAG_METHOD_KEY;
import static org.apache.dubbo.common.constants.MetricsConstants.TAG_VERSION_KEY;
import static org.mockito.BDDMockito.given;
import static org.mockito.Mockito.mock;

import java.util.List;
import java.util.Map;
import java.util.function.Function;
import java.util.stream.Collectors;

import org.apache.dubbo.common.metrics.collector.DefaultMetricsCollector;
import org.apache.dubbo.common.metrics.model.MetricsKey;
import org.apache.dubbo.common.metrics.model.sample.GaugeMetricSample;
import org.apache.dubbo.common.metrics.model.sample.MetricSample;
import org.apache.dubbo.config.ApplicationConfig;
import org.apache.dubbo.rpc.AppResponse;
import org.apache.dubbo.rpc.Invoker;
import org.apache.dubbo.rpc.Result;
import org.apache.dubbo.rpc.RpcException;
import org.apache.dubbo.rpc.RpcInvocation;
import org.apache.dubbo.rpc.model.ApplicationModel;
import org.junit.jupiter.api.AfterEach;
import org.junit.jupiter.api.Assertions;
import org.junit.jupiter.api.BeforeEach;
import org.junit.jupiter.api.Test;

class MetricsFilterTest {

    private ApplicationModel applicationModel;
    private MetricsFilter filter;
    private DefaultMetricsCollector collector;
    private RpcInvocation invocation;
    private final Invoker<?> invoker = mock(Invoker.class);

    private static final String INTERFACE_NAME = "org.apache.dubbo.MockInterface";
    private static final String METHOD_NAME = "mockMethod";
    private static final String GROUP = "mockGroup";
    private static final String VERSION = "1.0.0";

    @BeforeEach
    public void setup() {
        ApplicationConfig config = new ApplicationConfig();
        config.setName("MockMetrics");

        applicationModel = ApplicationModel.defaultModel();
        applicationModel.getApplicationConfigManager().setApplication(config);

        invocation = new RpcInvocation();
        filter = new MetricsFilter();

        collector = applicationModel.getBeanFactory().getOrRegisterBean(DefaultMetricsCollector.class);
        filter.setApplicationModel(applicationModel);
    }

    @AfterEach
    public void teardown() {
        applicationModel.destroy();
    }

    @Test
    void testCollectDisabled() {
        given(invoker.invoke(invocation)).willReturn(new AppResponse("success"));

        filter.invoke(invoker, invocation);
        Map<String, MetricSample> metricsMap = getMetricsMap();
        Assertions.assertTrue(metricsMap.isEmpty());
    }

    @Test
    void testFailedRequests() {
        collector.setCollectEnabled(true);
        given(invoker.invoke(invocation)).willThrow(new RpcException("failed"));
        initParam();

        try {
            filter.invoke(invoker, invocation);
        } catch (Exception e) {
            Assertions.assertTrue(e instanceof RpcException);
            filter.onError(e, invoker, invocation);
        }

        Map<String, MetricSample> metricsMap = getMetricsMap();
        Assertions.assertTrue(metricsMap.containsKey(MetricsKey.PROVIDER_METRIC_REQUESTS_FAILED.getName()));
        Assertions.assertFalse(metricsMap.containsKey(MetricsKey.PROVIDER_METRIC_REQUESTS_SUCCEED.getName()));

        MetricSample sample = metricsMap.get(MetricsKey.PROVIDER_METRIC_REQUESTS_FAILED.getName());
        Map<String, String> tags = sample.getTags();

        Assertions.assertEquals(tags.get(TAG_INTERFACE_KEY), INTERFACE_NAME);
        Assertions.assertEquals(tags.get(TAG_METHOD_KEY), METHOD_NAME);
        Assertions.assertEquals(tags.get(TAG_GROUP_KEY), GROUP);
        Assertions.assertEquals(tags.get(TAG_VERSION_KEY), VERSION);
    }


    @Test
    void testBusinessFailedRequests() {
        collector.setCollectEnabled(true);

        given(invoker.invoke(invocation)).willThrow(new RpcException(RpcException.BIZ_EXCEPTION));
        initParam();

        try {
            filter.invoke(invoker, invocation);
        } catch (Exception e) {
            Assertions.assertTrue(e instanceof RpcException);
            filter.onError(e, invoker, invocation);
        }

        Map<String, MetricSample> metricsMap = getMetricsMap();
        Assertions.assertTrue(metricsMap.containsKey(MetricsKey.PROVIDER_METRIC_REQUEST_BUSINESS_FAILED.getName()));
        Assertions.assertFalse(metricsMap.containsKey(MetricsKey.PROVIDER_METRIC_REQUESTS_SUCCEED.getName()));

        MetricSample sample = metricsMap.get(MetricsKey.PROVIDER_METRIC_REQUEST_BUSINESS_FAILED.getName());

        Map<String, String> tags = sample.getTags();

        Assertions.assertEquals(tags.get(TAG_INTERFACE_KEY), INTERFACE_NAME);
        Assertions.assertEquals(tags.get(TAG_METHOD_KEY), METHOD_NAME);
        Assertions.assertEquals(tags.get(TAG_GROUP_KEY), GROUP);
        Assertions.assertEquals(tags.get(TAG_VERSION_KEY), VERSION);
    }


    @Test
    void testTimeoutAndFailedRequests() {
        collector.setCollectEnabled(true);

        given(invoker.invoke(invocation)).willThrow(new RpcException(RpcException.TIMEOUT_EXCEPTION));
        initParam();

        Long count = 2L;

        for (int i = 0; i < count; i++) {
            try {
                filter.invoke(invoker, invocation);
            } catch (Exception e) {
                Assertions.assertTrue(e instanceof RpcException);
                filter.onError(e, invoker, invocation);
            }
        }
        Map<String, MetricSample> metricsMap = getMetricsMap();
<<<<<<< HEAD
        Assertions.assertTrue(metricsMap.containsKey(MetricsKey.PROVIDER_METRIC_REQUESTS_TIMEOUT.getName()));
        Assertions.assertTrue(metricsMap.containsKey(MetricsKey.PROVIDER_METRIC_REQUESTS_TOTAL_FAILED.getName()));

        MetricSample timeoutSample = metricsMap.get(MetricsKey.PROVIDER_METRIC_REQUESTS_TIMEOUT.getName());
        Assertions.assertSame(((GaugeMetricSample) timeoutSample).getSupplier().get().longValue(), count);

        GaugeMetricSample failedSample = (GaugeMetricSample)metricsMap.get(MetricsKey.PROVIDER_METRIC_REQUESTS_TOTAL_FAILED.getName());
=======
        Assertions.assertTrue(metricsMap.containsKey(MetricsKey.PROVIDER_METRIC_REQUESTS_TIMEOUT_AGG.getName()));
        Assertions.assertTrue(metricsMap.containsKey(MetricsKey.PROVIDER_METRIC_REQUESTS_TOTAL_FAILED_AGG.getName()));

        MetricSample timeoutSample = metricsMap.get(MetricsKey.PROVIDER_METRIC_REQUESTS_TIMEOUT_AGG.getName());
        Assertions.assertSame(((GaugeMetricSample) timeoutSample).getSupplier().get().longValue(), count);

        GaugeMetricSample failedSample = (GaugeMetricSample)metricsMap.get(MetricsKey.PROVIDER_METRIC_REQUESTS_TOTAL_FAILED_AGG.getName());
>>>>>>> 9ab01f49
        Assertions.assertSame(failedSample.getSupplier().get().longValue(), count);
    }

    @Test
    void testLimitRequests() {
        collector.setCollectEnabled(true);

        given(invoker.invoke(invocation)).willThrow(new RpcException(RpcException.LIMIT_EXCEEDED_EXCEPTION));
        initParam();

        Long count = 3L;

        for (int i = 0; i < count; i++) {
            try {
                filter.invoke(invoker, invocation);
            } catch (Exception e) {
                Assertions.assertTrue(e instanceof RpcException);
                filter.onError(e, invoker, invocation);
            }
        }
        Map<String, MetricSample> metricsMap = getMetricsMap();
        Assertions.assertTrue(metricsMap.containsKey(MetricsKey.PROVIDER_METRIC_REQUESTS_LIMIT.getName()));

        MetricSample sample = metricsMap.get(MetricsKey.PROVIDER_METRIC_REQUESTS_LIMIT.getName());

        Assertions.assertSame(((GaugeMetricSample) sample).getSupplier().get().longValue(), count);
    }

    @Test
    void testSucceedRequests() {
        collector.setCollectEnabled(true);
        given(invoker.invoke(invocation)).willReturn(new AppResponse("success"));
        initParam();

        Result result = filter.invoke(invoker, invocation);

        filter.onResponse(result, invoker, invocation);

        Map<String, MetricSample> metricsMap = getMetricsMap();
        Assertions.assertFalse(metricsMap.containsKey(MetricsKey.PROVIDER_METRIC_REQUEST_BUSINESS_FAILED.getName()));
        Assertions.assertTrue(metricsMap.containsKey(MetricsKey.PROVIDER_METRIC_REQUESTS_SUCCEED.getName()));

        MetricSample sample = metricsMap.get(MetricsKey.PROVIDER_METRIC_REQUESTS_SUCCEED.getName());
        Map<String, String> tags = sample.getTags();

        Assertions.assertEquals(tags.get(TAG_INTERFACE_KEY), INTERFACE_NAME);
        Assertions.assertEquals(tags.get(TAG_METHOD_KEY), METHOD_NAME);
        Assertions.assertEquals(tags.get(TAG_GROUP_KEY), GROUP);
        Assertions.assertEquals(tags.get(TAG_VERSION_KEY), VERSION);
    }

    @Test
    void testMissingGroup() {
        collector.setCollectEnabled(true);
        given(invoker.invoke(invocation)).willReturn(new AppResponse("success"));
        invocation.setTargetServiceUniqueName(INTERFACE_NAME + ":" + VERSION);
        invocation.setMethodName(METHOD_NAME);
        invocation.setParameterTypes(new Class[]{String.class});

        Result result = filter.invoke(invoker, invocation);

        filter.onResponse(result, invoker, invocation);

        Map<String, MetricSample> metricsMap = getMetricsMap();

        MetricSample sample = metricsMap.get(MetricsKey.PROVIDER_METRIC_REQUESTS_SUCCEED.getName());
        Map<String, String> tags = sample.getTags();

        Assertions.assertEquals(tags.get(TAG_INTERFACE_KEY), INTERFACE_NAME);
        Assertions.assertEquals(tags.get(TAG_METHOD_KEY), METHOD_NAME);
        Assertions.assertNull(tags.get(TAG_GROUP_KEY));
        Assertions.assertEquals(tags.get(TAG_VERSION_KEY), VERSION);
    }

    @Test
    void testMissingVersion() {
        collector.setCollectEnabled(true);
        given(invoker.invoke(invocation)).willReturn(new AppResponse("success"));
        invocation.setTargetServiceUniqueName(GROUP + "/" + INTERFACE_NAME);
        invocation.setMethodName(METHOD_NAME);
        invocation.setParameterTypes(new Class[]{String.class});

        Result result = filter.invoke(invoker, invocation);

        filter.onResponse(result, invoker, invocation);

        Map<String, MetricSample> metricsMap = getMetricsMap();

        MetricSample sample = metricsMap.get(MetricsKey.PROVIDER_METRIC_REQUESTS_SUCCEED.getName());
        Map<String, String> tags = sample.getTags();

        Assertions.assertEquals(tags.get(TAG_INTERFACE_KEY), INTERFACE_NAME);
        Assertions.assertEquals(tags.get(TAG_METHOD_KEY), METHOD_NAME);
        Assertions.assertEquals(tags.get(TAG_GROUP_KEY), GROUP);
        Assertions.assertNull(tags.get(TAG_VERSION_KEY));
    }

    @Test
    void testMissingGroupAndVersion() {
        collector.setCollectEnabled(true);
        given(invoker.invoke(invocation)).willReturn(new AppResponse("success"));
        invocation.setTargetServiceUniqueName(INTERFACE_NAME);
        invocation.setMethodName(METHOD_NAME);
        invocation.setParameterTypes(new Class[]{String.class});

        Result result = filter.invoke(invoker, invocation);

        filter.onResponse(result, invoker, invocation);

        Map<String, MetricSample> metricsMap = getMetricsMap();

        MetricSample sample = metricsMap.get(MetricsKey.PROVIDER_METRIC_REQUESTS_SUCCEED.getName());
        Map<String, String> tags = sample.getTags();

        Assertions.assertEquals(tags.get(TAG_INTERFACE_KEY), INTERFACE_NAME);
        Assertions.assertEquals(tags.get(TAG_METHOD_KEY), METHOD_NAME);
        Assertions.assertNull(tags.get(TAG_GROUP_KEY));
        Assertions.assertNull(tags.get(TAG_VERSION_KEY));
    }

    @Test
    void testGenericCall() {
        collector.setCollectEnabled(true);
        given(invoker.invoke(invocation)).willReturn(new AppResponse("success"));
        invocation.setTargetServiceUniqueName(INTERFACE_NAME);
        invocation.setMethodName(METHOD_NAME);
        invocation.setParameterTypes(new Class[]{String.class});

        Result result = filter.invoke(invoker, invocation);

        invocation.setMethodName($INVOKE);
        invocation.setParameterTypesDesc(GENERIC_PARAMETER_DESC);
        invocation.setArguments(new Object[]{METHOD_NAME, new String[]{"java.lang.String"}, new Object[]{"mock"}});

        filter.onResponse(result, invoker, invocation);

        Map<String, MetricSample> metricsMap = getMetricsMap();

        MetricSample sample = metricsMap.get(MetricsKey.PROVIDER_METRIC_REQUESTS_PROCESSING.getName());
        Map<String, String> tags = sample.getTags();

        Assertions.assertEquals(tags.get(TAG_INTERFACE_KEY), INTERFACE_NAME);
        Assertions.assertEquals(tags.get(TAG_METHOD_KEY), METHOD_NAME);
    }

    private void initParam() {
        invocation.setTargetServiceUniqueName(GROUP + "/" + INTERFACE_NAME + ":" + VERSION);
        invocation.setMethodName(METHOD_NAME);
        invocation.setParameterTypes(new Class[]{String.class});
    }

    private Map<String, MetricSample> getMetricsMap() {
        List<MetricSample> samples = collector.collect();
        return samples.stream().collect(Collectors.toMap(MetricSample::getName, Function.identity()));
    }
}<|MERGE_RESOLUTION|>--- conflicted
+++ resolved
@@ -146,7 +146,7 @@
 
 
     @Test
-    void testTimeoutAndFailedRequests() {
+    void testTimeoutRequests() {
         collector.setCollectEnabled(true);
 
         given(invoker.invoke(invocation)).willThrow(new RpcException(RpcException.TIMEOUT_EXCEPTION));
@@ -163,15 +163,6 @@
             }
         }
         Map<String, MetricSample> metricsMap = getMetricsMap();
-<<<<<<< HEAD
-        Assertions.assertTrue(metricsMap.containsKey(MetricsKey.PROVIDER_METRIC_REQUESTS_TIMEOUT.getName()));
-        Assertions.assertTrue(metricsMap.containsKey(MetricsKey.PROVIDER_METRIC_REQUESTS_TOTAL_FAILED.getName()));
-
-        MetricSample timeoutSample = metricsMap.get(MetricsKey.PROVIDER_METRIC_REQUESTS_TIMEOUT.getName());
-        Assertions.assertSame(((GaugeMetricSample) timeoutSample).getSupplier().get().longValue(), count);
-
-        GaugeMetricSample failedSample = (GaugeMetricSample)metricsMap.get(MetricsKey.PROVIDER_METRIC_REQUESTS_TOTAL_FAILED.getName());
-=======
         Assertions.assertTrue(metricsMap.containsKey(MetricsKey.PROVIDER_METRIC_REQUESTS_TIMEOUT_AGG.getName()));
         Assertions.assertTrue(metricsMap.containsKey(MetricsKey.PROVIDER_METRIC_REQUESTS_TOTAL_FAILED_AGG.getName()));
 
@@ -179,7 +170,6 @@
         Assertions.assertSame(((GaugeMetricSample) timeoutSample).getSupplier().get().longValue(), count);
 
         GaugeMetricSample failedSample = (GaugeMetricSample)metricsMap.get(MetricsKey.PROVIDER_METRIC_REQUESTS_TOTAL_FAILED_AGG.getName());
->>>>>>> 9ab01f49
         Assertions.assertSame(failedSample.getSupplier().get().longValue(), count);
     }
 
@@ -201,9 +191,9 @@
             }
         }
         Map<String, MetricSample> metricsMap = getMetricsMap();
-        Assertions.assertTrue(metricsMap.containsKey(MetricsKey.PROVIDER_METRIC_REQUESTS_LIMIT.getName()));
-
-        MetricSample sample = metricsMap.get(MetricsKey.PROVIDER_METRIC_REQUESTS_LIMIT.getName());
+        Assertions.assertTrue(metricsMap.containsKey(MetricsKey.PROVIDER_METRIC_REQUESTS_LIMIT_AGG.getName()));
+
+        MetricSample sample = metricsMap.get(MetricsKey.PROVIDER_METRIC_REQUESTS_LIMIT_AGG.getName());
 
         Assertions.assertSame(((GaugeMetricSample) sample).getSupplier().get().longValue(), count);
     }
