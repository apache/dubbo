/*
 * Licensed to the Apache Software Foundation (ASF) under one or more
 * contributor license agreements.  See the NOTICE file distributed with
 * this work for additional information regarding copyright ownership.
 * The ASF licenses this file to You under the Apache License, Version 2.0
 * (the "License"); you may not use this file except in compliance with
 * the License.  You may obtain a copy of the License at
 *
 *     http://www.apache.org/licenses/LICENSE-2.0
 *
 * Unless required by applicable law or agreed to in writing, software
 * distributed under the License is distributed on an "AS IS" BASIS,
 * WITHOUT WARRANTIES OR CONDITIONS OF ANY KIND, either express or implied.
 * See the License for the specific language governing permissions and
 * limitations under the License.
 */

package org.apache.dubbo.metrics.collector;

import org.apache.dubbo.metrics.data.BaseStatComposite;
import org.apache.dubbo.metrics.event.MetricsEventMulticaster;
import org.apache.dubbo.metrics.event.TimeCounterEvent;
import org.apache.dubbo.metrics.listener.AbstractMetricsListener;
import org.apache.dubbo.metrics.model.MethodMetric;
import org.apache.dubbo.metrics.model.MetricsCategory;
import org.apache.dubbo.metrics.model.key.MetricsKey;
import org.apache.dubbo.metrics.model.key.MetricsKeyWrapper;
import org.apache.dubbo.metrics.model.sample.MetricSample;
import org.apache.dubbo.rpc.Invocation;

import java.util.List;

import static org.apache.dubbo.metrics.MetricsConstants.SELF_INCREMENT_SIZE;

public abstract class CombMetricsCollector<E extends TimeCounterEvent> extends AbstractMetricsListener<E> implements ApplicationMetricsCollector<E>, ServiceMetricsCollector<E>, MethodMetricsCollector<E> {

    private final BaseStatComposite stats;
    private MetricsEventMulticaster eventMulticaster;


    public CombMetricsCollector(BaseStatComposite stats) {
        this.stats = stats;
    }

    protected void setEventMulticaster(MetricsEventMulticaster eventMulticaster) {
        this.eventMulticaster = eventMulticaster;
    }

    @Override
    public void setNum(MetricsKeyWrapper metricsKey, String serviceKey, int num) {
        this.stats.setServiceKey(metricsKey, serviceKey, num);
    }

    @Override
    public void increment(MetricsKey metricsKey) {
        this.stats.incrementApp(metricsKey, SELF_INCREMENT_SIZE);
    }

    public void increment(String serviceKey, MetricsKeyWrapper metricsKeyWrapper, int size) {
        this.stats.incrementServiceKey(metricsKeyWrapper, serviceKey, size);
    }

    @Override
    public void addApplicationRt(String registryOpType, Long responseTime) {
        stats.calcApplicationRt(registryOpType, responseTime);
    }

    @Override
    public void addServiceRt(String serviceKey, String registryOpType, Long responseTime) {
        stats.calcServiceKeyRt(serviceKey, registryOpType, responseTime);
    }

    @Override
    public void addServiceRt(Invocation invocation, String registryOpType, Long responseTime) {
        stats.calcServiceKeyRt(invocation, registryOpType, responseTime);
    }

    @Override
    public void addMethodRt(Invocation invocation, String registryOpType, Long responseTime) {
        stats.calcMethodKeyRt(invocation, registryOpType, responseTime);
    }

<<<<<<< HEAD
    public void setAppNum(MetricsKey metricsKey,Long num) {
        stats.setAppKey(metricsKey, num);
=======
    @Override
    public void increment(MethodMetric methodMetric, MetricsKeyWrapper wrapper, int size) {
        this.stats.incrementMethodKey(wrapper, methodMetric, size);
>>>>>>> 097463a8
    }

    protected List<MetricSample> export(MetricsCategory category) {
        return stats.export(category);
    }

    public MetricsEventMulticaster getEventMulticaster() {
        return eventMulticaster;
    }

    @Override
    public void onEvent(TimeCounterEvent event) {
        eventMulticaster.publishEvent(event);
    }


    @Override
    public void onEventFinish(TimeCounterEvent event) {
        eventMulticaster.publishFinishEvent(event);
    }

    @Override
    public void onEventError(TimeCounterEvent event) {
        eventMulticaster.publishErrorEvent(event);
    }
}
<|MERGE_RESOLUTION|>--- conflicted
+++ resolved
@@ -80,14 +80,13 @@
         stats.calcMethodKeyRt(invocation, registryOpType, responseTime);
     }
 
-<<<<<<< HEAD
     public void setAppNum(MetricsKey metricsKey,Long num) {
         stats.setAppKey(metricsKey, num);
-=======
+    }
+  
     @Override
     public void increment(MethodMetric methodMetric, MetricsKeyWrapper wrapper, int size) {
         this.stats.incrementMethodKey(wrapper, methodMetric, size);
->>>>>>> 097463a8
     }
 
     protected List<MetricSample> export(MetricsCategory category) {
