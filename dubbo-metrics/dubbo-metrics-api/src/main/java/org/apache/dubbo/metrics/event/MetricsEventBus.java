--- conflicted
+++ resolved
@@ -108,24 +108,6 @@
     }
 
     private static MetricsDispatcher validate(MetricsEvent event) {
-<<<<<<< HEAD
-        if (!(event instanceof TimeCounterEvent)) {
-            return null;
-        }
-        if (event.getSource() == null) {
-            return null;
-        }
-        ApplicationModel applicationModel = event.getSource();
-        if (applicationModel.isDestroyed()) {
-            return null;
-        }
-        ScopeBeanFactory beanFactory = applicationModel.getBeanFactory();
-        if (beanFactory.isDestroyed()) {
-            return null;
-        }
-        MetricsDispatcher dispatcher = beanFactory.getBean(MetricsDispatcher.class);
-
-=======
         MetricsDispatcher dispatcher = event.getMetricsDispatcher();
         if (dispatcher == null) {
             return null;
@@ -133,7 +115,6 @@
         if (!(event instanceof TimeCounterEvent)) {
             return null;
         }
->>>>>>> 49886b73
         return dispatcher;
     }
 }