/*
 * Licensed to the Apache Software Foundation (ASF) under one or more
 * contributor license agreements.  See the NOTICE file distributed with
 * this work for additional information regarding copyright ownership.
 * The ASF licenses this file to You under the Apache License, Version 2.0
 * (the "License"); you may not use this file except in compliance with
 * the License.  You may obtain a copy of the License at
 *
 *     http://www.apache.org/licenses/LICENSE-2.0
 *
 * Unless required by applicable law or agreed to in writing, software
 * distributed under the License is distributed on an "AS IS" BASIS,
 * WITHOUT WARRANTIES OR CONDITIONS OF ANY KIND, either express or implied.
 * See the License for the specific language governing permissions and
 * limitations under the License.
 */

package org.apache.dubbo.metrics.model;

import org.apache.dubbo.rpc.model.ApplicationModel;

import java.util.Map;
import java.util.Objects;

/**
 * Metric class for service.
 */
public class ServiceKeyMetric extends ApplicationMetric {
    private final String serviceKey;

    public ServiceKeyMetric(ApplicationModel applicationModel, String serviceKey) {
        super(applicationModel);
        this.serviceKey = serviceKey;
    }

    @Override
    public Map<String, String> getTags() {
        return MetricsSupport.serviceTags(getApplicationModel(), serviceKey, getExtraInfo());
    }

    public String getServiceKey() {
        return serviceKey;
    }

    @Override
    public boolean equals(Object o) {
        if (this == o) return true;
        if (!(o instanceof ServiceKeyMetric)) return false;
        ServiceKeyMetric that = (ServiceKeyMetric) o;
        return serviceKey.equals(that.serviceKey) && Objects.equals(extraInfo, that.extraInfo);
    }


    private volatile int hashCode = 0;

    @Override
    public int hashCode() {
<<<<<<< HEAD
        return Objects.hash(serviceKey, extraInfo);
=======
        if (hashCode == 0) {
            hashCode = Objects.hash(getApplicationName(), serviceKey);
        }
        return hashCode;
    }

    @Override
    public String toString() {
        return "ServiceKeyMetric{" +
                "applicationName='" + getApplicationName() + '\'' +
                ", serviceKey='" + serviceKey + '\'' +
                '}';
>>>>>>> 68e624f7
    }
}<|MERGE_RESOLUTION|>--- conflicted
+++ resolved
@@ -55,11 +55,8 @@
 
     @Override
     public int hashCode() {
-<<<<<<< HEAD
-        return Objects.hash(serviceKey, extraInfo);
-=======
         if (hashCode == 0) {
-            hashCode = Objects.hash(getApplicationName(), serviceKey);
+            hashCode = Objects.hash(getApplicationName(), serviceKey, extraInfo);
         }
         return hashCode;
     }
@@ -70,6 +67,5 @@
                 "applicationName='" + getApplicationName() + '\'' +
                 ", serviceKey='" + serviceKey + '\'' +
                 '}';
->>>>>>> 68e624f7
     }
 }