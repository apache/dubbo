--- conflicted
+++ resolved
@@ -57,10 +57,7 @@
     private final Map<MethodMetric, TimeWindowCounter> businessFailedRequests = new ConcurrentHashMap<>();
     private final Map<MethodMetric, TimeWindowCounter> timeoutRequests = new ConcurrentHashMap<>();
     private final Map<MethodMetric, TimeWindowCounter> limitRequests = new ConcurrentHashMap<>();
-<<<<<<< HEAD
     private final Map<MethodMetric, TimeWindowCounter> totalFailedRequests = new ConcurrentHashMap<>();
-=======
->>>>>>> 62ccf46d
     private final Map<MethodMetric, TimeWindowCounter> qps = new ConcurrentHashMap<>();
     private final Map<MethodMetric, TimeWindowQuantile> rt = new ConcurrentHashMap<>();
 
@@ -132,13 +129,10 @@
                 counter = limitRequests.computeIfAbsent(metric, k -> new TimeWindowCounter(bucketNum, timeWindowSeconds));
                 break;
 
-<<<<<<< HEAD
             case TOTAL_FAILED:
                 counter = totalFailedRequests.computeIfAbsent(metric, k -> new TimeWindowCounter(bucketNum, timeWindowSeconds));
                 break;
 
-=======
->>>>>>> 62ccf46d
             default:
                 break;
         }
@@ -159,22 +153,14 @@
     }
 
     private void collectRequests(List<MetricSample> list) {
-<<<<<<< HEAD
-        totalRequests.forEach((k, v) -> list.add(new GaugeMetricSample(MetricsKey.METRIC_REQUESTS_TOTAL_AGG, k.getTags(), REQUESTS, v::get)));
-        succeedRequests.forEach((k, v) -> list.add(new GaugeMetricSample(MetricsKey.METRIC_REQUESTS_SUCCEED_AGG, k.getTags(), REQUESTS, v::get)));
-        failedRequests.forEach((k, v) -> list.add(new GaugeMetricSample(MetricsKey.METRIC_REQUESTS_FAILED_AGG, k.getTags(), REQUESTS, v::get)));
-        businessFailedRequests.forEach((k, v) -> list.add(new GaugeMetricSample(MetricsKey.METRIC_REQUESTS_BUSINESS_FAILED_AGG, k.getTags(), REQUESTS, v::get)));
-        timeoutRequests.forEach((k, v) -> list.add(new GaugeMetricSample(MetricsKey.METRIC_REQUESTS_TIMEOUT_AGG, k.getTags(), REQUESTS, v::get)));
-        limitRequests.forEach((k, v) -> list.add(new GaugeMetricSample(MetricsKey.METRIC_REQUESTS_LIMIT_AGG, k.getTags(), REQUESTS, v::get)));
-        totalFailedRequests.forEach((k, v) -> list.add(new GaugeMetricSample(MetricsKey.METRIC_REQUESTS_TOTAL_FAILED_AGG, k.getTags(), REQUESTS, v::get)));
-=======
         totalRequests.forEach((k, v) -> list.add(new GaugeMetricSample(MetricsKey.PROVIDER_METRIC_REQUESTS_TOTAL_AGG, k.getTags(), REQUESTS, v::get)));
         succeedRequests.forEach((k, v) -> list.add(new GaugeMetricSample(MetricsKey.PROVIDER_METRIC_REQUESTS_SUCCEED_AGG, k.getTags(), REQUESTS, v::get)));
         failedRequests.forEach((k, v) -> list.add(new GaugeMetricSample(MetricsKey.PROVIDER_METRIC_REQUESTS_FAILED_AGG, k.getTags(), REQUESTS, v::get)));
         businessFailedRequests.forEach((k, v) -> list.add(new GaugeMetricSample(MetricsKey.PROVIDER_METRIC_REQUESTS_BUSINESS_FAILED_AGG, k.getTags(), REQUESTS, v::get)));
         timeoutRequests.forEach((k, v) -> list.add(new GaugeMetricSample(MetricsKey.PROVIDER_METRIC_REQUESTS_TIMEOUT_AGG, k.getTags(), REQUESTS, v::get)));
         limitRequests.forEach((k, v) -> list.add(new GaugeMetricSample(MetricsKey.PROVIDER_METRIC_REQUESTS_LIMIT_AGG, k.getTags(), REQUESTS, v::get)));
->>>>>>> 62ccf46d
+        totalFailedRequests.forEach((k, v) -> list.add(new GaugeMetricSample(MetricsKey.METRIC_REQUESTS_TOTAL_FAILED_AGG, k.getTags(), REQUESTS, v::get)));
+
     }
 
     private void collectQPS(List<MetricSample> list) {
