--- conflicted
+++ resolved
@@ -26,11 +26,8 @@
 
 public interface MetricsStatHandler {
     Map<MethodMetric, AtomicLong> get();
-<<<<<<< HEAD
-    MetricsEvent increase(Invocation invocation);
-    MetricsEvent decrease(Invocation invocation);
-=======
-    void increase(String applicationName, String interfaceName, String methodName, String group, String version);
-    void decrease(String applicationName, String interfaceName, String methodName, String group, String version);
->>>>>>> e4966364
+
+    MetricsEvent increase(String applicationName, Invocation invocation);
+
+    MetricsEvent decrease(String applicationName, Invocation invocation);
 }