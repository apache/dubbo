--- conflicted
+++ resolved
@@ -18,11 +18,8 @@
 package org.apache.dubbo.metrics.collector;
 
 import org.apache.dubbo.common.extension.SPI;
-<<<<<<< HEAD
-=======
 import org.apache.dubbo.metrics.event.MetricsEvent;
 import org.apache.dubbo.metrics.listener.MetricsListener;
->>>>>>> 186fd5c1
 import org.apache.dubbo.metrics.model.sample.MetricSample;
 
 import java.util.List;
@@ -32,19 +29,11 @@
  * An interface of collector to collect framework internal metrics.
  */
 @SPI
-<<<<<<< HEAD
-public interface MetricsCollector {
-=======
 public interface MetricsCollector extends MetricsListener {
->>>>>>> 186fd5c1
 
     default boolean isCollectEnabled() {
         return false;
     }
-<<<<<<< HEAD
-
-=======
->>>>>>> 186fd5c1
     /**
      * Collect metrics as {@link MetricSample}
      *
