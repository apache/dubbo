--- conflicted
+++ resolved
@@ -46,20 +46,6 @@
     }
 
     public enum Type {
-<<<<<<< HEAD
-        TOTAL,
-        SUCCEED,
-        BUSINESS_FAILED,
-        REQUEST_TIMEOUT,
-        REQUEST_LIMIT,
-        PROCESSING,
-        UNKNOWN_FAILED,
-        TOTAL_FAILED,
-        APPLICATION_INFO,
-        NETWORK_EXCEPTION,
-        SERVICE_UNAVAILABLE,
-        CODEC_EXCEPTION;
-=======
         TOTAL("TOTAL_%s"),
         SUCCEED("SUCCEED_%s"),
         BUSINESS_FAILED("BUSINESS_FAILED_%s"),
@@ -72,7 +58,6 @@
         NETWORK_EXCEPTION("NETWORK_EXCEPTION_%s"),
         SERVICE_UNAVAILABLE("SERVICE_UNAVAILABLE_%s"),
         CODEC_EXCEPTION("CODEC_EXCEPTION_%s"),;
->>>>>>> e001b40f
 
         private String name;
 
