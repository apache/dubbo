/*
 * Licensed to the Apache Software Foundation (ASF) under one or more
 * contributor license agreements.  See the NOTICE file distributed with
 * this work for additional information regarding copyright ownership.
 * The ASF licenses this file to You under the Apache License, Version 2.0
 * (the "License"); you may not use this file except in compliance with
 * the License.  You may obtain a copy of the License at
 *
 *     http://www.apache.org/licenses/LICENSE-2.0
 *
 * Unless required by applicable law or agreed to in writing, software
 * distributed under the License is distributed on an "AS IS" BASIS,
 * WITHOUT WARRANTIES OR CONDITIONS OF ANY KIND, either express or implied.
 * See the License for the specific language governing permissions and
 * limitations under the License.
 */

package org.apache.dubbo.metrics.event;

<<<<<<< HEAD
public final class SimpleMetricsEventMulticaster extends BaseMetricsEventMulticaster {


=======
import org.apache.dubbo.metrics.listener.MetricsLifeListener;
import org.apache.dubbo.metrics.listener.MetricsListener;

import java.util.ArrayList;
import java.util.Collections;
import java.util.List;
import java.util.function.Consumer;

/**
 *  A simple event publisher that defines lifecycle events and supports rt events
 */
public class SimpleMetricsEventMulticaster implements MetricsEventMulticaster {
    private final List<MetricsListener<?>> listeners = Collections.synchronizedList(new ArrayList<>());

    private boolean available = false;

    public void setAvailable() {
        this.available = true;
    }

    public boolean isAvailable() {
        return available;
    }

    @Override
    public void addListener(MetricsListener<?> listener) {
        listeners.add(listener);
    }

    @Override
    @SuppressWarnings({"rawtypes", "unchecked"})
    public void publishEvent(MetricsEvent event) {
        if (event instanceof EmptyEvent) {
            return;
        }
        for (MetricsListener listener : listeners) {
            if (listener.isSupport(event)) {
                listener.onEvent(event);
            }
        }
    }

    @Override
    @SuppressWarnings({"unchecked"})
    public void publishFinishEvent(MetricsEvent event) {
        publishTimeEvent(event, metricsLifeListener -> metricsLifeListener.onEventFinish(event));
    }

    @Override
    @SuppressWarnings({"unchecked"})
    public void publishErrorEvent(MetricsEvent event) {
        publishTimeEvent(event, metricsLifeListener -> metricsLifeListener.onEventError(event));
    }

    @SuppressWarnings({"rawtypes", "unchecked"})
    private void publishTimeEvent(MetricsEvent event, Consumer<MetricsLifeListener> consumer) {
        if (event instanceof EmptyEvent) {
            return;
        }
        if (event instanceof TimeCounter) {
            ((TimeCounter) event).getTimePair().end();
        }
        for (MetricsListener listener : listeners) {
            if (listener instanceof MetricsLifeListener && listener.isSupport(event)) {
                consumer.accept(((MetricsLifeListener) listener));
            }
        }
    }
>>>>>>> 186fd5c1
}<|MERGE_RESOLUTION|>--- conflicted
+++ resolved
@@ -17,11 +17,6 @@
 
 package org.apache.dubbo.metrics.event;
 
-<<<<<<< HEAD
-public final class SimpleMetricsEventMulticaster extends BaseMetricsEventMulticaster {
-
-
-=======
 import org.apache.dubbo.metrics.listener.MetricsLifeListener;
 import org.apache.dubbo.metrics.listener.MetricsListener;
 
@@ -90,5 +85,4 @@
             }
         }
     }
->>>>>>> 186fd5c1
 }