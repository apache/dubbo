/*
 * Licensed to the Apache Software Foundation (ASF) under one or more
 * contributor license agreements.  See the NOTICE file distributed with
 * this work for additional information regarding copyright ownership.
 * The ASF licenses this file to You under the Apache License, Version 2.0
 * (the "License"); you may not use this file except in compliance with
 * the License.  You may obtain a copy of the License at
 *
 *     http://www.apache.org/licenses/LICENSE-2.0
 *
 * Unless required by applicable law or agreed to in writing, software
 * distributed under the License is distributed on an "AS IS" BASIS,
 * WITHOUT WARRANTIES OR CONDITIONS OF ANY KIND, either express or implied.
 * See the License for the specific language governing permissions and
 * limitations under the License.
 */

package org.apache.dubbo.metrics.model;

import org.apache.dubbo.common.Version;
import org.apache.dubbo.common.lang.Nullable;
import org.apache.dubbo.common.utils.CollectionUtils;
import org.apache.dubbo.metrics.collector.MethodMetricsCollector;
import org.apache.dubbo.metrics.collector.ServiceMetricsCollector;
import org.apache.dubbo.metrics.event.MetricsEvent;
import org.apache.dubbo.metrics.event.TimeCounterEvent;
import org.apache.dubbo.metrics.model.key.MetricsKey;
import org.apache.dubbo.metrics.model.key.MetricsKeyWrapper;
import org.apache.dubbo.metrics.model.key.MetricsPlaceValue;
import org.apache.dubbo.rpc.Invocation;
import org.apache.dubbo.rpc.Invoker;
import org.apache.dubbo.rpc.RpcException;
import org.apache.dubbo.rpc.model.ApplicationModel;

import java.util.HashMap;
import java.util.Map;
import java.util.Optional;
import java.util.Set;
import java.util.concurrent.atomic.AtomicLong;
import java.util.stream.Collectors;

import static org.apache.dubbo.common.constants.CommonConstants.GROUP_CHAR_SEPARATOR;
import static org.apache.dubbo.common.constants.CommonConstants.PATH_SEPARATOR;
import static org.apache.dubbo.common.constants.CommonConstants.PROVIDER_SIDE;
import static org.apache.dubbo.common.constants.MetricsConstants.TAG_APPLICATION_MODULE;
import static org.apache.dubbo.common.constants.MetricsConstants.TAG_APPLICATION_NAME;
import static org.apache.dubbo.common.constants.MetricsConstants.TAG_APPLICATION_VERSION_KEY;
import static org.apache.dubbo.common.constants.MetricsConstants.TAG_HOSTNAME;
import static org.apache.dubbo.common.constants.MetricsConstants.TAG_INTERFACE_KEY;
import static org.apache.dubbo.common.constants.MetricsConstants.TAG_IP;
import static org.apache.dubbo.common.constants.MetricsConstants.TAG_METHOD_KEY;
import static org.apache.dubbo.common.utils.NetUtils.getLocalHost;
import static org.apache.dubbo.common.utils.NetUtils.getLocalHostName;
import static org.apache.dubbo.metrics.MetricsConstants.ATTACHMENT_KEY_SERVICE;
import static org.apache.dubbo.metrics.MetricsConstants.INVOCATION;
import static org.apache.dubbo.metrics.MetricsConstants.METHOD_METRICS;
import static org.apache.dubbo.metrics.MetricsConstants.SELF_INCREMENT_SIZE;

public class MetricsSupport {

    private static final String version = Version.getVersion();
    private static final String commitId = Version.getLastCommitId();

    public static Map<String, String> applicationTags(ApplicationModel applicationModel) {
        return applicationTags(applicationModel, null);
    }

    public static Map<String, String> applicationTags(ApplicationModel applicationModel, @Nullable Map<String, String> extraInfo) {
        Map<String, String> tags = new HashMap<>();
        tags.put(TAG_IP, getLocalHost());
        tags.put(TAG_HOSTNAME, getLocalHostName());
        tags.put(TAG_APPLICATION_NAME, applicationModel.getApplicationName());
        tags.put(TAG_APPLICATION_MODULE, applicationModel.getInternalId());
        tags.put(TAG_APPLICATION_VERSION_KEY, version);
<<<<<<< HEAD
        tags.put(MetricsKey.METADATA_GIT_COMMITID_METRIC.getNameByType(""), commitId);
=======
        tags.put(MetricsKey.METADATA_GIT_COMMITID_METRIC.getName(), commitId);
        if (CollectionUtils.isNotEmptyMap(extraInfo)) {
            tags.putAll(extraInfo);
        }
>>>>>>> 1e266707
        return tags;
    }

    public static Map<String, String> serviceTags(ApplicationModel applicationModel, String serviceKey, Map<String, String> extraInfo) {
        Map<String, String> tags = applicationTags(applicationModel, extraInfo);
        tags.put(TAG_INTERFACE_KEY, serviceKey);
        return tags;
    }

    public static Map<String, String> methodTags(ApplicationModel applicationModel, String serviceKey, String methodName) {
        Map<String, String> tags = applicationTags(applicationModel);
        tags.put(TAG_INTERFACE_KEY, serviceKey);
        tags.put(TAG_METHOD_KEY, methodName);
        return tags;
    }

    public static MetricsKey getMetricsKey(Throwable throwable) {
        MetricsKey targetKey = MetricsKey.METRIC_REQUESTS_FAILED;
        if (throwable instanceof RpcException) {
            RpcException e = (RpcException) throwable;
            if (e.isTimeout()) {
                targetKey = MetricsKey.METRIC_REQUESTS_TIMEOUT;
            }
            if (e.isLimitExceed()) {
                targetKey = MetricsKey.METRIC_REQUESTS_LIMIT;
            }
            if (e.isBiz()) {
                targetKey = MetricsKey.METRIC_REQUEST_BUSINESS_FAILED;
            }
            if (e.isSerialization()) {
                targetKey = MetricsKey.METRIC_REQUESTS_CODEC_FAILED;
            }
            if (e.isNetwork()) {
                targetKey = MetricsKey.METRIC_REQUESTS_NETWORK_FAILED;
            }
        } else {
            targetKey = MetricsKey.METRIC_REQUEST_BUSINESS_FAILED;
        }
        return targetKey;
    }

    public static MetricsKey getAggMetricsKey(Throwable throwable) {
        MetricsKey targetKey = MetricsKey.METRIC_REQUESTS_FAILED_AGG;
        if (throwable instanceof RpcException) {
            RpcException e = (RpcException) throwable;
            if (e.isTimeout()) {
                targetKey = MetricsKey.METRIC_REQUESTS_TIMEOUT_AGG;
            }
            if (e.isLimitExceed()) {
                targetKey = MetricsKey.METRIC_REQUESTS_LIMIT_AGG;
            }
            if (e.isBiz()) {
                targetKey = MetricsKey.METRIC_REQUEST_BUSINESS_FAILED_AGG;
            }
            if (e.isSerialization()) {
                targetKey = MetricsKey.METRIC_REQUESTS_CODEC_FAILED_AGG;
            }
            if (e.isNetwork()) {
                targetKey = MetricsKey.METRIC_REQUESTS_NETWORK_FAILED_AGG;
            }
        } else {
            targetKey = MetricsKey.METRIC_REQUEST_BUSINESS_FAILED_AGG;
        }
        return targetKey;
    }

    public static String getSide(Invocation invocation) {
        Optional<? extends Invoker<?>> invoker = Optional.ofNullable(invocation.getInvoker());
        return invoker.isPresent() ? invoker.get().getUrl().getSide() : PROVIDER_SIDE;
    }


    public static String getInterfaceName(Invocation invocation) {
        if (invocation.getServiceModel() != null && invocation.getServiceModel().getServiceMetadata() != null) {
            return invocation.getServiceModel().getServiceMetadata().getServiceInterfaceName();
        } else {
            String serviceUniqueName = invocation.getTargetServiceUniqueName();
            String interfaceAndVersion;
            String[] arr = serviceUniqueName.split(PATH_SEPARATOR);
            if (arr.length == 2) {
                interfaceAndVersion = arr[1];
            } else {
                interfaceAndVersion = arr[0];
            }
            String[] ivArr = interfaceAndVersion.split(GROUP_CHAR_SEPARATOR);
            return ivArr[0];
        }
    }

    public static String getGroup(Invocation invocation) {
        if (invocation.getServiceModel() != null && invocation.getServiceModel().getServiceMetadata() != null) {
            return invocation.getServiceModel().getServiceMetadata().getGroup();
        } else {
            String serviceUniqueName = invocation.getTargetServiceUniqueName();
            String group = null;
            String[] arr = serviceUniqueName.split(PATH_SEPARATOR);
            if (arr.length == 2) {
                group = arr[0];
            }
            return group;
        }
    }

    public static String getVersion(Invocation invocation) {
        if (invocation.getServiceModel() != null && invocation.getServiceModel().getServiceMetadata() != null) {
            return invocation.getServiceModel().getServiceMetadata().getVersion();
        } else {
            String interfaceAndVersion;
            String[] arr = invocation.getTargetServiceUniqueName().split(PATH_SEPARATOR);
            if (arr.length == 2) {
                interfaceAndVersion = arr[1];
            } else {
                interfaceAndVersion = arr[0];
            }
            String[] ivArr = interfaceAndVersion.split(GROUP_CHAR_SEPARATOR);
            return ivArr.length == 2 ? ivArr[1] : null;
        }
    }

    /**
     * Incr service num
     */
    public static void increment(MetricsKey metricsKey, MetricsPlaceValue placeType, ServiceMetricsCollector<TimeCounterEvent> collector, MetricsEvent event) {
        collector.increment(event.getAttachmentValue(ATTACHMENT_KEY_SERVICE), new MetricsKeyWrapper(metricsKey, placeType), SELF_INCREMENT_SIZE);
    }

    /**
     * Incr service num&&rt
     */
    public static void incrAndAddRt(MetricsKey metricsKey, MetricsPlaceValue placeType, ServiceMetricsCollector<TimeCounterEvent> collector, TimeCounterEvent event) {
        collector.increment(event.getAttachmentValue(ATTACHMENT_KEY_SERVICE), new MetricsKeyWrapper(metricsKey, placeType), SELF_INCREMENT_SIZE);
        Invocation invocation = event.getAttachmentValue(INVOCATION);
        if (invocation != null) {
            collector.addServiceRt(invocation, placeType.getType(), event.getTimePair().calc());
        } else {
            collector.addServiceRt((String) event.getAttachmentValue(ATTACHMENT_KEY_SERVICE), placeType.getType(), event.getTimePair().calc());
        }
    }

    /**
     * Incr method num
     */
    public static void increment(MetricsKey metricsKey, MetricsPlaceValue placeType, MethodMetricsCollector<TimeCounterEvent> collector, MetricsEvent event) {
        collector.increment(event.getAttachmentValue(METHOD_METRICS), new MetricsKeyWrapper(metricsKey, placeType), SELF_INCREMENT_SIZE);
    }

    /**
     * Dec method num
     */
    public static void dec(MetricsKey metricsKey, MetricsPlaceValue placeType, MethodMetricsCollector<TimeCounterEvent> collector, MetricsEvent event) {
        collector.increment(event.getAttachmentValue(METHOD_METRICS), new MetricsKeyWrapper(metricsKey, placeType), -SELF_INCREMENT_SIZE);
    }

    /**
     * Incr method num&&rt
     */
    public static void incrAndAddRt(MetricsKey metricsKey, MetricsPlaceValue placeType, MethodMetricsCollector<TimeCounterEvent> collector, TimeCounterEvent event) {
        collector.increment(event.getAttachmentValue(METHOD_METRICS), new MetricsKeyWrapper(metricsKey, placeType), SELF_INCREMENT_SIZE);
        collector.addMethodRt(event.getAttachmentValue(INVOCATION), placeType.getType(), event.getTimePair().calc());
    }

    /**
     * Generate a complete indicator item for an interface/method
     */
    public static <T> void fillZero(Map<?, Map<T, AtomicLong>> data) {
        if (CollectionUtils.isEmptyMap(data)) {
            return;
        }
        Set<T> allKeyMetrics = data.values().stream().flatMap(map -> map.keySet().stream()).collect(Collectors.toSet());
        data.forEach((keyWrapper, mapVal) ->
        {
            for (T key : allKeyMetrics) {
                mapVal.computeIfAbsent(key, k -> new AtomicLong(0));
            }
        });

    }
}<|MERGE_RESOLUTION|>--- conflicted
+++ resolved
@@ -72,14 +72,10 @@
         tags.put(TAG_APPLICATION_NAME, applicationModel.getApplicationName());
         tags.put(TAG_APPLICATION_MODULE, applicationModel.getInternalId());
         tags.put(TAG_APPLICATION_VERSION_KEY, version);
-<<<<<<< HEAD
-        tags.put(MetricsKey.METADATA_GIT_COMMITID_METRIC.getNameByType(""), commitId);
-=======
         tags.put(MetricsKey.METADATA_GIT_COMMITID_METRIC.getName(), commitId);
         if (CollectionUtils.isNotEmptyMap(extraInfo)) {
             tags.putAll(extraInfo);
         }
->>>>>>> 1e266707
         return tags;
     }
 
