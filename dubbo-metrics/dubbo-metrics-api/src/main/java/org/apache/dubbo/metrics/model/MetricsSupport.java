/*
 * Licensed to the Apache Software Foundation (ASF) under one or more
 * contributor license agreements.  See the NOTICE file distributed with
 * this work for additional information regarding copyright ownership.
 * The ASF licenses this file to You under the Apache License, Version 2.0
 * (the "License"); you may not use this file except in compliance with
 * the License.  You may obtain a copy of the License at
 *
 *     http://www.apache.org/licenses/LICENSE-2.0
 *
 * Unless required by applicable law or agreed to in writing, software
 * distributed under the License is distributed on an "AS IS" BASIS,
 * WITHOUT WARRANTIES OR CONDITIONS OF ANY KIND, either express or implied.
 * See the License for the specific language governing permissions and
 * limitations under the License.
 */

package org.apache.dubbo.metrics.model;

import org.apache.dubbo.common.Version;
<<<<<<< HEAD
import org.apache.dubbo.common.constants.RegistryConstants;
=======
import org.apache.dubbo.common.lang.Nullable;
>>>>>>> 1d7345c9
import org.apache.dubbo.common.utils.CollectionUtils;
import org.apache.dubbo.metrics.collector.MethodMetricsCollector;
import org.apache.dubbo.metrics.collector.ServiceMetricsCollector;
import org.apache.dubbo.metrics.event.MetricsEvent;
import org.apache.dubbo.metrics.event.TimeCounterEvent;
import org.apache.dubbo.metrics.exception.MetricsNeverHappenException;
import org.apache.dubbo.metrics.model.key.MetricsKey;
import org.apache.dubbo.metrics.model.key.MetricsKeyWrapper;
import org.apache.dubbo.metrics.model.key.MetricsPlaceValue;
import org.apache.dubbo.rpc.Invocation;
import org.apache.dubbo.rpc.Invoker;
import org.apache.dubbo.rpc.RpcException;
import org.apache.dubbo.rpc.model.ApplicationModel;

import java.util.HashMap;
import java.util.Map;
import java.util.Optional;
import java.util.Set;
import java.util.concurrent.atomic.AtomicLong;
import java.util.stream.Collectors;

import static org.apache.dubbo.common.constants.CommonConstants.GROUP_CHAR_SEPARATOR;
import static org.apache.dubbo.common.constants.CommonConstants.PATH_SEPARATOR;
import static org.apache.dubbo.common.constants.CommonConstants.PROVIDER_SIDE;
import static org.apache.dubbo.common.constants.MetricsConstants.TAG_APPLICATION_MODULE;
import static org.apache.dubbo.common.constants.MetricsConstants.TAG_APPLICATION_NAME;
import static org.apache.dubbo.common.constants.MetricsConstants.TAG_APPLICATION_VERSION_KEY;
import static org.apache.dubbo.common.constants.MetricsConstants.TAG_HOSTNAME;
import static org.apache.dubbo.common.constants.MetricsConstants.TAG_INTERFACE_KEY;
import static org.apache.dubbo.common.constants.MetricsConstants.TAG_IP;
import static org.apache.dubbo.common.constants.MetricsConstants.TAG_METHOD_KEY;
import static org.apache.dubbo.common.utils.NetUtils.getLocalHost;
import static org.apache.dubbo.common.utils.NetUtils.getLocalHostName;
import static org.apache.dubbo.metrics.MetricsConstants.ATTACHMENT_KEY_SERVICE;
import static org.apache.dubbo.metrics.MetricsConstants.INVOCATION;
import static org.apache.dubbo.metrics.MetricsConstants.SELF_INCREMENT_SIZE;

public class MetricsSupport {

    private static final String version = Version.getVersion();
    private static final String commitId = Version.getLastCommitId();

    public static Map<String, String> applicationTags(ApplicationModel applicationModel, @Nullable Map<String, String> extraInfo) {
        Map<String, String> tags = new HashMap<>();
        tags.put(TAG_IP, getLocalHost());
        tags.put(TAG_HOSTNAME, getLocalHostName());
        tags.put(TAG_APPLICATION_NAME, applicationModel.getApplicationName());
        tags.put(TAG_APPLICATION_MODULE, applicationModel.getInternalId());
        tags.put(TAG_APPLICATION_VERSION_KEY, version);
        tags.put(MetricsKey.METADATA_GIT_COMMITID_METRIC.getName(), commitId);
        if (CollectionUtils.isNotEmptyMap(extraInfo)) {
            tags.putAll(extraInfo);
        }
        return tags;
    }

    public static Map<String, String> serviceTags(ApplicationModel applicationModel, String serviceKey, Map<String, String> extraInfo) {
        Map<String, String> tags = applicationTags(applicationModel, extraInfo);
        tags.put(TAG_INTERFACE_KEY, serviceKey);
        return tags;
    }

<<<<<<< HEAD
    public static Map<String, String> registryTags(ApplicationModel applicationModel, String registryClusterName) {
        Map<String, String> tags = applicationTags(applicationModel);
        tags.put(RegistryConstants.REGISTRY_CLUSTER_KEY, registryClusterName);
        return tags;
=======
    public static Map<String, String> customExtraInfo(String... args) {
        if (args.length % 2 != 0) {
            throw new MetricsNeverHappenException("Number of args must be even.");
        }

        Map<String, String> map = new HashMap<>();

        for (int i = 0; i < args.length; i += 2) {
            String key = args[i];
            String value = args[i + 1];
            map.put(key, value);
        }

        return map;
>>>>>>> 1d7345c9
    }

    public static Map<String, String> methodTags(ApplicationModel applicationModel, String names) {
        String[] keys = names.split("_");
        if (keys.length != 2) {
            throw new MetricsNeverHappenException("Error names: " + names);
        }
        return methodTags(applicationModel, keys[0], keys[1]);
    }

    public static Map<String, String> methodTags(ApplicationModel applicationModel, String serviceKey, String methodName) {
        Map<String, String> tags = applicationTags(applicationModel, null);
        tags.put(TAG_INTERFACE_KEY, serviceKey);
        tags.put(TAG_METHOD_KEY, methodName);
        return tags;
    }

    public static MetricsKey getMetricsKey(Throwable throwable) {
        MetricsKey targetKey = MetricsKey.METRIC_REQUESTS_FAILED;
        if (throwable instanceof RpcException) {
            RpcException e = (RpcException) throwable;
            if (e.isTimeout()) {
                targetKey = MetricsKey.METRIC_REQUESTS_TIMEOUT;
            }
            if (e.isLimitExceed()) {
                targetKey = MetricsKey.METRIC_REQUESTS_LIMIT;
            }
            if (e.isBiz()) {
                targetKey = MetricsKey.METRIC_REQUEST_BUSINESS_FAILED;
            }
            if (e.isSerialization()) {
                targetKey = MetricsKey.METRIC_REQUESTS_CODEC_FAILED;
            }
            if (e.isNetwork()) {
                targetKey = MetricsKey.METRIC_REQUESTS_NETWORK_FAILED;
            }
        }
        return targetKey;
    }

    public static MetricsKey getAggMetricsKey(Throwable throwable) {
        MetricsKey targetKey = MetricsKey.METRIC_REQUESTS_FAILED_AGG;
        if (throwable instanceof RpcException) {
            RpcException e = (RpcException) throwable;
            if (e.isTimeout()) {
                targetKey = MetricsKey.METRIC_REQUESTS_TIMEOUT_AGG;
            }
            if (e.isLimitExceed()) {
                targetKey = MetricsKey.METRIC_REQUESTS_LIMIT_AGG;
            }
            if (e.isBiz()) {
                targetKey = MetricsKey.METRIC_REQUEST_BUSINESS_FAILED_AGG;
            }
            if (e.isSerialization()) {
                targetKey = MetricsKey.METRIC_REQUESTS_CODEC_FAILED_AGG;
            }
            if (e.isNetwork()) {
                targetKey = MetricsKey.METRIC_REQUESTS_NETWORK_FAILED_AGG;
            }
        }
        return targetKey;
    }

    public static String getSide(Invocation invocation) {
        Optional<? extends Invoker<?>> invoker = Optional.ofNullable(invocation.getInvoker());
        return invoker.isPresent() ? invoker.get().getUrl().getSide() : PROVIDER_SIDE;
    }


    public static String getInterfaceName(Invocation invocation) {
        String serviceUniqueName = invocation.getTargetServiceUniqueName();
        String interfaceAndVersion;
        String[] arr = serviceUniqueName.split(PATH_SEPARATOR);
        if (arr.length == 2) {
            interfaceAndVersion = arr[1];
        } else {
            interfaceAndVersion = arr[0];
        }
        String[] ivArr = interfaceAndVersion.split(GROUP_CHAR_SEPARATOR);
        return ivArr[0];
    }

    public static String getGroup(Invocation invocation) {
        String serviceUniqueName = invocation.getTargetServiceUniqueName();
        String group = null;
        String[] arr = serviceUniqueName.split(PATH_SEPARATOR);
        if (arr.length == 2) {
            group = arr[0];
        }
        return group;
    }

    public static String getVersion(Invocation invocation) {
        String interfaceAndVersion;
        String[] arr = invocation.getTargetServiceUniqueName().split(PATH_SEPARATOR);
        if (arr.length == 2) {
            interfaceAndVersion = arr[1];
        } else {
            interfaceAndVersion = arr[0];
        }
        String[] ivArr = interfaceAndVersion.split(GROUP_CHAR_SEPARATOR);
        return ivArr.length == 2 ? ivArr[1] : null;
    }

    /**
     * Incr service num
     */
    public static void increment(MetricsKey metricsKey, MetricsPlaceValue placeType, ServiceMetricsCollector<TimeCounterEvent> collector, MetricsEvent event) {
        collector.increment(event.getAttachmentValue(ATTACHMENT_KEY_SERVICE), new MetricsKeyWrapper(metricsKey, placeType), SELF_INCREMENT_SIZE);
    }

    /**
     * Incr service num&&rt
     */
    public static void incrAndAddRt(MetricsKey metricsKey, MetricsPlaceValue placeType, ServiceMetricsCollector<TimeCounterEvent> collector, TimeCounterEvent event) {
        collector.increment(event.getAttachmentValue(ATTACHMENT_KEY_SERVICE), new MetricsKeyWrapper(metricsKey, placeType), SELF_INCREMENT_SIZE);
        collector.addRt(event.getAttachmentValue(ATTACHMENT_KEY_SERVICE), placeType.getType(), event.getTimePair().calc());
    }

    /**
     * Incr method num
     */
    public static void increment(MetricsKey metricsKey, MetricsPlaceValue placeType, MethodMetricsCollector<TimeCounterEvent> collector, MetricsEvent event) {
        collector.increment(event.getAttachmentValue(INVOCATION), new MetricsKeyWrapper(metricsKey, placeType), SELF_INCREMENT_SIZE);
    }

    /**
     * Dec method num
     */
    public static void dec(MetricsKey metricsKey, MetricsPlaceValue placeType, MethodMetricsCollector<TimeCounterEvent> collector, MetricsEvent event) {
        collector.increment(event.getAttachmentValue(INVOCATION), new MetricsKeyWrapper(metricsKey, placeType), -SELF_INCREMENT_SIZE);
    }

    /**
     * Incr method num&&rt
     */
    public static void incrAndAddRt(MetricsKey metricsKey, MetricsPlaceValue placeType, MethodMetricsCollector<TimeCounterEvent> collector, TimeCounterEvent event) {
        collector.increment(event.getAttachmentValue(INVOCATION), new MetricsKeyWrapper(metricsKey, placeType), SELF_INCREMENT_SIZE);
        collector.addRt(event.getAttachmentValue(INVOCATION), placeType.getType(), event.getTimePair().calc());
    }

    /**
     * Generate a complete indicator item for an interface/method
     */
    public static <T> void fillZero(Map<MetricsKeyWrapper, Map<T, AtomicLong>> data) {
        if (CollectionUtils.isEmptyMap(data)) {
            return;
        }
        Set<T> allKeyMetrics = data.values().stream().flatMap(map -> map.keySet().stream()).collect(Collectors.toSet());
        data.forEach((keyWrapper, mapVal) ->
        {
            for (T key : allKeyMetrics) {
                mapVal.computeIfAbsent(key, k -> new AtomicLong(0));
            }
        });

    }
}<|MERGE_RESOLUTION|>--- conflicted
+++ resolved
@@ -18,11 +18,7 @@
 package org.apache.dubbo.metrics.model;
 
 import org.apache.dubbo.common.Version;
-<<<<<<< HEAD
-import org.apache.dubbo.common.constants.RegistryConstants;
-=======
 import org.apache.dubbo.common.lang.Nullable;
->>>>>>> 1d7345c9
 import org.apache.dubbo.common.utils.CollectionUtils;
 import org.apache.dubbo.metrics.collector.MethodMetricsCollector;
 import org.apache.dubbo.metrics.collector.ServiceMetricsCollector;
@@ -85,12 +81,6 @@
         return tags;
     }
 
-<<<<<<< HEAD
-    public static Map<String, String> registryTags(ApplicationModel applicationModel, String registryClusterName) {
-        Map<String, String> tags = applicationTags(applicationModel);
-        tags.put(RegistryConstants.REGISTRY_CLUSTER_KEY, registryClusterName);
-        return tags;
-=======
     public static Map<String, String> customExtraInfo(String... args) {
         if (args.length % 2 != 0) {
             throw new MetricsNeverHappenException("Number of args must be even.");
@@ -105,7 +95,6 @@
         }
 
         return map;
->>>>>>> 1d7345c9
     }
 
     public static Map<String, String> methodTags(ApplicationModel applicationModel, String names) {
