/*
 * Licensed to the Apache Software Foundation (ASF) under one or more
 * contributor license agreements.  See the NOTICE file distributed with
 * this work for additional information regarding copyright ownership.
 * The ASF licenses this file to You under the Apache License, Version 2.0
 * (the "License"); you may not use this file except in compliance with
 * the License.  You may obtain a copy of the License at
 *
 *     http://www.apache.org/licenses/LICENSE-2.0
 *
 * Unless required by applicable law or agreed to in writing, software
 * distributed under the License is distributed on an "AS IS" BASIS,
 * WITHOUT WARRANTIES OR CONDITIONS OF ANY KIND, either express or implied.
 * See the License for the specific language governing permissions and
 * limitations under the License.
 */

package org.apache.dubbo.metrics.listener;

import org.apache.dubbo.metrics.collector.CombMetricsCollector;
import org.apache.dubbo.metrics.model.key.MetricsKey;
import org.apache.dubbo.metrics.model.key.MetricsPlaceValue;

/**
 * App-level listener type, in most cases, can use the static method
 * to produce an anonymous listener for general monitoring
 */
public class MetricsApplicationListener extends AbstractMetricsKeyListener {

    public MetricsApplicationListener(MetricsKey metricsKey) {
        super(metricsKey);
    }

    /**
     * Perform auto-increment on the monitored key,
     * Can use a custom listener instead of this generic operation
     *
     * @param metricsKey Monitor key
     * @param collector  Corresponding collector
     */
    public static AbstractMetricsKeyListener onPostEventBuild(MetricsKey metricsKey, CombMetricsCollector<?> collector) {
        return AbstractMetricsKeyListener.onEvent(metricsKey,
            event -> collector.increment(metricsKey)
        );
    }

    /**
     * To end the monitoring normally, in addition to increasing the number of corresponding indicators,
     * use the introspection method to calculate the relevant rt indicators
     *
     * @param metricsKey Monitor key
     * @param collector  Corresponding collector
     */
    public static AbstractMetricsKeyListener onFinishEventBuild(MetricsKey metricsKey, MetricsPlaceValue placeType, CombMetricsCollector<?> collector) {
        return AbstractMetricsKeyListener.onFinish(metricsKey,
<<<<<<< HEAD
            event -> {
                collector.increment(metricsKey);
                collector.addRt(placeType.getType(), event.getTimePair().calc());
            }
=======
                event -> {
                    collector.increment(metricsKey);
                    collector.addApplicationRt(placeType.getType(), event.getTimePair().calc());
                }
>>>>>>> 68e624f7
        );
    }

    /**
     * Similar to onFinishEventBuild
     */
    public static AbstractMetricsKeyListener onErrorEventBuild(MetricsKey metricsKey, MetricsPlaceValue placeType, CombMetricsCollector<?> collector) {
        return AbstractMetricsKeyListener.onError(metricsKey,
<<<<<<< HEAD
            event -> {
                collector.increment(metricsKey);
                collector.addRt(placeType.getType(), event.getTimePair().calc());
            }
=======
                event -> {
                    collector.increment(metricsKey);
                    collector.addApplicationRt(placeType.getType(), event.getTimePair().calc());
                }
>>>>>>> 68e624f7
        );
    }
}<|MERGE_RESOLUTION|>--- conflicted
+++ resolved
@@ -53,17 +53,10 @@
      */
     public static AbstractMetricsKeyListener onFinishEventBuild(MetricsKey metricsKey, MetricsPlaceValue placeType, CombMetricsCollector<?> collector) {
         return AbstractMetricsKeyListener.onFinish(metricsKey,
-<<<<<<< HEAD
-            event -> {
-                collector.increment(metricsKey);
-                collector.addRt(placeType.getType(), event.getTimePair().calc());
-            }
-=======
                 event -> {
                     collector.increment(metricsKey);
                     collector.addApplicationRt(placeType.getType(), event.getTimePair().calc());
                 }
->>>>>>> 68e624f7
         );
     }
 
@@ -72,17 +65,10 @@
      */
     public static AbstractMetricsKeyListener onErrorEventBuild(MetricsKey metricsKey, MetricsPlaceValue placeType, CombMetricsCollector<?> collector) {
         return AbstractMetricsKeyListener.onError(metricsKey,
-<<<<<<< HEAD
-            event -> {
-                collector.increment(metricsKey);
-                collector.addRt(placeType.getType(), event.getTimePair().calc());
-            }
-=======
                 event -> {
                     collector.increment(metricsKey);
                     collector.addApplicationRt(placeType.getType(), event.getTimePair().calc());
                 }
->>>>>>> 68e624f7
         );
     }
 }