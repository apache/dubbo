/*
 * Licensed to the Apache Software Foundation (ASF) under one or more
 * contributor license agreements.  See the NOTICE file distributed with
 * this work for additional information regarding copyright ownership.
 * The ASF licenses this file to You under the Apache License, Version 2.0
 * (the "License"); you may not use this file except in compliance with
 * the License.  You may obtain a copy of the License at
 *
 *     http://www.apache.org/licenses/LICENSE-2.0
 *
 * Unless required by applicable law or agreed to in writing, software
 * distributed under the License is distributed on an "AS IS" BASIS,
 * WITHOUT WARRANTIES OR CONDITIONS OF ANY KIND, either express or implied.
 * See the License for the specific language governing permissions and
 * limitations under the License.
 */

package org.apache.dubbo.metrics.model;

import org.apache.dubbo.common.Version;

import java.util.HashMap;
import java.util.Map;

import static org.apache.dubbo.common.constants.MetricsConstants.TAG_APPLICATION_NAME;
import static org.apache.dubbo.common.constants.MetricsConstants.TAG_APPLICATION_VERSION_KEY;
import static org.apache.dubbo.common.constants.MetricsConstants.TAG_HOSTNAME;
import static org.apache.dubbo.common.constants.MetricsConstants.TAG_IP;
import static org.apache.dubbo.common.utils.NetUtils.getLocalHost;
import static org.apache.dubbo.common.utils.NetUtils.getLocalHostName;

public class ApplicationMetric implements Metric {
    private final String applicationName;
    private static final String version = Version.getVersion();

    public ApplicationMetric(String applicationName) {
        this.applicationName = applicationName;
    }

    public String getApplicationName() {
        return applicationName;
    }

    public String getData() {
        return version;
    }

<<<<<<< HEAD

=======
>>>>>>> 186fd5c1
    @Override
    public Map<String, String> getTags() {
        return getTagsByName(this.getApplicationName());
    }

    public static Map<String, String> getTagsByName(String applicationName) {
        Map<String, String> tags = new HashMap<>();
        tags.put(TAG_IP, getLocalHost());
        tags.put(TAG_HOSTNAME, getLocalHostName());
        tags.put(TAG_APPLICATION_NAME, applicationName);
        tags.put(TAG_APPLICATION_VERSION_KEY, version);
        return tags;
    }
}<|MERGE_RESOLUTION|>--- conflicted
+++ resolved
@@ -45,10 +45,6 @@
         return version;
     }
 
-<<<<<<< HEAD
-
-=======
->>>>>>> 186fd5c1
     @Override
     public Map<String, String> getTags() {
         return getTagsByName(this.getApplicationName());
