--- conflicted
+++ resolved
@@ -21,16 +21,6 @@
 
 import java.util.Map;
 import java.util.Objects;
-<<<<<<< HEAD
-=======
-
-import static org.apache.dubbo.common.constants.MetricsConstants.TAG_APPLICATION_NAME;
-import static org.apache.dubbo.common.constants.MetricsConstants.TAG_APPLICATION_VERSION_KEY;
-import static org.apache.dubbo.common.constants.MetricsConstants.TAG_HOSTNAME;
-import static org.apache.dubbo.common.constants.MetricsConstants.TAG_IP;
-import static org.apache.dubbo.common.utils.NetUtils.getLocalHost;
-import static org.apache.dubbo.common.utils.NetUtils.getLocalHostName;
->>>>>>> 96fb4e8f
 
 public class ApplicationMetric implements Metric {
     private final ApplicationModel applicationModel;
@@ -66,24 +56,12 @@
         if (this == o) return true;
         if (o == null || getClass() != o.getClass()) return false;
         ApplicationMetric that = (ApplicationMetric) o;
-        return applicationModel.equals(that.applicationModel) && Objects.equals(extraInfo, that.extraInfo);
+        return getApplicationName().equals(that.applicationModel.getApplicationName()) && Objects.equals(extraInfo, that.extraInfo);
     }
 
     @Override
     public int hashCode() {
-        return Objects.hash(applicationModel, extraInfo);
+        return Objects.hash(getApplicationName(), extraInfo);
     }
 
-    @Override
-    public boolean equals(Object o) {
-        if (this == o) return true;
-        if (!(o instanceof ApplicationMetric)) return false;
-        ApplicationMetric that = (ApplicationMetric) o;
-        return Objects.equals(getApplicationName(), that.applicationModel.getApplicationName());
-    }
-
-    @Override
-    public int hashCode() {
-        return Objects.hash(getApplicationName());
-    }
 }