/*
 * Licensed to the Apache Software Foundation (ASF) under one or more
 * contributor license agreements.  See the NOTICE file distributed with
 * this work for additional information regarding copyright ownership.
 * The ASF licenses this file to You under the Apache License, Version 2.0
 * (the "License"); you may not use this file except in compliance with
 * the License.  You may obtain a copy of the License at
 *
 *     http://www.apache.org/licenses/LICENSE-2.0
 *
 * Unless required by applicable law or agreed to in writing, software
 * distributed under the License is distributed on an "AS IS" BASIS,
 * WITHOUT WARRANTIES OR CONDITIONS OF ANY KIND, either express or implied.
 * See the License for the specific language governing permissions and
 * limitations under the License.
 */

package org.apache.dubbo.metrics.model;

import org.apache.dubbo.rpc.model.ApplicationModel;

import java.util.Map;
import java.util.Objects;

public class ApplicationMetric implements Metric {
    private final ApplicationModel applicationModel;
    protected Map<String, String> extraInfo;

    public ApplicationMetric(ApplicationModel applicationModel) {
        this.applicationModel = applicationModel;
    }

    public ApplicationModel getApplicationModel() {
        return applicationModel;
    }

    public String getApplicationName() {
        return getApplicationModel().getApplicationName();
    }

    @Override
    public Map<String, String> getTags() {
        return MetricsSupport.applicationTags(applicationModel, getExtraInfo());
    }

    public Map<String, String> getExtraInfo() {
        return extraInfo;
    }

    public void setExtraInfo(Map<String, String> extraInfo) {
        this.extraInfo = extraInfo;
    }

    @Override
    public boolean equals(Object o) {
        if (this == o) return true;
        if (o == null || getClass() != o.getClass()) return false;
        ApplicationMetric that = (ApplicationMetric) o;
        return getApplicationName().equals(that.applicationModel.getApplicationName()) && Objects.equals(extraInfo, that.extraInfo);
    }

    private volatile int hashCode;

    @Override
    public int hashCode() {
<<<<<<< HEAD
        return Objects.hash(getApplicationName(), extraInfo);
=======
        if (hashCode == 0) {
            hashCode = Objects.hash(getApplicationName());
        }
        return hashCode;
>>>>>>> 68e624f7
    }

}<|MERGE_RESOLUTION|>--- conflicted
+++ resolved
@@ -63,14 +63,10 @@
 
     @Override
     public int hashCode() {
-<<<<<<< HEAD
-        return Objects.hash(getApplicationName(), extraInfo);
-=======
         if (hashCode == 0) {
-            hashCode = Objects.hash(getApplicationName());
+            hashCode = Objects.hash(getApplicationName(), extraInfo);
         }
         return hashCode;
->>>>>>> 68e624f7
     }
 
 }