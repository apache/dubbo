/*
 * Licensed to the Apache Software Foundation (ASF) under one or more
 * contributor license agreements.  See the NOTICE file distributed with
 * this work for additional information regarding copyright ownership.
 * The ASF licenses this file to You under the Apache License, Version 2.0
 * (the "License"); you may not use this file except in compliance with
 * the License.  You may obtain a copy of the License at
 *
 *     http://www.apache.org/licenses/LICENSE-2.0
 *
 * Unless required by applicable law or agreed to in writing, software
 * distributed under the License is distributed on an "AS IS" BASIS,
 * WITHOUT WARRANTIES OR CONDITIONS OF ANY KIND, either express or implied.
 * See the License for the specific language governing permissions and
 * limitations under the License.
 */

package org.apache.dubbo.metrics.model;

import org.apache.dubbo.rpc.model.ApplicationModel;

import java.util.Map;
import java.util.Objects;

public class ApplicationMetric implements Metric {
    private final ApplicationModel applicationModel;
    protected Map<String, String> extraInfo;

    public ApplicationMetric(ApplicationModel applicationModel) {
        this.applicationModel = applicationModel;
    }

    public ApplicationModel getApplicationModel() {
        return applicationModel;
    }

    public String getApplicationName() {
        return getApplicationModel().getApplicationName();
    }

    @Override
    public Map<String, String> getTags() {
<<<<<<< HEAD
        Map<String, String> tags = new HashMap<>();
        tags.put(TAG_IP, getLocalHost());
        tags.put(TAG_HOSTNAME, getLocalHostName());
        tags.put(TAG_APPLICATION_NAME, getApplicationName());
        tags.put(TAG_APPLICATION_VERSION_KEY, version);
        tags.put(MetricsKey.METADATA_GIT_COMMITID_METRIC.getNameByType(""), commitId);
        return tags;
=======
        return MetricsSupport.applicationTags(applicationModel, getExtraInfo());
    }

    public Map<String, String> getExtraInfo() {
        return extraInfo;
    }

    public void setExtraInfo(Map<String, String> extraInfo) {
        this.extraInfo = extraInfo;
>>>>>>> 1e266707
    }

    @Override
    public boolean equals(Object o) {
        if (this == o) {
            return true;
        }
        if (o == null || getClass() != o.getClass()) {
            return false;
        }
        ApplicationMetric that = (ApplicationMetric) o;
        return getApplicationName().equals(that.applicationModel.getApplicationName()) && Objects.equals(extraInfo, that.extraInfo);
    }

    private volatile int hashCode;

    @Override
    public int hashCode() {
        if (hashCode == 0) {
            hashCode = Objects.hash(getApplicationName(), extraInfo);
        }
        return hashCode;
    }

}<|MERGE_RESOLUTION|>--- conflicted
+++ resolved
@@ -40,15 +40,6 @@
 
     @Override
     public Map<String, String> getTags() {
-<<<<<<< HEAD
-        Map<String, String> tags = new HashMap<>();
-        tags.put(TAG_IP, getLocalHost());
-        tags.put(TAG_HOSTNAME, getLocalHostName());
-        tags.put(TAG_APPLICATION_NAME, getApplicationName());
-        tags.put(TAG_APPLICATION_VERSION_KEY, version);
-        tags.put(MetricsKey.METADATA_GIT_COMMITID_METRIC.getNameByType(""), commitId);
-        return tags;
-=======
         return MetricsSupport.applicationTags(applicationModel, getExtraInfo());
     }
 
@@ -58,7 +49,6 @@
 
     public void setExtraInfo(Map<String, String> extraInfo) {
         this.extraInfo = extraInfo;
->>>>>>> 1e266707
     }
 
     @Override
