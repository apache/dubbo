/*
 * Licensed to the Apache Software Foundation (ASF) under one or more
 * contributor license agreements.  See the NOTICE file distributed with
 * this work for additional information regarding copyright ownership.
 * The ASF licenses this file to You under the Apache License, Version 2.0
 * (the "License"); you may not use this file except in compliance with
 * the License.  You may obtain a copy of the License at
 *
 *     http://www.apache.org/licenses/LICENSE-2.0
 *
 * Unless required by applicable law or agreed to in writing, software
 * distributed under the License is distributed on an "AS IS" BASIS,
 * WITHOUT WARRANTIES OR CONDITIONS OF ANY KIND, either express or implied.
 * See the License for the specific language governing permissions and
 * limitations under the License.
 */

package org.apache.dubbo.metrics.model.key;

public enum MetricsKey {
    APPLICATION_METRIC_INFO("dubbo.application.info.total", "Total Application Info"),

    CONFIGCENTER_METRIC_TOTAL("dubbo.configcenter.total", "Config Changed Total"),

    // provider metrics key
    METRIC_REQUESTS("dubbo.%s.requests.total", "Total Requests"),
    METRIC_REQUESTS_SUCCEED("dubbo.%s.requests.succeed.total", "Total Succeed Requests"),
    METRIC_REQUEST_BUSINESS_FAILED("dubbo.%s.requests.business.failed.total", "Total Failed Business Requests"),

    METRIC_REQUESTS_PROCESSING("dubbo.%s.requests.processing.total", "Processing Requests"),
    METRIC_REQUESTS_TIMEOUT("dubbo.%s.requests.timeout.total", "Total Timeout Failed Requests"),
    METRIC_REQUESTS_LIMIT("dubbo.%s.requests.limit.total", "Total Limit Failed Requests"),
    METRIC_REQUESTS_FAILED("dubbo.%s.requests.unknown.failed.total", "Total Unknown Failed Requests"),
    METRIC_REQUESTS_TOTAL_FAILED("dubbo.%s.requests.failed.total", "Total Failed Requests"),
    METRIC_REQUESTS_NETWORK_FAILED("dubbo.%s.requests.failed.network.total", "Total network Failed Requests"),
    METRIC_REQUESTS_SERVICE_UNAVAILABLE_FAILED("dubbo.%s.requests.failed.service.unavailable.total", "Total Service Unavailable Failed Requests"),
    METRIC_REQUESTS_CODEC_FAILED("dubbo.%s.requests.failed.codec.total", "Total Codec Failed Requests"),

    METRIC_REQUESTS_TOTAL_AGG("dubbo.%s.requests.total.aggregate", "Aggregated Total Requests"),
    METRIC_REQUESTS_SUCCEED_AGG("dubbo.%s.requests.succeed.aggregate", "Aggregated Succeed Requests"),
    METRIC_REQUESTS_FAILED_AGG("dubbo.%s.requests.failed.aggregate", "Aggregated Failed Requests"),
    METRIC_REQUEST_BUSINESS_FAILED_AGG("dubbo.%s.requests.business.failed.aggregate", "Aggregated Business Failed Requests"),
    METRIC_REQUESTS_TIMEOUT_AGG("dubbo.%s.requests.timeout.failed.aggregate", "Aggregated timeout Failed Requests"),
    METRIC_REQUESTS_LIMIT_AGG("dubbo.%s.requests.limit.aggregate", "Aggregated limit Requests"),
    METRIC_REQUESTS_TOTAL_FAILED_AGG("dubbo.%s.requests.failed.total.aggregate", "Aggregated failed total Requests"),
    METRIC_REQUESTS_NETWORK_FAILED_AGG("dubbo.%s.requests.failed.network.total.aggregate", "Aggregated failed network total Requests"),
    METRIC_REQUESTS_CODEC_FAILED_AGG("dubbo.%s.requests.failed.codec.total.aggregate", "Aggregated failed codec total Requests"),
    METRIC_REQUESTS_TOTAL_SERVICE_UNAVAILABLE_FAILED_AGG("dubbo.%s.requests.failed.service.unavailable.total.aggregate", "Aggregated failed codec total Requests"),

    METRIC_QPS("dubbo.%s.qps.total", "Query Per Seconds"),
    METRIC_RT_LAST("dubbo.%s.rt.milliseconds.last", "Last Response Time"),
    METRIC_RT_MIN("dubbo.%s.rt.milliseconds.min", "Min Response Time"),
    METRIC_RT_MAX("dubbo.%s.rt.milliseconds.max", "Max Response Time"),
    METRIC_RT_SUM("dubbo.%s.rt.milliseconds.sum", "Sum Response Time"),
    METRIC_RT_AVG("dubbo.%s.rt.milliseconds.avg", "Average Response Time"),
    METRIC_RT_P99("dubbo.%s.rt.milliseconds.p99", "Response Time P99"),
    METRIC_RT_P95("dubbo.%s.rt.milliseconds.p95", "Response Time P95"),
    METRIC_RT_P90("dubbo.%s.rt.milliseconds.p90", "Response Time P90"),
    METRIC_RT_P50("dubbo.%s.rt.milliseconds.p50", "Response Time P50"),
    METRIC_RT_MIN_AGG("dubbo.%s.rt.min.milliseconds.aggregate", "Aggregated Min Response"),
    METRIC_RT_MAX_AGG("dubbo.%s.rt.max.milliseconds.aggregate", "Aggregated Max Response"),
    METRIC_RT_AVG_AGG("dubbo.%s.rt.avg.milliseconds.aggregate", "Aggregated Avg Response"),

    // register metrics key
    REGISTER_METRIC_REQUESTS("dubbo.registry.register.requests.total", "Total Register Requests"),
    REGISTER_METRIC_REQUESTS_SUCCEED("dubbo.registry.register.requests.succeed.total", "Succeed Register Requests"),
    REGISTER_METRIC_REQUESTS_FAILED("dubbo.registry.register.requests.failed.total", "Failed Register Requests"),
    METRIC_RT_HISTOGRAM("dubbo.%s.rt.milliseconds.histogram", "Response Time Histogram"),


    GENERIC_METRIC_REQUESTS("dubbo.%s.requests.total", "Total %s Requests"),
    GENERIC_METRIC_REQUESTS_SUCCEED("dubbo.%s.requests.succeed.total", "Succeed %s Requests"),
    GENERIC_METRIC_REQUESTS_FAILED("dubbo.%s.requests.failed.total", "Failed %s Requests"),

    // subscribe metrics key
    SUBSCRIBE_METRIC_NUM("dubbo.registry.subscribe.num.total", "Total Subscribe Num"),
    SUBSCRIBE_METRIC_NUM_SUCCEED("dubbo.registry.subscribe.num.succeed.total", "Succeed Subscribe Num"),
    SUBSCRIBE_METRIC_NUM_FAILED("dubbo.registry.subscribe.num.failed.total", "Failed Subscribe Num"),

    // directory metrics key
    DIRECTORY_METRIC_NUM_ALL("dubbo.registry.directory.num.all", "All Directory Urls"),
    DIRECTORY_METRIC_NUM_VALID("dubbo.registry.directory.num.valid.total", "Valid Directory Urls"),
    DIRECTORY_METRIC_NUM_TO_RECONNECT("dubbo.registry.directory.num.to_reconnect.total", "ToReconnect Directory Urls"),
    DIRECTORY_METRIC_NUM_DISABLE("dubbo.registry.directory.num.disable.total", "Disable Directory Urls"),

    NOTIFY_METRIC_REQUESTS("dubbo.registry.notify.requests.total", "Total Notify Requests"),
    NOTIFY_METRIC_NUM_LAST("dubbo.registry.notify.num.last", "Last Notify Nums"),

    THREAD_POOL_CORE_SIZE("dubbo.thread.pool.core.size", "Thread Pool Core Size"),
    THREAD_POOL_LARGEST_SIZE("dubbo.thread.pool.largest.size", "Thread Pool Largest Size"),
    THREAD_POOL_MAX_SIZE("dubbo.thread.pool.max.size", "Thread Pool Max Size"),
    THREAD_POOL_ACTIVE_SIZE("dubbo.thread.pool.active.size", "Thread Pool Active Size"),
    THREAD_POOL_THREAD_COUNT("dubbo.thread.pool.thread.count", "Thread Pool Thread Count"),
    THREAD_POOL_QUEUE_SIZE("dubbo.thread.pool.queue.size", "Thread Pool Queue Size"),
    THREAD_POOL_THREAD_REJECT_COUNT("dubbo.thread.pool.reject.thread.count", "Thread Pool Reject Thread Count"),

    // metadata push metrics key
    METADATA_PUSH_METRIC_NUM("dubbo.metadata.push.num.total", "Total Push Num"),
    METADATA_PUSH_METRIC_NUM_SUCCEED("dubbo.metadata.push.num.succeed.total", "Succeed Push Num"),
    METADATA_PUSH_METRIC_NUM_FAILED("dubbo.metadata.push.num.failed.total", "Failed Push Num"),

    // metadata subscribe metrics key
    METADATA_SUBSCRIBE_METRIC_NUM("dubbo.metadata.subscribe.num.total", "Total Metadata Subscribe Num"),
    METADATA_SUBSCRIBE_METRIC_NUM_SUCCEED("dubbo.metadata.subscribe.num.succeed.total", "Succeed Metadata Subscribe Num"),
    METADATA_SUBSCRIBE_METRIC_NUM_FAILED("dubbo.metadata.subscribe.num.failed.total", "Failed Metadata Subscribe Num"),

    // register service metrics key
    SERVICE_REGISTER_METRIC_REQUESTS("dubbo.registry.register.service.total", "Total Service-Level Register Requests"),
    SERVICE_REGISTER_METRIC_REQUESTS_SUCCEED("dubbo.registry.register.service.succeed.total", "Succeed Service-Level Register Requests"),
    SERVICE_REGISTER_METRIC_REQUESTS_FAILED("dubbo.registry.register.service.failed.total", "Failed Service-Level Register Requests"),

    // subscribe metrics key
    SERVICE_SUBSCRIBE_METRIC_NUM("dubbo.registry.subscribe.service.num.total", "Total Service-Level Subscribe Num"),
    SERVICE_SUBSCRIBE_METRIC_NUM_SUCCEED("dubbo.registry.subscribe.service.num.succeed.total", "Succeed Service-Level Num"),
    SERVICE_SUBSCRIBE_METRIC_NUM_FAILED("dubbo.registry.subscribe.service.num.failed.total", "Failed Service-Level Num"),
    // store provider metadata service key
    STORE_PROVIDER_METADATA("dubbo.metadata.store.provider.total", "Store Provider Metadata"),

    STORE_PROVIDER_METADATA_SUCCEED("dubbo.metadata.store.provider.succeed.total", "Succeed Store Provider Metadata"),

    STORE_PROVIDER_METADATA_FAILED("dubbo.metadata.store.provider.failed.total", "Failed Store Provider Metadata"),
    METADATA_GIT_COMMITID_METRIC("git.commit.id", "Git Commit Id Metrics"),

    // consumer metrics key
    INVOKER_NO_AVAILABLE_COUNT("dubbo.consumer.invoker.no.available.count", "Request Throw No Invoker Available Exception Count"),

<<<<<<< HEAD
    // count the number of occurrences of each error code
    ERROR_CODE_COUNT("dubbo.error.code.count","The Count Of Occurrences for Each Error Code"),
=======
    // netty metrics key
    NETTY_ALLOCATOR_HEAP_MEMORY_USED("netty.allocator.memory.used", "Netty Allocator Memory Used"),
    NETTY_ALLOCATOR_DIRECT_MEMORY_USED("netty.allocator.direct.memory.used", "Netty Allocator Direct Memory Used"),
    NETTY_ALLOCATOR_PINNED_DIRECT_MEMORY("netty.allocator.pinned.direct.memory", "Netty Allocator Pinned Direct Memory"),
    NETTY_ALLOCATOR_PINNED_HEAP_MEMORY("netty.allocator.pinned.heap.memory", "Netty Allocator Pinned Heap Memory"),
    NETTY_ALLOCATOR_HEAP_ARENAS_NUM("netty.allocator.heap.arenas.num", "Netty Allocator Heap Arenas Num"),
    NETTY_ALLOCATOR_DIRECT_ARENAS_NUM("netty.allocator.direct.arenas.num", "Netty Allocator Direct Arenas Num"),
    NETTY_ALLOCATOR_NORMAL_CACHE_SIZE("netty.allocator.normal.cache.size", "Netty Allocator Normal Cache Size"),
    NETTY_ALLOCATOR_SMALL_CACHE_SIZE("netty.allocator.small.cache.size", "Netty Allocator Small Cache Size"),
    NETTY_ALLOCATOR_THREAD_LOCAL_CACHES_NUM("netty.allocator.thread.local.caches.num", "Netty Allocator Thread Local Caches Num"),
    NETTY_ALLOCATOR_CHUNK_SIZE("netty.allocator.chunk.size", "Netty Allocator Chunk Size"),
>>>>>>> 04f3fe7d
    ;

    private String name;
    private String description;

    public final String getName() {
        return this.name;
    }

    public final String getNameByType(String type) {
        return String.format(name, type);
    }

    public static MetricsKey getMetricsByName(String name){
        for (MetricsKey metricsKey : MetricsKey.values()) {
            if (metricsKey.getName().equals(name)) {
                return metricsKey;
            }
        }
        return null;
    }

    public final String getDescription() {
        return this.description;
    }

    MetricsKey(String name, String description) {
        this.name = name;
        this.description = description;
    }
}<|MERGE_RESOLUTION|>--- conflicted
+++ resolved
@@ -124,10 +124,9 @@
     // consumer metrics key
     INVOKER_NO_AVAILABLE_COUNT("dubbo.consumer.invoker.no.available.count", "Request Throw No Invoker Available Exception Count"),
 
-<<<<<<< HEAD
     // count the number of occurrences of each error code
     ERROR_CODE_COUNT("dubbo.error.code.count","The Count Of Occurrences for Each Error Code"),
-=======
+
     // netty metrics key
     NETTY_ALLOCATOR_HEAP_MEMORY_USED("netty.allocator.memory.used", "Netty Allocator Memory Used"),
     NETTY_ALLOCATOR_DIRECT_MEMORY_USED("netty.allocator.direct.memory.used", "Netty Allocator Direct Memory Used"),
@@ -139,7 +138,6 @@
     NETTY_ALLOCATOR_SMALL_CACHE_SIZE("netty.allocator.small.cache.size", "Netty Allocator Small Cache Size"),
     NETTY_ALLOCATOR_THREAD_LOCAL_CACHES_NUM("netty.allocator.thread.local.caches.num", "Netty Allocator Thread Local Caches Num"),
     NETTY_ALLOCATOR_CHUNK_SIZE("netty.allocator.chunk.size", "Netty Allocator Chunk Size"),
->>>>>>> 04f3fe7d
     ;
 
     private String name;
