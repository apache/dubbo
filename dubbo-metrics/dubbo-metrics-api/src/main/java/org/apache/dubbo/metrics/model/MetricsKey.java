--- conflicted
+++ resolved
@@ -48,7 +48,12 @@
     PROVIDER_METRIC_RT_P99("dubbo.provider.rt.seconds.p99", "Response Time P99"),
     PROVIDER_METRIC_RT_P95("dubbo.provider.rt.seconds.p95", "Response Time P95"),
 
-<<<<<<< HEAD
+    THREAD_POOL_CORE_SIZE("dubbo.thread.pool.core.size","Thread Pool Core Size"),
+    THREAD_POOL_LARGEST_SIZE("dubbo.thread.pool.largest.size","Thread Pool Largest Size"),
+    THREAD_POOL_MAX_SIZE("dubbo.thread.pool.max.size","Thread Pool Max Size"),
+    THREAD_POOL_ACTIVE_SIZE("dubbo.thread.pool.active.size","Thread Pool Active Size"),
+    THREAD_POOL_THREAD_COUNT("dubbo.thread.pool.thread.count","Thread Pool Thread Count"),
+    THREAD_POOL_QUEUE_SIZE("dubbo.thread.pool.queue.size","Thread Pool Queue Size"),
     // register metrics key
     REGISTER_METRIC_REQUESTS("dubbo.registry.register.requests.total", "Total Register Requests"),
     REGISTER_METRIC_REQUESTS_SUCCEED("dubbo.registry.register.requests.succeed.total", "Succeed Register Requests"),
@@ -75,17 +80,6 @@
     GENERIC_METRIC_RT_P99("dubbo.%s.rt.seconds.p99", "Response Time P99"),
     GENERIC_METRIC_RT_P95("dubbo.%s.rt.seconds.p95", "Response Time P95"),
 
-
-=======
-    THREAD_POOL_CORE_SIZE("dubbo.thread.pool.core.size","Thread Pool Core Size"),
-    THREAD_POOL_LARGEST_SIZE("dubbo.thread.pool.largest.size","Thread Pool Largest Size"),
-    THREAD_POOL_MAX_SIZE("dubbo.thread.pool.max.size","Thread Pool Max Size"),
-    THREAD_POOL_ACTIVE_SIZE("dubbo.thread.pool.active.size","Thread Pool Active Size"),
-    THREAD_POOL_THREAD_COUNT("dubbo.thread.pool.thread.count","Thread Pool Thread Count"),
-    THREAD_POOL_QUEUE_SIZE("dubbo.thread.pool.queue.size","Thread Pool Queue Size"),
-
-    // consumer metrics key
->>>>>>> cc32ebef
     ;
 
     private final String name;
