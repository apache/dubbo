/*
 * Licensed to the Apache Software Foundation (ASF) under one or more
 * contributor license agreements.  See the NOTICE file distributed with
 * this work for additional information regarding copyright ownership.
 * The ASF licenses this file to You under the Apache License, Version 2.0
 * (the "License"); you may not use this file except in compliance with
 * the License.  You may obtain a copy of the License at
 *
 *     http://www.apache.org/licenses/LICENSE-2.0
 *
 * Unless required by applicable law or agreed to in writing, software
 * distributed under the License is distributed on an "AS IS" BASIS,
 * WITHOUT WARRANTIES OR CONDITIONS OF ANY KIND, either express or implied.
 * See the License for the specific language governing permissions and
 * limitations under the License.
 */

package org.apache.dubbo.metrics.model;

public enum MetricsKey {
    APPLICATION_METRIC_INFO("dubbo.application.info.total", "Total Application Info"),

    // provider metrics key
    METRIC_REQUESTS("dubbo.%s.requests.total", "Total Requests"),
<<<<<<< HEAD
    METRIC_REQUESTS_SUCCEED("dubbo.%s.requests.succeed.total", "Succeed Requests"),
    METRIC_REQUEST_BUSINESS_FAILED("dubbo.%s.requests.business.failed.total","Failed Business Requests"),
=======
    METRIC_REQUESTS_SUCCEED("dubbo.%s.requests.succeed.total", "Total Succeed Requests"),
    METRIC_REQUEST_BUSINESS_FAILED("dubbo.%s.requests.business.failed.total","Total Failed Business Requests"),

>>>>>>> 10681947
    METRIC_REQUESTS_PROCESSING("dubbo.%s.requests.processing", "Processing Requests"),
    METRIC_REQUESTS_TIMEOUT("dubbo.%s.requests.timeout.total", "Total Timeout Failed Requests"),
    METRIC_REQUESTS_LIMIT("dubbo.%s.requests.limit.total", "Total Limit Failed Requests"),
    METRIC_REQUESTS_FAILED("dubbo.%s.requests.unknown.failed.total", "Total Unknown Failed Requests"),
    METRIC_REQUESTS_TOTAL_FAILED("dubbo.%s.requests.failed.total", "Total Failed Requests"),
    METRIC_REQUESTS_NETWORK_FAILED("dubbo.%s.requests.failed.network.total", "Total network Failed Requests"),
    METRIC_REQUESTS_SERVICE_UNAVAILABLE_FAILED("dubbo.%s.requests.failed.service.unavailable.total", "Total Service Unavailable Failed Requests"),
    METRIC_REQUESTS_CODEC_FAILED("dubbo.%s.requests.failed.codec.total", "Total Codec Failed Requests"),


    METRIC_REQUESTS_TOTAL_AGG("dubbo.%s.requests.total.aggregate", "Aggregated Total Requests"),
    METRIC_REQUESTS_SUCCEED_AGG("dubbo.%s.requests.succeed.aggregate", "Aggregated Succeed Requests"),
    METRIC_REQUESTS_FAILED_AGG("dubbo.%s.requests.failed.aggregate", "Aggregated Failed Requests"),
    METRIC_REQUESTS_BUSINESS_FAILED_AGG("dubbo.%s.requests.business.failed.aggregate", "Aggregated Business Failed Requests"),
    METRIC_REQUESTS_TIMEOUT_AGG("dubbo.%s.requests.timeout.failed.aggregate", "Aggregated timeout Failed Requests"),
    METRIC_REQUESTS_LIMIT_AGG("dubbo.%s.requests.limit.aggregate", "Aggregated limit Requests"),
    METRIC_REQUESTS_TOTAL_FAILED_AGG("dubbo.%s.requests.failed.total.aggregate", "Aggregated failed total Requests"),
    METRIC_REQUESTS_TOTAL_NETWORK_FAILED_AGG("dubbo.%s.requests.failed.network.total.aggregate", "Aggregated failed network total Requests"),
    METRIC_REQUESTS_TOTAL_CODEC_FAILED_AGG("dubbo.%s.requests.failed.codec.total.aggregate", "Aggregated failed codec total Requests"),
    METRIC_REQUESTS_TOTAL_SERVICE_UNAVAILABLE_FAILED_AGG("dubbo.%s.requests.failed.service.unavailable.total.aggregate", "Aggregated failed codec total Requests"),

    METRIC_QPS("dubbo.%s.qps.total", "Query Per Seconds"),
    METRIC_RT_LAST("dubbo.%s.rt.milliseconds.last", "Last Response Time"),
    METRIC_RT_MIN("dubbo.%s.rt.milliseconds.min", "Min Response Time"),
    METRIC_RT_MAX("dubbo.%s.rt.milliseconds.max", "Max Response Time"),
    METRIC_RT_SUM("dubbo.%s.rt.milliseconds.sum", "Sum Response Time"),
    METRIC_RT_AVG("dubbo.%s.rt.milliseconds.avg", "Average Response Time"),
    METRIC_RT_P99("dubbo.%s.rt.milliseconds.p99", "Response Time P99"),
    METRIC_RT_P95("dubbo.%s.rt.milliseconds.p95", "Response Time P95"),


    THREAD_POOL_CORE_SIZE("dubbo.thread.pool.core.size","Thread Pool Core Size"),
    THREAD_POOL_LARGEST_SIZE("dubbo.thread.pool.largest.size","Thread Pool Largest Size"),
    THREAD_POOL_MAX_SIZE("dubbo.thread.pool.max.size","Thread Pool Max Size"),
    THREAD_POOL_ACTIVE_SIZE("dubbo.thread.pool.active.size","Thread Pool Active Size"),
    THREAD_POOL_THREAD_COUNT("dubbo.thread.pool.thread.count","Thread Pool Thread Count"),
    THREAD_POOL_QUEUE_SIZE("dubbo.thread.pool.queue.size","Thread Pool Queue Size");

    private String name;
    private String description;

    public final String getName() {
        return this.name;
    }
    public final String getNameByType(String type) {
        return String.format(name, type);
    }


    public final MetricsKey formatName(String type) {
        this.name = String.format(name, type);
        return this;
    }

    public final String getDescription() {
        return this.description;
    }

    MetricsKey(String name, String description) {
        this.name = name;
        this.description = description;
    }
}<|MERGE_RESOLUTION|>--- conflicted
+++ resolved
@@ -22,14 +22,9 @@
 
     // provider metrics key
     METRIC_REQUESTS("dubbo.%s.requests.total", "Total Requests"),
-<<<<<<< HEAD
-    METRIC_REQUESTS_SUCCEED("dubbo.%s.requests.succeed.total", "Succeed Requests"),
-    METRIC_REQUEST_BUSINESS_FAILED("dubbo.%s.requests.business.failed.total","Failed Business Requests"),
-=======
     METRIC_REQUESTS_SUCCEED("dubbo.%s.requests.succeed.total", "Total Succeed Requests"),
     METRIC_REQUEST_BUSINESS_FAILED("dubbo.%s.requests.business.failed.total","Total Failed Business Requests"),
 
->>>>>>> 10681947
     METRIC_REQUESTS_PROCESSING("dubbo.%s.requests.processing", "Processing Requests"),
     METRIC_REQUESTS_TIMEOUT("dubbo.%s.requests.timeout.total", "Total Timeout Failed Requests"),
     METRIC_REQUESTS_LIMIT("dubbo.%s.requests.limit.total", "Total Limit Failed Requests"),
@@ -38,7 +33,6 @@
     METRIC_REQUESTS_NETWORK_FAILED("dubbo.%s.requests.failed.network.total", "Total network Failed Requests"),
     METRIC_REQUESTS_SERVICE_UNAVAILABLE_FAILED("dubbo.%s.requests.failed.service.unavailable.total", "Total Service Unavailable Failed Requests"),
     METRIC_REQUESTS_CODEC_FAILED("dubbo.%s.requests.failed.codec.total", "Total Codec Failed Requests"),
-
 
     METRIC_REQUESTS_TOTAL_AGG("dubbo.%s.requests.total.aggregate", "Aggregated Total Requests"),
     METRIC_REQUESTS_SUCCEED_AGG("dubbo.%s.requests.succeed.aggregate", "Aggregated Succeed Requests"),
@@ -61,12 +55,45 @@
     METRIC_RT_P95("dubbo.%s.rt.milliseconds.p95", "Response Time P95"),
 
 
-    THREAD_POOL_CORE_SIZE("dubbo.thread.pool.core.size","Thread Pool Core Size"),
-    THREAD_POOL_LARGEST_SIZE("dubbo.thread.pool.largest.size","Thread Pool Largest Size"),
-    THREAD_POOL_MAX_SIZE("dubbo.thread.pool.max.size","Thread Pool Max Size"),
-    THREAD_POOL_ACTIVE_SIZE("dubbo.thread.pool.active.size","Thread Pool Active Size"),
-    THREAD_POOL_THREAD_COUNT("dubbo.thread.pool.thread.count","Thread Pool Thread Count"),
-    THREAD_POOL_QUEUE_SIZE("dubbo.thread.pool.queue.size","Thread Pool Queue Size");
+    // register metrics key
+    REGISTER_METRIC_REQUESTS("dubbo.registry.register.requests.total", "Total Register Requests"),
+    REGISTER_METRIC_REQUESTS_SUCCEED("dubbo.registry.register.requests.succeed.total", "Succeed Register Requests"),
+    REGISTER_METRIC_REQUESTS_FAILED("dubbo.registry.register.requests.failed.total", "Failed Register Requests"),
+
+    // subscribe metrics key
+    SUBSCRIBE_METRIC_NUM("dubbo.registry.subscribe.num.total", "Total Subscribe Num"),
+    SUBSCRIBE_METRIC_NUM_SUCCEED("dubbo.registry.subscribe.num.succeed.total", "Succeed Subscribe Num"),
+    SUBSCRIBE_METRIC_NUM_FAILED("dubbo.registry.subscribe.num.failed.total", "Failed Subscribe Num"),
+
+    // directory metrics key
+    DIRECTORY_METRIC_NUM_CURRENT("dubbo.registry.directory.num.current", "Current Directory Urls"),
+    DIRECTORY_METRIC_NUM_VALID("dubbo.registry.directory.num.valid.total", "Valid Directory Urls"),
+    DIRECTORY_METRIC_NUM_UN_VALID("dubbo.registry.directory.num.un_valid.total", "UnValid Directory Urls"),
+    DIRECTORY_METRIC_NUM_DISABLE("dubbo.registry.directory.num.disable.total", "Disable Directory Urls"),
+    DIRECTORY_METRIC_NUM_RECOVER_DISABLE("dubbo.registry.directory.num.recover.disable.total", "Recover Disable Directory Urls"),
+
+    NOTIFY_METRIC_REQUESTS("dubbo.registry.notify.requests.total", "Total Notify Requests"),
+    NOTIFY_METRIC_NUM_LAST("dubbo.registry.notify.num.last", "Last Notify Nums"),
+
+    THREAD_POOL_CORE_SIZE("dubbo.thread.pool.core.size", "Thread Pool Core Size"),
+    THREAD_POOL_LARGEST_SIZE("dubbo.thread.pool.largest.size", "Thread Pool Largest Size"),
+    THREAD_POOL_MAX_SIZE("dubbo.thread.pool.max.size", "Thread Pool Max Size"),
+    THREAD_POOL_ACTIVE_SIZE("dubbo.thread.pool.active.size", "Thread Pool Active Size"),
+    THREAD_POOL_THREAD_COUNT("dubbo.thread.pool.thread.count", "Thread Pool Thread Count"),
+    THREAD_POOL_QUEUE_SIZE("dubbo.thread.pool.queue.size", "Thread Pool Queue Size"),
+
+    // metadata push metrics key
+    METADATA_PUSH_METRIC_NUM("dubbo.metadata.push.num.total", "Total Push Num"),
+    METADATA_PUSH_METRIC_NUM_SUCCEED("dubbo.metadata.push.num.succeed.total", "Succeed Push Num"),
+    METADATA_PUSH_METRIC_NUM_FAILED("dubbo.metadata.push.num.failed.total", "Failed Push Num"),
+
+    // metadata subscribe metrics key
+    METADATA_SUBSCRIBE_METRIC_NUM("dubbo.metadata.subscribe.num.total", "Total Metadata Subscribe Num"),
+    METADATA_SUBSCRIBE_METRIC_NUM_SUCCEED("dubbo.metadata.subscribe.num.succeed.total", "Succeed Metadata Subscribe Num"),
+    METADATA_SUBSCRIBE_METRIC_NUM_FAILED("dubbo.metadata.subscribe.num.failed.total", "Failed Metadata Subscribe Num"),
+
+    // consumer metrics key
+    ;
 
     private String name;
     private String description;
@@ -74,6 +101,7 @@
     public final String getName() {
         return this.name;
     }
+
     public final String getNameByType(String type) {
         return String.format(name, type);
     }
