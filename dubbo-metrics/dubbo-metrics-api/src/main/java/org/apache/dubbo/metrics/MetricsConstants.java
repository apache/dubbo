--- conflicted
+++ resolved
@@ -19,17 +19,11 @@
 
 public interface MetricsConstants {
 
-<<<<<<< HEAD
-    String INVOCATION = "metricFilterInvocation";
-    String INVOCATION_METRICS_COUNTER = "metricFilterInvocationCounter";
-    String INVOCATION_SIDE = "metricFilterSide";
-=======
     String INVOCATION = "metric_filter_invocation";
     String METHOD_METRICS = "metric_filter_method_metrics";
     String INVOCATION_METRICS_COUNTER = "metric_filter_invocation_counter";
 
     String INVOCATION_SIDE = "metric_filter_side";
->>>>>>> 68e624f7
 
     String ATTACHMENT_KEY_SERVICE = "serviceKey";
     String ATTACHMENT_KEY_SIZE = "size";
