--- conflicted
+++ resolved
@@ -102,19 +102,11 @@
         if (this == o) return true;
         if (o == null || getClass() != o.getClass()) return false;
         MethodMetric that = (MethodMetric) o;
-<<<<<<< HEAD
-        return Objects.equals(getApplicationModel(), that.getApplicationModel()) && Objects.equals(side, that.side) && Objects.equals(getInterfaceName(), that.getInterfaceName()) && Objects.equals(methodName, that.methodName) && Objects.equals(group, that.group) && Objects.equals(version, that.version);
-=======
-        return Objects.equals(getApplicationName(), that.getApplicationName()) && Objects.equals(side, that.side) && Objects.equals(getServiceKey(), that.getServiceKey()) && Objects.equals(methodName, that.methodName) && Objects.equals(group, that.group) && Objects.equals(version, that.version);
->>>>>>> 4778d131
+        return Objects.equals(getApplicationModel(), that.getApplicationModel()) && Objects.equals(side, that.side) && Objects.equals(getServiceKey(), that.getServiceKey()) && Objects.equals(methodName, that.methodName) && Objects.equals(group, that.group) && Objects.equals(version, that.version);
     }
 
     @Override
     public int hashCode() {
-<<<<<<< HEAD
-        return Objects.hash(getApplicationModel(), side, getInterfaceName(), methodName, group, version);
-=======
-        return Objects.hash(getApplicationName(), side, getServiceKey(), methodName, group, version);
->>>>>>> 4778d131
+        return Objects.hash(getApplicationModel(), side, getServiceKey(), methodName, group, version);
     }
 }