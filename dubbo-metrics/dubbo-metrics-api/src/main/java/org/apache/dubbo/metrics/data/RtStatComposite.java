/*
 * Licensed to the Apache Software Foundation (ASF) under one or more
 * contributor license agreements.  See the NOTICE file distributed with
 * this work for additional information regarding copyright ownership.
 * The ASF licenses this file to You under the Apache License, Version 2.0
 * (the "License"); you may not use this file except in compliance with
 * the License.  You may obtain a copy of the License at
 *
 *     http://www.apache.org/licenses/LICENSE-2.0
 *
 * Unless required by applicable law or agreed to in writing, software
 * distributed under the License is distributed on an "AS IS" BASIS,
 * WITHOUT WARRANTIES OR CONDITIONS OF ANY KIND, either express or implied.
 * See the License for the specific language governing permissions and
 * limitations under the License.
 */

package org.apache.dubbo.metrics.data;

import org.apache.dubbo.common.utils.ConcurrentHashMapUtils;
import org.apache.dubbo.metrics.model.ApplicationMetric;
import org.apache.dubbo.metrics.model.MethodMetric;
import org.apache.dubbo.metrics.model.Metric;
import org.apache.dubbo.metrics.model.MetricsCategory;
import org.apache.dubbo.metrics.model.ServiceKeyMetric;
import org.apache.dubbo.metrics.model.container.AtomicLongContainer;
import org.apache.dubbo.metrics.model.container.LongAccumulatorContainer;
import org.apache.dubbo.metrics.model.container.LongContainer;
import org.apache.dubbo.metrics.model.key.MetricsKey;
import org.apache.dubbo.metrics.model.key.MetricsKeyWrapper;
import org.apache.dubbo.metrics.model.key.MetricsPlaceValue;
import org.apache.dubbo.metrics.model.sample.GaugeMetricSample;
import org.apache.dubbo.metrics.model.sample.MetricSample;
import org.apache.dubbo.metrics.report.AbstractMetricsExport;
import org.apache.dubbo.rpc.model.ApplicationModel;

import java.util.ArrayList;
import java.util.Arrays;
import java.util.List;
import java.util.concurrent.atomic.AtomicLong;
import java.util.concurrent.atomic.LongAccumulator;
import java.util.stream.Collectors;

/**
 * The data container of the rt dimension, including application, service, and method levels,
 * if there is no actual call to the existing call method,
 * the key will not be displayed when exporting (to be optimized)
 */
@SuppressWarnings({"rawtypes", "unchecked"})
public class RtStatComposite extends AbstractMetricsExport {

    public RtStatComposite(ApplicationModel applicationModel) {
        super(applicationModel);
    }

    private final List<LongContainer<? extends Number>> rtStats = new ArrayList<>();

    public void init(MetricsPlaceValue... placeValues) {
        if (placeValues == null) {
            return;
        }
        Arrays.stream(placeValues).forEach(metricsPlaceType -> rtStats.addAll(initStats(metricsPlaceType)));
    }

    private List<LongContainer<? extends Number>> initStats(MetricsPlaceValue placeValue) {
        List<LongContainer<? extends Number>> singleRtStats = new ArrayList<>();
        singleRtStats.add(new AtomicLongContainer(new MetricsKeyWrapper(MetricsKey.METRIC_RT_LAST, placeValue)));
        singleRtStats.add(new LongAccumulatorContainer(new MetricsKeyWrapper(MetricsKey.METRIC_RT_MIN, placeValue), new LongAccumulator(Long::min, Long.MAX_VALUE)));
        singleRtStats.add(new LongAccumulatorContainer(new MetricsKeyWrapper(MetricsKey.METRIC_RT_MAX, placeValue), new LongAccumulator(Long::max, Long.MIN_VALUE)));
        singleRtStats.add(new AtomicLongContainer(new MetricsKeyWrapper(MetricsKey.METRIC_RT_SUM, placeValue), (responseTime, longAccumulator) -> longAccumulator.addAndGet(responseTime)));
        // AvgContainer is a special counter that stores the number of times but outputs function of sum/times
        AtomicLongContainer avgContainer = new AtomicLongContainer(new MetricsKeyWrapper(MetricsKey.METRIC_RT_AVG, placeValue), (k, v) -> v.incrementAndGet());
        avgContainer.setValueSupplier(applicationName -> {
            LongContainer<? extends Number> totalContainer = rtStats.stream().filter(longContainer -> longContainer.isKeyWrapper(MetricsKey.METRIC_RT_SUM, placeValue.getType())).findFirst().get();
            AtomicLong totalRtTimes = avgContainer.get(applicationName);
            AtomicLong totalRtSum = (AtomicLong) totalContainer.get(applicationName);
            return totalRtSum.get() / totalRtTimes.get();
        });
        singleRtStats.add(avgContainer);
        return singleRtStats;
    }

    public void calcKeyRt(String registryOpType, Long responseTime, String rtKey) {
        for (LongContainer container : rtStats.stream().filter(longContainer -> longContainer.specifyType(registryOpType)).collect(Collectors.toList())) {
<<<<<<< HEAD
            Number current = (Number) ConcurrentHashMapUtils.computeIfAbsent(container, rtKey, container.getInitFunc());
=======
            Number current = (Number) ConcurrentHashMapUtils.computeIfAbsent(container, new ApplicationMetric(getApplicationModel()), container.getInitFunc());
            container.getConsumerFunc().accept(responseTime, current);
        }
    }

    public void calcServiceKeyRt(String serviceKey, String registryOpType, Long responseTime) {
        for (LongContainer container : rtStats.stream().filter(longContainer -> longContainer.specifyType(registryOpType)).collect(Collectors.toList())) {
            Number current = (Number) ConcurrentHashMapUtils.computeIfAbsent(container, new ServiceKeyMetric(getApplicationModel(), serviceKey), container.getInitFunc());
            container.getConsumerFunc().accept(responseTime, current);
        }
    }

    public void calcMethodKeyRt(Invocation invocation, String registryOpType, Long responseTime) {
        for (LongContainer container : rtStats.stream().filter(longContainer -> longContainer.specifyType(registryOpType)).collect(Collectors.toList())) {
            Number current = (Number) ConcurrentHashMapUtils.computeIfAbsent(container, new MethodMetric(getApplicationModel(), invocation), container.getInitFunc());
>>>>>>> 96fb4e8f
            container.getConsumerFunc().accept(responseTime, current);
        }
    }

    public List<MetricSample> export(MetricsCategory category) {
        List<MetricSample> list = new ArrayList<>();
        for (LongContainer<? extends Number> rtContainer : rtStats) {
            MetricsKeyWrapper metricsKeyWrapper = rtContainer.getMetricsKeyWrapper();
            for (Metric key : rtContainer.keySet()) {
                // Use keySet to obtain the original key instance reference of ConcurrentHashMap to avoid early recycling of the micrometer
                list.add(new GaugeMetricSample<>(metricsKeyWrapper.targetKey(), metricsKeyWrapper.targetDesc(), key.getTags(), category, key, value -> rtContainer.getValueSupplier().apply(value)));
            }
        }
        return list;
    }

    public List<LongContainer<? extends Number>> getRtStats() {
        return rtStats;
    }


}<|MERGE_RESOLUTION|>--- conflicted
+++ resolved
@@ -32,6 +32,7 @@
 import org.apache.dubbo.metrics.model.sample.GaugeMetricSample;
 import org.apache.dubbo.metrics.model.sample.MetricSample;
 import org.apache.dubbo.metrics.report.AbstractMetricsExport;
+import org.apache.dubbo.rpc.Invocation;
 import org.apache.dubbo.rpc.model.ApplicationModel;
 
 import java.util.ArrayList;
@@ -80,27 +81,9 @@
         return singleRtStats;
     }
 
-    public void calcKeyRt(String registryOpType, Long responseTime, String rtKey) {
+    public void calcKeyRt(String registryOpType, Long responseTime, Metric metricKey) {
         for (LongContainer container : rtStats.stream().filter(longContainer -> longContainer.specifyType(registryOpType)).collect(Collectors.toList())) {
-<<<<<<< HEAD
-            Number current = (Number) ConcurrentHashMapUtils.computeIfAbsent(container, rtKey, container.getInitFunc());
-=======
-            Number current = (Number) ConcurrentHashMapUtils.computeIfAbsent(container, new ApplicationMetric(getApplicationModel()), container.getInitFunc());
-            container.getConsumerFunc().accept(responseTime, current);
-        }
-    }
-
-    public void calcServiceKeyRt(String serviceKey, String registryOpType, Long responseTime) {
-        for (LongContainer container : rtStats.stream().filter(longContainer -> longContainer.specifyType(registryOpType)).collect(Collectors.toList())) {
-            Number current = (Number) ConcurrentHashMapUtils.computeIfAbsent(container, new ServiceKeyMetric(getApplicationModel(), serviceKey), container.getInitFunc());
-            container.getConsumerFunc().accept(responseTime, current);
-        }
-    }
-
-    public void calcMethodKeyRt(Invocation invocation, String registryOpType, Long responseTime) {
-        for (LongContainer container : rtStats.stream().filter(longContainer -> longContainer.specifyType(registryOpType)).collect(Collectors.toList())) {
-            Number current = (Number) ConcurrentHashMapUtils.computeIfAbsent(container, new MethodMetric(getApplicationModel(), invocation), container.getInitFunc());
->>>>>>> 96fb4e8f
+            Number current = (Number) ConcurrentHashMapUtils.computeIfAbsent(container, metricKey, container.getInitFunc());
             container.getConsumerFunc().accept(responseTime, current);
         }
     }
