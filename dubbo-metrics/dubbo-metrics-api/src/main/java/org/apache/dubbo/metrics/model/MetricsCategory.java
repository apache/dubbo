/*
 * Licensed to the Apache Software Foundation (ASF) under one or more
 * contributor license agreements.  See the NOTICE file distributed with
 * this work for additional information regarding copyright ownership.
 * The ASF licenses this file to You under the Apache License, Version 2.0
 * (the "License"); you may not use this file except in compliance with
 * the License.  You may obtain a copy of the License at
 *
 *     http://www.apache.org/licenses/LICENSE-2.0
 *
 * Unless required by applicable law or agreed to in writing, software
 * distributed under the License is distributed on an "AS IS" BASIS,
 * WITHOUT WARRANTIES OR CONDITIONS OF ANY KIND, either express or implied.
 * See the License for the specific language governing permissions and
 * limitations under the License.
 */

package org.apache.dubbo.metrics.model;

/**
 * Metric category.
 */
public enum MetricsCategory {
    RT,
    QPS,
    REQUESTS,
<<<<<<< HEAD
    APPLICATION,
    THREAD_POOL
=======
    REGISTRY,
    THREAD_POOL,
    APPLICATION
>>>>>>> 186fd5c1
}<|MERGE_RESOLUTION|>--- conflicted
+++ resolved
@@ -24,12 +24,7 @@
     RT,
     QPS,
     REQUESTS,
-<<<<<<< HEAD
-    APPLICATION,
-    THREAD_POOL
-=======
     REGISTRY,
     THREAD_POOL,
     APPLICATION
->>>>>>> 186fd5c1
 }