/*
 * Licensed to the Apache Software Foundation (ASF) under one or more
 * contributor license agreements.  See the NOTICE file distributed with
 * this work for additional information regarding copyright ownership.
 * The ASF licenses this file to You under the Apache License, Version 2.0
 * (the "License"); you may not use this file except in compliance with
 * the License.  You may obtain a copy of the License at
 *
 *     http://www.apache.org/licenses/LICENSE-2.0
 *
 * Unless required by applicable law or agreed to in writing, software
 * distributed under the License is distributed on an "AS IS" BASIS,
 * WITHOUT WARRANTIES OR CONDITIONS OF ANY KIND, either express or implied.
 * See the License for the specific language governing permissions and
 * limitations under the License.
 */

package org.apache.dubbo.metrics.model;

/**
 * Metric category.
 */
public enum MetricsCategory {
    RT,
    QPS,
    REQUESTS,
    APPLICATION,
    CONFIGCENTER,
    REGISTRY,
    METADATA,
    THREAD_POOL,
<<<<<<< HEAD
    ERROR_CODE,
=======
    NETTY,
>>>>>>> 04f3fe7d
}<|MERGE_RESOLUTION|>--- conflicted
+++ resolved
@@ -29,9 +29,6 @@
     REGISTRY,
     METADATA,
     THREAD_POOL,
-<<<<<<< HEAD
     ERROR_CODE,
-=======
     NETTY,
->>>>>>> 04f3fe7d
 }