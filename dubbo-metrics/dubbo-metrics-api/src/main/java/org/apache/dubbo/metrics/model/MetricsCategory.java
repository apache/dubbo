--- conflicted
+++ resolved
@@ -24,12 +24,9 @@
     RT,
     QPS,
     REQUESTS,
-<<<<<<< HEAD
     APPLICATION,
     CONFIGCENTER,
-=======
     REGISTRY,
     THREAD_POOL,
     APPLICATION
->>>>>>> 62509fb4
 }