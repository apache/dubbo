--- conflicted
+++ resolved
@@ -26,15 +26,7 @@
 
     default void onEventFinish(E event) {
     }
-<<<<<<< HEAD
-
 
     default void onEventError(E event) {
     }
-
-=======
-
-    default void onEventError(E event) {
-    }
->>>>>>> 671e0f8b
 }