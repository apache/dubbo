--- conflicted
+++ resolved
@@ -27,13 +27,9 @@
 import org.apache.dubbo.metrics.data.RtStatComposite;
 import org.apache.dubbo.metrics.data.ServiceStatComposite;
 import org.apache.dubbo.metrics.model.MetricsCategory;
-<<<<<<< HEAD
-import org.apache.dubbo.metrics.model.key.MetricsKey;
-=======
 import org.apache.dubbo.metrics.model.MetricsSupport;
 import org.apache.dubbo.metrics.model.key.MetricsKey;
 import org.apache.dubbo.metrics.model.key.MetricsKeyWrapper;
->>>>>>> 1d7345c9
 import org.apache.dubbo.metrics.model.sample.MetricSample;
 import org.apache.dubbo.metrics.registry.RegistryMetricsConstants;
 import org.apache.dubbo.metrics.registry.event.RegistryEvent;
@@ -121,13 +117,6 @@
         registryClusterNames.forEach(name ->
         {
             internalStat.incrRegisterNum(metricsKey, name);
-<<<<<<< HEAD
-            getStats().getRtStatComposite().calcKeyRt(registryOpType, responseTime, () -> name);
-        });
-
-    }
-
-=======
             getStats().getRtStatComposite().calcKeyRt(registryOpType, responseTime, name);
         });
 
@@ -149,5 +138,4 @@
     }
 
 
->>>>>>> 1d7345c9
 }