/*
 * Licensed to the Apache Software Foundation (ASF) under one or more
 * contributor license agreements.  See the NOTICE file distributed with
 * this work for additional information regarding copyright ownership.
 * The ASF licenses this file to You under the Apache License, Version 2.0
 * (the "License"); you may not use this file except in compliance with
 * the License.  You may obtain a copy of the License at
 *
 *     http://www.apache.org/licenses/LICENSE-2.0
 *
 * Unless required by applicable law or agreed to in writing, software
 * distributed under the License is distributed on an "AS IS" BASIS,
 * WITHOUT WARRANTIES OR CONDITIONS OF ANY KIND, either express or implied.
 * See the License for the specific language governing permissions and
 * limitations under the License.
 */

package org.apache.dubbo.metrics.registry.event;

import org.apache.dubbo.common.beans.factory.ScopeBeanFactory;
import org.apache.dubbo.metrics.event.TimeCounterEvent;
import org.apache.dubbo.metrics.model.key.MetricsKey;
import org.apache.dubbo.metrics.model.key.MetricsLevel;
import org.apache.dubbo.metrics.model.key.TypeWrapper;
import org.apache.dubbo.metrics.registry.RegistryMetricsConstants;
import org.apache.dubbo.metrics.registry.collector.RegistryMetricsCollector;
import org.apache.dubbo.rpc.model.ApplicationModel;

import java.util.List;
import java.util.Map;

import static org.apache.dubbo.metrics.MetricsConstants.ATTACHMENT_DIRECTORY_MAP;
import static org.apache.dubbo.metrics.MetricsConstants.ATTACHMENT_KEY_LAST_NUM_MAP;
import static org.apache.dubbo.metrics.MetricsConstants.ATTACHMENT_KEY_SERVICE;
import static org.apache.dubbo.metrics.MetricsConstants.ATTACHMENT_KEY_SIZE;


/**
 * Registry related events
 */
public class RegistryEvent extends TimeCounterEvent {
    public RegistryEvent(ApplicationModel applicationModel, TypeWrapper typeWrapper) {
        super(applicationModel, typeWrapper);
        ScopeBeanFactory beanFactory = getSource().getBeanFactory();
        RegistryMetricsCollector collector;
        if (!beanFactory.isDestroyed()) {
            collector = beanFactory.getBean(RegistryMetricsCollector.class);
            super.setAvailable(collector != null && collector.isCollectEnabled());
        }
    }

<<<<<<< HEAD
    public static RegistryEvent toRegisterEvent(ApplicationModel applicationModel, List<String> registryClusterNames) {
        RegistryEvent registryEvent = new RegistryEvent(applicationModel, new TypeWrapper(MetricsLevel.APP, MetricsKey.REGISTER_METRIC_REQUESTS, MetricsKey.REGISTER_METRIC_REQUESTS_SUCCEED, MetricsKey.REGISTER_METRIC_REQUESTS_FAILED));
        registryEvent.putAttachment(RegistryMetricsConstants.ATTACHMENT_KEY_MULTI_REGISTRY, registryClusterNames);
        return registryEvent;
=======
    private static final TypeWrapper REGISTER_EVENT = new TypeWrapper(MetricsLevel.APP, MetricsKey.REGISTER_METRIC_REQUESTS, MetricsKey.REGISTER_METRIC_REQUESTS_SUCCEED, MetricsKey.REGISTER_METRIC_REQUESTS_FAILED);
    public static RegistryEvent toRegisterEvent(ApplicationModel applicationModel) {
        return new RegistryEvent(applicationModel, REGISTER_EVENT);
>>>>>>> 68e624f7
    }


    private static final TypeWrapper SUBSCRIBE_EVENT = new TypeWrapper(MetricsLevel.APP, MetricsKey.SUBSCRIBE_METRIC_NUM, MetricsKey.SUBSCRIBE_METRIC_NUM_SUCCEED, MetricsKey.SUBSCRIBE_METRIC_NUM_FAILED);
    public static RegistryEvent toSubscribeEvent(ApplicationModel applicationModel) {
        return new RegistryEvent(applicationModel, SUBSCRIBE_EVENT);
    }


    private static final TypeWrapper NOTIFY_EVENT = new TypeWrapper(MetricsLevel.APP, MetricsKey.NOTIFY_METRIC_REQUESTS, MetricsKey.NOTIFY_METRIC_NUM_LAST, (MetricsKey) null);
    public static RegistryEvent toNotifyEvent(ApplicationModel applicationModel) {
<<<<<<< HEAD
        return new RegistryEvent(applicationModel, new TypeWrapper(MetricsLevel.APP, MetricsKey.NOTIFY_METRIC_REQUESTS, MetricsKey.NOTIFY_METRIC_NUM_LAST, null)) {
=======
        return new RegistryEvent(applicationModel, NOTIFY_EVENT) {
>>>>>>> 68e624f7
            @Override
            public void customAfterPost(Object postResult) {
                super.putAttachment(ATTACHMENT_KEY_LAST_NUM_MAP, postResult);
            }
        };
    }

<<<<<<< HEAD
    public static RegistryEvent toRsEvent(ApplicationModel applicationModel, String serviceKey, int size, List<String> serviceDiscoveryNames) {
        RegistryEvent ddEvent = new RegistryEvent(applicationModel, new TypeWrapper(MetricsLevel.SERVICE, MetricsKey.SERVICE_REGISTER_METRIC_REQUESTS, MetricsKey.SERVICE_REGISTER_METRIC_REQUESTS_SUCCEED, MetricsKey.SERVICE_REGISTER_METRIC_REQUESTS_FAILED));
=======
    private static final TypeWrapper RS_EVENT = new TypeWrapper(MetricsLevel.SERVICE, MetricsKey.SERVICE_REGISTER_METRIC_REQUESTS, MetricsKey.SERVICE_REGISTER_METRIC_REQUESTS_SUCCEED, MetricsKey.SERVICE_REGISTER_METRIC_REQUESTS_FAILED);
    public static RegistryEvent toRsEvent(ApplicationModel applicationModel, String serviceKey, int size) {
        RegistryEvent ddEvent = new RegistryEvent(applicationModel, RS_EVENT);
>>>>>>> 68e624f7
        ddEvent.putAttachment(ATTACHMENT_KEY_SERVICE, serviceKey);
        ddEvent.putAttachment(ATTACHMENT_KEY_SIZE, size);
        ddEvent.putAttachment(RegistryMetricsConstants.ATTACHMENT_KEY_MULTI_REGISTRY, serviceDiscoveryNames);
        return ddEvent;
    }

    private static final TypeWrapper SS_EVENT = new TypeWrapper(MetricsLevel.SERVICE, MetricsKey.SERVICE_SUBSCRIBE_METRIC_NUM, MetricsKey.SERVICE_SUBSCRIBE_METRIC_NUM_SUCCEED, MetricsKey.SERVICE_SUBSCRIBE_METRIC_NUM_FAILED);
    public static RegistryEvent toSsEvent(ApplicationModel applicationModel, String serviceKey) {
        RegistryEvent ddEvent = new RegistryEvent(applicationModel, SS_EVENT);
        ddEvent.putAttachment(ATTACHMENT_KEY_SERVICE, serviceKey);
        return ddEvent;
    }

    private static final TypeWrapper DIRECTORY_EVENT = new TypeWrapper(MetricsLevel.APP, MetricsKey.DIRECTORY_METRIC_NUM_VALID, null, null);
    public static RegistryEvent refreshDirectoryEvent(ApplicationModel applicationModel, Map<MetricsKey, Map<String, Integer>> summaryMap) {
        RegistryEvent registryEvent = new RegistryEvent(applicationModel, DIRECTORY_EVENT);
        registryEvent.putAttachment(ATTACHMENT_DIRECTORY_MAP, summaryMap);
        return registryEvent;
    }


}<|MERGE_RESOLUTION|>--- conflicted
+++ resolved
@@ -49,16 +49,11 @@
         }
     }
 
-<<<<<<< HEAD
+    private static final TypeWrapper REGISTER_EVENT = new TypeWrapper(MetricsLevel.APP, MetricsKey.REGISTER_METRIC_REQUESTS, MetricsKey.REGISTER_METRIC_REQUESTS_SUCCEED, MetricsKey.REGISTER_METRIC_REQUESTS_FAILED);
     public static RegistryEvent toRegisterEvent(ApplicationModel applicationModel, List<String> registryClusterNames) {
-        RegistryEvent registryEvent = new RegistryEvent(applicationModel, new TypeWrapper(MetricsLevel.APP, MetricsKey.REGISTER_METRIC_REQUESTS, MetricsKey.REGISTER_METRIC_REQUESTS_SUCCEED, MetricsKey.REGISTER_METRIC_REQUESTS_FAILED));
+        RegistryEvent registryEvent = new RegistryEvent(applicationModel, REGISTER_EVENT);
         registryEvent.putAttachment(RegistryMetricsConstants.ATTACHMENT_KEY_MULTI_REGISTRY, registryClusterNames);
         return registryEvent;
-=======
-    private static final TypeWrapper REGISTER_EVENT = new TypeWrapper(MetricsLevel.APP, MetricsKey.REGISTER_METRIC_REQUESTS, MetricsKey.REGISTER_METRIC_REQUESTS_SUCCEED, MetricsKey.REGISTER_METRIC_REQUESTS_FAILED);
-    public static RegistryEvent toRegisterEvent(ApplicationModel applicationModel) {
-        return new RegistryEvent(applicationModel, REGISTER_EVENT);
->>>>>>> 68e624f7
     }
 
 
@@ -70,26 +65,17 @@
 
     private static final TypeWrapper NOTIFY_EVENT = new TypeWrapper(MetricsLevel.APP, MetricsKey.NOTIFY_METRIC_REQUESTS, MetricsKey.NOTIFY_METRIC_NUM_LAST, (MetricsKey) null);
     public static RegistryEvent toNotifyEvent(ApplicationModel applicationModel) {
-<<<<<<< HEAD
-        return new RegistryEvent(applicationModel, new TypeWrapper(MetricsLevel.APP, MetricsKey.NOTIFY_METRIC_REQUESTS, MetricsKey.NOTIFY_METRIC_NUM_LAST, null)) {
-=======
         return new RegistryEvent(applicationModel, NOTIFY_EVENT) {
->>>>>>> 68e624f7
             @Override
             public void customAfterPost(Object postResult) {
                 super.putAttachment(ATTACHMENT_KEY_LAST_NUM_MAP, postResult);
             }
         };
     }
+    private static final TypeWrapper RS_EVENT = new TypeWrapper(MetricsLevel.SERVICE, MetricsKey.SERVICE_REGISTER_METRIC_REQUESTS, MetricsKey.SERVICE_REGISTER_METRIC_REQUESTS_SUCCEED, MetricsKey.SERVICE_REGISTER_METRIC_REQUESTS_FAILED);
 
-<<<<<<< HEAD
     public static RegistryEvent toRsEvent(ApplicationModel applicationModel, String serviceKey, int size, List<String> serviceDiscoveryNames) {
-        RegistryEvent ddEvent = new RegistryEvent(applicationModel, new TypeWrapper(MetricsLevel.SERVICE, MetricsKey.SERVICE_REGISTER_METRIC_REQUESTS, MetricsKey.SERVICE_REGISTER_METRIC_REQUESTS_SUCCEED, MetricsKey.SERVICE_REGISTER_METRIC_REQUESTS_FAILED));
-=======
-    private static final TypeWrapper RS_EVENT = new TypeWrapper(MetricsLevel.SERVICE, MetricsKey.SERVICE_REGISTER_METRIC_REQUESTS, MetricsKey.SERVICE_REGISTER_METRIC_REQUESTS_SUCCEED, MetricsKey.SERVICE_REGISTER_METRIC_REQUESTS_FAILED);
-    public static RegistryEvent toRsEvent(ApplicationModel applicationModel, String serviceKey, int size) {
         RegistryEvent ddEvent = new RegistryEvent(applicationModel, RS_EVENT);
->>>>>>> 68e624f7
         ddEvent.putAttachment(ATTACHMENT_KEY_SERVICE, serviceKey);
         ddEvent.putAttachment(ATTACHMENT_KEY_SIZE, size);
         ddEvent.putAttachment(RegistryMetricsConstants.ATTACHMENT_KEY_MULTI_REGISTRY, serviceDiscoveryNames);
