--- conflicted
+++ resolved
@@ -60,14 +60,8 @@
         SUBSCRIBE_METRIC_NUM, SUBSCRIBE_METRIC_NUM_SUCCEED, SUBSCRIBE_METRIC_NUM_FAILED,
         NOTIFY_METRIC_REQUESTS);
 
-<<<<<<< HEAD
-    // App-level
-    List<MetricsKey> REGISTER_LEVEL_KEYS = Arrays.asList(REGISTER_METRIC_REQUESTS, REGISTER_METRIC_REQUESTS_SUCCEED, REGISTER_METRIC_REQUESTS_FAILED);
-
-=======
     // Registry-level
     List<MetricsKey> REGISTER_LEVEL_APP_KEYS = Arrays.asList(REGISTER_METRIC_REQUESTS, REGISTER_METRIC_REQUESTS_SUCCEED, REGISTER_METRIC_REQUESTS_FAILED);
->>>>>>> 1d7345c9
 
     // Service-level
     List<MetricsKeyWrapper> SERVICE_LEVEL_KEYS = Arrays.asList(
