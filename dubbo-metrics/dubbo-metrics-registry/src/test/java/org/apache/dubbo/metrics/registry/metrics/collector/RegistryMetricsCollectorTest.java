/*
 * Licensed to the Apache Software Foundation (ASF) under one or more
 * contributor license agreements.  See the NOTICE file distributed with
 * this work for additional information regarding copyright ownership.
 * The ASF licenses this file to You under the Apache License, Version 2.0
 * (the "License"); you may not use this file except in compliance with
 * the License.  You may obtain a copy of the License at
 *
 *     http://www.apache.org/licenses/LICENSE-2.0
 *
 * Unless required by applicable law or agreed to in writing, software
 * distributed under the License is distributed on an "AS IS" BASIS,
 * WITHOUT WARRANTIES OR CONDITIONS OF ANY KIND, either express or implied.
 * See the License for the specific language governing permissions and
 * limitations under the License.
 */

package org.apache.dubbo.metrics.registry.metrics.collector;

import com.google.common.collect.Lists;
import org.apache.dubbo.config.ApplicationConfig;
import org.apache.dubbo.metrics.event.MetricsDispatcher;
import org.apache.dubbo.metrics.event.MetricsEventBus;
import org.apache.dubbo.metrics.model.TimePair;
import org.apache.dubbo.metrics.model.key.MetricsKey;
import org.apache.dubbo.metrics.model.key.MetricsKeyWrapper;
import org.apache.dubbo.metrics.model.sample.GaugeMetricSample;
import org.apache.dubbo.metrics.model.sample.MetricSample;
import org.apache.dubbo.metrics.registry.collector.RegistryMetricsCollector;
import org.apache.dubbo.metrics.registry.event.RegistryEvent;
import org.apache.dubbo.rpc.model.ApplicationModel;
import org.apache.dubbo.rpc.model.FrameworkModel;

import org.junit.jupiter.api.AfterEach;
import org.junit.jupiter.api.Assertions;
import org.junit.jupiter.api.BeforeEach;
import org.junit.jupiter.api.Test;

import java.util.HashMap;
import java.util.List;
import java.util.Map;
import java.util.Objects;
import java.util.stream.Collectors;

import static org.apache.dubbo.common.constants.MetricsConstants.TAG_APPLICATION_NAME;
import static org.apache.dubbo.metrics.registry.RegistryMetricsConstants.APP_LEVEL_KEYS;
import static org.apache.dubbo.metrics.registry.RegistryMetricsConstants.OP_TYPE_REGISTER;
import static org.apache.dubbo.metrics.registry.RegistryMetricsConstants.OP_TYPE_REGISTER_SERVICE;
import static org.apache.dubbo.metrics.registry.RegistryMetricsConstants.OP_TYPE_SUBSCRIBE_SERVICE;
import static org.apache.dubbo.metrics.registry.RegistryMetricsConstants.REGISTER_LEVEL_APP_KEYS;
import static org.apache.dubbo.metrics.registry.RegistryMetricsConstants.SERVICE_LEVEL_KEYS;


class RegistryMetricsCollectorTest {

    private ApplicationModel applicationModel;
    private RegistryMetricsCollector collector;

    @BeforeEach
    public void setup() {
        FrameworkModel frameworkModel = FrameworkModel.defaultModel();
        applicationModel = frameworkModel.newApplication();
        ApplicationConfig config = new ApplicationConfig();
        config.setName("MockMetrics");

        applicationModel.getApplicationConfigManager().setApplication(config);
        applicationModel.getBeanFactory().getOrRegisterBean(MetricsDispatcher.class);
        collector = applicationModel.getBeanFactory().getOrRegisterBean(RegistryMetricsCollector.class);
        collector.setCollectEnabled(true);
    }

    @AfterEach
    public void teardown() {
        applicationModel.destroy();
    }

    @Test
    void testRegisterMetrics() {

        RegistryEvent registryEvent = RegistryEvent.toRegisterEvent(applicationModel, Lists.newArrayList("reg1"));
        MetricsEventBus.post(registryEvent,
            () -> {
                List<MetricSample> metricSamples = collector.collect();
                // push success +1 -> other default 0 = APP_LEVEL_KEYS.size()
                Assertions.assertEquals(APP_LEVEL_KEYS.size() + REGISTER_LEVEL_APP_KEYS.size(), metricSamples.size());
                Assertions.assertTrue(metricSamples.stream().allMatch(metricSample -> metricSample instanceof GaugeMetricSample));
                Assertions.assertTrue(metricSamples.stream().anyMatch(metricSample -> ((GaugeMetricSample) metricSample).applyAsDouble() == 1));
                return null;
            }
        );

        // push finish rt +1
        List<MetricSample> metricSamples = collector.collect();
        // APP_LEVEL_KEYS.size() + rt(5) = 12
        Assertions.assertEquals(APP_LEVEL_KEYS.size() + REGISTER_LEVEL_APP_KEYS.size() + 5, metricSamples.size());
        long c1 = registryEvent.getTimePair().calc();


        registryEvent = RegistryEvent.toRegisterEvent(applicationModel, Lists.newArrayList("reg1"));
        TimePair lastTimePair = registryEvent.getTimePair();
        MetricsEventBus.post(registryEvent,
            () -> {
                try {
                    Thread.sleep(50);
                } catch (InterruptedException e) {
                    e.printStackTrace();
                }
                return null;
            }, Objects::nonNull
        );
        // push error rt +1
        long c2 = lastTimePair.calc();

        metricSamples = collector.collect();

        // num(total+success+error) + rt(5)
        Assertions.assertEquals(APP_LEVEL_KEYS.size() + REGISTER_LEVEL_APP_KEYS.size() + 5, metricSamples.size());

        // calc rt
        for (MetricSample sample : metricSamples) {
            Map<String, String> tags = sample.getTags();
            Assertions.assertEquals(tags.get(TAG_APPLICATION_NAME), applicationModel.getApplicationName());
        }

        @SuppressWarnings("rawtypes")
        Map<String, Long> sampleMap = metricSamples.stream().collect(Collectors.toMap(MetricSample::getName, k -> ((GaugeMetricSample) k).applyAsLong()));

        Assertions.assertEquals(sampleMap.get(new MetricsKeyWrapper(MetricsKey.METRIC_RT_LAST, OP_TYPE_REGISTER).targetKey()), lastTimePair.calc());
        Assertions.assertEquals(sampleMap.get(new MetricsKeyWrapper(MetricsKey.METRIC_RT_MIN, OP_TYPE_REGISTER).targetKey()), Math.min(c1, c2));
        Assertions.assertEquals(sampleMap.get(new MetricsKeyWrapper(MetricsKey.METRIC_RT_MAX, OP_TYPE_REGISTER).targetKey()), Math.max(c1, c2));
        Assertions.assertEquals(sampleMap.get(new MetricsKeyWrapper(MetricsKey.METRIC_RT_AVG, OP_TYPE_REGISTER).targetKey()), (c1 + c2) / 2);
        Assertions.assertEquals(sampleMap.get(new MetricsKeyWrapper(MetricsKey.METRIC_RT_SUM, OP_TYPE_REGISTER).targetKey()), c1 + c2);
    }


    @Test
    void testServicePushMetrics() {

        String serviceName = "demo.gameService";
        List<String> rcNames = Lists.newArrayList("demo1");

        RegistryEvent registryEvent = RegistryEvent.toRsEvent(applicationModel, serviceName, 2, rcNames);
        MetricsEventBus.post(registryEvent,
            () -> {
                List<MetricSample> metricSamples = collector.collect();

                // push success +1
<<<<<<< HEAD
                Assertions.assertEquals(APP_LEVEL_KEYS.size() + SERVICE_LEVEL_KEYS.size(), metricSamples.size());
                // Service num only 1 and contains tag of interface
                Assertions.assertEquals(SERVICE_LEVEL_KEYS.size(), metricSamples.stream().filter(metricSample -> serviceName.equals(metricSample.getTags().get("interface"))).count());
=======
                Assertions.assertEquals(RegistryMetricsConstants.APP_LEVEL_KEYS.size() + 1, metricSamples.size());
                // Service num only 1 and contains tag of interface
                Assertions.assertEquals(1, metricSamples.stream().filter(metricSample -> serviceName.equals(metricSample.getTags().get("interface"))).count());
>>>>>>> 8474bf54
                return null;
            }
        );

        // push finish rt +1
        List<MetricSample> metricSamples = collector.collect();
        // App(7) + rt(5) + service(total/success) = 14
<<<<<<< HEAD
        Assertions.assertEquals(APP_LEVEL_KEYS.size() + 5 + SERVICE_LEVEL_KEYS.size(), metricSamples.size());
=======
        Assertions.assertEquals(RegistryMetricsConstants.APP_LEVEL_KEYS.size() + 5 + 2, metricSamples.size());
>>>>>>> 8474bf54

        long c1 = registryEvent.getTimePair().calc();
        registryEvent = RegistryEvent.toRsEvent(applicationModel, serviceName, 2, rcNames);
        TimePair lastTimePair = registryEvent.getTimePair();
        MetricsEventBus.post(registryEvent,
            () -> {
                try {
                    Thread.sleep(50);
                } catch (InterruptedException e) {
                    e.printStackTrace();
                }
                return null;
            }, Objects::nonNull
        );
        // push error rt +1
        long c2 = lastTimePair.calc();

        metricSamples = collector.collect();

        // App(7) + rt(5) + service(total/success/failed) = 15
<<<<<<< HEAD
        Assertions.assertEquals(APP_LEVEL_KEYS.size() + 5 + SERVICE_LEVEL_KEYS.size(), metricSamples.size());
=======
        Assertions.assertEquals(RegistryMetricsConstants.APP_LEVEL_KEYS.size() + 5 + 3, metricSamples.size());
>>>>>>> 8474bf54

        // calc rt
        for (MetricSample sample : metricSamples) {
            Map<String, String> tags = sample.getTags();
            Assertions.assertEquals(tags.get(TAG_APPLICATION_NAME), applicationModel.getApplicationName());
        }

        @SuppressWarnings("rawtypes")
        Map<String, Long> sampleMap = metricSamples.stream().collect(Collectors.toMap(MetricSample::getName, k -> ((GaugeMetricSample) k).applyAsLong()));

        Assertions.assertEquals(sampleMap.get(new MetricsKeyWrapper(MetricsKey.METRIC_RT_LAST, OP_TYPE_REGISTER_SERVICE).targetKey()), lastTimePair.calc());
        Assertions.assertEquals(sampleMap.get(new MetricsKeyWrapper(MetricsKey.METRIC_RT_MIN, OP_TYPE_REGISTER_SERVICE).targetKey()), Math.min(c1, c2));
        Assertions.assertEquals(sampleMap.get(new MetricsKeyWrapper(MetricsKey.METRIC_RT_MAX, OP_TYPE_REGISTER_SERVICE).targetKey()), Math.max(c1, c2));
        Assertions.assertEquals(sampleMap.get(new MetricsKeyWrapper(MetricsKey.METRIC_RT_AVG, OP_TYPE_REGISTER_SERVICE).targetKey()), (c1 + c2) / 2);
        Assertions.assertEquals(sampleMap.get(new MetricsKeyWrapper(MetricsKey.METRIC_RT_SUM, OP_TYPE_REGISTER_SERVICE).targetKey()), c1 + c2);
    }


    @Test
    void testServiceSubscribeMetrics() {

        String serviceName = "demo.gameService";

        RegistryEvent subscribeEvent = RegistryEvent.toSsEvent(applicationModel, serviceName);
        MetricsEventBus.post(subscribeEvent,
            () -> {
                List<MetricSample> metricSamples = collector.collect();
                Assertions.assertTrue(metricSamples.stream().allMatch(metricSample -> metricSample instanceof GaugeMetricSample));
                Assertions.assertTrue(metricSamples.stream().anyMatch(metricSample -> ((GaugeMetricSample) metricSample).applyAsDouble() == 1));
                // App(default=7) + (service success +1)
<<<<<<< HEAD
                Assertions.assertEquals(APP_LEVEL_KEYS.size() + SERVICE_LEVEL_KEYS.size(), metricSamples.size());
                // Service num only 1 and contains tag of interface
                Assertions.assertEquals(SERVICE_LEVEL_KEYS.size(), metricSamples.stream().filter(metricSample -> serviceName.equals(metricSample.getTags().get("interface"))).count());
=======
                Assertions.assertEquals(RegistryMetricsConstants.APP_LEVEL_KEYS.size() + 1, metricSamples.size());
                // Service num only 1 and contains tag of interface
                Assertions.assertEquals(1, metricSamples.stream().filter(metricSample -> serviceName.equals(metricSample.getTags().get("interface"))).count());
>>>>>>> 8474bf54
                return null;
            }
        );

        // push finish rt +1
        List<MetricSample> metricSamples = collector.collect();
        // App(7) + rt(5) + service(total/success) = 14
<<<<<<< HEAD
        Assertions.assertEquals(APP_LEVEL_KEYS.size() + 5 + SERVICE_LEVEL_KEYS.size(), metricSamples.size());
=======
        Assertions.assertEquals(RegistryMetricsConstants.APP_LEVEL_KEYS.size() + 5 + 2, metricSamples.size());
>>>>>>> 8474bf54

        long c1 = subscribeEvent.getTimePair().calc();
        subscribeEvent = RegistryEvent.toSsEvent(applicationModel, serviceName);
        TimePair lastTimePair = subscribeEvent.getTimePair();
        MetricsEventBus.post(subscribeEvent,
            () -> {
                try {
                    Thread.sleep(50);
                } catch (InterruptedException e) {
                    e.printStackTrace();
                }
                return null;
            }, Objects::nonNull
        );
        // push error rt +1
        long c2 = lastTimePair.calc();

        metricSamples = collector.collect();

        // App(7) + rt(5) + service(total/success/failed) = 15
<<<<<<< HEAD
        Assertions.assertEquals(APP_LEVEL_KEYS.size() + 5 + SERVICE_LEVEL_KEYS.size(), metricSamples.size());
=======
        Assertions.assertEquals(RegistryMetricsConstants.APP_LEVEL_KEYS.size() + 5 + 3, metricSamples.size());
>>>>>>> 8474bf54

        // calc rt
        for (MetricSample sample : metricSamples) {
            Map<String, String> tags = sample.getTags();
            Assertions.assertEquals(tags.get(TAG_APPLICATION_NAME), applicationModel.getApplicationName());
        }

        @SuppressWarnings("rawtypes")
        Map<String, Long> sampleMap = metricSamples.stream().collect(Collectors.toMap(MetricSample::getName, k -> ((GaugeMetricSample) k).applyAsLong()));

        Assertions.assertEquals(sampleMap.get(new MetricsKeyWrapper(MetricsKey.METRIC_RT_LAST, OP_TYPE_SUBSCRIBE_SERVICE).targetKey()), lastTimePair.calc());
        Assertions.assertEquals(sampleMap.get(new MetricsKeyWrapper(MetricsKey.METRIC_RT_MIN, OP_TYPE_SUBSCRIBE_SERVICE).targetKey()), Math.min(c1, c2));
        Assertions.assertEquals(sampleMap.get(new MetricsKeyWrapper(MetricsKey.METRIC_RT_MAX, OP_TYPE_SUBSCRIBE_SERVICE).targetKey()), Math.max(c1, c2));
        Assertions.assertEquals(sampleMap.get(new MetricsKeyWrapper(MetricsKey.METRIC_RT_AVG, OP_TYPE_SUBSCRIBE_SERVICE).targetKey()), (c1 + c2) / 2);
        Assertions.assertEquals(sampleMap.get(new MetricsKeyWrapper(MetricsKey.METRIC_RT_SUM, OP_TYPE_SUBSCRIBE_SERVICE).targetKey()), c1 + c2);
    }


    @Test
    public void testNotify() {
        Map<String, Integer> lastNumMap = new HashMap<>();
        MetricsEventBus.post(RegistryEvent.toNotifyEvent(applicationModel),
            () -> {
                try {
                    Thread.sleep(50L);
                } catch (InterruptedException e) {
                    e.printStackTrace();
                }
                // 1 different services
                lastNumMap.put("demo.service1", 3);
                lastNumMap.put("demo.service2", 4);
                lastNumMap.put("demo.service3", 5);
                return lastNumMap;
            }
        );
        List<MetricSample> metricSamples = collector.collect();
<<<<<<< HEAD
        // App(4) + service num(*3) + rt(5)
        Assertions.assertEquals((APP_LEVEL_KEYS.size() + SERVICE_LEVEL_KEYS.size()* 3 + 5) , metricSamples.size());
=======
        // App(7) + num(service*3) + rt(5) = 9
        Assertions.assertEquals((RegistryMetricsConstants.APP_LEVEL_KEYS.size() + 3 + 5), metricSamples.size());
>>>>>>> 8474bf54

    }
}<|MERGE_RESOLUTION|>--- conflicted
+++ resolved
@@ -26,11 +26,11 @@
 import org.apache.dubbo.metrics.model.key.MetricsKeyWrapper;
 import org.apache.dubbo.metrics.model.sample.GaugeMetricSample;
 import org.apache.dubbo.metrics.model.sample.MetricSample;
+import org.apache.dubbo.metrics.registry.RegistryMetricsConstants;
 import org.apache.dubbo.metrics.registry.collector.RegistryMetricsCollector;
 import org.apache.dubbo.metrics.registry.event.RegistryEvent;
 import org.apache.dubbo.rpc.model.ApplicationModel;
 import org.apache.dubbo.rpc.model.FrameworkModel;
-
 import org.junit.jupiter.api.AfterEach;
 import org.junit.jupiter.api.Assertions;
 import org.junit.jupiter.api.BeforeEach;
@@ -48,7 +48,6 @@
 import static org.apache.dubbo.metrics.registry.RegistryMetricsConstants.OP_TYPE_REGISTER_SERVICE;
 import static org.apache.dubbo.metrics.registry.RegistryMetricsConstants.OP_TYPE_SUBSCRIBE_SERVICE;
 import static org.apache.dubbo.metrics.registry.RegistryMetricsConstants.REGISTER_LEVEL_APP_KEYS;
-import static org.apache.dubbo.metrics.registry.RegistryMetricsConstants.SERVICE_LEVEL_KEYS;
 
 
 class RegistryMetricsCollectorTest {
@@ -145,15 +144,9 @@
                 List<MetricSample> metricSamples = collector.collect();
 
                 // push success +1
-<<<<<<< HEAD
-                Assertions.assertEquals(APP_LEVEL_KEYS.size() + SERVICE_LEVEL_KEYS.size(), metricSamples.size());
-                // Service num only 1 and contains tag of interface
-                Assertions.assertEquals(SERVICE_LEVEL_KEYS.size(), metricSamples.stream().filter(metricSample -> serviceName.equals(metricSample.getTags().get("interface"))).count());
-=======
                 Assertions.assertEquals(RegistryMetricsConstants.APP_LEVEL_KEYS.size() + 1, metricSamples.size());
                 // Service num only 1 and contains tag of interface
                 Assertions.assertEquals(1, metricSamples.stream().filter(metricSample -> serviceName.equals(metricSample.getTags().get("interface"))).count());
->>>>>>> 8474bf54
                 return null;
             }
         );
@@ -161,11 +154,7 @@
         // push finish rt +1
         List<MetricSample> metricSamples = collector.collect();
         // App(7) + rt(5) + service(total/success) = 14
-<<<<<<< HEAD
-        Assertions.assertEquals(APP_LEVEL_KEYS.size() + 5 + SERVICE_LEVEL_KEYS.size(), metricSamples.size());
-=======
         Assertions.assertEquals(RegistryMetricsConstants.APP_LEVEL_KEYS.size() + 5 + 2, metricSamples.size());
->>>>>>> 8474bf54
 
         long c1 = registryEvent.getTimePair().calc();
         registryEvent = RegistryEvent.toRsEvent(applicationModel, serviceName, 2, rcNames);
@@ -186,11 +175,7 @@
         metricSamples = collector.collect();
 
         // App(7) + rt(5) + service(total/success/failed) = 15
-<<<<<<< HEAD
-        Assertions.assertEquals(APP_LEVEL_KEYS.size() + 5 + SERVICE_LEVEL_KEYS.size(), metricSamples.size());
-=======
         Assertions.assertEquals(RegistryMetricsConstants.APP_LEVEL_KEYS.size() + 5 + 3, metricSamples.size());
->>>>>>> 8474bf54
 
         // calc rt
         for (MetricSample sample : metricSamples) {
@@ -221,15 +206,9 @@
                 Assertions.assertTrue(metricSamples.stream().allMatch(metricSample -> metricSample instanceof GaugeMetricSample));
                 Assertions.assertTrue(metricSamples.stream().anyMatch(metricSample -> ((GaugeMetricSample) metricSample).applyAsDouble() == 1));
                 // App(default=7) + (service success +1)
-<<<<<<< HEAD
-                Assertions.assertEquals(APP_LEVEL_KEYS.size() + SERVICE_LEVEL_KEYS.size(), metricSamples.size());
-                // Service num only 1 and contains tag of interface
-                Assertions.assertEquals(SERVICE_LEVEL_KEYS.size(), metricSamples.stream().filter(metricSample -> serviceName.equals(metricSample.getTags().get("interface"))).count());
-=======
                 Assertions.assertEquals(RegistryMetricsConstants.APP_LEVEL_KEYS.size() + 1, metricSamples.size());
                 // Service num only 1 and contains tag of interface
                 Assertions.assertEquals(1, metricSamples.stream().filter(metricSample -> serviceName.equals(metricSample.getTags().get("interface"))).count());
->>>>>>> 8474bf54
                 return null;
             }
         );
@@ -237,11 +216,7 @@
         // push finish rt +1
         List<MetricSample> metricSamples = collector.collect();
         // App(7) + rt(5) + service(total/success) = 14
-<<<<<<< HEAD
-        Assertions.assertEquals(APP_LEVEL_KEYS.size() + 5 + SERVICE_LEVEL_KEYS.size(), metricSamples.size());
-=======
         Assertions.assertEquals(RegistryMetricsConstants.APP_LEVEL_KEYS.size() + 5 + 2, metricSamples.size());
->>>>>>> 8474bf54
 
         long c1 = subscribeEvent.getTimePair().calc();
         subscribeEvent = RegistryEvent.toSsEvent(applicationModel, serviceName);
@@ -262,11 +237,7 @@
         metricSamples = collector.collect();
 
         // App(7) + rt(5) + service(total/success/failed) = 15
-<<<<<<< HEAD
-        Assertions.assertEquals(APP_LEVEL_KEYS.size() + 5 + SERVICE_LEVEL_KEYS.size(), metricSamples.size());
-=======
         Assertions.assertEquals(RegistryMetricsConstants.APP_LEVEL_KEYS.size() + 5 + 3, metricSamples.size());
->>>>>>> 8474bf54
 
         // calc rt
         for (MetricSample sample : metricSamples) {
@@ -303,13 +274,8 @@
             }
         );
         List<MetricSample> metricSamples = collector.collect();
-<<<<<<< HEAD
-        // App(4) + service num(*3) + rt(5)
-        Assertions.assertEquals((APP_LEVEL_KEYS.size() + SERVICE_LEVEL_KEYS.size()* 3 + 5) , metricSamples.size());
-=======
         // App(7) + num(service*3) + rt(5) = 9
         Assertions.assertEquals((RegistryMetricsConstants.APP_LEVEL_KEYS.size() + 3 + 5), metricSamples.size());
->>>>>>> 8474bf54
 
     }
 }