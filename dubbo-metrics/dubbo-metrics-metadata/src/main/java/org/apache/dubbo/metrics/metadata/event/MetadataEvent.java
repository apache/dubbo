--- conflicted
+++ resolved
@@ -21,6 +21,7 @@
 import org.apache.dubbo.metrics.event.TimeCounterEvent;
 import org.apache.dubbo.metrics.metadata.collector.MetadataMetricsCollector;
 import org.apache.dubbo.metrics.model.MetricsKey;
+import org.apache.dubbo.metrics.model.TimePair;
 import org.apache.dubbo.rpc.model.ApplicationModel;
 
 /**
@@ -48,20 +49,7 @@
         return collector;
     }
 
-<<<<<<< HEAD
-    public enum Type {
-=======
-    public boolean isAvailable() {
-        return available;
-    }
-
-    @Override
-    public TimePair getTimePair() {
-        return timePair;
-    }
-
     public enum ApplicationType {
->>>>>>> bc383544
         P_TOTAL(MetricsKey.METADATA_PUSH_METRIC_NUM),
         P_SUCCEED(MetricsKey.METADATA_PUSH_METRIC_NUM_SUCCEED),
         P_FAILED(MetricsKey.METADATA_PUSH_METRIC_NUM_FAILED),
@@ -141,8 +129,8 @@
     public static class StoreProviderMetadataEvent extends MetadataEvent {
         private final String serviceKey;
 
-        public StoreProviderMetadataEvent(ApplicationModel applicationModel, TimePair timePair, String serviceKey) {
-            super(applicationModel, timePair);
+        public StoreProviderMetadataEvent(ApplicationModel applicationModel, String serviceKey) {
+            super(applicationModel);
             this.serviceKey = serviceKey;
         }
 
