--- conflicted
+++ resolved
@@ -70,7 +70,6 @@
 import static java.util.concurrent.TimeUnit.MILLISECONDS;
 import static java.util.concurrent.TimeUnit.SECONDS;
 import static org.apache.commons.io.FileUtils.readFileToString;
-import static org.apache.dubbo.common.constants.CommonConstants.SYSTEM_USER_HOME;
 import static org.apache.dubbo.common.constants.LoggerCodeConstants.CONFIG_ERROR_PROCESS_LISTENER;
 
 /**
@@ -84,13 +83,8 @@
 
     public static final String CONFIG_CENTER_ENCODING_PARAM_NAME = PARAM_NAME_PREFIX + "encoding";
 
-<<<<<<< HEAD
-    public static final String DEFAULT_CONFIG_CENTER_DIR_PATH = System.getProperty(SYSTEM_USER_HOME) + File.separator
-        + ".dubbo" + File.separator + "config-center";
-=======
     public static final String DEFAULT_CONFIG_CENTER_DIR_PATH =
             System.getProperty("user.home") + File.separator + ".dubbo" + File.separator + "config-center";
->>>>>>> 90bc72e6
 
     public static final int DEFAULT_THREAD_POOL_SIZE = 1;
 
