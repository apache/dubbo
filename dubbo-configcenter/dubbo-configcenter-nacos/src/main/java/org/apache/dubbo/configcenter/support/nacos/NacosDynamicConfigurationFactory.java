/*
 * Licensed to the Apache Software Foundation (ASF) under one or more
 * contributor license agreements.  See the NOTICE file distributed with
 * this work for additional information regarding copyright ownership.
 * The ASF licenses this file to You under the Apache License, Version 2.0
 * (the "License"); you may not use this file except in compliance with
 * the License.  You may obtain a copy of the License at
 *
 *     http://www.apache.org/licenses/LICENSE-2.0
 *
 * Unless required by applicable law or agreed to in writing, software
 * distributed under the License is distributed on an "AS IS" BASIS,
 * WITHOUT WARRANTIES OR CONDITIONS OF ANY KIND, either express or implied.
 * See the License for the specific language governing permissions and
 * limitations under the License.
 */

package org.apache.dubbo.configcenter.support.nacos;

import org.apache.dubbo.common.URL;
import org.apache.dubbo.common.config.configcenter.AbstractDynamicConfigurationFactory;
import org.apache.dubbo.common.config.configcenter.DynamicConfiguration;
import org.apache.dubbo.common.constants.CommonConstants;

import static org.apache.dubbo.common.constants.CommonConstants.CONFIG_NAMESPACE_KEY;

/**
 * The nacos implementation of {@link AbstractDynamicConfigurationFactory}
 */
public class NacosDynamicConfigurationFactory extends AbstractDynamicConfigurationFactory {

    @Override
    protected DynamicConfiguration createDynamicConfiguration(URL url) {
        URL nacosURL = url;
<<<<<<< HEAD
        /**
         * nacos使用空字符串作为默认的namespace   所以如果当前为namespace为dubbo   需要转为空字符串
         */
        if (CommonConstants.DUBBO.equals(url.getParameter(PropertyKeyConst.NAMESPACE))) {
=======
        if (CommonConstants.DUBBO.equals(url.getParameter(CONFIG_NAMESPACE_KEY))) {
>>>>>>> da4f5f22
            // Nacos use empty string as default name space, replace default namespace "dubbo" to ""
            nacosURL = url.removeParameter(CONFIG_NAMESPACE_KEY);
        }
        /**
         * 初始化
         */
        return new NacosDynamicConfiguration(nacosURL);
    }
}<|MERGE_RESOLUTION|>--- conflicted
+++ resolved
@@ -32,14 +32,10 @@
     @Override
     protected DynamicConfiguration createDynamicConfiguration(URL url) {
         URL nacosURL = url;
-<<<<<<< HEAD
         /**
          * nacos使用空字符串作为默认的namespace   所以如果当前为namespace为dubbo   需要转为空字符串
          */
-        if (CommonConstants.DUBBO.equals(url.getParameter(PropertyKeyConst.NAMESPACE))) {
-=======
         if (CommonConstants.DUBBO.equals(url.getParameter(CONFIG_NAMESPACE_KEY))) {
->>>>>>> da4f5f22
             // Nacos use empty string as default name space, replace default namespace "dubbo" to ""
             nacosURL = url.removeParameter(CONFIG_NAMESPACE_KEY);
         }
