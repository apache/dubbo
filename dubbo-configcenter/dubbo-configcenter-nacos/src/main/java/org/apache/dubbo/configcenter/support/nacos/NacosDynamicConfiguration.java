/*
 * Licensed to the Apache Software Foundation (ASF) under one or more
 * contributor license agreements.  See the NOTICE file distributed with
 * this work for additional information regarding copyright ownership.
 * The ASF licenses this file to You under the Apache License, Version 2.0
 * (the "License"); you may not use this file except in compliance with
 * the License.  You may obtain a copy of the License at
 *
 *     http://www.apache.org/licenses/LICENSE-2.0
 *
 * Unless required by applicable law or agreed to in writing, software
 * distributed under the License is distributed on an "AS IS" BASIS,
 * WITHOUT WARRANTIES OR CONDITIONS OF ANY KIND, either express or implied.
 * See the License for the specific language governing permissions and
 * limitations under the License.
 */

package org.apache.dubbo.configcenter.support.nacos;

import org.apache.dubbo.common.URL;
import org.apache.dubbo.common.config.configcenter.ConfigChangeType;
import org.apache.dubbo.common.config.configcenter.ConfigChangedEvent;
import org.apache.dubbo.common.config.configcenter.ConfigurationListener;
import org.apache.dubbo.common.config.configcenter.DynamicConfiguration;
import org.apache.dubbo.common.logger.Logger;
import org.apache.dubbo.common.logger.LoggerFactory;
import org.apache.dubbo.common.utils.ReflectUtils;
import org.apache.dubbo.common.utils.StringUtils;

import com.alibaba.fastjson.JSON;
import com.alibaba.fastjson.JSONArray;
import com.alibaba.fastjson.JSONObject;
import com.alibaba.nacos.api.NacosFactory;
import com.alibaba.nacos.api.PropertyKeyConst;
import com.alibaba.nacos.api.config.ConfigService;
import com.alibaba.nacos.api.config.listener.AbstractSharedListener;
import com.alibaba.nacos.api.exception.NacosException;
import com.alibaba.nacos.client.config.http.HttpAgent;
import com.alibaba.nacos.common.http.HttpRestResult;

import java.lang.reflect.Field;
import java.util.HashMap;
import java.util.Map;
import java.util.Properties;
import java.util.Set;
import java.util.SortedSet;
import java.util.TreeSet;
import java.util.concurrent.ConcurrentHashMap;
import java.util.concurrent.ConcurrentMap;
import java.util.concurrent.CopyOnWriteArraySet;
import java.util.concurrent.Executor;
import java.util.stream.Stream;

import static com.alibaba.nacos.api.PropertyKeyConst.ENCODE;
import static com.alibaba.nacos.api.PropertyKeyConst.SERVER_ADDR;
import static java.util.Collections.emptyMap;
import static org.apache.dubbo.common.constants.RemotingConstants.BACKUP_KEY;
import static org.apache.dubbo.common.utils.StringConstantFieldValuePredicate.of;
import static org.apache.dubbo.common.utils.StringUtils.HYPHEN_CHAR;
import static org.apache.dubbo.common.utils.StringUtils.SLASH_CHAR;

/**
 * The nacos implementation of {@link DynamicConfiguration}
 */
public class NacosDynamicConfiguration implements DynamicConfiguration {

    private static final String GET_CONFIG_KEYS_PATH = "/v1/cs/configs";

    private final Logger logger = LoggerFactory.getLogger(getClass());
    /**
     * the default timeout in millis to get config from nacos
     */
    private static final long DEFAULT_TIMEOUT = 5000L;

    private Properties nacosProperties;

    /**
     * The nacos configService
     */
    private final NacosConfigServiceWrapper configService;

    private HttpAgent httpAgent;

    /**
     * The map store the key to {@link NacosConfigListener} mapping
     */
    private final ConcurrentMap<String, NacosConfigListener> watchListenerMap;

    NacosDynamicConfiguration(URL url) {
        this.nacosProperties = buildNacosProperties(url);
        this.configService = buildConfigService(url);
        this.httpAgent = getHttpAgent(configService.getConfigService());
        watchListenerMap = new ConcurrentHashMap<>();
    }

    private NacosConfigServiceWrapper buildConfigService(URL url) {
        ConfigService configService = null;
        try {
            configService = NacosFactory.createConfigService(nacosProperties);
        } catch (NacosException e) {
            if (logger.isErrorEnabled()) {
                logger.error(e.getErrMsg(), e);
            }
            throw new IllegalStateException(e);
        }
        return new NacosConfigServiceWrapper(configService);
    }

    private HttpAgent getHttpAgent(ConfigService configService) {
        HttpAgent agent = null;
        try {
            Field field = configService.getClass().getDeclaredField("agent");
            ReflectUtils.makeAccessible(field);
            agent = (HttpAgent) field.get(configService);
        } catch (Exception e) {
            throw new IllegalStateException(e);
        }
        return agent;
    }

    private Properties buildNacosProperties(URL url) {
        Properties properties = new Properties();
        setServerAddr(url, properties);
        setProperties(url, properties);
        return properties;
    }

    private void setServerAddr(URL url, Properties properties) {
        StringBuilder serverAddrBuilder =
                new StringBuilder(url.getHost()) // Host
                        .append(":")
                        .append(url.getPort()); // Port

        // Append backup parameter as other servers
        String backup = url.getParameter(BACKUP_KEY);
        if (backup != null) {
            serverAddrBuilder.append(",").append(backup);
        }
        String serverAddr = serverAddrBuilder.toString();
        properties.put(SERVER_ADDR, serverAddr);
    }

    private static void setProperties(URL url, Properties properties) {
        // Get the parameters from constants
        Map<String, String> parameters = url.getParameters(of(PropertyKeyConst.class));
        // Put all parameters
        properties.putAll(parameters);
    }

    private static void putPropertyIfAbsent(URL url, Properties properties, String propertyName) {
        String propertyValue = url.getParameter(propertyName);
        if (StringUtils.isNotEmpty(propertyValue)) {
            properties.setProperty(propertyName, propertyValue);
        }
    }

    private static void putPropertyIfAbsent(URL url, Properties properties, String propertyName, String defaultValue) {
        String propertyValue = url.getParameter(propertyName);
        if (StringUtils.isNotEmpty(propertyValue)) {
            properties.setProperty(propertyName, propertyValue);
        } else {
            properties.setProperty(propertyName, defaultValue);
        }
    }

    /**
     * Ignores the group parameter.
     *
     * @param key   property key the native listener will listen on
     * @param group to distinguish different set of properties
     * @return
     */
    private NacosConfigListener createTargetListener(String key, String group) {
        NacosConfigListener configListener = new NacosConfigListener();
        configListener.fillContext(key, group);
        return configListener;
    }

    @Override
    public void addListener(String key, String group, ConfigurationListener listener) {
        String listenerKey = buildListenerKey(key, group);
        NacosConfigListener nacosConfigListener = watchListenerMap.computeIfAbsent(listenerKey, k -> createTargetListener(key, group));
        nacosConfigListener.addListener(listener);
        try {
            configService.addListener(key, group, nacosConfigListener);
        } catch (NacosException e) {
            logger.error(e.getMessage());
        }
    }

    @Override
    public void removeListener(String key, String group, ConfigurationListener listener) {
        String listenerKey = buildListenerKey(key, group);
        NacosConfigListener eventListener = watchListenerMap.get(listenerKey);
        if (eventListener != null) {
            eventListener.removeListener(listener);
        }
    }

    /**
     * 向nacos请求数据
     * @param key     the key to represent a configuration
     * @param group   the group where the key belongs to
     * @param timeout timeout value for fetching the target config
     * @return
     * @throws IllegalStateException
     */
    @Override
    public String getConfig(String key, String group, long timeout) throws IllegalStateException {
        try {
            long nacosTimeout = timeout < 0 ? getDefaultTimeout() : timeout;
            if (StringUtils.isEmpty(group)) {
                group = DEFAULT_GROUP;
            }
<<<<<<< HEAD
            /**
             * 向nacos请求数据
             */
            return configService.getConfig(key, resolvedGroup, nacosTimeout);
=======
            return configService.getConfig(key, group, nacosTimeout);
>>>>>>> da4f5f22
        } catch (NacosException e) {
            logger.error(e.getMessage());
        }
        return null;
    }

    @Override
    public Object getInternalProperty(String key) {
        try {
            /**
             * 获取配置信息  nacos
             */
            return configService.getConfig(key, DEFAULT_GROUP, getDefaultTimeout());
        } catch (NacosException e) {
            logger.error(e.getMessage());
        }
        return null;
    }

    /**
     * 配置中心 存储元数据
     * @param key     the key to represent a configuration
     * @param group   the group where the key belongs to
     * @param content the content of configuration
     * @return
     */
    @Override
    public boolean publishConfig(String key, String group, String content) {
        boolean published = false;
<<<<<<< HEAD
        //将/替换为-
        String resolvedGroup = resolveGroup(group);
        try {
            /**
             * 保存元数据
             */
            published = configService.publishConfig(key, resolvedGroup, content);
=======
        try {
            published = configService.publishConfig(key, group, content);
>>>>>>> da4f5f22
        } catch (NacosException e) {
            logger.error(e.getErrMsg(), e);
        }
        return published;
    }

    @Override
    public long getDefaultTimeout() {
        return DEFAULT_TIMEOUT;
    }

    /**
     * TODO Nacos does not support atomic update of the value mapped to a key.
     *
     * @param group the specified group   mapping/org.apache.dubbo.demo.DemoService
     * @return
     */
    @Override
    public SortedSet<String> getConfigKeys(String group) {
        // TODO use Nacos Client API to replace HTTP Open API
        SortedSet<String> keys = new TreeSet<>();
        try {

            Map<String, String> paramsValues = new HashMap<>();
            paramsValues.put("search", "accurate");
            paramsValues.put("dataId", "");
            paramsValues.put("group", group.replace(SLASH_CHAR, HYPHEN_CHAR));
            paramsValues.put("pageNo", "1");
            paramsValues.put("pageSize", String.valueOf(Integer.MAX_VALUE));

            String encoding = getProperty(ENCODE, "UTF-8");
<<<<<<< HEAD
            /**
             * nacos：分页获取group对应的配置信息
             */
            HttpSimpleClient.HttpResult result = httpAgent.httpGet(GET_CONFIG_KEYS_PATH, emptyList(), paramsValues, encoding, 5 * 1000);
            // 获取返回值中dataId对应的内容
            Stream<String> keysStream = toKeysStream(result.content);
            keysStream.forEach(keys::add);
        } catch (IOException e) {
=======

            HttpRestResult<String> result = httpAgent.httpGet(GET_CONFIG_KEYS_PATH, emptyMap(), paramsValues, encoding, 5 * 1000);
            Stream<String> keysStream = toKeysStream(result.getData());
            if (keysStream != null) {
                keysStream.forEach(keys::add);
            }
        } catch (Exception e) {
>>>>>>> da4f5f22
            if (logger.isErrorEnabled()) {
                logger.error(e.getMessage(), e);
            }
        }
        return keys;
    }

    @Override
    public boolean removeConfig(String key, String group) {
        boolean removed = false;
        try {
            removed = configService.removeConfig(key, group);
        } catch (NacosException e) {
            if (logger.isErrorEnabled()) {
                logger.error(e.getMessage(), e);
            }
        }
        return removed;
    }

    /**
     * {
     * 	"totalCount": 1,
     * 	"pageNumber": 1,
     * 	"pagesAvailable": 1,
     * 	"pageItems": [{
     * 		"id": "75",
     * 		"dataId": "dubbo-demo-api-provider",
     * 		"group": "mapping-org.apache.dubbo.demo.DemoService",
     * 		"content": "1605250745600",
     * 		"md5": null,
     * 		"tenant": "",
     * 		"appName": "",
     * 		"type": null
     *        }]
     * }
     * @param content
     * @return
     */
    private Stream<String> toKeysStream(String content) {
        JSONObject jsonObject = JSON.parseObject(content);
<<<<<<< HEAD
        // 获取pageItems对应的属性
=======
        if (jsonObject == null) {
            return null;
        }
>>>>>>> da4f5f22
        JSONArray pageItems = jsonObject.getJSONArray("pageItems");
        if (pageItems == null) {
            return null;
        }
        return pageItems.stream()
                .map(object -> (JSONObject) object)
                // 获取dataId对应的值
                .map(json -> json.getString("dataId"));
    }

    private String getProperty(String name, String defaultValue) {
        return nacosProperties.getProperty(name, defaultValue);
    }

    public class NacosConfigListener extends AbstractSharedListener {

        private Set<ConfigurationListener> listeners = new CopyOnWriteArraySet<>();
        /**
         * cache data to store old value
         */
        private Map<String, String> cacheData = new ConcurrentHashMap<>();

        @Override
        public Executor getExecutor() {
            return null;
        }

        /**
         * receive
         *
         * @param dataId     data ID
         * @param group      group
         * @param configInfo content
         */
        @Override
        public void innerReceive(String dataId, String group, String configInfo) {
            String oldValue = cacheData.get(dataId);
            ConfigChangedEvent event = new ConfigChangedEvent(dataId, group, configInfo, getChangeType(configInfo, oldValue));
            if (configInfo == null) {
                cacheData.remove(dataId);
            } else {
                cacheData.put(dataId, configInfo);
            }
            listeners.forEach(listener -> listener.process(event));
        }

        void addListener(ConfigurationListener configurationListener) {

            this.listeners.add(configurationListener);
        }

        void removeListener(ConfigurationListener configurationListener) {
            this.listeners.remove(configurationListener);
        }

        private ConfigChangeType getChangeType(String configInfo, String oldValue) {
            if (StringUtils.isBlank(configInfo)) {
                return ConfigChangeType.DELETED;
            }
            if (StringUtils.isBlank(oldValue)) {
                return ConfigChangeType.ADDED;
            }
            return ConfigChangeType.MODIFIED;
        }
    }

    protected String buildListenerKey(String key, String group) {
        return key + HYPHEN_CHAR + group;
    }
}<|MERGE_RESOLUTION|>--- conflicted
+++ resolved
@@ -212,14 +212,10 @@
             if (StringUtils.isEmpty(group)) {
                 group = DEFAULT_GROUP;
             }
-<<<<<<< HEAD
             /**
              * 向nacos请求数据
              */
-            return configService.getConfig(key, resolvedGroup, nacosTimeout);
-=======
             return configService.getConfig(key, group, nacosTimeout);
->>>>>>> da4f5f22
         } catch (NacosException e) {
             logger.error(e.getMessage());
         }
@@ -249,18 +245,11 @@
     @Override
     public boolean publishConfig(String key, String group, String content) {
         boolean published = false;
-<<<<<<< HEAD
-        //将/替换为-
-        String resolvedGroup = resolveGroup(group);
         try {
             /**
              * 保存元数据
              */
-            published = configService.publishConfig(key, resolvedGroup, content);
-=======
-        try {
             published = configService.publishConfig(key, group, content);
->>>>>>> da4f5f22
         } catch (NacosException e) {
             logger.error(e.getErrMsg(), e);
         }
@@ -292,24 +281,16 @@
             paramsValues.put("pageSize", String.valueOf(Integer.MAX_VALUE));
 
             String encoding = getProperty(ENCODE, "UTF-8");
-<<<<<<< HEAD
+
             /**
              * nacos：分页获取group对应的配置信息
              */
-            HttpSimpleClient.HttpResult result = httpAgent.httpGet(GET_CONFIG_KEYS_PATH, emptyList(), paramsValues, encoding, 5 * 1000);
-            // 获取返回值中dataId对应的内容
-            Stream<String> keysStream = toKeysStream(result.content);
-            keysStream.forEach(keys::add);
-        } catch (IOException e) {
-=======
-
             HttpRestResult<String> result = httpAgent.httpGet(GET_CONFIG_KEYS_PATH, emptyMap(), paramsValues, encoding, 5 * 1000);
             Stream<String> keysStream = toKeysStream(result.getData());
             if (keysStream != null) {
                 keysStream.forEach(keys::add);
             }
         } catch (Exception e) {
->>>>>>> da4f5f22
             if (logger.isErrorEnabled()) {
                 logger.error(e.getMessage(), e);
             }
@@ -351,13 +332,10 @@
      */
     private Stream<String> toKeysStream(String content) {
         JSONObject jsonObject = JSON.parseObject(content);
-<<<<<<< HEAD
-        // 获取pageItems对应的属性
-=======
         if (jsonObject == null) {
             return null;
         }
->>>>>>> da4f5f22
+        // 获取pageItems对应的属性
         JSONArray pageItems = jsonObject.getJSONArray("pageItems");
         if (pageItems == null) {
             return null;
