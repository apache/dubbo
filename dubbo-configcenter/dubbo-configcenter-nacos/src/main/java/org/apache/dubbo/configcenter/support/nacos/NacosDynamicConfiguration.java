--- conflicted
+++ resolved
@@ -155,13 +155,10 @@
         properties.putAll(parameters);
 
         putPropertyIfAbsent(url, properties, NAMING_LOAD_CACHE_AT_START, "true");
-<<<<<<< HEAD
         putPropertyIfAbsent(url, properties, NAMING_CLIENT_BEAT_THREAD_COUNT);
         putPropertyIfAbsent(url, properties, NAMING_POLLING_THREAD_COUNT);
         putPropertyIfAbsent(url, properties, USERNAME);
         putPropertyIfAbsent(url, properties, PASSWORD);
-=======
->>>>>>> 11e728c0
     }
 
     private static void putPropertyIfAbsent(URL url, Properties properties, String propertyName) {
