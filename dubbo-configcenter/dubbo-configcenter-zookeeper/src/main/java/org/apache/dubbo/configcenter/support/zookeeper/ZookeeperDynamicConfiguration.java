--- conflicted
+++ resolved
@@ -97,103 +97,83 @@
      */
     @Override
     public void addListener(String key, String group, ConfigurationListener listener) {
-        cacheListener.addListener(getKeyPath(group, key), listener);
+        cacheListener.addListener(getPathKey(group, key), listener);
     }
 
     @Override
     public void removeListener(String key, String group, ConfigurationListener listener) {
-        cacheListener.removeListener(getKeyPath(group, key), listener);
+        cacheListener.removeListener(getPathKey(group, key), listener);
     }
 
     @Override
     public String getConfig(String key, String group, long timeout) throws IllegalStateException {
-        return (String) getInternalProperty(getKeyPath(group, key));
+        return (String) getInternalProperty(getPathKey(group, key));
     }
 
-    /**
-     * For zookeeper, {@link #getConfig(String, String, long)} and {@link #getConfigs(String, String, long)} have the same meaning.
-     *
-     * @param key
-     * @param group
-     * @param timeout
-     * @return
-     * @throws IllegalStateException
-     */
     @Override
-    public String getConfigs(String key, String group, long timeout) throws IllegalStateException {
+    public String getRule(String key, String group, long timeout) throws IllegalStateException {
+        return getConfig(key, group, timeout);
+    }
+
+    @Override
+    public String getProperties(String key, String group, long timeout) throws IllegalStateException {
         return getConfig(key, group, timeout);
     }
 
     @Override
     public boolean publishConfig(String key, String group, String content) {
-<<<<<<< HEAD
-        String path = getKeyPath(group, key);
-=======
-        String path = buildPath(key, group);
->>>>>>> df348001
+        String path = getPathKey(key, group);
         zkClient.create(path, content, true);
         return true;
     }
 
     @Override
     public SortedSet<String> getConfigKeys(String group) {
-<<<<<<< HEAD
-        String path = getGroupPath(group);
-=======
         String path = buildPath(group);
->>>>>>> df348001
         List<String> nodes = zkClient.getChildren(path);
         return isEmpty(nodes) ? emptySortedSet() : unmodifiableSortedSet(new TreeSet<>(nodes));
     }
 
-<<<<<<< HEAD
-    private String getKeyPath(String group, String key) {
-        return getGroupPath(group) + PATH_SEPARATOR + key;
+    private String buildPath(String group) {
+        String actualGroup = StringUtils.isEmpty(group) ? DEFAULT_GROUP : group;
+        return rootPath + PATH_SEPARATOR + actualGroup;
     }
 
-    private String getGroupPath(String group) {
-        String actualGroup = group;
-        if (StringUtils.isEmpty(actualGroup)) {
-            actualGroup = DEFAULT_GROUP;
-        }
-        return rootPath + PATH_SEPARATOR + actualGroup;
-=======
     private String getPathKey(String group, String key) {
-        return rootPath + PATH_SEPARATOR + group + PATH_SEPARATOR + key;
->>>>>>> df348001
+        return buildPath(group) + PATH_SEPARATOR + key;
     }
 
-    /**
-     * Build the config node path by the specified <code>key</code> and <code>group</code>
-     *
-     * @param key   the key to represent a configuration
-     * @param group the group where the key belongs to
-     * @return
-     */
-    protected String buildPath(String key, String group) {
-        String path = null;
-        /**
-         * when group is not null, we are getting startup configs from Config Center, for example:
-         * group=dubbo, key=dubbo.properties
-         */
-        if (StringUtils.isNotEmpty(group)) {
-            path = group + "/" + key;
-        }
-        /**
-         * when group is null, we are fetching governance rules, for example:
-         * 1. key=org.apache.dubbo.DemoService.configurators
-         * 2. key = org.apache.dubbo.DemoService.condition-router
-         */
-        else {
-            int i = key.lastIndexOf(".");
-            path = key.substring(0, i) + "/" + key.substring(i + 1);
-        }
-        return buildPath(path);
-    }
-
-    protected String buildPath(String relativePath) {
-        String path = rootPath + "/" + relativePath;
-        return path;
-    }
+//    /**
+//     * Build the config node path by the specified <code>key</code> and <code>group</code>
+//     *
+//     * @param key   the key to represent a configuration
+//     * @param group the group where the key belongs to
+//     * @return
+//     */
+//    protected String buildPath(String key, String group) {
+//        String path = null;
+//        /**
+//         * when group is not null, we are getting startup configs from Config Center, for example:
+//         * group=dubbo, key=dubbo.properties
+//         */
+//        if (StringUtils.isNotEmpty(group)) {
+//            path = group + "/" + key;
+//        }
+//        /**
+//         * when group is null, we are fetching governance rules, for example:
+//         * 1. key=org.apache.dubbo.DemoService.configurators
+//         * 2. key = org.apache.dubbo.DemoService.condition-router
+//         */
+//        else {
+//            int i = key.lastIndexOf(".");
+//            path = key.substring(0, i) + "/" + key.substring(i + 1);
+//        }
+//        return buildPath(path);
+//    }
+//
+//    protected String buildPath(String relativePath) {
+//        String path = rootPath + "/" + relativePath;
+//        return path;
+//    }
 
 }