--- conflicted
+++ resolved
@@ -82,14 +82,11 @@
 
     @Override
     protected void doClose() throws Exception {
-<<<<<<< HEAD
-=======
         // zkClient is shared in framework, should not close it here
         // zkClient.close();
         // See: org.apache.dubbo.remoting.zookeeper.AbstractZookeeperTransporter#destroy()
         // All zk clients is created and destroyed in ZookeeperTransporter.
         zkClient = null;
->>>>>>> d7f600e2
     }
 
     @Override
