--- conflicted
+++ resolved
@@ -23,10 +23,6 @@
 import org.apache.dubbo.common.config.configcenter.DynamicConfiguration;
 import org.apache.dubbo.common.config.configcenter.DynamicConfigurationFactory;
 import org.apache.dubbo.common.extension.ExtensionLoader;
-<<<<<<< HEAD
-import org.apache.dubbo.test.check.registrycenter.config.ZookeeperRegistryCenterConfig;
-=======
->>>>>>> 3cceefa2
 
 import org.apache.curator.framework.CuratorFramework;
 import org.apache.curator.framework.CuratorFrameworkFactory;
@@ -55,26 +51,20 @@
 public class ZookeeperDynamicConfigurationTest {
     private static CuratorFramework client;
 
-<<<<<<< HEAD
-=======
     private static URL configUrl;
->>>>>>> 3cceefa2
     private static DynamicConfiguration configuration;
     private static int zookeeperServerPort1;
     private static String zookeeperConnectionAddress1;
 
     @BeforeAll
     public static void setUp() throws Exception {
-<<<<<<< HEAD
-=======
         zookeeperConnectionAddress1 = System.getProperty("zookeeper.connection.address.1");
         zookeeperServerPort1 = Integer.parseInt(zookeeperConnectionAddress1.substring(zookeeperConnectionAddress1.lastIndexOf(":") + 1));
 
         client = CuratorFrameworkFactory.newClient("127.0.0.1:" + zookeeperServerPort1, 60 * 1000, 60 * 1000,
-                new ExponentialBackoffRetry(1000, 3));
+            new ExponentialBackoffRetry(1000, 3));
         client.start();
 
->>>>>>> 3cceefa2
         try {
             setData("/dubbo/config/dubbo/dubbo.properties", "The content from dubbo.properties");
             setData("/dubbo/config/dubbo/service:version:group.configurators", "The content from configurators");
@@ -85,24 +75,11 @@
             e.printStackTrace();
         }
 
-<<<<<<< HEAD
-        URL configUrl = URL.valueOf(ZookeeperRegistryCenterConfig.getConnectionAddress());
-
-=======
         configUrl = URL.valueOf(zookeeperConnectionAddress1);
->>>>>>> 3cceefa2
         configuration = ExtensionLoader.getExtensionLoader(DynamicConfigurationFactory.class).getExtension(configUrl.getProtocol())
             .getDynamicConfiguration(configUrl);
-
-<<<<<<< HEAD
-        client = CuratorFrameworkFactory.newClient("127.0.0.1:" + configUrl.getPort(), 60 * 1000, 60 * 1000,
-            new ExponentialBackoffRetry(1000, 3));
-        client.start();
-
     }
 
-=======
->>>>>>> 3cceefa2
     private static void setData(String path, String data) throws Exception {
         if (client.checkExists().forPath(path) == null) {
             client.create().creatingParentsIfNeeded().forPath(path);
