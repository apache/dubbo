--- conflicted
+++ resolved
@@ -23,9 +23,13 @@
 import org.apache.dubbo.common.config.configcenter.DynamicConfiguration;
 import org.apache.dubbo.common.config.configcenter.DynamicConfigurationFactory;
 import org.apache.dubbo.common.extension.ExtensionLoader;
-import org.apache.dubbo.test.check.registrycenter.config.ZookeeperRegistryCenterConfig;
+import org.apache.dubbo.common.utils.NetUtils;
 
 import org.apache.curator.framework.CuratorFramework;
+import org.apache.curator.framework.CuratorFrameworkFactory;
+import org.apache.curator.retry.ExponentialBackoffRetry;
+import org.apache.curator.test.TestingServer;
+import org.junit.jupiter.api.AfterAll;
 import org.junit.jupiter.api.Assertions;
 import org.junit.jupiter.api.BeforeAll;
 import org.junit.jupiter.api.Disabled;
@@ -50,25 +54,18 @@
 public class ZookeeperDynamicConfigurationTest {
     private static CuratorFramework client;
 
-<<<<<<< HEAD
-    private static URL configUrl;
-=======
     private static final int zkServerPort = NetUtils.getAvailablePort();
     private static TestingServer zkServer;
->>>>>>> a5f77c35
     private static DynamicConfiguration configuration;
 
     @BeforeAll
     public static void setUp() throws Exception {
-<<<<<<< HEAD
-=======
         zkServer = new TestingServer(zkServerPort, true);
 
         client = CuratorFrameworkFactory.newClient("127.0.0.1:" + zkServerPort, 60 * 1000, 60 * 1000,
             new ExponentialBackoffRetry(1000, 3));
         client.start();
 
->>>>>>> a5f77c35
         try {
             setData("/dubbo/config/dubbo/dubbo.properties", "The content from dubbo.properties");
             setData("/dubbo/config/dubbo/service:version:group.configurators", "The content from configurators");
@@ -79,15 +76,15 @@
             e.printStackTrace();
         }
 
-<<<<<<< HEAD
-
-        configUrl = URL.valueOf(ZookeeperRegistryCenterConfig.getConnectionAddress());
-=======
         URL configUrl = URL.valueOf("zookeeper://127.0.0.1:" + zkServerPort);
->>>>>>> a5f77c35
 
         configuration = ExtensionLoader.getExtensionLoader(DynamicConfigurationFactory.class).getExtension(configUrl.getProtocol())
             .getDynamicConfiguration(configUrl);
+    }
+
+    @AfterAll
+    public static void tearDown() throws Exception {
+        zkServer.stop();
     }
 
     private static void setData(String path, String data) throws Exception {
