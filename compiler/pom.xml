--- conflicted
+++ resolved
@@ -26,11 +26,7 @@
 
     <groupId>org.apache.dubbo</groupId>
     <artifactId>dubbo-compiler</artifactId>
-<<<<<<< HEAD
-    <version>0.0.4-SNAPSHOT</version>
-=======
     <version>0.0.4.1-SNAPSHOT</version>
->>>>>>> e34797ce
 
     <packaging>jar</packaging>
 
