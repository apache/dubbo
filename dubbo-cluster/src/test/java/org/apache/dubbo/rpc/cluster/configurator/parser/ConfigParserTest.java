/*
 * Licensed to the Apache Software Foundation (ASF) under one or more
 * contributor license agreements.  See the NOTICE file distributed with
 * this work for additional information regarding copyright ownership.
 * The ASF licenses this file to You under the Apache License, Version 2.0
 * (the "License"); you may not use this file except in compliance with
 * the License.  You may obtain a copy of the License at
 *
 *     http://www.apache.org/licenses/LICENSE-2.0
 *
 * Unless required by applicable law or agreed to in writing, software
 * distributed under the License is distributed on an "AS IS" BASIS,
 * WITHOUT WARRANTIES OR CONDITIONS OF ANY KIND, either express or implied.
 * See the License for the specific language governing permissions and
 * limitations under the License.
 */
package org.apache.dubbo.rpc.cluster.configurator.parser;

import org.apache.dubbo.common.Constants;
import org.apache.dubbo.common.URL;
import org.apache.dubbo.rpc.cluster.configurator.parser.model.ConfigItem;
import org.apache.dubbo.rpc.cluster.configurator.parser.model.ConfiguratorConfig;

import org.junit.jupiter.api.Assertions;
import org.junit.jupiter.api.Test;
import org.yaml.snakeyaml.TypeDescription;
import org.yaml.snakeyaml.Yaml;
import org.yaml.snakeyaml.constructor.Constructor;

import java.io.IOException;
import java.io.InputStream;
import java.util.List;

/**
 *
 */
public class ConfigParserTest {

    private String streamToString(InputStream stream) throws IOException {
        byte[] bytes = new byte[stream.available()];
        stream.read(bytes);
        return new String(bytes);
    }

    @Test
    public void snakeYamlBasicTest() throws IOException {
        try(InputStream yamlStream = this.getClass().getResourceAsStream("/ServiceNoApp.yml")) {

            Constructor constructor = new Constructor(ConfiguratorConfig.class);
            TypeDescription carDescription = new TypeDescription(ConfiguratorConfig.class);
            carDescription.addPropertyParameters("items", ConfigItem.class);
            constructor.addTypeDescription(carDescription);

            Yaml yaml = new Yaml(constructor);
            ConfiguratorConfig config = yaml.load(yamlStream);
            System.out.println(config);
        }
    }

    @Test
    public void parseConfiguratorsServiceNoAppTest() throws Exception {
<<<<<<< HEAD
        InputStream yamlStream = this.getClass().getResourceAsStream("/ServiceNoApp.yml");
        List<URL> urls = ConfigParser.parseConfigurators(streamToString(yamlStream));
        Assertions.assertNotNull(urls);
        Assertions.assertEquals(2, urls.size());
        URL url = urls.get(0);
        Assertions.assertEquals(url.getAddress(), "127.0.0.1:20880");
        Assertions.assertEquals(url.getParameter(Constants.WEIGHT_KEY, 0), 222);
=======
        try(InputStream yamlStream = this.getClass().getResourceAsStream("/ServiceNoApp.yml")) {
            List<URL> urls = ConfigParser.parseConfigurators(streamToString(yamlStream));
            Assert.assertNotNull(urls);
            Assert.assertEquals(2, urls.size());
            URL url = urls.get(0);
            Assert.assertEquals(url.getAddress(), "127.0.0.1:20880");
            Assert.assertEquals(url.getParameter(Constants.WEIGHT_KEY, 0), 222);
        }
>>>>>>> ddb518de
    }

    @Test
    public void parseConfiguratorsServiceGroupVersionTest() throws Exception {
<<<<<<< HEAD
        InputStream yamlStream = this.getClass().getResourceAsStream("/ServiceGroupVersion.yml");
        List<URL> urls = ConfigParser.parseConfigurators(streamToString(yamlStream));
        Assertions.assertNotNull(urls);
        Assertions.assertEquals(1, urls.size());
        URL url = urls.get(0);
        Assertions.assertEquals("testgroup", url.getParameter(Constants.GROUP_KEY));
        Assertions.assertEquals("1.0.0", url.getParameter(Constants.VERSION_KEY));
    }

    @Test
    public void parseConfiguratorsServiceMultiAppsTest() {
        InputStream yamlStream = this.getClass().getResourceAsStream("/ServiceMultiApps.yml");
        List<URL> urls = ConfigParser.parseConfigurators(streamToString(yamlStream));
        Assertions.assertNotNull(urls);
        Assertions.assertEquals(4, urls.size());
        URL url = urls.get(0);
        Assertions.assertEquals("127.0.0.1", url.getAddress());
        Assertions.assertEquals(6666, url.getParameter(Constants.TIMEOUT_KEY, 0));
        Assertions.assertNotNull(url.getParameter(Constants.APPLICATION_KEY));
    }

    @Test
    public void parseConfiguratorsServiceNoRuleTest() {
        Assertions.assertThrows(IllegalStateException.class, () -> {
            InputStream yamlStream = this.getClass().getResourceAsStream("/ServiceNoRule.yml");
            ConfigParser.parseConfigurators(streamToString(yamlStream));
            Assertions.fail();
        });
    }

    @Test
    public void parseConfiguratorsAppMultiServicesTest() {
        InputStream yamlStream = this.getClass().getResourceAsStream("/AppMultiServices.yml");
        String yamlFile = streamToString(yamlStream);
        List<URL> urls = ConfigParser.parseConfigurators(yamlFile);
        Assertions.assertNotNull(urls);
        Assertions.assertEquals(4, urls.size());
        URL url = urls.get(0);
        Assertions.assertEquals("127.0.0.1", url.getAddress());
        Assertions.assertEquals("service1", url.getServiceInterface());
        Assertions.assertEquals(6666, url.getParameter(Constants.TIMEOUT_KEY, 0));
        Assertions.assertEquals("random", url.getParameter(Constants.LOADBALANCE_KEY));
        Assertions.assertEquals(url.getParameter(Constants.APPLICATION_KEY), "demo-consumer");
=======
        try(InputStream yamlStream = this.getClass().getResourceAsStream("/ServiceGroupVersion.yml")) {
            List<URL> urls = ConfigParser.parseConfigurators(streamToString(yamlStream));
            Assert.assertNotNull(urls);
            Assert.assertEquals(1, urls.size());
            URL url = urls.get(0);
            Assert.assertEquals("testgroup", url.getParameter(Constants.GROUP_KEY));
            Assert.assertEquals("1.0.0", url.getParameter(Constants.VERSION_KEY));
        }
    }

    @Test
    public void parseConfiguratorsServiceMultiAppsTest() throws IOException {
        try(InputStream yamlStream = this.getClass().getResourceAsStream("/ServiceMultiApps.yml")) {
            List<URL> urls = ConfigParser.parseConfigurators(streamToString(yamlStream));
            Assert.assertNotNull(urls);
            Assert.assertEquals(4, urls.size());
            URL url = urls.get(0);
            Assert.assertEquals("127.0.0.1", url.getAddress());
            Assert.assertEquals(6666, url.getParameter(Constants.TIMEOUT_KEY, 0));
            Assert.assertNotNull(url.getParameter(Constants.APPLICATION_KEY));
        }
    }

    @Test(expected = IllegalStateException.class)
    public void parseConfiguratorsServiceNoRuleTest() throws IOException {
        try(InputStream yamlStream = this.getClass().getResourceAsStream("/ServiceNoRule.yml")) {
            ConfigParser.parseConfigurators(streamToString(yamlStream));
            Assert.fail();
        }
    }

    @Test
    public void parseConfiguratorsAppMultiServicesTest() throws IOException {
        try(InputStream yamlStream = this.getClass().getResourceAsStream("/AppMultiServices.yml")) {
            String yamlFile = streamToString(yamlStream);
            List<URL> urls = ConfigParser.parseConfigurators(yamlFile);
            Assert.assertNotNull(urls);
            Assert.assertEquals(4, urls.size());
            URL url = urls.get(0);
            Assert.assertEquals("127.0.0.1", url.getAddress());
            Assert.assertEquals("service1", url.getServiceInterface());
            Assert.assertEquals(6666, url.getParameter(Constants.TIMEOUT_KEY, 0));
            Assert.assertEquals("random", url.getParameter(Constants.LOADBALANCE_KEY));
            Assert.assertEquals(url.getParameter(Constants.APPLICATION_KEY), "demo-consumer");
        }
>>>>>>> ddb518de
    }


    @Test
<<<<<<< HEAD
    public void parseConfiguratorsAppAnyServicesTest() {
        InputStream yamlStream = this.getClass().getResourceAsStream("/AppAnyServices.yml");
        List<URL> urls = ConfigParser.parseConfigurators(streamToString(yamlStream));
        Assertions.assertNotNull(urls);
        Assertions.assertEquals(2, urls.size());
        URL url = urls.get(0);
        Assertions.assertEquals("127.0.0.1", url.getAddress());
        Assertions.assertEquals("*", url.getServiceInterface());
        Assertions.assertEquals(6666, url.getParameter(Constants.TIMEOUT_KEY, 0));
        Assertions.assertEquals("random", url.getParameter(Constants.LOADBALANCE_KEY));
        Assertions.assertEquals(url.getParameter(Constants.APPLICATION_KEY), "demo-consumer");
    }

    @Test
    public void parseConfiguratorsAppNoServiceTest() {
        InputStream yamlStream = this.getClass().getResourceAsStream("/AppNoService.yml");
        List<URL> urls = ConfigParser.parseConfigurators(streamToString(yamlStream));
        Assertions.assertNotNull(urls);
        Assertions.assertEquals(1, urls.size());
        URL url = urls.get(0);
        Assertions.assertEquals("127.0.0.1", url.getAddress());
        Assertions.assertEquals("*", url.getServiceInterface());
        Assertions.assertEquals(6666, url.getParameter(Constants.TIMEOUT_KEY, 0));
        Assertions.assertEquals("random", url.getParameter(Constants.LOADBALANCE_KEY));
        Assertions.assertEquals(url.getParameter(Constants.APPLICATION_KEY), "demo-consumer");
    }

    @Test
    public void parseConsumerSpecificProvidersTest() {
        InputStream yamlStream = this.getClass().getResourceAsStream("/ConsumerSpecificProviders.yml");
        List<URL> urls = ConfigParser.parseConfigurators(streamToString(yamlStream));
        Assertions.assertNotNull(urls);
        Assertions.assertEquals(1, urls.size());
        URL url = urls.get(0);
        Assertions.assertEquals("127.0.0.1", url.getAddress());
        Assertions.assertEquals("*", url.getServiceInterface());
        Assertions.assertEquals(6666, url.getParameter(Constants.TIMEOUT_KEY, 0));
        Assertions.assertEquals("random", url.getParameter(Constants.LOADBALANCE_KEY));
        Assertions.assertEquals("127.0.0.1:20880", url.getParameter(Constants.OVERRIDE_PROVIDERS_KEY));
        Assertions.assertEquals(url.getParameter(Constants.APPLICATION_KEY), "demo-consumer");
=======
    public void parseConfiguratorsAppAnyServicesTest() throws IOException {
        try(InputStream yamlStream = this.getClass().getResourceAsStream("/AppAnyServices.yml")) {
            List<URL> urls = ConfigParser.parseConfigurators(streamToString(yamlStream));
            Assert.assertNotNull(urls);
            Assert.assertEquals(2, urls.size());
            URL url = urls.get(0);
            Assert.assertEquals("127.0.0.1", url.getAddress());
            Assert.assertEquals("*", url.getServiceInterface());
            Assert.assertEquals(6666, url.getParameter(Constants.TIMEOUT_KEY, 0));
            Assert.assertEquals("random", url.getParameter(Constants.LOADBALANCE_KEY));
            Assert.assertEquals(url.getParameter(Constants.APPLICATION_KEY), "demo-consumer");
        }
    }

    @Test
    public void parseConfiguratorsAppNoServiceTest() throws IOException {
        try(InputStream yamlStream = this.getClass().getResourceAsStream("/AppNoService.yml")) {
            List<URL> urls = ConfigParser.parseConfigurators(streamToString(yamlStream));
            Assert.assertNotNull(urls);
            Assert.assertEquals(1, urls.size());
            URL url = urls.get(0);
            Assert.assertEquals("127.0.0.1", url.getAddress());
            Assert.assertEquals("*", url.getServiceInterface());
            Assert.assertEquals(6666, url.getParameter(Constants.TIMEOUT_KEY, 0));
            Assert.assertEquals("random", url.getParameter(Constants.LOADBALANCE_KEY));
            Assert.assertEquals(url.getParameter(Constants.APPLICATION_KEY), "demo-consumer");
        }
    }

    @Test
    public void parseConsumerSpecificProvidersTest() throws IOException {
        try(InputStream yamlStream = this.getClass().getResourceAsStream("/ConsumerSpecificProviders.yml")) {
            List<URL> urls = ConfigParser.parseConfigurators(streamToString(yamlStream));
            Assert.assertNotNull(urls);
            Assert.assertEquals(1, urls.size());
            URL url = urls.get(0);
            Assert.assertEquals("127.0.0.1", url.getAddress());
            Assert.assertEquals("*", url.getServiceInterface());
            Assert.assertEquals(6666, url.getParameter(Constants.TIMEOUT_KEY, 0));
            Assert.assertEquals("random", url.getParameter(Constants.LOADBALANCE_KEY));
            Assert.assertEquals("127.0.0.1:20880", url.getParameter(Constants.OVERRIDE_PROVIDERS_KEY));
            Assert.assertEquals(url.getParameter(Constants.APPLICATION_KEY), "demo-consumer");
        }
>>>>>>> ddb518de
    }

}<|MERGE_RESOLUTION|>--- conflicted
+++ resolved
@@ -44,7 +44,7 @@
 
     @Test
     public void snakeYamlBasicTest() throws IOException {
-        try(InputStream yamlStream = this.getClass().getResourceAsStream("/ServiceNoApp.yml")) {
+        try (InputStream yamlStream = this.getClass().getResourceAsStream("/ServiceNoApp.yml")) {
 
             Constructor constructor = new Constructor(ConfiguratorConfig.class);
             TypeDescription carDescription = new TypeDescription(ConfiguratorConfig.class);
@@ -59,209 +59,112 @@
 
     @Test
     public void parseConfiguratorsServiceNoAppTest() throws Exception {
-<<<<<<< HEAD
-        InputStream yamlStream = this.getClass().getResourceAsStream("/ServiceNoApp.yml");
-        List<URL> urls = ConfigParser.parseConfigurators(streamToString(yamlStream));
-        Assertions.assertNotNull(urls);
-        Assertions.assertEquals(2, urls.size());
-        URL url = urls.get(0);
-        Assertions.assertEquals(url.getAddress(), "127.0.0.1:20880");
-        Assertions.assertEquals(url.getParameter(Constants.WEIGHT_KEY, 0), 222);
-=======
-        try(InputStream yamlStream = this.getClass().getResourceAsStream("/ServiceNoApp.yml")) {
+        try (InputStream yamlStream = this.getClass().getResourceAsStream("/ServiceNoApp.yml")) {
             List<URL> urls = ConfigParser.parseConfigurators(streamToString(yamlStream));
-            Assert.assertNotNull(urls);
-            Assert.assertEquals(2, urls.size());
+            Assertions.assertNotNull(urls);
+            Assertions.assertEquals(2, urls.size());
             URL url = urls.get(0);
-            Assert.assertEquals(url.getAddress(), "127.0.0.1:20880");
-            Assert.assertEquals(url.getParameter(Constants.WEIGHT_KEY, 0), 222);
+            Assertions.assertEquals(url.getAddress(), "127.0.0.1:20880");
+            Assertions.assertEquals(url.getParameter(Constants.WEIGHT_KEY, 0), 222);
         }
->>>>>>> ddb518de
     }
 
     @Test
     public void parseConfiguratorsServiceGroupVersionTest() throws Exception {
-<<<<<<< HEAD
-        InputStream yamlStream = this.getClass().getResourceAsStream("/ServiceGroupVersion.yml");
-        List<URL> urls = ConfigParser.parseConfigurators(streamToString(yamlStream));
-        Assertions.assertNotNull(urls);
-        Assertions.assertEquals(1, urls.size());
-        URL url = urls.get(0);
-        Assertions.assertEquals("testgroup", url.getParameter(Constants.GROUP_KEY));
-        Assertions.assertEquals("1.0.0", url.getParameter(Constants.VERSION_KEY));
+        try (InputStream yamlStream = this.getClass().getResourceAsStream("/ServiceGroupVersion.yml")) {
+            List<URL> urls = ConfigParser.parseConfigurators(streamToString(yamlStream));
+            Assertions.assertNotNull(urls);
+            Assertions.assertEquals(1, urls.size());
+            URL url = urls.get(0);
+            Assertions.assertEquals("testgroup", url.getParameter(Constants.GROUP_KEY));
+            Assertions.assertEquals("1.0.0", url.getParameter(Constants.VERSION_KEY));
+        }
     }
 
     @Test
-    public void parseConfiguratorsServiceMultiAppsTest() {
-        InputStream yamlStream = this.getClass().getResourceAsStream("/ServiceMultiApps.yml");
-        List<URL> urls = ConfigParser.parseConfigurators(streamToString(yamlStream));
-        Assertions.assertNotNull(urls);
-        Assertions.assertEquals(4, urls.size());
-        URL url = urls.get(0);
-        Assertions.assertEquals("127.0.0.1", url.getAddress());
-        Assertions.assertEquals(6666, url.getParameter(Constants.TIMEOUT_KEY, 0));
-        Assertions.assertNotNull(url.getParameter(Constants.APPLICATION_KEY));
+    public void parseConfiguratorsServiceMultiAppsTest() throws IOException {
+        try (InputStream yamlStream = this.getClass().getResourceAsStream("/ServiceMultiApps.yml")) {
+            List<URL> urls = ConfigParser.parseConfigurators(streamToString(yamlStream));
+            Assertions.assertNotNull(urls);
+            Assertions.assertEquals(4, urls.size());
+            URL url = urls.get(0);
+            Assertions.assertEquals("127.0.0.1", url.getAddress());
+            Assertions.assertEquals(6666, url.getParameter(Constants.TIMEOUT_KEY, 0));
+            Assertions.assertNotNull(url.getParameter(Constants.APPLICATION_KEY));
+        }
     }
 
     @Test
     public void parseConfiguratorsServiceNoRuleTest() {
         Assertions.assertThrows(IllegalStateException.class, () -> {
-            InputStream yamlStream = this.getClass().getResourceAsStream("/ServiceNoRule.yml");
-            ConfigParser.parseConfigurators(streamToString(yamlStream));
-            Assertions.fail();
+            try (InputStream yamlStream = this.getClass().getResourceAsStream("/ServiceNoRule.yml")) {
+                ConfigParser.parseConfigurators(streamToString(yamlStream));
+                Assertions.fail();
+            }
         });
     }
 
     @Test
-    public void parseConfiguratorsAppMultiServicesTest() {
-        InputStream yamlStream = this.getClass().getResourceAsStream("/AppMultiServices.yml");
-        String yamlFile = streamToString(yamlStream);
-        List<URL> urls = ConfigParser.parseConfigurators(yamlFile);
-        Assertions.assertNotNull(urls);
-        Assertions.assertEquals(4, urls.size());
-        URL url = urls.get(0);
-        Assertions.assertEquals("127.0.0.1", url.getAddress());
-        Assertions.assertEquals("service1", url.getServiceInterface());
-        Assertions.assertEquals(6666, url.getParameter(Constants.TIMEOUT_KEY, 0));
-        Assertions.assertEquals("random", url.getParameter(Constants.LOADBALANCE_KEY));
-        Assertions.assertEquals(url.getParameter(Constants.APPLICATION_KEY), "demo-consumer");
-=======
-        try(InputStream yamlStream = this.getClass().getResourceAsStream("/ServiceGroupVersion.yml")) {
-            List<URL> urls = ConfigParser.parseConfigurators(streamToString(yamlStream));
-            Assert.assertNotNull(urls);
-            Assert.assertEquals(1, urls.size());
-            URL url = urls.get(0);
-            Assert.assertEquals("testgroup", url.getParameter(Constants.GROUP_KEY));
-            Assert.assertEquals("1.0.0", url.getParameter(Constants.VERSION_KEY));
-        }
-    }
-
-    @Test
-    public void parseConfiguratorsServiceMultiAppsTest() throws IOException {
-        try(InputStream yamlStream = this.getClass().getResourceAsStream("/ServiceMultiApps.yml")) {
-            List<URL> urls = ConfigParser.parseConfigurators(streamToString(yamlStream));
-            Assert.assertNotNull(urls);
-            Assert.assertEquals(4, urls.size());
-            URL url = urls.get(0);
-            Assert.assertEquals("127.0.0.1", url.getAddress());
-            Assert.assertEquals(6666, url.getParameter(Constants.TIMEOUT_KEY, 0));
-            Assert.assertNotNull(url.getParameter(Constants.APPLICATION_KEY));
-        }
-    }
-
-    @Test(expected = IllegalStateException.class)
-    public void parseConfiguratorsServiceNoRuleTest() throws IOException {
-        try(InputStream yamlStream = this.getClass().getResourceAsStream("/ServiceNoRule.yml")) {
-            ConfigParser.parseConfigurators(streamToString(yamlStream));
-            Assert.fail();
-        }
-    }
-
-    @Test
     public void parseConfiguratorsAppMultiServicesTest() throws IOException {
-        try(InputStream yamlStream = this.getClass().getResourceAsStream("/AppMultiServices.yml")) {
+        try (InputStream yamlStream = this.getClass().getResourceAsStream("/AppMultiServices.yml")) {
             String yamlFile = streamToString(yamlStream);
             List<URL> urls = ConfigParser.parseConfigurators(yamlFile);
-            Assert.assertNotNull(urls);
-            Assert.assertEquals(4, urls.size());
+            Assertions.assertNotNull(urls);
+            Assertions.assertEquals(4, urls.size());
             URL url = urls.get(0);
-            Assert.assertEquals("127.0.0.1", url.getAddress());
-            Assert.assertEquals("service1", url.getServiceInterface());
-            Assert.assertEquals(6666, url.getParameter(Constants.TIMEOUT_KEY, 0));
-            Assert.assertEquals("random", url.getParameter(Constants.LOADBALANCE_KEY));
-            Assert.assertEquals(url.getParameter(Constants.APPLICATION_KEY), "demo-consumer");
+            Assertions.assertEquals("127.0.0.1", url.getAddress());
+            Assertions.assertEquals("service1", url.getServiceInterface());
+            Assertions.assertEquals(6666, url.getParameter(Constants.TIMEOUT_KEY, 0));
+            Assertions.assertEquals("random", url.getParameter(Constants.LOADBALANCE_KEY));
+            Assertions.assertEquals(url.getParameter(Constants.APPLICATION_KEY), "demo-consumer");
         }
->>>>>>> ddb518de
     }
 
 
     @Test
-<<<<<<< HEAD
-    public void parseConfiguratorsAppAnyServicesTest() {
-        InputStream yamlStream = this.getClass().getResourceAsStream("/AppAnyServices.yml");
-        List<URL> urls = ConfigParser.parseConfigurators(streamToString(yamlStream));
-        Assertions.assertNotNull(urls);
-        Assertions.assertEquals(2, urls.size());
-        URL url = urls.get(0);
-        Assertions.assertEquals("127.0.0.1", url.getAddress());
-        Assertions.assertEquals("*", url.getServiceInterface());
-        Assertions.assertEquals(6666, url.getParameter(Constants.TIMEOUT_KEY, 0));
-        Assertions.assertEquals("random", url.getParameter(Constants.LOADBALANCE_KEY));
-        Assertions.assertEquals(url.getParameter(Constants.APPLICATION_KEY), "demo-consumer");
-    }
-
-    @Test
-    public void parseConfiguratorsAppNoServiceTest() {
-        InputStream yamlStream = this.getClass().getResourceAsStream("/AppNoService.yml");
-        List<URL> urls = ConfigParser.parseConfigurators(streamToString(yamlStream));
-        Assertions.assertNotNull(urls);
-        Assertions.assertEquals(1, urls.size());
-        URL url = urls.get(0);
-        Assertions.assertEquals("127.0.0.1", url.getAddress());
-        Assertions.assertEquals("*", url.getServiceInterface());
-        Assertions.assertEquals(6666, url.getParameter(Constants.TIMEOUT_KEY, 0));
-        Assertions.assertEquals("random", url.getParameter(Constants.LOADBALANCE_KEY));
-        Assertions.assertEquals(url.getParameter(Constants.APPLICATION_KEY), "demo-consumer");
-    }
-
-    @Test
-    public void parseConsumerSpecificProvidersTest() {
-        InputStream yamlStream = this.getClass().getResourceAsStream("/ConsumerSpecificProviders.yml");
-        List<URL> urls = ConfigParser.parseConfigurators(streamToString(yamlStream));
-        Assertions.assertNotNull(urls);
-        Assertions.assertEquals(1, urls.size());
-        URL url = urls.get(0);
-        Assertions.assertEquals("127.0.0.1", url.getAddress());
-        Assertions.assertEquals("*", url.getServiceInterface());
-        Assertions.assertEquals(6666, url.getParameter(Constants.TIMEOUT_KEY, 0));
-        Assertions.assertEquals("random", url.getParameter(Constants.LOADBALANCE_KEY));
-        Assertions.assertEquals("127.0.0.1:20880", url.getParameter(Constants.OVERRIDE_PROVIDERS_KEY));
-        Assertions.assertEquals(url.getParameter(Constants.APPLICATION_KEY), "demo-consumer");
-=======
     public void parseConfiguratorsAppAnyServicesTest() throws IOException {
-        try(InputStream yamlStream = this.getClass().getResourceAsStream("/AppAnyServices.yml")) {
+        try (InputStream yamlStream = this.getClass().getResourceAsStream("/AppAnyServices.yml")) {
             List<URL> urls = ConfigParser.parseConfigurators(streamToString(yamlStream));
-            Assert.assertNotNull(urls);
-            Assert.assertEquals(2, urls.size());
+            Assertions.assertNotNull(urls);
+            Assertions.assertEquals(2, urls.size());
             URL url = urls.get(0);
-            Assert.assertEquals("127.0.0.1", url.getAddress());
-            Assert.assertEquals("*", url.getServiceInterface());
-            Assert.assertEquals(6666, url.getParameter(Constants.TIMEOUT_KEY, 0));
-            Assert.assertEquals("random", url.getParameter(Constants.LOADBALANCE_KEY));
-            Assert.assertEquals(url.getParameter(Constants.APPLICATION_KEY), "demo-consumer");
+            Assertions.assertEquals("127.0.0.1", url.getAddress());
+            Assertions.assertEquals("*", url.getServiceInterface());
+            Assertions.assertEquals(6666, url.getParameter(Constants.TIMEOUT_KEY, 0));
+            Assertions.assertEquals("random", url.getParameter(Constants.LOADBALANCE_KEY));
+            Assertions.assertEquals(url.getParameter(Constants.APPLICATION_KEY), "demo-consumer");
         }
     }
 
     @Test
     public void parseConfiguratorsAppNoServiceTest() throws IOException {
-        try(InputStream yamlStream = this.getClass().getResourceAsStream("/AppNoService.yml")) {
+        try (InputStream yamlStream = this.getClass().getResourceAsStream("/AppNoService.yml")) {
             List<URL> urls = ConfigParser.parseConfigurators(streamToString(yamlStream));
-            Assert.assertNotNull(urls);
-            Assert.assertEquals(1, urls.size());
+            Assertions.assertNotNull(urls);
+            Assertions.assertEquals(1, urls.size());
             URL url = urls.get(0);
-            Assert.assertEquals("127.0.0.1", url.getAddress());
-            Assert.assertEquals("*", url.getServiceInterface());
-            Assert.assertEquals(6666, url.getParameter(Constants.TIMEOUT_KEY, 0));
-            Assert.assertEquals("random", url.getParameter(Constants.LOADBALANCE_KEY));
-            Assert.assertEquals(url.getParameter(Constants.APPLICATION_KEY), "demo-consumer");
+            Assertions.assertEquals("127.0.0.1", url.getAddress());
+            Assertions.assertEquals("*", url.getServiceInterface());
+            Assertions.assertEquals(6666, url.getParameter(Constants.TIMEOUT_KEY, 0));
+            Assertions.assertEquals("random", url.getParameter(Constants.LOADBALANCE_KEY));
+            Assertions.assertEquals(url.getParameter(Constants.APPLICATION_KEY), "demo-consumer");
         }
     }
 
     @Test
     public void parseConsumerSpecificProvidersTest() throws IOException {
-        try(InputStream yamlStream = this.getClass().getResourceAsStream("/ConsumerSpecificProviders.yml")) {
+        try (InputStream yamlStream = this.getClass().getResourceAsStream("/ConsumerSpecificProviders.yml")) {
             List<URL> urls = ConfigParser.parseConfigurators(streamToString(yamlStream));
-            Assert.assertNotNull(urls);
-            Assert.assertEquals(1, urls.size());
+            Assertions.assertNotNull(urls);
+            Assertions.assertEquals(1, urls.size());
             URL url = urls.get(0);
-            Assert.assertEquals("127.0.0.1", url.getAddress());
-            Assert.assertEquals("*", url.getServiceInterface());
-            Assert.assertEquals(6666, url.getParameter(Constants.TIMEOUT_KEY, 0));
-            Assert.assertEquals("random", url.getParameter(Constants.LOADBALANCE_KEY));
-            Assert.assertEquals("127.0.0.1:20880", url.getParameter(Constants.OVERRIDE_PROVIDERS_KEY));
-            Assert.assertEquals(url.getParameter(Constants.APPLICATION_KEY), "demo-consumer");
+            Assertions.assertEquals("127.0.0.1", url.getAddress());
+            Assertions.assertEquals("*", url.getServiceInterface());
+            Assertions.assertEquals(6666, url.getParameter(Constants.TIMEOUT_KEY, 0));
+            Assertions.assertEquals("random", url.getParameter(Constants.LOADBALANCE_KEY));
+            Assertions.assertEquals("127.0.0.1:20880", url.getParameter(Constants.OVERRIDE_PROVIDERS_KEY));
+            Assertions.assertEquals(url.getParameter(Constants.APPLICATION_KEY), "demo-consumer");
         }
->>>>>>> ddb518de
     }
 
 }