/*
 * Licensed to the Apache Software Foundation (ASF) under one or more
 * contributor license agreements.  See the NOTICE file distributed with
 * this work for additional information regarding copyright ownership.
 * The ASF licenses this file to You under the Apache License, Version 2.0
 * (the "License"); you may not use this file except in compliance with
 * the License.  You may obtain a copy of the License at
 *
 *     http://www.apache.org/licenses/LICENSE-2.0
 *
 * Unless required by applicable law or agreed to in writing, software
 * distributed under the License is distributed on an "AS IS" BASIS,
 * WITHOUT WARRANTIES OR CONDITIONS OF ANY KIND, either express or implied.
 * See the License for the specific language governing permissions and
 * limitations under the License.
 */
package com.alibaba.dubbo.rpc.cluster.support;

import com.alibaba.dubbo.common.Constants;
import com.alibaba.dubbo.common.URL;
import com.alibaba.dubbo.common.Version;
import com.alibaba.dubbo.common.extension.ExtensionLoader;
import com.alibaba.dubbo.common.logger.Logger;
import com.alibaba.dubbo.common.logger.LoggerFactory;
import com.alibaba.dubbo.common.utils.NetUtils;
import com.alibaba.dubbo.rpc.Invocation;
import com.alibaba.dubbo.rpc.Invoker;
import com.alibaba.dubbo.rpc.Result;
import com.alibaba.dubbo.rpc.RpcException;
import com.alibaba.dubbo.rpc.cluster.Directory;
import com.alibaba.dubbo.rpc.cluster.LoadBalance;
import com.alibaba.dubbo.rpc.support.RpcUtils;

import java.util.ArrayList;
import java.util.List;
import java.util.concurrent.atomic.AtomicBoolean;

/**
 * AbstractClusterInvoker
 *
 */
public abstract class AbstractClusterInvoker<T> implements Invoker<T> {

    private static final Logger logger = LoggerFactory
            .getLogger(AbstractClusterInvoker.class);
    protected final Directory<T> directory;

    protected final boolean availablecheck;

    private AtomicBoolean destroyed = new AtomicBoolean(false);

    private volatile Invoker<T> stickyInvoker = null;

    public AbstractClusterInvoker(Directory<T> directory) {
        this(directory, directory.getUrl());
    }

    public AbstractClusterInvoker(Directory<T> directory, URL url) {
        if (directory == null)
            throw new IllegalArgumentException("service directory == null");

        this.directory = directory;
        //sticky: invoker.isAvailable() should always be checked before using when availablecheck is true.
        this.availablecheck = url.getParameter(Constants.CLUSTER_AVAILABLE_CHECK_KEY, Constants.DEFAULT_CLUSTER_AVAILABLE_CHECK);
    }

    public Class<T> getInterface() {
        return directory.getInterface();
    }

    public URL getUrl() {
        return directory.getUrl();
    }

    public boolean isAvailable() {
        Invoker<T> invoker = stickyInvoker;
        if (invoker != null) {
            return invoker.isAvailable();
        }
        return directory.isAvailable();
    }

    public void destroy() {
        if (destroyed.compareAndSet(false, true)) {
            directory.destroy();
        }
    }

    /**
     * Select a invoker using loadbalance policy.</br>
     * a)Firstly, select an invoker using loadbalance. If this invoker is in previously selected list, or, 
     * if this invoker is unavailable, then continue step b (reselect), otherwise return the first selected invoker</br>
     * b)Reslection, the validation rule for reselection: selected > available. This rule guarantees that
     * the selected invoker has the minimum chance to be one in the previously selected list, and also 
     * guarantees this invoker is available.
     *
     * @param loadbalance load balance policy
     * @param invocation
     * @param invokers invoker candidates
     * @param selected  exclude selected invokers or not
     * @return
     * @throws RpcException
     */
    protected Invoker<T> select(LoadBalance loadbalance, Invocation invocation, List<Invoker<T>> invokers, List<Invoker<T>> selected) throws RpcException {
        if (invokers == null || invokers.isEmpty())
            return null;
        String methodName = invocation == null ? "" : invocation.getMethodName();

        boolean sticky = invokers.get(0).getUrl().getMethodParameter(methodName, Constants.CLUSTER_STICKY_KEY, Constants.DEFAULT_CLUSTER_STICKY);
        {
            //ignore overloaded method
            if (stickyInvoker != null && !invokers.contains(stickyInvoker)) {
                stickyInvoker = null;
            }
            //ignore concurrency problem
            if (sticky && stickyInvoker != null && (selected == null || !selected.contains(stickyInvoker))) {
                if (availablecheck && stickyInvoker.isAvailable()) {
                    return stickyInvoker;
                }
            }
        }
        Invoker<T> invoker = doSelect(loadbalance, invocation, invokers, selected);

        if (sticky) {
            stickyInvoker = invoker;
        }
        return invoker;
    }

    private Invoker<T> doSelect(LoadBalance loadbalance, Invocation invocation, List<Invoker<T>> invokers, List<Invoker<T>> selected) throws RpcException {
        if (invokers == null || invokers.isEmpty())
            return null;
        if (invokers.size() == 1)
            return invokers.get(0);
        // If we only have two invokers, use round-robin instead.
        if (invokers.size() == 2 && selected != null && !selected.isEmpty()) {
            return selected.get(0) == invokers.get(0) ? invokers.get(1) : invokers.get(0);
        }
        if (loadbalance == null) {
            loadbalance = ExtensionLoader.getExtensionLoader(LoadBalance.class).getExtension(Constants.DEFAULT_LOADBALANCE);
        }
        Invoker<T> invoker = loadbalance.select(invokers, getUrl(), invocation);

        //If the `invoker` is in the  `selected` or invoker is unavailable && availablecheck is true, reselect.
        if ((selected != null && selected.contains(invoker))
                || (!invoker.isAvailable() && getUrl() != null && availablecheck)) {
            try {
                Invoker<T> rinvoker = reselect(loadbalance, invocation, invokers, selected, availablecheck);
                if (rinvoker != null) {
                    invoker = rinvoker;
                } else {
                    //Check the index of current selected invoker, if it's not the last one, choose the one at index+1.
                    int index = invokers.indexOf(invoker);
                    try {
                        //Avoid collision
                        invoker = index < invokers.size() - 1 ? invokers.get(index + 1) : invoker;
                    } catch (Exception e) {
                        logger.warn(e.getMessage() + " may because invokers list dynamic change, ignore.", e);
                    }
                }
            } catch (Throwable t) {
                logger.error("cluster reselect fail reason is :" + t.getMessage() + " if can not solve, you can set cluster.availablecheck=false in url", t);
            }
        }
        return invoker;
    }

    /**
     * Reselect, use invokers not in `selected` first, if all invokers are in `selected`, just pick an available one using loadbalance policy.
     *
     * @param loadbalance
     * @param invocation
     * @param invokers
     * @param selected
     * @return
     * @throws RpcException
     */
    private Invoker<T> reselect(LoadBalance loadbalance, Invocation invocation,
                                List<Invoker<T>> invokers, List<Invoker<T>> selected, boolean availablecheck)
            throws RpcException {

        //Allocating one in advance, this list is certain to be used.
        List<Invoker<T>> reselectInvokers = new ArrayList<Invoker<T>>(invokers.size() > 1 ? (invokers.size() - 1) : invokers.size());

        //First, try picking a invoker not in `selected`.
        if (availablecheck) { // invoker.isAvailable() should be checked
            for (Invoker<T> invoker : invokers) {
                if (invoker.isAvailable()) {
                    if (selected == null || !selected.contains(invoker)) {
                        reselectInvokers.add(invoker);
                    }
                }
            }
            if (!reselectInvokers.isEmpty()) {
                return loadbalance.select(reselectInvokers, getUrl(), invocation);
            }
        } else { // do not check invoker.isAvailable()
            for (Invoker<T> invoker : invokers) {
                if (selected == null || !selected.contains(invoker)) {
                    reselectInvokers.add(invoker);
                }
            }
            if (!reselectInvokers.isEmpty()) {
                return loadbalance.select(reselectInvokers, getUrl(), invocation);
            }
        }
        // Just pick an available invoker using loadbalance policy
        {
            if (selected != null) {
                for (Invoker<T> invoker : selected) {
                    if ((invoker.isAvailable()) // available first
                            && !reselectInvokers.contains(invoker)) {
                        reselectInvokers.add(invoker);
                    }
                }
            }
            if (!reselectInvokers.isEmpty()) {
                return loadbalance.select(reselectInvokers, getUrl(), invocation);
            }
        }
        return null;
    }

    public Result invoke(final Invocation invocation) throws RpcException {
        checkWhetherDestroyed();
        LoadBalance loadbalance = null;
        List<Invoker<T>> invokers = list(invocation);
<<<<<<< HEAD
        String methodName = RpcUtils.getMethodName(invocation);
        if (invokers != null && invokers.size() > 0) {
            loadbalance = ExtensionLoader.getExtensionLoader(LoadBalance.class).getExtension(invokers.get(0).getUrl()
                    .getMethodParameter(methodName, Constants.LOADBALANCE_KEY, Constants.DEFAULT_LOADBALANCE));
        } else {
            loadbalance = ExtensionLoader.getExtensionLoader(LoadBalance.class).getExtension(Constants.DEFAULT_LOADBALANCE);
=======
        if (invokers != null && !invokers.isEmpty()) {
            loadbalance = ExtensionLoader.getExtensionLoader(LoadBalance.class).getExtension(invokers.get(0).getUrl()
                    .getMethodParameter(invocation.getMethodName(), Constants.LOADBALANCE_KEY, Constants.DEFAULT_LOADBALANCE));
>>>>>>> b6264329
        }
        RpcUtils.attachInvocationIdIfAsync(getUrl(), invocation);
        return doInvoke(invocation, invokers, loadbalance);
    }

	protected void checkWhetherDestroyed() {

        if (destroyed.get()) {
            throw new RpcException("Rpc cluster invoker for " + getInterface() + " on consumer " + NetUtils.getLocalHost()
                    + " use dubbo version " + Version.getVersion()
                    + " is now destroyed! Can not invoke any more.");
        }
    }

    @Override
    public String toString() {
        return getInterface() + " -> " + getUrl().toString();
    }

    protected void checkInvokers(List<Invoker<T>> invokers, Invocation invocation) {
        if (invokers == null || invokers.isEmpty()) {
            throw new RpcException("Failed to invoke the method "
                    + invocation.getMethodName() + " in the service " + getInterface().getName()
                    + ". No provider available for the service " + directory.getUrl().getServiceKey()
                    + " from registry " + directory.getUrl().getAddress()
                    + " on the consumer " + NetUtils.getLocalHost()
                    + " using the dubbo version " + Version.getVersion()
                    + ". Please check if the providers have been started and registered.");
        }
    }

    protected abstract Result doInvoke(Invocation invocation, List<Invoker<T>> invokers,
                                       LoadBalance loadbalance) throws RpcException;

    protected List<Invoker<T>> list(Invocation invocation) throws RpcException {
        List<Invoker<T>> invokers = directory.list(invocation);
        return invokers;
    }
}
<|MERGE_RESOLUTION|>--- conflicted
+++ resolved
@@ -1,278 +1,272 @@
-/*
- * Licensed to the Apache Software Foundation (ASF) under one or more
- * contributor license agreements.  See the NOTICE file distributed with
- * this work for additional information regarding copyright ownership.
- * The ASF licenses this file to You under the Apache License, Version 2.0
- * (the "License"); you may not use this file except in compliance with
- * the License.  You may obtain a copy of the License at
- *
- *     http://www.apache.org/licenses/LICENSE-2.0
- *
- * Unless required by applicable law or agreed to in writing, software
- * distributed under the License is distributed on an "AS IS" BASIS,
- * WITHOUT WARRANTIES OR CONDITIONS OF ANY KIND, either express or implied.
- * See the License for the specific language governing permissions and
- * limitations under the License.
- */
-package com.alibaba.dubbo.rpc.cluster.support;
-
-import com.alibaba.dubbo.common.Constants;
-import com.alibaba.dubbo.common.URL;
-import com.alibaba.dubbo.common.Version;
-import com.alibaba.dubbo.common.extension.ExtensionLoader;
-import com.alibaba.dubbo.common.logger.Logger;
-import com.alibaba.dubbo.common.logger.LoggerFactory;
-import com.alibaba.dubbo.common.utils.NetUtils;
-import com.alibaba.dubbo.rpc.Invocation;
-import com.alibaba.dubbo.rpc.Invoker;
-import com.alibaba.dubbo.rpc.Result;
-import com.alibaba.dubbo.rpc.RpcException;
-import com.alibaba.dubbo.rpc.cluster.Directory;
-import com.alibaba.dubbo.rpc.cluster.LoadBalance;
-import com.alibaba.dubbo.rpc.support.RpcUtils;
-
-import java.util.ArrayList;
-import java.util.List;
-import java.util.concurrent.atomic.AtomicBoolean;
-
-/**
- * AbstractClusterInvoker
- *
- */
-public abstract class AbstractClusterInvoker<T> implements Invoker<T> {
-
-    private static final Logger logger = LoggerFactory
-            .getLogger(AbstractClusterInvoker.class);
-    protected final Directory<T> directory;
-
-    protected final boolean availablecheck;
-
-    private AtomicBoolean destroyed = new AtomicBoolean(false);
-
-    private volatile Invoker<T> stickyInvoker = null;
-
-    public AbstractClusterInvoker(Directory<T> directory) {
-        this(directory, directory.getUrl());
-    }
-
-    public AbstractClusterInvoker(Directory<T> directory, URL url) {
-        if (directory == null)
-            throw new IllegalArgumentException("service directory == null");
-
-        this.directory = directory;
-        //sticky: invoker.isAvailable() should always be checked before using when availablecheck is true.
-        this.availablecheck = url.getParameter(Constants.CLUSTER_AVAILABLE_CHECK_KEY, Constants.DEFAULT_CLUSTER_AVAILABLE_CHECK);
-    }
-
-    public Class<T> getInterface() {
-        return directory.getInterface();
-    }
-
-    public URL getUrl() {
-        return directory.getUrl();
-    }
-
-    public boolean isAvailable() {
-        Invoker<T> invoker = stickyInvoker;
-        if (invoker != null) {
-            return invoker.isAvailable();
-        }
-        return directory.isAvailable();
-    }
-
-    public void destroy() {
-        if (destroyed.compareAndSet(false, true)) {
-            directory.destroy();
-        }
-    }
-
-    /**
-     * Select a invoker using loadbalance policy.</br>
-     * a)Firstly, select an invoker using loadbalance. If this invoker is in previously selected list, or, 
-     * if this invoker is unavailable, then continue step b (reselect), otherwise return the first selected invoker</br>
-     * b)Reslection, the validation rule for reselection: selected > available. This rule guarantees that
-     * the selected invoker has the minimum chance to be one in the previously selected list, and also 
-     * guarantees this invoker is available.
-     *
-     * @param loadbalance load balance policy
-     * @param invocation
-     * @param invokers invoker candidates
-     * @param selected  exclude selected invokers or not
-     * @return
-     * @throws RpcException
-     */
-    protected Invoker<T> select(LoadBalance loadbalance, Invocation invocation, List<Invoker<T>> invokers, List<Invoker<T>> selected) throws RpcException {
-        if (invokers == null || invokers.isEmpty())
-            return null;
-        String methodName = invocation == null ? "" : invocation.getMethodName();
-
-        boolean sticky = invokers.get(0).getUrl().getMethodParameter(methodName, Constants.CLUSTER_STICKY_KEY, Constants.DEFAULT_CLUSTER_STICKY);
-        {
-            //ignore overloaded method
-            if (stickyInvoker != null && !invokers.contains(stickyInvoker)) {
-                stickyInvoker = null;
-            }
-            //ignore concurrency problem
-            if (sticky && stickyInvoker != null && (selected == null || !selected.contains(stickyInvoker))) {
-                if (availablecheck && stickyInvoker.isAvailable()) {
-                    return stickyInvoker;
-                }
-            }
-        }
-        Invoker<T> invoker = doSelect(loadbalance, invocation, invokers, selected);
-
-        if (sticky) {
-            stickyInvoker = invoker;
-        }
-        return invoker;
-    }
-
-    private Invoker<T> doSelect(LoadBalance loadbalance, Invocation invocation, List<Invoker<T>> invokers, List<Invoker<T>> selected) throws RpcException {
-        if (invokers == null || invokers.isEmpty())
-            return null;
-        if (invokers.size() == 1)
-            return invokers.get(0);
-        // If we only have two invokers, use round-robin instead.
-        if (invokers.size() == 2 && selected != null && !selected.isEmpty()) {
-            return selected.get(0) == invokers.get(0) ? invokers.get(1) : invokers.get(0);
-        }
-        if (loadbalance == null) {
-            loadbalance = ExtensionLoader.getExtensionLoader(LoadBalance.class).getExtension(Constants.DEFAULT_LOADBALANCE);
-        }
-        Invoker<T> invoker = loadbalance.select(invokers, getUrl(), invocation);
-
-        //If the `invoker` is in the  `selected` or invoker is unavailable && availablecheck is true, reselect.
-        if ((selected != null && selected.contains(invoker))
-                || (!invoker.isAvailable() && getUrl() != null && availablecheck)) {
-            try {
-                Invoker<T> rinvoker = reselect(loadbalance, invocation, invokers, selected, availablecheck);
-                if (rinvoker != null) {
-                    invoker = rinvoker;
-                } else {
-                    //Check the index of current selected invoker, if it's not the last one, choose the one at index+1.
-                    int index = invokers.indexOf(invoker);
-                    try {
-                        //Avoid collision
-                        invoker = index < invokers.size() - 1 ? invokers.get(index + 1) : invoker;
-                    } catch (Exception e) {
-                        logger.warn(e.getMessage() + " may because invokers list dynamic change, ignore.", e);
-                    }
-                }
-            } catch (Throwable t) {
-                logger.error("cluster reselect fail reason is :" + t.getMessage() + " if can not solve, you can set cluster.availablecheck=false in url", t);
-            }
-        }
-        return invoker;
-    }
-
-    /**
-     * Reselect, use invokers not in `selected` first, if all invokers are in `selected`, just pick an available one using loadbalance policy.
-     *
-     * @param loadbalance
-     * @param invocation
-     * @param invokers
-     * @param selected
-     * @return
-     * @throws RpcException
-     */
-    private Invoker<T> reselect(LoadBalance loadbalance, Invocation invocation,
-                                List<Invoker<T>> invokers, List<Invoker<T>> selected, boolean availablecheck)
-            throws RpcException {
-
-        //Allocating one in advance, this list is certain to be used.
-        List<Invoker<T>> reselectInvokers = new ArrayList<Invoker<T>>(invokers.size() > 1 ? (invokers.size() - 1) : invokers.size());
-
-        //First, try picking a invoker not in `selected`.
-        if (availablecheck) { // invoker.isAvailable() should be checked
-            for (Invoker<T> invoker : invokers) {
-                if (invoker.isAvailable()) {
-                    if (selected == null || !selected.contains(invoker)) {
-                        reselectInvokers.add(invoker);
-                    }
-                }
-            }
-            if (!reselectInvokers.isEmpty()) {
-                return loadbalance.select(reselectInvokers, getUrl(), invocation);
-            }
-        } else { // do not check invoker.isAvailable()
-            for (Invoker<T> invoker : invokers) {
-                if (selected == null || !selected.contains(invoker)) {
-                    reselectInvokers.add(invoker);
-                }
-            }
-            if (!reselectInvokers.isEmpty()) {
-                return loadbalance.select(reselectInvokers, getUrl(), invocation);
-            }
-        }
-        // Just pick an available invoker using loadbalance policy
-        {
-            if (selected != null) {
-                for (Invoker<T> invoker : selected) {
-                    if ((invoker.isAvailable()) // available first
-                            && !reselectInvokers.contains(invoker)) {
-                        reselectInvokers.add(invoker);
-                    }
-                }
-            }
-            if (!reselectInvokers.isEmpty()) {
-                return loadbalance.select(reselectInvokers, getUrl(), invocation);
-            }
-        }
-        return null;
-    }
-
-    public Result invoke(final Invocation invocation) throws RpcException {
-        checkWhetherDestroyed();
-        LoadBalance loadbalance = null;
-        List<Invoker<T>> invokers = list(invocation);
-<<<<<<< HEAD
-        String methodName = RpcUtils.getMethodName(invocation);
-        if (invokers != null && invokers.size() > 0) {
-            loadbalance = ExtensionLoader.getExtensionLoader(LoadBalance.class).getExtension(invokers.get(0).getUrl()
-                    .getMethodParameter(methodName, Constants.LOADBALANCE_KEY, Constants.DEFAULT_LOADBALANCE));
-        } else {
-            loadbalance = ExtensionLoader.getExtensionLoader(LoadBalance.class).getExtension(Constants.DEFAULT_LOADBALANCE);
-=======
-        if (invokers != null && !invokers.isEmpty()) {
-            loadbalance = ExtensionLoader.getExtensionLoader(LoadBalance.class).getExtension(invokers.get(0).getUrl()
-                    .getMethodParameter(invocation.getMethodName(), Constants.LOADBALANCE_KEY, Constants.DEFAULT_LOADBALANCE));
->>>>>>> b6264329
-        }
-        RpcUtils.attachInvocationIdIfAsync(getUrl(), invocation);
-        return doInvoke(invocation, invokers, loadbalance);
-    }
-
-	protected void checkWhetherDestroyed() {
-
-        if (destroyed.get()) {
-            throw new RpcException("Rpc cluster invoker for " + getInterface() + " on consumer " + NetUtils.getLocalHost()
-                    + " use dubbo version " + Version.getVersion()
-                    + " is now destroyed! Can not invoke any more.");
-        }
-    }
-
-    @Override
-    public String toString() {
-        return getInterface() + " -> " + getUrl().toString();
-    }
-
-    protected void checkInvokers(List<Invoker<T>> invokers, Invocation invocation) {
-        if (invokers == null || invokers.isEmpty()) {
-            throw new RpcException("Failed to invoke the method "
-                    + invocation.getMethodName() + " in the service " + getInterface().getName()
-                    + ". No provider available for the service " + directory.getUrl().getServiceKey()
-                    + " from registry " + directory.getUrl().getAddress()
-                    + " on the consumer " + NetUtils.getLocalHost()
-                    + " using the dubbo version " + Version.getVersion()
-                    + ". Please check if the providers have been started and registered.");
-        }
-    }
-
-    protected abstract Result doInvoke(Invocation invocation, List<Invoker<T>> invokers,
-                                       LoadBalance loadbalance) throws RpcException;
-
-    protected List<Invoker<T>> list(Invocation invocation) throws RpcException {
-        List<Invoker<T>> invokers = directory.list(invocation);
-        return invokers;
-    }
-}
+/*
+ * Licensed to the Apache Software Foundation (ASF) under one or more
+ * contributor license agreements.  See the NOTICE file distributed with
+ * this work for additional information regarding copyright ownership.
+ * The ASF licenses this file to You under the Apache License, Version 2.0
+ * (the "License"); you may not use this file except in compliance with
+ * the License.  You may obtain a copy of the License at
+ *
+ *     http://www.apache.org/licenses/LICENSE-2.0
+ *
+ * Unless required by applicable law or agreed to in writing, software
+ * distributed under the License is distributed on an "AS IS" BASIS,
+ * WITHOUT WARRANTIES OR CONDITIONS OF ANY KIND, either express or implied.
+ * See the License for the specific language governing permissions and
+ * limitations under the License.
+ */
+package com.alibaba.dubbo.rpc.cluster.support;
+
+import com.alibaba.dubbo.common.Constants;
+import com.alibaba.dubbo.common.URL;
+import com.alibaba.dubbo.common.Version;
+import com.alibaba.dubbo.common.extension.ExtensionLoader;
+import com.alibaba.dubbo.common.logger.Logger;
+import com.alibaba.dubbo.common.logger.LoggerFactory;
+import com.alibaba.dubbo.common.utils.NetUtils;
+import com.alibaba.dubbo.rpc.Invocation;
+import com.alibaba.dubbo.rpc.Invoker;
+import com.alibaba.dubbo.rpc.Result;
+import com.alibaba.dubbo.rpc.RpcException;
+import com.alibaba.dubbo.rpc.cluster.Directory;
+import com.alibaba.dubbo.rpc.cluster.LoadBalance;
+import com.alibaba.dubbo.rpc.support.RpcUtils;
+
+import java.util.ArrayList;
+import java.util.List;
+import java.util.concurrent.atomic.AtomicBoolean;
+
+/**
+ * AbstractClusterInvoker
+ *
+ */
+public abstract class AbstractClusterInvoker<T> implements Invoker<T> {
+
+    private static final Logger logger = LoggerFactory
+            .getLogger(AbstractClusterInvoker.class);
+    protected final Directory<T> directory;
+
+    protected final boolean availablecheck;
+
+    private AtomicBoolean destroyed = new AtomicBoolean(false);
+
+    private volatile Invoker<T> stickyInvoker = null;
+
+    public AbstractClusterInvoker(Directory<T> directory) {
+        this(directory, directory.getUrl());
+    }
+
+    public AbstractClusterInvoker(Directory<T> directory, URL url) {
+        if (directory == null)
+            throw new IllegalArgumentException("service directory == null");
+
+        this.directory = directory;
+        //sticky: invoker.isAvailable() should always be checked before using when availablecheck is true.
+        this.availablecheck = url.getParameter(Constants.CLUSTER_AVAILABLE_CHECK_KEY, Constants.DEFAULT_CLUSTER_AVAILABLE_CHECK);
+    }
+
+    public Class<T> getInterface() {
+        return directory.getInterface();
+    }
+
+    public URL getUrl() {
+        return directory.getUrl();
+    }
+
+    public boolean isAvailable() {
+        Invoker<T> invoker = stickyInvoker;
+        if (invoker != null) {
+            return invoker.isAvailable();
+        }
+        return directory.isAvailable();
+    }
+
+    public void destroy() {
+        if (destroyed.compareAndSet(false, true)) {
+            directory.destroy();
+        }
+    }
+
+    /**
+     * Select a invoker using loadbalance policy.</br>
+     * a)Firstly, select an invoker using loadbalance. If this invoker is in previously selected list, or, 
+     * if this invoker is unavailable, then continue step b (reselect), otherwise return the first selected invoker</br>
+     * b)Reslection, the validation rule for reselection: selected > available. This rule guarantees that
+     * the selected invoker has the minimum chance to be one in the previously selected list, and also 
+     * guarantees this invoker is available.
+     *
+     * @param loadbalance load balance policy
+     * @param invocation
+     * @param invokers invoker candidates
+     * @param selected  exclude selected invokers or not
+     * @return
+     * @throws RpcException
+     */
+    protected Invoker<T> select(LoadBalance loadbalance, Invocation invocation, List<Invoker<T>> invokers, List<Invoker<T>> selected) throws RpcException {
+        if (invokers == null || invokers.isEmpty())
+            return null;
+        String methodName = invocation == null ? "" : invocation.getMethodName();
+
+        boolean sticky = invokers.get(0).getUrl().getMethodParameter(methodName, Constants.CLUSTER_STICKY_KEY, Constants.DEFAULT_CLUSTER_STICKY);
+        {
+            //ignore overloaded method
+            if (stickyInvoker != null && !invokers.contains(stickyInvoker)) {
+                stickyInvoker = null;
+            }
+            //ignore concurrency problem
+            if (sticky && stickyInvoker != null && (selected == null || !selected.contains(stickyInvoker))) {
+                if (availablecheck && stickyInvoker.isAvailable()) {
+                    return stickyInvoker;
+                }
+            }
+        }
+        Invoker<T> invoker = doSelect(loadbalance, invocation, invokers, selected);
+
+        if (sticky) {
+            stickyInvoker = invoker;
+        }
+        return invoker;
+    }
+
+    private Invoker<T> doSelect(LoadBalance loadbalance, Invocation invocation, List<Invoker<T>> invokers, List<Invoker<T>> selected) throws RpcException {
+        if (invokers == null || invokers.isEmpty())
+            return null;
+        if (invokers.size() == 1)
+            return invokers.get(0);
+        // If we only have two invokers, use round-robin instead.
+        if (invokers.size() == 2 && selected != null && !selected.isEmpty()) {
+            return selected.get(0) == invokers.get(0) ? invokers.get(1) : invokers.get(0);
+        }
+        if (loadbalance == null) {
+            loadbalance = ExtensionLoader.getExtensionLoader(LoadBalance.class).getExtension(Constants.DEFAULT_LOADBALANCE);
+        }
+        Invoker<T> invoker = loadbalance.select(invokers, getUrl(), invocation);
+
+        //If the `invoker` is in the  `selected` or invoker is unavailable && availablecheck is true, reselect.
+        if ((selected != null && selected.contains(invoker))
+                || (!invoker.isAvailable() && getUrl() != null && availablecheck)) {
+            try {
+                Invoker<T> rinvoker = reselect(loadbalance, invocation, invokers, selected, availablecheck);
+                if (rinvoker != null) {
+                    invoker = rinvoker;
+                } else {
+                    //Check the index of current selected invoker, if it's not the last one, choose the one at index+1.
+                    int index = invokers.indexOf(invoker);
+                    try {
+                        //Avoid collision
+                        invoker = index < invokers.size() - 1 ? invokers.get(index + 1) : invoker;
+                    } catch (Exception e) {
+                        logger.warn(e.getMessage() + " may because invokers list dynamic change, ignore.", e);
+                    }
+                }
+            } catch (Throwable t) {
+                logger.error("cluster reselect fail reason is :" + t.getMessage() + " if can not solve, you can set cluster.availablecheck=false in url", t);
+            }
+        }
+        return invoker;
+    }
+
+    /**
+     * Reselect, use invokers not in `selected` first, if all invokers are in `selected`, just pick an available one using loadbalance policy.
+     *
+     * @param loadbalance
+     * @param invocation
+     * @param invokers
+     * @param selected
+     * @return
+     * @throws RpcException
+     */
+    private Invoker<T> reselect(LoadBalance loadbalance, Invocation invocation,
+                                List<Invoker<T>> invokers, List<Invoker<T>> selected, boolean availablecheck)
+            throws RpcException {
+
+        //Allocating one in advance, this list is certain to be used.
+        List<Invoker<T>> reselectInvokers = new ArrayList<Invoker<T>>(invokers.size() > 1 ? (invokers.size() - 1) : invokers.size());
+
+        //First, try picking a invoker not in `selected`.
+        if (availablecheck) { // invoker.isAvailable() should be checked
+            for (Invoker<T> invoker : invokers) {
+                if (invoker.isAvailable()) {
+                    if (selected == null || !selected.contains(invoker)) {
+                        reselectInvokers.add(invoker);
+                    }
+                }
+            }
+            if (!reselectInvokers.isEmpty()) {
+                return loadbalance.select(reselectInvokers, getUrl(), invocation);
+            }
+        } else { // do not check invoker.isAvailable()
+            for (Invoker<T> invoker : invokers) {
+                if (selected == null || !selected.contains(invoker)) {
+                    reselectInvokers.add(invoker);
+                }
+            }
+            if (!reselectInvokers.isEmpty()) {
+                return loadbalance.select(reselectInvokers, getUrl(), invocation);
+            }
+        }
+        // Just pick an available invoker using loadbalance policy
+        {
+            if (selected != null) {
+                for (Invoker<T> invoker : selected) {
+                    if ((invoker.isAvailable()) // available first
+                            && !reselectInvokers.contains(invoker)) {
+                        reselectInvokers.add(invoker);
+                    }
+                }
+            }
+            if (!reselectInvokers.isEmpty()) {
+                return loadbalance.select(reselectInvokers, getUrl(), invocation);
+            }
+        }
+        return null;
+    }
+
+    public Result invoke(final Invocation invocation) throws RpcException {
+        checkWhetherDestroyed();
+        LoadBalance loadbalance = null;
+        List<Invoker<T>> invokers = list(invocation);
+        String methodName = RpcUtils.getMethodName(invocation);
+        if (invokers != null && !invokers.isEmpty()) {
+            loadbalance = ExtensionLoader.getExtensionLoader(LoadBalance.class).getExtension(invokers.get(0).getUrl()
+                    .getMethodParameter(methodName, Constants.LOADBALANCE_KEY, Constants.DEFAULT_LOADBALANCE));
+        } else {
+            loadbalance = ExtensionLoader.getExtensionLoader(LoadBalance.class).getExtension(Constants.DEFAULT_LOADBALANCE);
+        }
+        RpcUtils.attachInvocationIdIfAsync(getUrl(), invocation);
+        return doInvoke(invocation, invokers, loadbalance);
+    }
+
+	protected void checkWhetherDestroyed() {
+
+        if (destroyed.get()) {
+            throw new RpcException("Rpc cluster invoker for " + getInterface() + " on consumer " + NetUtils.getLocalHost()
+                    + " use dubbo version " + Version.getVersion()
+                    + " is now destroyed! Can not invoke any more.");
+        }
+    }
+
+    @Override
+    public String toString() {
+        return getInterface() + " -> " + getUrl().toString();
+    }
+
+    protected void checkInvokers(List<Invoker<T>> invokers, Invocation invocation) {
+        if (invokers == null || invokers.isEmpty()) {
+            throw new RpcException("Failed to invoke the method "
+                    + invocation.getMethodName() + " in the service " + getInterface().getName()
+                    + ". No provider available for the service " + directory.getUrl().getServiceKey()
+                    + " from registry " + directory.getUrl().getAddress()
+                    + " on the consumer " + NetUtils.getLocalHost()
+                    + " using the dubbo version " + Version.getVersion()
+                    + ". Please check if the providers have been started and registered.");
+        }
+    }
+
+    protected abstract Result doInvoke(Invocation invocation, List<Invoker<T>> invokers,
+                                       LoadBalance loadbalance) throws RpcException;
+
+    protected List<Invoker<T>> list(Invocation invocation) throws RpcException {
+        List<Invoker<T>> invokers = directory.list(invocation);
+        return invokers;
+    }
+}