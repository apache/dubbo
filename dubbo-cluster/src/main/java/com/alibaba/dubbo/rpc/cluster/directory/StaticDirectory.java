/*
 * Licensed to the Apache Software Foundation (ASF) under one or more
 * contributor license agreements.  See the NOTICE file distributed with
 * this work for additional information regarding copyright ownership.
 * The ASF licenses this file to You under the Apache License, Version 2.0
 * (the "License"); you may not use this file except in compliance with
 * the License.  You may obtain a copy of the License at
 *
 *     http://www.apache.org/licenses/LICENSE-2.0
 *
 * Unless required by applicable law or agreed to in writing, software
 * distributed under the License is distributed on an "AS IS" BASIS,
 * WITHOUT WARRANTIES OR CONDITIONS OF ANY KIND, either express or implied.
 * See the License for the specific language governing permissions and
 * limitations under the License.
 */
package com.alibaba.dubbo.rpc.cluster.directory;

import com.alibaba.dubbo.common.Constants;
import com.alibaba.dubbo.common.URL;
import com.alibaba.dubbo.common.utils.StringUtils;
import com.alibaba.dubbo.rpc.Invocation;
import com.alibaba.dubbo.rpc.Invoker;
import com.alibaba.dubbo.rpc.RpcException;
import com.alibaba.dubbo.rpc.cluster.Router;
import com.alibaba.dubbo.rpc.support.RpcUtils;

import java.util.ArrayList;
import java.util.Collections;
import java.util.Comparator;
import java.util.HashMap;
import java.util.HashSet;
import java.util.Iterator;
import java.util.List;
import java.util.Map;

import static com.alibaba.dubbo.common.utils.StringUtils.parseQueryString;

/**
 * StaticDirectory,
 * support new unit feature.
 * @author yiji.github@hotmail.com
 */
public class StaticDirectory<T> extends AbstractDirectory<T> {

    private final List<Invoker<T>> invokers;

    private volatile Map<String, List<Invoker<T>>> methodInvokerMap;

    public StaticDirectory(List<Invoker<T>> invokers) {
        this(null, invokers, null);
    }

    public StaticDirectory(List<Invoker<T>> invokers, List<Router> routers) {
        this(null, invokers, routers);
    }

    public StaticDirectory(URL url, List<Invoker<T>> invokers) {
        this(url, invokers, null);
    }

    public StaticDirectory(URL url, List<Invoker<T>> invokers, List<Router> routers) {
        super(url == null && invokers != null && !invokers.isEmpty() ? invokers.get(0).getUrl() : url, routers);
        if (invokers == null || invokers.isEmpty())
            throw new IllegalArgumentException("invokers == null");
        this.invokers = invokers;
        this.consumerUrl = parseConsumerUrl(getUrl());
        this.methodInvokerMap = toMethodInvokerMap(invokers);
    }

    /**
     * Transform the invokers list into a mapping relationship with a method
     */
    private Map<String,List<Invoker<T>>> toMethodInvokerMap(List<Invoker<T>> invokers) {

        Map<String, List<Invoker<T>>> newMethodInvokerMap = new HashMap<String, List<Invoker<T>>>();
        newMethodInvokerMap.put(Constants.ANY_VALUE, invokers);

        if (invokers != null && invokers.size() > 0) {
            for (Invoker<T> invoker : invokers) {
                URL invokerUrl = invoker.getUrl();
                if(invokerUrl != null) {
                    String parameter = invokerUrl.getParameter(Constants.METHODS_KEY);
                    if (parameter != null && parameter.length() > 0) {
                        String[] methods = Constants.COMMA_SPLIT_PATTERN.split(parameter);
                        if (methods != null && methods.length > 0) {
                            for (String method : methods) {
                                if (method != null && method.length() > 0
                                        && !Constants.ANY_VALUE.equals(method)) {
                                    List<Invoker<T>> methodInvokers = newMethodInvokerMap.get(method);
                                    if (methodInvokers == null) {
                                        methodInvokers = new ArrayList<Invoker<T>>();
                                        newMethodInvokerMap.put(method, methodInvokers);
                                    }
                                    methodInvokers.add(invoker);
                                }
                            }
                        }
                    }
                }
            }
        }

        String methods = parseQueryString(getUrl().getParameterAndDecoded(Constants.REFER_KEY)).get(Constants.METHODS_KEY);
        if(methods != null) {
            String[] serviceMethods = Constants.COMMA_SPLIT_PATTERN.split(methods);
            if (serviceMethods != null && serviceMethods.length > 0) {
                for (String method : serviceMethods) {
                    List<Invoker<T>> methodInvokers = newMethodInvokerMap.get(method);
                    if (methodInvokers == null || methodInvokers.isEmpty()) {
                        methodInvokers = invokers;
                    }
                    newMethodInvokerMap.put(method, route(methodInvokers, method));
                }
            }
        }

        for (String method : new HashSet<String>(newMethodInvokerMap.keySet())) {
            List<Invoker<T>> methodInvokers = newMethodInvokerMap.get(method);

            Collections.sort(methodInvokers, new Comparator<Invoker<T>>() {
                @Override
                public int compare(Invoker<T> provider, Invoker<T> other) {
                    URL providerUrl = provider.getUrl(), otherUrl = other.getUrl();
                    if(providerUrl != null && otherUrl != null)
                        return providerUrl.toString().compareTo(otherUrl.toString());
                    if(providerUrl == null && otherUrl == null) return 0;
                    return -1;
                }
            });

            newMethodInvokerMap.put(method, Collections.unmodifiableList(methodInvokers));
        }

        return Collections.unmodifiableMap(newMethodInvokerMap);
    }

    @Override
    public Class<T> getInterface() {
        return invokers.get(0).getInterface();
    }

    @Override
    public boolean isAvailable() {
        if (isDestroyed()) {
            return false;
        }
        for (Invoker<T> invoker : invokers) {
            if (invoker.isAvailable()) {
                return true;
            }
        }
        return false;
    }

    @Override
    public void destroy() {
        if (isDestroyed()) {
            return;
        }
        super.destroy();
        for (Invoker<T> invoker : invokers) {
            invoker.destroy();
        }
        invokers.clear();
    }

    @Override
    protected List<Invoker<T>> doList(Invocation invocation) throws RpcException {

        List<Invoker<T>> invokers = null;

<<<<<<< HEAD
        Map<String, List<Invoker<T>>> localMethodInvokerMap = this.methodInvokerMap;
        if (localMethodInvokerMap != null && localMethodInvokerMap.size() > 0) {
            String methodName = RpcUtils.getMethodName(invocation);
            Object[] args = RpcUtils.getArguments(invocation);

            if (invokers == null) {
                invokers = localMethodInvokerMap.get(methodName);
            }
            if (invokers == null) {
                invokers = localMethodInvokerMap.get(Constants.ANY_VALUE);
            }
        }

        return invokers == null ? this.invokers : invokers;
    }
}
=======
}

>>>>>>> a2a7706a
<|MERGE_RESOLUTION|>--- conflicted
+++ resolved
@@ -1,193 +1,188 @@
-/*
- * Licensed to the Apache Software Foundation (ASF) under one or more
- * contributor license agreements.  See the NOTICE file distributed with
- * this work for additional information regarding copyright ownership.
- * The ASF licenses this file to You under the Apache License, Version 2.0
- * (the "License"); you may not use this file except in compliance with
- * the License.  You may obtain a copy of the License at
- *
- *     http://www.apache.org/licenses/LICENSE-2.0
- *
- * Unless required by applicable law or agreed to in writing, software
- * distributed under the License is distributed on an "AS IS" BASIS,
- * WITHOUT WARRANTIES OR CONDITIONS OF ANY KIND, either express or implied.
- * See the License for the specific language governing permissions and
- * limitations under the License.
- */
-package com.alibaba.dubbo.rpc.cluster.directory;
-
-import com.alibaba.dubbo.common.Constants;
-import com.alibaba.dubbo.common.URL;
-import com.alibaba.dubbo.common.utils.StringUtils;
-import com.alibaba.dubbo.rpc.Invocation;
-import com.alibaba.dubbo.rpc.Invoker;
-import com.alibaba.dubbo.rpc.RpcException;
-import com.alibaba.dubbo.rpc.cluster.Router;
-import com.alibaba.dubbo.rpc.support.RpcUtils;
-
-import java.util.ArrayList;
-import java.util.Collections;
-import java.util.Comparator;
-import java.util.HashMap;
-import java.util.HashSet;
-import java.util.Iterator;
-import java.util.List;
-import java.util.Map;
-
-import static com.alibaba.dubbo.common.utils.StringUtils.parseQueryString;
-
-/**
- * StaticDirectory,
- * support new unit feature.
- * @author yiji.github@hotmail.com
- */
-public class StaticDirectory<T> extends AbstractDirectory<T> {
-
-    private final List<Invoker<T>> invokers;
-
-    private volatile Map<String, List<Invoker<T>>> methodInvokerMap;
-
-    public StaticDirectory(List<Invoker<T>> invokers) {
-        this(null, invokers, null);
-    }
-
-    public StaticDirectory(List<Invoker<T>> invokers, List<Router> routers) {
-        this(null, invokers, routers);
-    }
-
-    public StaticDirectory(URL url, List<Invoker<T>> invokers) {
-        this(url, invokers, null);
-    }
-
-    public StaticDirectory(URL url, List<Invoker<T>> invokers, List<Router> routers) {
-        super(url == null && invokers != null && !invokers.isEmpty() ? invokers.get(0).getUrl() : url, routers);
-        if (invokers == null || invokers.isEmpty())
-            throw new IllegalArgumentException("invokers == null");
-        this.invokers = invokers;
-        this.consumerUrl = parseConsumerUrl(getUrl());
-        this.methodInvokerMap = toMethodInvokerMap(invokers);
-    }
-
-    /**
-     * Transform the invokers list into a mapping relationship with a method
-     */
-    private Map<String,List<Invoker<T>>> toMethodInvokerMap(List<Invoker<T>> invokers) {
-
-        Map<String, List<Invoker<T>>> newMethodInvokerMap = new HashMap<String, List<Invoker<T>>>();
-        newMethodInvokerMap.put(Constants.ANY_VALUE, invokers);
-
-        if (invokers != null && invokers.size() > 0) {
-            for (Invoker<T> invoker : invokers) {
-                URL invokerUrl = invoker.getUrl();
-                if(invokerUrl != null) {
-                    String parameter = invokerUrl.getParameter(Constants.METHODS_KEY);
-                    if (parameter != null && parameter.length() > 0) {
-                        String[] methods = Constants.COMMA_SPLIT_PATTERN.split(parameter);
-                        if (methods != null && methods.length > 0) {
-                            for (String method : methods) {
-                                if (method != null && method.length() > 0
-                                        && !Constants.ANY_VALUE.equals(method)) {
-                                    List<Invoker<T>> methodInvokers = newMethodInvokerMap.get(method);
-                                    if (methodInvokers == null) {
-                                        methodInvokers = new ArrayList<Invoker<T>>();
-                                        newMethodInvokerMap.put(method, methodInvokers);
-                                    }
-                                    methodInvokers.add(invoker);
-                                }
-                            }
-                        }
-                    }
-                }
-            }
-        }
-
-        String methods = parseQueryString(getUrl().getParameterAndDecoded(Constants.REFER_KEY)).get(Constants.METHODS_KEY);
-        if(methods != null) {
-            String[] serviceMethods = Constants.COMMA_SPLIT_PATTERN.split(methods);
-            if (serviceMethods != null && serviceMethods.length > 0) {
-                for (String method : serviceMethods) {
-                    List<Invoker<T>> methodInvokers = newMethodInvokerMap.get(method);
-                    if (methodInvokers == null || methodInvokers.isEmpty()) {
-                        methodInvokers = invokers;
-                    }
-                    newMethodInvokerMap.put(method, route(methodInvokers, method));
-                }
-            }
-        }
-
-        for (String method : new HashSet<String>(newMethodInvokerMap.keySet())) {
-            List<Invoker<T>> methodInvokers = newMethodInvokerMap.get(method);
-
-            Collections.sort(methodInvokers, new Comparator<Invoker<T>>() {
-                @Override
-                public int compare(Invoker<T> provider, Invoker<T> other) {
-                    URL providerUrl = provider.getUrl(), otherUrl = other.getUrl();
-                    if(providerUrl != null && otherUrl != null)
-                        return providerUrl.toString().compareTo(otherUrl.toString());
-                    if(providerUrl == null && otherUrl == null) return 0;
-                    return -1;
-                }
-            });
-
-            newMethodInvokerMap.put(method, Collections.unmodifiableList(methodInvokers));
-        }
-
-        return Collections.unmodifiableMap(newMethodInvokerMap);
-    }
-
-    @Override
-    public Class<T> getInterface() {
-        return invokers.get(0).getInterface();
-    }
-
-    @Override
-    public boolean isAvailable() {
-        if (isDestroyed()) {
-            return false;
-        }
-        for (Invoker<T> invoker : invokers) {
-            if (invoker.isAvailable()) {
-                return true;
-            }
-        }
-        return false;
-    }
-
-    @Override
-    public void destroy() {
-        if (isDestroyed()) {
-            return;
-        }
-        super.destroy();
-        for (Invoker<T> invoker : invokers) {
-            invoker.destroy();
-        }
-        invokers.clear();
-    }
-
-    @Override
-    protected List<Invoker<T>> doList(Invocation invocation) throws RpcException {
-
-        List<Invoker<T>> invokers = null;
-
-<<<<<<< HEAD
-        Map<String, List<Invoker<T>>> localMethodInvokerMap = this.methodInvokerMap;
-        if (localMethodInvokerMap != null && localMethodInvokerMap.size() > 0) {
-            String methodName = RpcUtils.getMethodName(invocation);
-            Object[] args = RpcUtils.getArguments(invocation);
-
-            if (invokers == null) {
-                invokers = localMethodInvokerMap.get(methodName);
-            }
-            if (invokers == null) {
-                invokers = localMethodInvokerMap.get(Constants.ANY_VALUE);
-            }
-        }
-
-        return invokers == null ? this.invokers : invokers;
-    }
-}
-=======
-}
-
->>>>>>> a2a7706a
+/*
+ * Licensed to the Apache Software Foundation (ASF) under one or more
+ * contributor license agreements.  See the NOTICE file distributed with
+ * this work for additional information regarding copyright ownership.
+ * The ASF licenses this file to You under the Apache License, Version 2.0
+ * (the "License"); you may not use this file except in compliance with
+ * the License.  You may obtain a copy of the License at
+ *
+ *     http://www.apache.org/licenses/LICENSE-2.0
+ *
+ * Unless required by applicable law or agreed to in writing, software
+ * distributed under the License is distributed on an "AS IS" BASIS,
+ * WITHOUT WARRANTIES OR CONDITIONS OF ANY KIND, either express or implied.
+ * See the License for the specific language governing permissions and
+ * limitations under the License.
+ */
+package com.alibaba.dubbo.rpc.cluster.directory;
+
+import com.alibaba.dubbo.common.Constants;
+import com.alibaba.dubbo.common.URL;
+import com.alibaba.dubbo.common.utils.StringUtils;
+import com.alibaba.dubbo.rpc.Invocation;
+import com.alibaba.dubbo.rpc.Invoker;
+import com.alibaba.dubbo.rpc.RpcException;
+import com.alibaba.dubbo.rpc.cluster.Router;
+import com.alibaba.dubbo.rpc.support.RpcUtils;
+
+import java.util.ArrayList;
+import java.util.Collections;
+import java.util.Comparator;
+import java.util.HashMap;
+import java.util.HashSet;
+import java.util.Iterator;
+import java.util.List;
+import java.util.Map;
+
+import static com.alibaba.dubbo.common.utils.StringUtils.parseQueryString;
+
+/**
+ * StaticDirectory,
+ * support new unit feature.
+ * @author yiji.github@hotmail.com
+ */
+public class StaticDirectory<T> extends AbstractDirectory<T> {
+
+    private final List<Invoker<T>> invokers;
+
+    private volatile Map<String, List<Invoker<T>>> methodInvokerMap;
+
+    public StaticDirectory(List<Invoker<T>> invokers) {
+        this(null, invokers, null);
+    }
+
+    public StaticDirectory(List<Invoker<T>> invokers, List<Router> routers) {
+        this(null, invokers, routers);
+    }
+
+    public StaticDirectory(URL url, List<Invoker<T>> invokers) {
+        this(url, invokers, null);
+    }
+
+    public StaticDirectory(URL url, List<Invoker<T>> invokers, List<Router> routers) {
+        super(url == null && invokers != null && !invokers.isEmpty() ? invokers.get(0).getUrl() : url, routers);
+        if (invokers == null || invokers.isEmpty())
+            throw new IllegalArgumentException("invokers == null");
+        this.invokers = invokers;
+        this.consumerUrl = parseConsumerUrl(getUrl());
+        this.methodInvokerMap = toMethodInvokerMap(invokers);
+    }
+
+    /**
+     * Transform the invokers list into a mapping relationship with a method
+     */
+    private Map<String,List<Invoker<T>>> toMethodInvokerMap(List<Invoker<T>> invokers) {
+
+        Map<String, List<Invoker<T>>> newMethodInvokerMap = new HashMap<String, List<Invoker<T>>>();
+        newMethodInvokerMap.put(Constants.ANY_VALUE, invokers);
+
+        if (invokers != null && invokers.size() > 0) {
+            for (Invoker<T> invoker : invokers) {
+                URL invokerUrl = invoker.getUrl();
+                if(invokerUrl != null) {
+                    String parameter = invokerUrl.getParameter(Constants.METHODS_KEY);
+                    if (parameter != null && parameter.length() > 0) {
+                        String[] methods = Constants.COMMA_SPLIT_PATTERN.split(parameter);
+                        if (methods != null && methods.length > 0) {
+                            for (String method : methods) {
+                                if (method != null && method.length() > 0
+                                        && !Constants.ANY_VALUE.equals(method)) {
+                                    List<Invoker<T>> methodInvokers = newMethodInvokerMap.get(method);
+                                    if (methodInvokers == null) {
+                                        methodInvokers = new ArrayList<Invoker<T>>();
+                                        newMethodInvokerMap.put(method, methodInvokers);
+                                    }
+                                    methodInvokers.add(invoker);
+                                }
+                            }
+                        }
+                    }
+                }
+            }
+        }
+
+        String methods = parseQueryString(getUrl().getParameterAndDecoded(Constants.REFER_KEY)).get(Constants.METHODS_KEY);
+        if(methods != null) {
+            String[] serviceMethods = Constants.COMMA_SPLIT_PATTERN.split(methods);
+            if (serviceMethods != null && serviceMethods.length > 0) {
+                for (String method : serviceMethods) {
+                    List<Invoker<T>> methodInvokers = newMethodInvokerMap.get(method);
+                    if (methodInvokers == null || methodInvokers.isEmpty()) {
+                        methodInvokers = invokers;
+                    }
+                    newMethodInvokerMap.put(method, route(methodInvokers, method));
+                }
+            }
+        }
+
+        for (String method : new HashSet<String>(newMethodInvokerMap.keySet())) {
+            List<Invoker<T>> methodInvokers = newMethodInvokerMap.get(method);
+
+            Collections.sort(methodInvokers, new Comparator<Invoker<T>>() {
+                @Override
+                public int compare(Invoker<T> provider, Invoker<T> other) {
+                    URL providerUrl = provider.getUrl(), otherUrl = other.getUrl();
+                    if(providerUrl != null && otherUrl != null)
+                        return providerUrl.toString().compareTo(otherUrl.toString());
+                    if(providerUrl == null && otherUrl == null) return 0;
+                    return -1;
+                }
+            });
+
+            newMethodInvokerMap.put(method, Collections.unmodifiableList(methodInvokers));
+        }
+
+        return Collections.unmodifiableMap(newMethodInvokerMap);
+    }
+
+    @Override
+    public Class<T> getInterface() {
+        return invokers.get(0).getInterface();
+    }
+
+    @Override
+    public boolean isAvailable() {
+        if (isDestroyed()) {
+            return false;
+        }
+        for (Invoker<T> invoker : invokers) {
+            if (invoker.isAvailable()) {
+                return true;
+            }
+        }
+        return false;
+    }
+
+    @Override
+    public void destroy() {
+        if (isDestroyed()) {
+            return;
+        }
+        super.destroy();
+        for (Invoker<T> invoker : invokers) {
+            invoker.destroy();
+        }
+        invokers.clear();
+    }
+
+    @Override
+    protected List<Invoker<T>> doList(Invocation invocation) throws RpcException {
+
+        List<Invoker<T>> invokers = null;
+
+        Map<String, List<Invoker<T>>> localMethodInvokerMap = this.methodInvokerMap;
+        if (localMethodInvokerMap != null && localMethodInvokerMap.size() > 0) {
+            String methodName = RpcUtils.getMethodName(invocation);
+            Object[] args = RpcUtils.getArguments(invocation);
+
+            if (invokers == null) {
+                invokers = localMethodInvokerMap.get(methodName);
+            }
+            if (invokers == null) {
+                invokers = localMethodInvokerMap.get(Constants.ANY_VALUE);
+            }
+        }
+
+        return invokers == null ? this.invokers : invokers;
+    }
+}