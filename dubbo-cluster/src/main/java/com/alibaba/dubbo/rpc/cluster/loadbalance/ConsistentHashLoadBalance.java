/*
 * Licensed to the Apache Software Foundation (ASF) under one or more
 * contributor license agreements.  See the NOTICE file distributed with
 * this work for additional information regarding copyright ownership.
 * The ASF licenses this file to You under the Apache License, Version 2.0
 * (the "License"); you may not use this file except in compliance with
 * the License.  You may obtain a copy of the License at
 *
 *     http://www.apache.org/licenses/LICENSE-2.0
 *
 * Unless required by applicable law or agreed to in writing, software
 * distributed under the License is distributed on an "AS IS" BASIS,
 * WITHOUT WARRANTIES OR CONDITIONS OF ANY KIND, either express or implied.
 * See the License for the specific language governing permissions and
 * limitations under the License.
 */
package com.alibaba.dubbo.rpc.cluster.loadbalance;

import com.alibaba.dubbo.common.Constants;
import com.alibaba.dubbo.common.URL;
import com.alibaba.dubbo.rpc.Invocation;
import com.alibaba.dubbo.rpc.Invoker;
import com.alibaba.dubbo.rpc.support.RpcUtils;

import java.io.UnsupportedEncodingException;
import java.security.MessageDigest;
import java.security.NoSuchAlgorithmException;
import java.util.List;
import java.util.Map;
import java.util.TreeMap;
import java.util.concurrent.ConcurrentHashMap;
import java.util.concurrent.ConcurrentMap;

/**
 * ConsistentHashLoadBalance
 * 
 * After fixed, the ConsistentHashLoadBalance will surpport to used in GenericService,
 * and it will reduce the times of rebuilding hash cycle when the provider restart 
 * but nothing to change
 * 
 */
public class ConsistentHashLoadBalance extends AbstractLoadBalance {

	private final ConcurrentMap<String, ConsistentHashSelector<?>> selectors = new ConcurrentHashMap<String, ConsistentHashSelector<?>>();


	@Override
	@SuppressWarnings("unchecked")
    protected <T> Invoker<T> doSelect(List<Invoker<T>> invokers, URL url, Invocation invocation) {
<<<<<<< HEAD
	    String methodName = RpcUtils.getMethodName(invocation);
		String key = invokers.get(0).getUrl().getServiceKey() + "." + methodName;
		int identityHashCode = caculateInvokerHashCode(invokers);
		ConsistentHashSelector<T> selector = (ConsistentHashSelector<T>) selectors.get(key);
		if (selector == null || selector.identityHashCode != identityHashCode) {
			selectors.put(key, new ConsistentHashSelector<T>(invokers, methodName, identityHashCode));
			selector = (ConsistentHashSelector<T>) selectors.get(key);
		}
		return selector.select(invokers, invocation);
	}

	/**
	 * Generate hashcode according to the invoker list.
	 * the value only changes when adding or reducing the invoker.
	 * 
	 * The method use System.identityHashCode(invokers) to generate
	 * hashcode in past.The result of method executed changes everytime,
	 * because the timestamp of invoker alse be solved.
	 * 
	 * Now if the providers are only restart but nothing to change, 
	 * the value also won't be changed;
	 * @param invokers
	 * @return the hashcode of invoker addresses
	 */
	private <T> int caculateInvokerHashCode(List<Invoker<T>> invokers) {
		StringBuilder metakey = new StringBuilder();
		for (Invoker<T> obj : invokers) {
			metakey.append(obj.getUrl().getAddress());
		}
		return metakey.toString().hashCode();
	}

	private static final class ConsistentHashSelector<T> {

		private final TreeMap<Long, String> virtualInvokers;

		private final int replicaNumber;

		private final int identityHashCode;

		private final int[] argumentIndex;

		ConsistentHashSelector(List<Invoker<T>> invokers, String methodName, int identityHashCode) {
			this.virtualInvokers = new TreeMap<Long, String>();
			this.identityHashCode = identityHashCode;
			URL url = invokers.get(0).getUrl();
			this.replicaNumber = url.getMethodParameter(methodName, "hash.nodes", 160);
			String[] index = Constants.COMMA_SPLIT_PATTERN.split(url.getMethodParameter(methodName, "hash.arguments", "0"));
			argumentIndex = new int[index.length];
			for (int i = 0; i < index.length; i++) {
				argumentIndex[i] = Integer.parseInt(index[i]);
			}
			for (Invoker<T> invoker : invokers) {
				String address = invoker.getUrl().getAddress();
				for (int i = 0; i < replicaNumber / 4; i++) {
					byte[] digest = md5(address + i);
					for (int h = 0; h < 4; h++) {
						long m = hash(digest, h);
						// here not put the object reference into the map， only put the address
						virtualInvokers.put(m, address.intern());
					}
				}
			}
		}

		public Invoker<T> select(List<Invoker<T>> invokers, Invocation invocation) {
			Object[] param = RpcUtils.getArguments(invocation);
			String key = toKey(param);
			byte[] digest = md5(key);
			String invokerAddress = selectForKey(hash(digest, 0));
			return selectInvoker(invokers, invokerAddress);
		}

		private String toKey(Object[] args) {
			StringBuilder buf = new StringBuilder();
			for (int i : argumentIndex) {
				if (i >= 0 && i < args.length) {
					// find a problem here, when args[i] is an array, 
					// this method is not stable. Because the value of args[i]
					// may be the memory address.
					buf.append(args[i]);
				}
			}
			return buf.toString();
		}

		private String selectForKey(long hash) {
			Long key = hash;
			if (!virtualInvokers.containsKey(key)) {
				SortedMap<Long, String> tailMap = virtualInvokers.tailMap(key);
				if (tailMap.isEmpty()) {
					key = virtualInvokers.firstKey();
				} else {
					key = tailMap.firstKey();
				}
			}
			return virtualInvokers.get(key);
		}

		private Invoker<T> selectInvoker(List<Invoker<T>> invokers, String invokerAddress) {
			for (Invoker<T> invoker : invokers) {
				if (invoker.getUrl().getAddress().equalsIgnoreCase(invokerAddress)) {
					return invoker;
				}
			}
			// Shouldn't arrive here！
			return null;
		}

		private long hash(byte[] digest, int number) {
			return (((long) (digest[3 + number * 4] & 0xFF) << 24)
					| ((long) (digest[2 + number * 4] & 0xFF) << 16)
					| ((long) (digest[1 + number * 4] & 0xFF) << 8)
					| (digest[number * 4] & 0xFF))
					& 0xFFFFFFFFL;
		}

		private byte[] md5(String value) {
			MessageDigest md5;
			try {
				md5 = MessageDigest.getInstance("MD5");
			} catch (NoSuchAlgorithmException e) {
				throw new IllegalStateException(e.getMessage(), e);
			}
			md5.reset();
			byte[] bytes;
			try {
				bytes = value.getBytes("UTF-8");
			} catch (UnsupportedEncodingException e) {
				throw new IllegalStateException(e.getMessage(), e);
			}
			md5.update(bytes);
			return md5.digest();
		}

	}
=======
        String key = invokers.get(0).getUrl().getServiceKey() + "." + invocation.getMethodName();
        int identityHashCode = System.identityHashCode(invokers);
        ConsistentHashSelector<T> selector = (ConsistentHashSelector<T>) selectors.get(key);
        if (selector == null || selector.identityHashCode != identityHashCode) {
            selectors.put(key, new ConsistentHashSelector<T>(invokers, invocation.getMethodName(), identityHashCode));
            selector = (ConsistentHashSelector<T>) selectors.get(key);
        }
        return selector.select(invocation);
    }

    private static final class ConsistentHashSelector<T> {

        private final TreeMap<Long, Invoker<T>> virtualInvokers;

        private final int replicaNumber;

        private final int identityHashCode;

        private final int[] argumentIndex;

        ConsistentHashSelector(List<Invoker<T>> invokers, String methodName, int identityHashCode) {
            this.virtualInvokers = new TreeMap<Long, Invoker<T>>();
            this.identityHashCode = identityHashCode;
            URL url = invokers.get(0).getUrl();
            this.replicaNumber = url.getMethodParameter(methodName, "hash.nodes", 160);
            String[] index = Constants.COMMA_SPLIT_PATTERN.split(url.getMethodParameter(methodName, "hash.arguments", "0"));
            argumentIndex = new int[index.length];
            for (int i = 0; i < index.length; i++) {
                argumentIndex[i] = Integer.parseInt(index[i]);
            }
            for (Invoker<T> invoker : invokers) {
                String address = invoker.getUrl().getAddress();
                for (int i = 0; i < replicaNumber / 4; i++) {
                    byte[] digest = md5(address + i);
                    for (int h = 0; h < 4; h++) {
                        long m = hash(digest, h);
                        virtualInvokers.put(m, invoker);
                    }
                }
            }
        }

        public Invoker<T> select(Invocation invocation) {
            String key = toKey(invocation.getArguments());
            byte[] digest = md5(key);
            return selectForKey(hash(digest, 0));
        }

        private String toKey(Object[] args) {
            StringBuilder buf = new StringBuilder();
            for (int i : argumentIndex) {
                if (i >= 0 && i < args.length) {
                    buf.append(args[i]);
                }
            }
            return buf.toString();
        }

        private Invoker<T> selectForKey(long hash) {
            Map.Entry<Long, Invoker<T>> entry = virtualInvokers.tailMap(hash, true).firstEntry();
        	if (entry == null) {
        		entry = virtualInvokers.firstEntry();
        	}
        	return entry.getValue();
        }

        private long hash(byte[] digest, int number) {
            return (((long) (digest[3 + number * 4] & 0xFF) << 24)
                    | ((long) (digest[2 + number * 4] & 0xFF) << 16)
                    | ((long) (digest[1 + number * 4] & 0xFF) << 8)
                    | (digest[number * 4] & 0xFF))
                    & 0xFFFFFFFFL;
        }

        private byte[] md5(String value) {
            MessageDigest md5;
            try {
                md5 = MessageDigest.getInstance("MD5");
            } catch (NoSuchAlgorithmException e) {
                throw new IllegalStateException(e.getMessage(), e);
            }
            md5.reset();
            byte[] bytes;
            try {
                bytes = value.getBytes("UTF-8");
            } catch (UnsupportedEncodingException e) {
                throw new IllegalStateException(e.getMessage(), e);
            }
            md5.update(bytes);
            return md5.digest();
        }

    }
>>>>>>> b6264329

}
<|MERGE_RESOLUTION|>--- conflicted
+++ resolved
@@ -1,283 +1,188 @@
-/*
- * Licensed to the Apache Software Foundation (ASF) under one or more
- * contributor license agreements.  See the NOTICE file distributed with
- * this work for additional information regarding copyright ownership.
- * The ASF licenses this file to You under the Apache License, Version 2.0
- * (the "License"); you may not use this file except in compliance with
- * the License.  You may obtain a copy of the License at
- *
- *     http://www.apache.org/licenses/LICENSE-2.0
- *
- * Unless required by applicable law or agreed to in writing, software
- * distributed under the License is distributed on an "AS IS" BASIS,
- * WITHOUT WARRANTIES OR CONDITIONS OF ANY KIND, either express or implied.
- * See the License for the specific language governing permissions and
- * limitations under the License.
- */
-package com.alibaba.dubbo.rpc.cluster.loadbalance;
-
-import com.alibaba.dubbo.common.Constants;
-import com.alibaba.dubbo.common.URL;
-import com.alibaba.dubbo.rpc.Invocation;
-import com.alibaba.dubbo.rpc.Invoker;
-import com.alibaba.dubbo.rpc.support.RpcUtils;
-
-import java.io.UnsupportedEncodingException;
-import java.security.MessageDigest;
-import java.security.NoSuchAlgorithmException;
-import java.util.List;
-import java.util.Map;
-import java.util.TreeMap;
-import java.util.concurrent.ConcurrentHashMap;
-import java.util.concurrent.ConcurrentMap;
-
-/**
- * ConsistentHashLoadBalance
- * 
- * After fixed, the ConsistentHashLoadBalance will surpport to used in GenericService,
- * and it will reduce the times of rebuilding hash cycle when the provider restart 
- * but nothing to change
- * 
- */
-public class ConsistentHashLoadBalance extends AbstractLoadBalance {
-
-	private final ConcurrentMap<String, ConsistentHashSelector<?>> selectors = new ConcurrentHashMap<String, ConsistentHashSelector<?>>();
-
-
-	@Override
-	@SuppressWarnings("unchecked")
-    protected <T> Invoker<T> doSelect(List<Invoker<T>> invokers, URL url, Invocation invocation) {
-<<<<<<< HEAD
-	    String methodName = RpcUtils.getMethodName(invocation);
-		String key = invokers.get(0).getUrl().getServiceKey() + "." + methodName;
-		int identityHashCode = caculateInvokerHashCode(invokers);
-		ConsistentHashSelector<T> selector = (ConsistentHashSelector<T>) selectors.get(key);
-		if (selector == null || selector.identityHashCode != identityHashCode) {
-			selectors.put(key, new ConsistentHashSelector<T>(invokers, methodName, identityHashCode));
-			selector = (ConsistentHashSelector<T>) selectors.get(key);
-		}
-		return selector.select(invokers, invocation);
-	}
-
-	/**
-	 * Generate hashcode according to the invoker list.
-	 * the value only changes when adding or reducing the invoker.
-	 * 
-	 * The method use System.identityHashCode(invokers) to generate
-	 * hashcode in past.The result of method executed changes everytime,
-	 * because the timestamp of invoker alse be solved.
-	 * 
-	 * Now if the providers are only restart but nothing to change, 
-	 * the value also won't be changed;
-	 * @param invokers
-	 * @return the hashcode of invoker addresses
-	 */
-	private <T> int caculateInvokerHashCode(List<Invoker<T>> invokers) {
-		StringBuilder metakey = new StringBuilder();
-		for (Invoker<T> obj : invokers) {
-			metakey.append(obj.getUrl().getAddress());
-		}
-		return metakey.toString().hashCode();
-	}
-
-	private static final class ConsistentHashSelector<T> {
-
-		private final TreeMap<Long, String> virtualInvokers;
-
-		private final int replicaNumber;
-
-		private final int identityHashCode;
-
-		private final int[] argumentIndex;
-
-		ConsistentHashSelector(List<Invoker<T>> invokers, String methodName, int identityHashCode) {
-			this.virtualInvokers = new TreeMap<Long, String>();
-			this.identityHashCode = identityHashCode;
-			URL url = invokers.get(0).getUrl();
-			this.replicaNumber = url.getMethodParameter(methodName, "hash.nodes", 160);
-			String[] index = Constants.COMMA_SPLIT_PATTERN.split(url.getMethodParameter(methodName, "hash.arguments", "0"));
-			argumentIndex = new int[index.length];
-			for (int i = 0; i < index.length; i++) {
-				argumentIndex[i] = Integer.parseInt(index[i]);
-			}
-			for (Invoker<T> invoker : invokers) {
-				String address = invoker.getUrl().getAddress();
-				for (int i = 0; i < replicaNumber / 4; i++) {
-					byte[] digest = md5(address + i);
-					for (int h = 0; h < 4; h++) {
-						long m = hash(digest, h);
-						// here not put the object reference into the map， only put the address
-						virtualInvokers.put(m, address.intern());
-					}
-				}
-			}
-		}
-
-		public Invoker<T> select(List<Invoker<T>> invokers, Invocation invocation) {
-			Object[] param = RpcUtils.getArguments(invocation);
-			String key = toKey(param);
-			byte[] digest = md5(key);
-			String invokerAddress = selectForKey(hash(digest, 0));
-			return selectInvoker(invokers, invokerAddress);
-		}
-
-		private String toKey(Object[] args) {
-			StringBuilder buf = new StringBuilder();
-			for (int i : argumentIndex) {
-				if (i >= 0 && i < args.length) {
-					// find a problem here, when args[i] is an array, 
-					// this method is not stable. Because the value of args[i]
-					// may be the memory address.
-					buf.append(args[i]);
-				}
-			}
-			return buf.toString();
-		}
-
-		private String selectForKey(long hash) {
-			Long key = hash;
-			if (!virtualInvokers.containsKey(key)) {
-				SortedMap<Long, String> tailMap = virtualInvokers.tailMap(key);
-				if (tailMap.isEmpty()) {
-					key = virtualInvokers.firstKey();
-				} else {
-					key = tailMap.firstKey();
-				}
-			}
-			return virtualInvokers.get(key);
-		}
-
-		private Invoker<T> selectInvoker(List<Invoker<T>> invokers, String invokerAddress) {
-			for (Invoker<T> invoker : invokers) {
-				if (invoker.getUrl().getAddress().equalsIgnoreCase(invokerAddress)) {
-					return invoker;
-				}
-			}
-			// Shouldn't arrive here！
-			return null;
-		}
-
-		private long hash(byte[] digest, int number) {
-			return (((long) (digest[3 + number * 4] & 0xFF) << 24)
-					| ((long) (digest[2 + number * 4] & 0xFF) << 16)
-					| ((long) (digest[1 + number * 4] & 0xFF) << 8)
-					| (digest[number * 4] & 0xFF))
-					& 0xFFFFFFFFL;
-		}
-
-		private byte[] md5(String value) {
-			MessageDigest md5;
-			try {
-				md5 = MessageDigest.getInstance("MD5");
-			} catch (NoSuchAlgorithmException e) {
-				throw new IllegalStateException(e.getMessage(), e);
-			}
-			md5.reset();
-			byte[] bytes;
-			try {
-				bytes = value.getBytes("UTF-8");
-			} catch (UnsupportedEncodingException e) {
-				throw new IllegalStateException(e.getMessage(), e);
-			}
-			md5.update(bytes);
-			return md5.digest();
-		}
-
-	}
-=======
-        String key = invokers.get(0).getUrl().getServiceKey() + "." + invocation.getMethodName();
-        int identityHashCode = System.identityHashCode(invokers);
-        ConsistentHashSelector<T> selector = (ConsistentHashSelector<T>) selectors.get(key);
-        if (selector == null || selector.identityHashCode != identityHashCode) {
-            selectors.put(key, new ConsistentHashSelector<T>(invokers, invocation.getMethodName(), identityHashCode));
-            selector = (ConsistentHashSelector<T>) selectors.get(key);
-        }
-        return selector.select(invocation);
-    }
-
-    private static final class ConsistentHashSelector<T> {
-
-        private final TreeMap<Long, Invoker<T>> virtualInvokers;
-
-        private final int replicaNumber;
-
-        private final int identityHashCode;
-
-        private final int[] argumentIndex;
-
-        ConsistentHashSelector(List<Invoker<T>> invokers, String methodName, int identityHashCode) {
-            this.virtualInvokers = new TreeMap<Long, Invoker<T>>();
-            this.identityHashCode = identityHashCode;
-            URL url = invokers.get(0).getUrl();
-            this.replicaNumber = url.getMethodParameter(methodName, "hash.nodes", 160);
-            String[] index = Constants.COMMA_SPLIT_PATTERN.split(url.getMethodParameter(methodName, "hash.arguments", "0"));
-            argumentIndex = new int[index.length];
-            for (int i = 0; i < index.length; i++) {
-                argumentIndex[i] = Integer.parseInt(index[i]);
-            }
-            for (Invoker<T> invoker : invokers) {
-                String address = invoker.getUrl().getAddress();
-                for (int i = 0; i < replicaNumber / 4; i++) {
-                    byte[] digest = md5(address + i);
-                    for (int h = 0; h < 4; h++) {
-                        long m = hash(digest, h);
-                        virtualInvokers.put(m, invoker);
-                    }
-                }
-            }
-        }
-
-        public Invoker<T> select(Invocation invocation) {
-            String key = toKey(invocation.getArguments());
-            byte[] digest = md5(key);
-            return selectForKey(hash(digest, 0));
-        }
-
-        private String toKey(Object[] args) {
-            StringBuilder buf = new StringBuilder();
-            for (int i : argumentIndex) {
-                if (i >= 0 && i < args.length) {
-                    buf.append(args[i]);
-                }
-            }
-            return buf.toString();
-        }
-
-        private Invoker<T> selectForKey(long hash) {
-            Map.Entry<Long, Invoker<T>> entry = virtualInvokers.tailMap(hash, true).firstEntry();
-        	if (entry == null) {
-        		entry = virtualInvokers.firstEntry();
-        	}
-        	return entry.getValue();
-        }
-
-        private long hash(byte[] digest, int number) {
-            return (((long) (digest[3 + number * 4] & 0xFF) << 24)
-                    | ((long) (digest[2 + number * 4] & 0xFF) << 16)
-                    | ((long) (digest[1 + number * 4] & 0xFF) << 8)
-                    | (digest[number * 4] & 0xFF))
-                    & 0xFFFFFFFFL;
-        }
-
-        private byte[] md5(String value) {
-            MessageDigest md5;
-            try {
-                md5 = MessageDigest.getInstance("MD5");
-            } catch (NoSuchAlgorithmException e) {
-                throw new IllegalStateException(e.getMessage(), e);
-            }
-            md5.reset();
-            byte[] bytes;
-            try {
-                bytes = value.getBytes("UTF-8");
-            } catch (UnsupportedEncodingException e) {
-                throw new IllegalStateException(e.getMessage(), e);
-            }
-            md5.update(bytes);
-            return md5.digest();
-        }
-
-    }
->>>>>>> b6264329
-
-}
+/*
+ * Licensed to the Apache Software Foundation (ASF) under one or more
+ * contributor license agreements.  See the NOTICE file distributed with
+ * this work for additional information regarding copyright ownership.
+ * The ASF licenses this file to You under the Apache License, Version 2.0
+ * (the "License"); you may not use this file except in compliance with
+ * the License.  You may obtain a copy of the License at
+ *
+ *     http://www.apache.org/licenses/LICENSE-2.0
+ *
+ * Unless required by applicable law or agreed to in writing, software
+ * distributed under the License is distributed on an "AS IS" BASIS,
+ * WITHOUT WARRANTIES OR CONDITIONS OF ANY KIND, either express or implied.
+ * See the License for the specific language governing permissions and
+ * limitations under the License.
+ */
+package com.alibaba.dubbo.rpc.cluster.loadbalance;
+
+import com.alibaba.dubbo.common.Constants;
+import com.alibaba.dubbo.common.URL;
+import com.alibaba.dubbo.rpc.Invocation;
+import com.alibaba.dubbo.rpc.Invoker;
+import com.alibaba.dubbo.rpc.support.RpcUtils;
+
+import java.io.UnsupportedEncodingException;
+import java.security.MessageDigest;
+import java.security.NoSuchAlgorithmException;
+import java.util.List;
+import java.util.Map;
+import java.util.TreeMap;
+import java.util.concurrent.ConcurrentHashMap;
+import java.util.concurrent.ConcurrentMap;
+
+/**
+ * ConsistentHashLoadBalance
+ * 
+ * After fixed, the ConsistentHashLoadBalance will surpport to used in GenericService,
+ * and it will reduce the times of rebuilding hash cycle when the provider restart 
+ * but nothing to change
+ * 
+ */
+public class ConsistentHashLoadBalance extends AbstractLoadBalance {
+
+	private final ConcurrentMap<String, ConsistentHashSelector<?>> selectors = new ConcurrentHashMap<String, ConsistentHashSelector<?>>();
+
+
+	@Override
+	@SuppressWarnings("unchecked")
+  protected <T> Invoker<T> doSelect(List<Invoker<T>> invokers, URL url, Invocation invocation) {
+	  String methodName = RpcUtils.getMethodName(invocation);
+		String key = invokers.get(0).getUrl().getServiceKey() + "." + methodName;
+		int identityHashCode = caculateInvokerHashCode(invokers);
+		ConsistentHashSelector<T> selector = (ConsistentHashSelector<T>) selectors.get(key);
+		if (selector == null || selector.identityHashCode != identityHashCode) {
+			selectors.put(key, new ConsistentHashSelector<T>(invokers, methodName, identityHashCode));
+			selector = (ConsistentHashSelector<T>) selectors.get(key);
+		}
+		return selector.select(invokers, invocation);
+	}
+
+	/**
+	 * Generate hashcode according to the invoker list.
+	 * the value only changes when adding or reducing the invoker.
+	 * 
+	 * The method use System.identityHashCode(invokers) to generate
+	 * hashcode in past.The result of method executed changes everytime,
+	 * because the timestamp of invoker alse be solved.
+	 * 
+	 * Now if the providers are only restart but nothing to change, 
+	 * the value also won't be changed;
+	 * @param invokers
+	 * @return the hashcode of invoker addresses
+	 */
+	private <T> int caculateInvokerHashCode(List<Invoker<T>> invokers) {
+		StringBuilder metakey = new StringBuilder();
+		for (Invoker<T> obj : invokers) {
+			metakey.append(obj.getUrl().getAddress());
+		}
+		return metakey.toString().hashCode();
+	}
+
+	private static final class ConsistentHashSelector<T> {
+
+		private final TreeMap<Long, String> virtualInvokers;
+
+		private final int replicaNumber;
+
+		private final int identityHashCode;
+
+		private final int[] argumentIndex;
+
+		ConsistentHashSelector(List<Invoker<T>> invokers, String methodName, int identityHashCode) {
+			this.virtualInvokers = new TreeMap<Long, String>();
+			this.identityHashCode = identityHashCode;
+			URL url = invokers.get(0).getUrl();
+			this.replicaNumber = url.getMethodParameter(methodName, "hash.nodes", 160);
+			String[] index = Constants.COMMA_SPLIT_PATTERN.split(url.getMethodParameter(methodName, "hash.arguments", "0"));
+			argumentIndex = new int[index.length];
+			for (int i = 0; i < index.length; i++) {
+				argumentIndex[i] = Integer.parseInt(index[i]);
+			}
+			for (Invoker<T> invoker : invokers) {
+				String address = invoker.getUrl().getAddress();
+				for (int i = 0; i < replicaNumber / 4; i++) {
+					byte[] digest = md5(address + i);
+					for (int h = 0; h < 4; h++) {
+						long m = hash(digest, h);
+						// here not put the object reference into the map， only put the address
+						virtualInvokers.put(m, address.intern());
+					}
+				}
+			}
+		}
+
+		public Invoker<T> select(List<Invoker<T>> invokers, Invocation invocation) {
+			Object[] param = RpcUtils.getArguments(invocation);
+			String key = toKey(param);
+			byte[] digest = md5(key);
+			String invokerAddress = selectForKey(hash(digest, 0));
+			return selectInvoker(invokers, invokerAddress);
+		}
+
+		private String toKey(Object[] args) {
+			StringBuilder buf = new StringBuilder();
+			for (int i : argumentIndex) {
+				if (i >= 0 && i < args.length) {
+					// find a problem here, when args[i] is an array, 
+					// this method is not stable. Because the value of args[i]
+					// may be the memory address.
+					buf.append(args[i]);
+				}
+			}
+			return buf.toString();
+		}
+
+		private String selectForKey(long hash) {
+			Long key = hash;
+			if (!virtualInvokers.containsKey(key)) {
+				SortedMap<Long, String> tailMap = virtualInvokers.tailMap(key);
+				if (tailMap.isEmpty()) {
+					key = virtualInvokers.firstKey();
+				} else {
+					key = tailMap.firstKey();
+				}
+			}
+			return virtualInvokers.get(key);
+		}
+
+		private Invoker<T> selectInvoker(List<Invoker<T>> invokers, String invokerAddress) {
+			for (Invoker<T> invoker : invokers) {
+				if (invoker.getUrl().getAddress().equalsIgnoreCase(invokerAddress)) {
+					return invoker;
+				}
+			}
+			// Shouldn't arrive here！
+			return null;
+		}
+
+		private long hash(byte[] digest, int number) {
+			return (((long) (digest[3 + number * 4] & 0xFF) << 24)
+					| ((long) (digest[2 + number * 4] & 0xFF) << 16)
+					| ((long) (digest[1 + number * 4] & 0xFF) << 8)
+					| (digest[number * 4] & 0xFF))
+					& 0xFFFFFFFFL;
+		}
+
+		private byte[] md5(String value) {
+			MessageDigest md5;
+			try {
+				md5 = MessageDigest.getInstance("MD5");
+			} catch (NoSuchAlgorithmException e) {
+				throw new IllegalStateException(e.getMessage(), e);
+			}
+			md5.reset();
+			byte[] bytes;
+			try {
+				bytes = value.getBytes("UTF-8");
+			} catch (UnsupportedEncodingException e) {
+				throw new IllegalStateException(e.getMessage(), e);
+			}
+			md5.update(bytes);
+			return md5.digest();
+		}
+
+	}
+
+
+}