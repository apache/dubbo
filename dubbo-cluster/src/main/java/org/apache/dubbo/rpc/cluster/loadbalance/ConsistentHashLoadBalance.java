--- conflicted
+++ resolved
@@ -1,210 +1,207 @@
-/*
- * Licensed to the Apache Software Foundation (ASF) under one or more
- * contributor license agreements.  See the NOTICE file distributed with
- * this work for additional information regarding copyright ownership.
- * The ASF licenses this file to You under the Apache License, Version 2.0
- * (the "License"); you may not use this file except in compliance with
- * the License.  You may obtain a copy of the License at
- *
- *     http://www.apache.org/licenses/LICENSE-2.0
- *
- * Unless required by applicable law or agreed to in writing, software
- * distributed under the License is distributed on an "AS IS" BASIS,
- * WITHOUT WARRANTIES OR CONDITIONS OF ANY KIND, either express or implied.
- * See the License for the specific language governing permissions and
- * limitations under the License.
- */
-package org.apache.dubbo.rpc.cluster.loadbalance;
-
-import org.apache.dubbo.common.URL;
-import org.apache.dubbo.common.io.Bytes;
-import org.apache.dubbo.rpc.Invocation;
-import org.apache.dubbo.rpc.Invoker;
-import org.apache.dubbo.rpc.support.RpcUtils;
-<<<<<<< HEAD
-=======
-
-import java.nio.charset.StandardCharsets;
-import java.security.MessageDigest;
-import java.security.NoSuchAlgorithmException;
-import java.util.HashMap;
->>>>>>> 5ecb707e
-import java.util.List;
-import java.util.Map;
-import java.util.TreeMap;
-import java.util.concurrent.ConcurrentHashMap;
-import java.util.concurrent.ConcurrentMap;
-
-import static org.apache.dubbo.common.constants.CommonConstants.COMMA_SPLIT_PATTERN;
-
-/**
- * ConsistentHashLoadBalance
- */
-public class ConsistentHashLoadBalance extends AbstractLoadBalance {
-    public static final String NAME = "consistenthash";
-
-    /**
-     * Hash nodes name
-     */
-    public static final String HASH_NODES = "hash.nodes";
-
-    /**
-     * Hash arguments name
-     */
-    public static final String HASH_ARGUMENTS = "hash.arguments";
-
-    private final ConcurrentMap<String, ConsistentHashSelector<?>> selectors = new ConcurrentHashMap<String, ConsistentHashSelector<?>>();
-
-    @SuppressWarnings("unchecked")
-    @Override
-    protected <T> Invoker<T> doSelect(List<Invoker<T>> invokers, URL url, Invocation invocation) {
-        String methodName = RpcUtils.getMethodName(invocation);
-        String key = invokers.get(0).getUrl().getServiceKey() + "." + methodName;
-        // using the hashcode of list to compute the hash only pay attention to the elements in the list
-        int invokersHashCode = getCorrespondingHashCode(invokers);
-        ConsistentHashSelector<T> selector = (ConsistentHashSelector<T>) selectors.get(key);
-        if (selector == null || selector.identityHashCode != invokersHashCode) {
-            selectors.put(key, new ConsistentHashSelector<T>(invokers, methodName, invokersHashCode));
-            selector = (ConsistentHashSelector<T>) selectors.get(key);
-        }
-        return selector.select(invocation);
-    }
-
-    /**
-     * get hash code of invokers
-     * Make this method to public in order to use this method in test case
-     * @param invokers
-     * @return
-     */
-    public <T> int getCorrespondingHashCode(List<Invoker<T>> invokers){
-        return invokers.hashCode();
-    }
-
-    private static final class ConsistentHashSelector<T> {
-
-        private final TreeMap<Long, Invoker<T>> virtualInvokers;
-
-        private final int replicaNumber;
-
-        private final int identityHashCode;
-
-        private final int[] argumentIndex;
-
-        /**
-         * key: server(invoker) address
-         * value: count of requests accept by certain server
-         */
-        private Map<String, Long> serverRequestCountMap = new HashMap<>();
-
-        /**
-         * count of total requests accept by all servers
-         */
-        private int totalRequestCount;
-
-        /**
-         * count of current servers(invokers)
-         */
-        private int serverCount;
-
-        /**
-         * the ratio which allow count of requests accept by each server
-         * overrate average (totalRequestCount/serverCount).
-         */
-        private double overloadRatioAllowed = 1.5F;
-
-        ConsistentHashSelector(List<Invoker<T>> invokers, String methodName, int identityHashCode) {
-            this.virtualInvokers = new TreeMap<Long, Invoker<T>>();
-            this.identityHashCode = identityHashCode;
-            URL url = invokers.get(0).getUrl();
-            this.replicaNumber = url.getMethodParameter(methodName, HASH_NODES, 160);
-            String[] index = COMMA_SPLIT_PATTERN.split(url.getMethodParameter(methodName, HASH_ARGUMENTS, "0"));
-            argumentIndex = new int[index.length];
-            for (int i = 0; i < index.length; i++) {
-                argumentIndex[i] = Integer.parseInt(index[i]);
-            }
-            for (Invoker<T> invoker : invokers) {
-                String address = invoker.getUrl().getAddress();
-                for (int i = 0; i < replicaNumber / 4; i++) {
-                    byte[] digest = Bytes.getMD5(address + i);
-                    for (int h = 0; h < 4; h++) {
-                        long m = hash(digest, h);
-                        virtualInvokers.put(m, invoker);
-                    }
-                }
-            }
-
-            totalRequestCount = 0;
-            serverCount = invokers.size();
-            serverRequestCountMap.clear();
-        }
-
-        public Invoker<T> select(Invocation invocation) {
-            String key = toKey(invocation.getArguments());
-            byte[] digest = Bytes.getMD5(key);
-            return selectForKey(hash(digest, 0));
-        }
-
-        private String toKey(Object[] args) {
-            StringBuilder buf = new StringBuilder();
-            for (int i : argumentIndex) {
-                if (i >= 0 && i < args.length) {
-                    buf.append(args[i]);
-                }
-            }
-            return buf.toString();
-        }
-
-        private Invoker<T> selectForKey(long hash) {
-            ++totalRequestCount;
-            Map.Entry<Long, Invoker<T>> entry = virtualInvokers.ceilingEntry(hash);
-            if (entry == null) {
-                entry = virtualInvokers.firstEntry();
-            }
-            String serverAddress = entry.getValue().getUrl().getAddress();
-            double overloadThread = ((double) totalRequestCount / (double) serverCount) * overloadRatioAllowed;
-
-            /**
-             * Find a valid server node:
-             * 1. Not have accept request yet
-             * or
-             * 2. Not have overloaded (request count already accept < thread (average request count * overloadRatioAllowed ))
-             */
-            while (serverRequestCountMap.containsKey(serverAddress)
-                    && serverRequestCountMap.get(serverAddress) >= overloadThread) {
-                /**
-                 * If server node is not valid, get next node
-                 */
-                entry = virtualInvokers.higherEntry(entry.getKey());
-                if(entry == null){
-                    entry = virtualInvokers.firstEntry();
-                }
-                serverAddress = entry.getValue().getUrl().getAddress();
-            }
-
-            if (!serverRequestCountMap.containsKey(serverAddress)) {
-                //
-                serverRequestCountMap.put(serverAddress, 1L);
-            } else {
-                serverRequestCountMap.put(serverAddress, serverRequestCountMap.get(entry.getValue().getUrl().getAddress()) + 1L);
-            }
-            return entry.getValue();
-        }
-
-        private Map.Entry<Long, Invoker<T>> getNextInvokerNode(TreeMap<Long, Invoker<T>> virtualInvokers, Map.Entry<Long, Invoker<T>> entry){
-            Map.Entry<Long, Invoker<T>> nextEntry = virtualInvokers.higherEntry(entry.getKey());
-            if(entry == null){
-                return virtualInvokers.firstEntry();
-            }
-            return nextEntry;
-        }
-
-        private long hash(byte[] digest, int number) {
-            return (((long) (digest[3 + number * 4] & 0xFF) << 24)
-                    | ((long) (digest[2 + number * 4] & 0xFF) << 16)
-                    | ((long) (digest[1 + number * 4] & 0xFF) << 8)
-                    | (digest[number * 4] & 0xFF))
-                    & 0xFFFFFFFFL;
-        }
-    }
-
-}
+/*
+ * Licensed to the Apache Software Foundation (ASF) under one or more
+ * contributor license agreements.  See the NOTICE file distributed with
+ * this work for additional information regarding copyright ownership.
+ * The ASF licenses this file to You under the Apache License, Version 2.0
+ * (the "License"); you may not use this file except in compliance with
+ * the License.  You may obtain a copy of the License at
+ *
+ *     http://www.apache.org/licenses/LICENSE-2.0
+ *
+ * Unless required by applicable law or agreed to in writing, software
+ * distributed under the License is distributed on an "AS IS" BASIS,
+ * WITHOUT WARRANTIES OR CONDITIONS OF ANY KIND, either express or implied.
+ * See the License for the specific language governing permissions and
+ * limitations under the License.
+ */
+package org.apache.dubbo.rpc.cluster.loadbalance;
+
+import org.apache.dubbo.common.URL;
+import org.apache.dubbo.common.io.Bytes;
+import org.apache.dubbo.rpc.Invocation;
+import org.apache.dubbo.rpc.Invoker;
+import org.apache.dubbo.rpc.support.RpcUtils;
+
+import java.nio.charset.StandardCharsets;
+import java.security.MessageDigest;
+import java.security.NoSuchAlgorithmException;
+import java.util.HashMap;
+import java.util.List;
+import java.util.Map;
+import java.util.TreeMap;
+import java.util.concurrent.ConcurrentHashMap;
+import java.util.concurrent.ConcurrentMap;
+
+import static org.apache.dubbo.common.constants.CommonConstants.COMMA_SPLIT_PATTERN;
+
+/**
+ * ConsistentHashLoadBalance
+ */
+public class ConsistentHashLoadBalance extends AbstractLoadBalance {
+    public static final String NAME = "consistenthash";
+
+    /**
+     * Hash nodes name
+     */
+    public static final String HASH_NODES = "hash.nodes";
+
+    /**
+     * Hash arguments name
+     */
+    public static final String HASH_ARGUMENTS = "hash.arguments";
+
+    private final ConcurrentMap<String, ConsistentHashSelector<?>> selectors = new ConcurrentHashMap<String, ConsistentHashSelector<?>>();
+
+    @SuppressWarnings("unchecked")
+    @Override
+    protected <T> Invoker<T> doSelect(List<Invoker<T>> invokers, URL url, Invocation invocation) {
+        String methodName = RpcUtils.getMethodName(invocation);
+        String key = invokers.get(0).getUrl().getServiceKey() + "." + methodName;
+        // using the hashcode of list to compute the hash only pay attention to the elements in the list
+        int invokersHashCode = getCorrespondingHashCode(invokers);
+        ConsistentHashSelector<T> selector = (ConsistentHashSelector<T>) selectors.get(key);
+        if (selector == null || selector.identityHashCode != invokersHashCode) {
+            selectors.put(key, new ConsistentHashSelector<T>(invokers, methodName, invokersHashCode));
+            selector = (ConsistentHashSelector<T>) selectors.get(key);
+        }
+        return selector.select(invocation);
+    }
+
+    /**
+     * get hash code of invokers
+     * Make this method to public in order to use this method in test case
+     * @param invokers
+     * @return
+     */
+    public <T> int getCorrespondingHashCode(List<Invoker<T>> invokers){
+        return invokers.hashCode();
+    }
+
+    private static final class ConsistentHashSelector<T> {
+
+        private final TreeMap<Long, Invoker<T>> virtualInvokers;
+
+        private final int replicaNumber;
+
+        private final int identityHashCode;
+
+        private final int[] argumentIndex;
+
+        /**
+         * key: server(invoker) address
+         * value: count of requests accept by certain server
+         */
+        private Map<String, Long> serverRequestCountMap = new HashMap<>();
+
+        /**
+         * count of total requests accept by all servers
+         */
+        private int totalRequestCount;
+
+        /**
+         * count of current servers(invokers)
+         */
+        private int serverCount;
+
+        /**
+         * the ratio which allow count of requests accept by each server
+         * overrate average (totalRequestCount/serverCount).
+         */
+        private double overloadRatioAllowed = 1.5F;
+
+        ConsistentHashSelector(List<Invoker<T>> invokers, String methodName, int identityHashCode) {
+            this.virtualInvokers = new TreeMap<Long, Invoker<T>>();
+            this.identityHashCode = identityHashCode;
+            URL url = invokers.get(0).getUrl();
+            this.replicaNumber = url.getMethodParameter(methodName, HASH_NODES, 160);
+            String[] index = COMMA_SPLIT_PATTERN.split(url.getMethodParameter(methodName, HASH_ARGUMENTS, "0"));
+            argumentIndex = new int[index.length];
+            for (int i = 0; i < index.length; i++) {
+                argumentIndex[i] = Integer.parseInt(index[i]);
+            }
+            for (Invoker<T> invoker : invokers) {
+                String address = invoker.getUrl().getAddress();
+                for (int i = 0; i < replicaNumber / 4; i++) {
+                    byte[] digest = Bytes.getMD5(address + i);
+                    for (int h = 0; h < 4; h++) {
+                        long m = hash(digest, h);
+                        virtualInvokers.put(m, invoker);
+                    }
+                }
+            }
+
+            totalRequestCount = 0;
+            serverCount = invokers.size();
+            serverRequestCountMap.clear();
+        }
+
+        public Invoker<T> select(Invocation invocation) {
+            String key = toKey(invocation.getArguments());
+            byte[] digest = Bytes.getMD5(key);
+            return selectForKey(hash(digest, 0));
+        }
+
+        private String toKey(Object[] args) {
+            StringBuilder buf = new StringBuilder();
+            for (int i : argumentIndex) {
+                if (i >= 0 && i < args.length) {
+                    buf.append(args[i]);
+                }
+            }
+            return buf.toString();
+        }
+
+        private Invoker<T> selectForKey(long hash) {
+            ++totalRequestCount;
+            Map.Entry<Long, Invoker<T>> entry = virtualInvokers.ceilingEntry(hash);
+            if (entry == null) {
+                entry = virtualInvokers.firstEntry();
+            }
+            String serverAddress = entry.getValue().getUrl().getAddress();
+            double overloadThread = ((double) totalRequestCount / (double) serverCount) * overloadRatioAllowed;
+
+            /**
+             * Find a valid server node:
+             * 1. Not have accept request yet
+             * or
+             * 2. Not have overloaded (request count already accept < thread (average request count * overloadRatioAllowed ))
+             */
+            while (serverRequestCountMap.containsKey(serverAddress)
+                    && serverRequestCountMap.get(serverAddress) >= overloadThread) {
+                /**
+                 * If server node is not valid, get next node
+                 */
+                entry = virtualInvokers.higherEntry(entry.getKey());
+                if(entry == null){
+                    entry = virtualInvokers.firstEntry();
+                }
+                serverAddress = entry.getValue().getUrl().getAddress();
+            }
+
+            if (!serverRequestCountMap.containsKey(serverAddress)) {
+                //
+                serverRequestCountMap.put(serverAddress, 1L);
+            } else {
+                serverRequestCountMap.put(serverAddress, serverRequestCountMap.get(entry.getValue().getUrl().getAddress()) + 1L);
+            }
+            return entry.getValue();
+        }
+
+        private Map.Entry<Long, Invoker<T>> getNextInvokerNode(TreeMap<Long, Invoker<T>> virtualInvokers, Map.Entry<Long, Invoker<T>> entry){
+            Map.Entry<Long, Invoker<T>> nextEntry = virtualInvokers.higherEntry(entry.getKey());
+            if(entry == null){
+                return virtualInvokers.firstEntry();
+            }
+            return nextEntry;
+        }
+
+        private long hash(byte[] digest, int number) {
+            return (((long) (digest[3 + number * 4] & 0xFF) << 24)
+                    | ((long) (digest[2 + number * 4] & 0xFF) << 16)
+                    | ((long) (digest[1 + number * 4] & 0xFF) << 8)
+                    | (digest[number * 4] & 0xFF))
+                    & 0xFFFFFFFFL;
+        }
+    }
+
+}