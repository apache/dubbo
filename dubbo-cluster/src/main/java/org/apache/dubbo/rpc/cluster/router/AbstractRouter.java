--- conflicted
+++ resolved
@@ -25,14 +25,8 @@
  */
 public abstract class AbstractRouter implements Router {
     protected int priority;
-<<<<<<< HEAD
-    protected boolean force;
-    protected boolean enabled;
-=======
     protected boolean force = false;
     protected boolean enabled = true;
-    protected List<RouterChain> routerChains = new CopyOnWriteArrayList<>();
->>>>>>> 77891b4d
     protected URL url;
 
     protected DynamicConfiguration configuration;
