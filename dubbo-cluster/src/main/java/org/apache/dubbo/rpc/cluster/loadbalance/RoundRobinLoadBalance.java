/*
 * Licensed to the Apache Software Foundation (ASF) under one or more
 * contributor license agreements.  See the NOTICE file distributed with
 * this work for additional information regarding copyright ownership.
 * The ASF licenses this file to You under the Apache License, Version 2.0
 * (the "License"); you may not use this file except in compliance with
 * the License.  You may obtain a copy of the License at
 *
 *     http://www.apache.org/licenses/LICENSE-2.0
 *
 * Unless required by applicable law or agreed to in writing, software
 * distributed under the License is distributed on an "AS IS" BASIS,
 * WITHOUT WARRANTIES OR CONDITIONS OF ANY KIND, either express or implied.
 * See the License for the specific language governing permissions and
 * limitations under the License.
 */
package org.apache.dubbo.rpc.cluster.loadbalance;

import org.apache.dubbo.common.URL;
import org.apache.dubbo.rpc.Invocation;
import org.apache.dubbo.rpc.Invoker;

import java.util.Collection;
import java.util.List;
import java.util.Map;
import java.util.concurrent.ConcurrentHashMap;
import java.util.concurrent.ConcurrentMap;
import java.util.concurrent.atomic.AtomicBoolean;
import java.util.concurrent.atomic.AtomicLong;

/**
 * Round robin load balance.
 */
public class RoundRobinLoadBalance extends AbstractLoadBalance {
    public static final String NAME = "roundrobin";
    
    private static final int RECYCLE_PERIOD = 60000;
    
    protected static class WeightedRoundRobin {
        private int weight;
        private AtomicLong current = new AtomicLong(0);
        private long lastUpdate;
        public int getWeight() {
            return weight;
        }
        public void setWeight(int weight) {
            this.weight = weight;
            current.set(0);
        }
        public long increaseCurrent() {
            return current.addAndGet(weight);
        }
        public void sel(int total) {
            current.addAndGet(-1 * total);
        }
        public long getLastUpdate() {
            return lastUpdate;
        }
        public void setLastUpdate(long lastUpdate) {
            this.lastUpdate = lastUpdate;
        }
    }

    private ConcurrentMap<String, ConcurrentMap<String, WeightedRoundRobin>> methodWeightMap = new ConcurrentHashMap<String, ConcurrentMap<String, WeightedRoundRobin>>();
    private AtomicBoolean updateLock = new AtomicBoolean();
    
    /**
     * get invoker addr list cached for specified invocation
     * <p>
     * <b>for unit test only</b>
     * 
     * @param invokers
     * @param invocation
     * @return
     */
    protected <T> Collection<String> getInvokerAddrList(List<Invoker<T>> invokers, Invocation invocation) {
        String key = invokers.get(0).getUrl().getServiceKey() + "." + invocation.getMethodName();
        Map<String, WeightedRoundRobin> map = methodWeightMap.get(key);
        if (map != null) {
            return map.keySet();
        }
        return null;
    }
    
    @Override
    protected <T> Invoker<T> doSelect(List<Invoker<T>> invokers, URL url, Invocation invocation) {
        String key = invokers.get(0).getUrl().getServiceKey() + "." + invocation.getMethodName();
        ConcurrentMap<String, WeightedRoundRobin> map = methodWeightMap.get(key);
        if (map == null) {
            methodWeightMap.putIfAbsent(key, new ConcurrentHashMap<String, WeightedRoundRobin>());
            map = methodWeightMap.get(key);
        }
        int totalWeight = 0;
        long maxCurrent = Long.MIN_VALUE;
        long now = System.currentTimeMillis();
        Invoker<T> selectedInvoker = null;
        WeightedRoundRobin selectedWRR = null;
        for (Invoker<T> invoker : invokers) {
            String identifyString = invoker.getUrl().toIdentityString();
            WeightedRoundRobin weightedRoundRobin = map.get(identifyString);
            int weight = getWeight(invoker, invocation);

            if (weightedRoundRobin == null) {
                weightedRoundRobin = new WeightedRoundRobin();
                weightedRoundRobin.setWeight(weight);
                map.putIfAbsent(identifyString, weightedRoundRobin);
            }
            if (weight != weightedRoundRobin.getWeight()) {
                //weight changed
                weightedRoundRobin.setWeight(weight);
            }
            long cur = weightedRoundRobin.increaseCurrent();
            weightedRoundRobin.setLastUpdate(now);
            if (cur > maxCurrent) {
                maxCurrent = cur;
                selectedInvoker = invoker;
                selectedWRR = weightedRoundRobin;
            }
            totalWeight += weight;
        }
        if (!updateLock.get() && invokers.size() != map.size()) {
            if (updateLock.compareAndSet(false, true)) {
                try {
                    // copy -> modify -> update reference
<<<<<<< HEAD
                    ConcurrentMap<String, WeightedRoundRobin> newMap = new ConcurrentHashMap<String, WeightedRoundRobin>();
                    newMap.putAll(map);
=======
                    ConcurrentMap<String, WeightedRoundRobin> newMap = new ConcurrentHashMap<>(map);
>>>>>>> 37028879
                    newMap.entrySet().removeIf(item -> now - item.getValue().getLastUpdate() > RECYCLE_PERIOD);
                    methodWeightMap.put(key, newMap);
                } finally {
                    updateLock.set(false);
                }
            }
        }
        if (selectedInvoker != null) {
            selectedWRR.sel(totalWeight);
            return selectedInvoker;
        }
        // should not happen here
        return invokers.get(0);
    }

}
<|MERGE_RESOLUTION|>--- conflicted
+++ resolved
@@ -122,12 +122,8 @@
             if (updateLock.compareAndSet(false, true)) {
                 try {
                     // copy -> modify -> update reference
-<<<<<<< HEAD
                     ConcurrentMap<String, WeightedRoundRobin> newMap = new ConcurrentHashMap<String, WeightedRoundRobin>();
                     newMap.putAll(map);
-=======
-                    ConcurrentMap<String, WeightedRoundRobin> newMap = new ConcurrentHashMap<>(map);
->>>>>>> 37028879
                     newMap.entrySet().removeIf(item -> now - item.getValue().getLastUpdate() > RECYCLE_PERIOD);
                     methodWeightMap.put(key, newMap);
                 } finally {
@@ -143,4 +139,4 @@
         return invokers.get(0);
     }
 
-}
+}