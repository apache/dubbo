/*
 * Licensed to the Apache Software Foundation (ASF) under one or more
 * contributor license agreements.  See the NOTICE file distributed with
 * this work for additional information regarding copyright ownership.
 * The ASF licenses this file to You under the Apache License, Version 2.0
 * (the "License"); you may not use this file except in compliance with
 * the License.  You may obtain a copy of the License at
 *
 *     http://www.apache.org/licenses/LICENSE-2.0
 *
 * Unless required by applicable law or agreed to in writing, software
 * distributed under the License is distributed on an "AS IS" BASIS,
 * WITHOUT WARRANTIES OR CONDITIONS OF ANY KIND, either express or implied.
 * See the License for the specific language governing permissions and
 * limitations under the License.
 */

package org.apache.dubbo.rpc.cluster.filter.support;


import org.apache.dubbo.common.extension.Activate;
import org.apache.dubbo.metrics.collector.DefaultMetricsCollector;
import org.apache.dubbo.metrics.event.MetricsDispatcher;
import org.apache.dubbo.metrics.event.MetricsEventBus;
import org.apache.dubbo.metrics.event.RequestEvent;
import org.apache.dubbo.rpc.BaseFilter;
import org.apache.dubbo.rpc.Invocation;
import org.apache.dubbo.rpc.Invoker;
import org.apache.dubbo.rpc.Result;
import org.apache.dubbo.rpc.RpcException;
import org.apache.dubbo.rpc.cluster.filter.ClusterFilter;
import org.apache.dubbo.rpc.model.ApplicationModel;
import org.apache.dubbo.rpc.model.ScopeModelAware;

import static org.apache.dubbo.common.constants.CommonConstants.CONSUMER;
import static org.apache.dubbo.common.constants.CommonConstants.CONSUMER_SIDE;

@Activate(group = CONSUMER, onClass = "org.apache.dubbo.metrics.collector.DefaultMetricsCollector")
public class MetricsClusterFilter implements ClusterFilter, BaseFilter.Listener, ScopeModelAware {

    private ApplicationModel applicationModel;
    private DefaultMetricsCollector collector;
    private String appName;
    private MetricsDispatcher metricsDispatcher;

    @Override
    public void setApplicationModel(ApplicationModel applicationModel) {
        this.applicationModel = applicationModel;
        this.collector = applicationModel.getBeanFactory().getBean(DefaultMetricsCollector.class);
        this.appName = applicationModel.tryGetApplicationName();
        this.metricsDispatcher = applicationModel.getBeanFactory().getBean(MetricsDispatcher.class);
    }

    @Override
    public Result invoke(Invoker<?> invoker, Invocation invocation) throws RpcException {
        return invoker.invoke(invocation);
    }

    @Override
    public void onResponse(Result result, Invoker<?> invoker, Invocation invocation) {
        handleMethodException(result.getException(), invocation);
    }

    @Override
    public void onError(Throwable t, Invoker<?> invoker, Invocation invocation) {
        handleMethodException(t, invocation);
    }

    private void handleMethodException(Throwable t, Invocation invocation) {
        if (collector == null || !collector.isCollectEnabled()) {
            return;
        }
        if (t instanceof RpcException) {
            RpcException e = (RpcException) t;
            if (e.isForbidden()) {
<<<<<<< HEAD
                MetricsEventBus.publish(RequestEvent.toRequestBeforeEvent(applicationModel, invocation));
=======
                MetricsEventBus.publish(RequestBeforeEvent.toEvent(applicationModel, appName, metricsDispatcher, invocation, CONSUMER_SIDE));
>>>>>>> 49886b73
            }
        }
    }

}<|MERGE_RESOLUTION|>--- conflicted
+++ resolved
@@ -73,11 +73,7 @@
         if (t instanceof RpcException) {
             RpcException e = (RpcException) t;
             if (e.isForbidden()) {
-<<<<<<< HEAD
-                MetricsEventBus.publish(RequestEvent.toRequestBeforeEvent(applicationModel, invocation));
-=======
-                MetricsEventBus.publish(RequestBeforeEvent.toEvent(applicationModel, appName, metricsDispatcher, invocation, CONSUMER_SIDE));
->>>>>>> 49886b73
+                MetricsEventBus.publish(RequestEvent.toRequestBeforeEvent(applicationModel, appName, metricsDispatcher, invocation, CONSUMER_SIDE));
             }
         }
     }
