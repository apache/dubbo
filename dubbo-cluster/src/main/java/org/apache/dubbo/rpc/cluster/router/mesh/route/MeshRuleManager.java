/*
 * Licensed to the Apache Software Foundation (ASF) under one or more
 * contributor license agreements.  See the NOTICE file distributed with
 * this work for additional information regarding copyright ownership.
 * The ASF licenses this file to You under the Apache License, Version 2.0
 * (the "License"); you may not use this file except in compliance with
 * the License.  You may obtain a copy of the License at
 *
 *     http://www.apache.org/licenses/LICENSE-2.0
 *
 * Unless required by applicable law or agreed to in writing, software
 * distributed under the License is distributed on an "AS IS" BASIS,
 * WITHOUT WARRANTIES OR CONDITIONS OF ANY KIND, either express or implied.
 * See the License for the specific language governing permissions and
 * limitations under the License.
 */

package org.apache.dubbo.rpc.cluster.router.mesh.route;

import org.apache.dubbo.common.config.configcenter.DynamicConfiguration;
import org.apache.dubbo.common.extension.ExtensionLoader;
import org.apache.dubbo.common.logger.Logger;
import org.apache.dubbo.common.logger.LoggerFactory;
import org.apache.dubbo.rpc.model.ApplicationModel;

import java.util.Collection;
import java.util.Set;
import java.util.concurrent.ConcurrentHashMap;


public final class MeshRuleManager {

    public static final Logger logger = LoggerFactory.getLogger(MeshRuleManager.class);

    private static final String MESH_RULE_DATA_ID_SUFFIX = ".MESHAPPRULE";

    private static final ConcurrentHashMap<String, MeshAppRuleListener> APP_RULE_LISTENERS = new ConcurrentHashMap<>();

    public synchronized static void subscribeAppRule(String app) {

        MeshAppRuleListener meshAppRuleListener = new MeshAppRuleListener(app);
        String appRuleDataId = app + MESH_RULE_DATA_ID_SUFFIX;
        DynamicConfiguration configuration = ApplicationModel.getEnvironment().getDynamicConfiguration()
            .orElse(null);

        Set<MeshEnvListener> envListeners = ExtensionLoader.getExtensionLoader(MeshEnvListener.class).getSupportedExtensionInstances();

        if (configuration == null && envListeners.stream().noneMatch(MeshEnvListener::isEnable)) {
            logger.warn("Doesn't support Configuration!");
            return;
        }

<<<<<<< HEAD
        if(configuration != null) {
            try {
                String rawConfig = configuration.getConfig(appRuleDataId, GROUP, 5000L);
                if (rawConfig != null) {
                    meshAppRuleListener.receiveConfigInfo(rawConfig);
                }
            } catch (Throwable throwable) {
                logger.error("get MeshRuleManager app rule failed.", throwable);
            }

            configuration.addListener(appRuleDataId, GROUP, meshAppRuleListener);
        }

        for (MeshEnvListener envListener : envListeners) {
            if(envListener.isEnable()) {
                envListener.onSubscribe(app, meshAppRuleListener);
=======
        try {
            String rawConfig = configuration.getConfig(appRuleDataId, DynamicConfiguration.DEFAULT_GROUP, 5000L);
            if (rawConfig != null) {
                meshAppRuleListener.receiveConfigInfo(rawConfig);
>>>>>>> 94110c0e
            }
        }

<<<<<<< HEAD
=======
        configuration.addListener(appRuleDataId, DynamicConfiguration.DEFAULT_GROUP, meshAppRuleListener);
>>>>>>> 94110c0e
        APP_RULE_LISTENERS.put(app, meshAppRuleListener);
    }

    public static void register(String app, MeshRuleRouter subscriber) {
        MeshAppRuleListener meshAppRuleListener = APP_RULE_LISTENERS.get(app);
        if (meshAppRuleListener == null) {
            logger.warn("appRuleListener can't find when Router register");
            return;
        }
        meshAppRuleListener.register(subscriber);
    }

    public static void unregister(MeshRuleRouter subscriber) {
        Collection<MeshAppRuleListener> listeners = APP_RULE_LISTENERS.values();
        for (MeshAppRuleListener listener : listeners) {
            listener.unregister(subscriber);
        }
    }

}<|MERGE_RESOLUTION|>--- conflicted
+++ resolved
@@ -50,10 +50,9 @@
             return;
         }
 
-<<<<<<< HEAD
         if(configuration != null) {
             try {
-                String rawConfig = configuration.getConfig(appRuleDataId, GROUP, 5000L);
+                String rawConfig = configuration.getConfig(appRuleDataId, DynamicConfiguration.DEFAULT_GROUP, 5000L);
                 if (rawConfig != null) {
                     meshAppRuleListener.receiveConfigInfo(rawConfig);
                 }
@@ -61,25 +60,15 @@
                 logger.error("get MeshRuleManager app rule failed.", throwable);
             }
 
-            configuration.addListener(appRuleDataId, GROUP, meshAppRuleListener);
+            configuration.addListener(appRuleDataId, DynamicConfiguration.DEFAULT_GROUP, meshAppRuleListener);
         }
 
         for (MeshEnvListener envListener : envListeners) {
             if(envListener.isEnable()) {
                 envListener.onSubscribe(app, meshAppRuleListener);
-=======
-        try {
-            String rawConfig = configuration.getConfig(appRuleDataId, DynamicConfiguration.DEFAULT_GROUP, 5000L);
-            if (rawConfig != null) {
-                meshAppRuleListener.receiveConfigInfo(rawConfig);
->>>>>>> 94110c0e
             }
         }
 
-<<<<<<< HEAD
-=======
-        configuration.addListener(appRuleDataId, DynamicConfiguration.DEFAULT_GROUP, meshAppRuleListener);
->>>>>>> 94110c0e
         APP_RULE_LISTENERS.put(app, meshAppRuleListener);
     }
 
