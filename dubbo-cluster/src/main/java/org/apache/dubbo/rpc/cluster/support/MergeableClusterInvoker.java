/*
 * Licensed to the Apache Software Foundation (ASF) under one or more
 * contributor license agreements.  See the NOTICE file distributed with
 * this work for additional information regarding copyright ownership.
 * The ASF licenses this file to You under the Apache License, Version 2.0
 * (the "License"); you may not use this file except in compliance with
 * the License.  You may obtain a copy of the License at
 *
 *     http://www.apache.org/licenses/LICENSE-2.0
 *
 * Unless required by applicable law or agreed to in writing, software
 * distributed under the License is distributed on an "AS IS" BASIS,
 * WITHOUT WARRANTIES OR CONDITIONS OF ANY KIND, either express or implied.
 * See the License for the specific language governing permissions and
 * limitations under the License.
 */
package org.apache.dubbo.rpc.cluster.support;

import org.apache.dubbo.common.constants.LoggerCodeConstants;
import org.apache.dubbo.common.logger.ErrorTypeAwareLogger;
import org.apache.dubbo.common.logger.LoggerFactory;
import org.apache.dubbo.common.utils.ConfigUtils;
import org.apache.dubbo.rpc.AsyncRpcResult;
import org.apache.dubbo.rpc.Constants;
import org.apache.dubbo.rpc.Invocation;
import org.apache.dubbo.rpc.Invoker;
import org.apache.dubbo.rpc.Result;
import org.apache.dubbo.rpc.RpcException;
import org.apache.dubbo.rpc.RpcInvocation;
import org.apache.dubbo.rpc.cluster.Directory;
import org.apache.dubbo.rpc.cluster.LoadBalance;
import org.apache.dubbo.rpc.cluster.Merger;
import org.apache.dubbo.rpc.cluster.merger.MergerFactory;
import org.apache.dubbo.rpc.model.ApplicationModel;
import org.apache.dubbo.rpc.model.ScopeModelUtil;

import java.lang.reflect.Array;
import java.lang.reflect.Method;
import java.lang.reflect.Modifier;
import java.util.ArrayList;
import java.util.HashMap;
import java.util.List;
import java.util.Map;
import java.util.concurrent.TimeUnit;

import static org.apache.dubbo.rpc.Constants.MERGER_KEY;

/**
 * @param <T>
 */
@SuppressWarnings("unchecked")
public class MergeableClusterInvoker<T> extends AbstractClusterInvoker<T> {

    private static final ErrorTypeAwareLogger log =
            LoggerFactory.getErrorTypeAwareLogger(MergeableClusterInvoker.class);

    public MergeableClusterInvoker(Directory<T> directory) {
        super(directory);
    }

    @Override
    protected Result doInvoke(Invocation invocation, List<Invoker<T>> invokers, LoadBalance loadbalance)
            throws RpcException {
        String merger = getUrl().getMethodParameter(invocation.getMethodName(), MERGER_KEY);
        if (ConfigUtils.isEmpty(merger)) { // If a method doesn't have a merger, only invoke one Group
            for (final Invoker<T> invoker : invokers) {
                if (invoker.isAvailable()) {
                    try {
                        return invokeWithContext(invoker, invocation);
                    } catch (RpcException e) {
                        if (e.isNoInvokerAvailableAfterFilter()) {
                            log.debug(
                                    "No available provider for service" + getUrl().getServiceKey() + " on group "
                                            + invoker.getUrl().getGroup() + ", will continue to try another group.",
                                    e);
                        } else {
                            throw e;
                        }
                    }
                }
            }
            return invokeWithContext(invokers.iterator().next(), invocation);
        }

        Class<?> returnType;
        try {
            returnType = getInterface()
                    .getMethod(invocation.getMethodName(), invocation.getParameterTypes())
                    .getReturnType();
        } catch (NoSuchMethodException e) {
            returnType = null;
        }

        Map<String, Result> results = new HashMap<>();
        for (final Invoker<T> invoker : invokers) {
            RpcInvocation subInvocation = new RpcInvocation(invocation, invoker);
<<<<<<< HEAD
            subInvocation.setAttachment(Constants.ASYNC_KEY, "true");
            results.put(invoker.getUrl().getServiceKey(), invokeWithContext(invoker, subInvocation));
=======
            subInvocation.setAttachment(ASYNC_KEY, "true");
            try {
                results.put(invoker.getUrl().getServiceKey(), invokeWithContext(invoker, subInvocation));
            } catch (RpcException e) {
                if (e.isNoInvokerAvailableAfterFilter()) {
                    log.warn(
                            LoggerCodeConstants.CLUSTER_NO_VALID_PROVIDER,
                            e.getCause().getMessage(),
                            "",
                            "No available provider for service" + getUrl().getServiceKey() + " on group "
                                    + invoker.getUrl().getGroup() + ", will continue to try another group.",
                            e);
                } else {
                    throw e;
                }
            }
>>>>>>> 7a3ad4ab
        }

        Object result;

        List<Result> resultList = new ArrayList<>(results.size());

        for (Map.Entry<String, Result> entry : results.entrySet()) {
            Result asyncResult = entry.getValue();
            try {
                Result r = asyncResult.get(Integer.MAX_VALUE, TimeUnit.MILLISECONDS);
                if (r.hasException()) {
                    log.error(
                            LoggerCodeConstants.CLUSTER_FAILED_GROUP_MERGE,
                            "Invoke " + getGroupDescFromServiceKey(entry.getKey()) + " failed: "
                                    + r.getException().getMessage(),
                            "",
                            r.getException().getMessage());
                } else {
                    resultList.add(r);
                }
            } catch (Exception e) {
                throw new RpcException("Failed to invoke service " + entry.getKey() + ": " + e.getMessage(), e);
            }
        }

        if (resultList.isEmpty()) {
            return AsyncRpcResult.newDefaultAsyncResult(invocation);
        } else if (resultList.size() == 1) {
            return AsyncRpcResult.newDefaultAsyncResult(resultList.get(0).getValue(), invocation);
        }

        if (returnType == void.class) {
            return AsyncRpcResult.newDefaultAsyncResult(invocation);
        }

        if (merger.startsWith(".")) {
            merger = merger.substring(1);
            Method method;
            try {
                method = returnType.getMethod(merger, returnType);
            } catch (NoSuchMethodException | NullPointerException e) {
                throw new RpcException("Can not merge result because missing method [ " + merger + " ] in class [ "
                        + returnType.getName() + " ]");
            }
            if (!Modifier.isPublic(method.getModifiers())) {
                method.setAccessible(true);
            }
            result = resultList.remove(0).getValue();
            try {
                if (method.getReturnType() != void.class
                        && method.getReturnType().isAssignableFrom(result.getClass())) {
                    for (Result r : resultList) {
                        result = method.invoke(result, r.getValue());
                    }
                } else {
                    for (Result r : resultList) {
                        method.invoke(result, r.getValue());
                    }
                }
            } catch (Exception e) {
                throw new RpcException("Can not merge result: " + e.getMessage(), e);
            }
        } else {
            Merger resultMerger;
            ApplicationModel applicationModel = ScopeModelUtil.getApplicationModel(
                    invocation.getModuleModel().getApplicationModel());

            if (ConfigUtils.isDefault(merger)) {
                resultMerger = applicationModel
                        .getBeanFactory()
                        .getBean(MergerFactory.class)
                        .getMerger(returnType);
            } else {
                resultMerger = applicationModel.getExtensionLoader(Merger.class).getExtension(merger);
            }
            if (resultMerger != null) {
                List<Object> rets = new ArrayList<>(resultList.size());
                for (Result r : resultList) {
                    rets.add(r.getValue());
                }
                result = resultMerger.merge(rets.toArray((Object[]) Array.newInstance(returnType, 0)));
            } else {
                throw new RpcException("There is no merger to merge result.");
            }
        }
        return AsyncRpcResult.newDefaultAsyncResult(result, invocation);
    }

    @Override
    public Class<T> getInterface() {
        return directory.getInterface();
    }

    @Override
    public boolean isAvailable() {
        return directory.isAvailable();
    }

    @Override
    public void destroy() {
        directory.destroy();
    }

    private String getGroupDescFromServiceKey(String key) {
        int index = key.indexOf("/");
        if (index > 0) {
            return "group [ " + key.substring(0, index) + " ]";
        }
        return key;
    }
}<|MERGE_RESOLUTION|>--- conflicted
+++ resolved
@@ -94,11 +94,7 @@
         Map<String, Result> results = new HashMap<>();
         for (final Invoker<T> invoker : invokers) {
             RpcInvocation subInvocation = new RpcInvocation(invocation, invoker);
-<<<<<<< HEAD
             subInvocation.setAttachment(Constants.ASYNC_KEY, "true");
-            results.put(invoker.getUrl().getServiceKey(), invokeWithContext(invoker, subInvocation));
-=======
-            subInvocation.setAttachment(ASYNC_KEY, "true");
             try {
                 results.put(invoker.getUrl().getServiceKey(), invokeWithContext(invoker, subInvocation));
             } catch (RpcException e) {
@@ -114,7 +110,6 @@
                     throw e;
                 }
             }
->>>>>>> 7a3ad4ab
         }
 
         Object result;
