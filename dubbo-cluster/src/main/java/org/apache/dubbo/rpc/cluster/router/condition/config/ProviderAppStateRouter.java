/*
 * Licensed to the Apache Software Foundation (ASF) under one or more
 * contributor license agreements.  See the NOTICE file distributed with
 * this work for additional information regarding copyright ownership.
 * The ASF licenses this file to You under the Apache License, Version 2.0
 * (the "License"); you may not use this file except in compliance with
 * the License.  You may obtain a copy of the License at
 *
 *     http://www.apache.org/licenses/LICENSE-2.0
 *
 * Unless required by applicable law or agreed to in writing, software
 * distributed under the License is distributed on an "AS IS" BASIS,
 * WITHOUT WARRANTIES OR CONDITIONS OF ANY KIND, either express or implied.
 * See the License for the specific language governing permissions and
 * limitations under the License.
 */
package org.apache.dubbo.rpc.cluster.router.condition.config;

import org.apache.dubbo.common.URL;
import org.apache.dubbo.common.config.configcenter.ConfigChangedEvent;
import org.apache.dubbo.common.config.configcenter.DynamicConfiguration;
import org.apache.dubbo.common.logger.ErrorTypeAwareLogger;
import org.apache.dubbo.common.logger.LoggerFactory;
import org.apache.dubbo.common.utils.CollectionUtils;
import org.apache.dubbo.common.utils.StringUtils;
import org.apache.dubbo.rpc.Invoker;
import org.apache.dubbo.rpc.cluster.router.state.BitList;

import static org.apache.dubbo.common.utils.StringUtils.isEmpty;

/**
 * Application level router, "application.condition-router"
 */
public class ProviderAppStateRouter<T> extends ListenableStateRouter<T> {
    private static final ErrorTypeAwareLogger logger = LoggerFactory.getErrorTypeAwareLogger(ListenableStateRouter.class);
    public static final String NAME = "PROVIDER_APP_ROUTER";
    private String application;
    private final String currentApplication;

    public ProviderAppStateRouter(URL url) {
        super(url, url.getApplication());
        this.currentApplication = url.getApplication();
    }

    @Override
    public void notify(BitList<Invoker<T>> invokers) {
        if (CollectionUtils.isEmpty(invokers)) {
            return;
        }

        Invoker<T> invoker = invokers.get(0);
        URL url = invoker.getUrl();
        String providerApplication = url.getRemoteApplication();

        // provider application is empty or equals with the current application
<<<<<<< HEAD
        if (isEmpty(providerApplication) || providerApplication.equals(currentApplication)) {
            logger.info("Condition router get providerApplication is empty, will not subscribe to provider app rules. Service Key:" + url.getServiceKey());
=======
        if (isEmpty(providerApplication)) {
            logger.warn(CLUSTER_TAG_ROUTE_EMPTY, "condition router get providerApplication is empty, will not subscribe to provider app rules.", "", "");
>>>>>>> ee05d54f
            return;
        }
        if (providerApplication.equals(currentApplication)) {
            return;
        }

        synchronized (this) {
            if (!providerApplication.equals(application)) {
                if (StringUtils.isNotEmpty(application)) {
                    this.getRuleRepository().removeListener(application + RULE_SUFFIX, this);
                }
                String key = providerApplication + RULE_SUFFIX;
                this.getRuleRepository().addListener(key, this);
                application = providerApplication;
                String rawRule = this.getRuleRepository().getRule(key, DynamicConfiguration.DEFAULT_GROUP);
                if (StringUtils.isNotEmpty(rawRule)) {
                    this.process(new ConfigChangedEvent(key, DynamicConfiguration.DEFAULT_GROUP, rawRule));
                }
            }
        }
    }

    @Override
    public void stop() {
        super.stop();
        if (StringUtils.isNotEmpty(application)) {
            this.getRuleRepository().removeListener(application + RULE_SUFFIX, this);
        }
    }
}<|MERGE_RESOLUTION|>--- conflicted
+++ resolved
@@ -53,13 +53,8 @@
         String providerApplication = url.getRemoteApplication();
 
         // provider application is empty or equals with the current application
-<<<<<<< HEAD
-        if (isEmpty(providerApplication) || providerApplication.equals(currentApplication)) {
+        if (isEmpty(providerApplication)) {
             logger.info("Condition router get providerApplication is empty, will not subscribe to provider app rules. Service Key:" + url.getServiceKey());
-=======
-        if (isEmpty(providerApplication)) {
-            logger.warn(CLUSTER_TAG_ROUTE_EMPTY, "condition router get providerApplication is empty, will not subscribe to provider app rules.", "", "");
->>>>>>> ee05d54f
             return;
         }
         if (providerApplication.equals(currentApplication)) {
