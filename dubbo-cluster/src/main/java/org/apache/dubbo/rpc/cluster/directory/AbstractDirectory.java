/*
 * Licensed to the Apache Software Foundation (ASF) under one or more
 * contributor license agreements.  See the NOTICE file distributed with
 * this work for additional information regarding copyright ownership.
 * The ASF licenses this file to You under the Apache License, Version 2.0
 * (the "License"); you may not use this file except in compliance with
 * the License.  You may obtain a copy of the License at
 *
 *     http://www.apache.org/licenses/LICENSE-2.0
 *
 * Unless required by applicable law or agreed to in writing, software
 * distributed under the License is distributed on an "AS IS" BASIS,
 * WITHOUT WARRANTIES OR CONDITIONS OF ANY KIND, either express or implied.
 * See the License for the specific language governing permissions and
 * limitations under the License.
 */
package org.apache.dubbo.rpc.cluster.directory;

import java.util.ArrayList;
import java.util.Collection;
import java.util.Collections;
import java.util.LinkedList;
import java.util.List;
import java.util.Map;
import java.util.Set;
import java.util.concurrent.CopyOnWriteArrayList;
import java.util.concurrent.ScheduledExecutorService;
import java.util.concurrent.ScheduledFuture;
import java.util.concurrent.Semaphore;
import java.util.concurrent.ThreadLocalRandom;
import java.util.concurrent.TimeUnit;
import java.util.stream.Collectors;

import org.apache.dubbo.common.URL;
import org.apache.dubbo.common.Version;
import org.apache.dubbo.common.config.Configuration;
import org.apache.dubbo.common.config.ConfigurationUtils;
import org.apache.dubbo.common.constants.LoggerCodeConstants;
import org.apache.dubbo.common.logger.ErrorTypeAwareLogger;
import org.apache.dubbo.common.logger.LoggerFactory;
import org.apache.dubbo.common.threadpool.manager.FrameworkExecutorRepository;
import org.apache.dubbo.common.utils.ConcurrentHashSet;
import org.apache.dubbo.common.utils.NetUtils;
import org.apache.dubbo.common.utils.StringUtils;
<<<<<<< HEAD
=======
import org.apache.dubbo.metrics.event.GlobalMetricsEventMulticaster;
import org.apache.dubbo.metrics.event.MetricsEvent;
import org.apache.dubbo.metrics.registry.event.RegistryEvent;
>>>>>>> 100a442a
import org.apache.dubbo.rpc.Invocation;
import org.apache.dubbo.rpc.Invoker;
import org.apache.dubbo.rpc.RpcContext;
import org.apache.dubbo.rpc.RpcException;
import org.apache.dubbo.rpc.cluster.Directory;
import org.apache.dubbo.rpc.cluster.Router;
import org.apache.dubbo.rpc.cluster.RouterChain;
import org.apache.dubbo.rpc.cluster.SingleRouterChain;
import org.apache.dubbo.rpc.cluster.router.state.BitList;
import org.apache.dubbo.rpc.cluster.support.ClusterUtils;
import org.apache.dubbo.rpc.model.ApplicationModel;

import static org.apache.dubbo.common.constants.CommonConstants.CONSUMER;
import static org.apache.dubbo.common.constants.CommonConstants.DEFAULT_RECONNECT_TASK_PERIOD;
import static org.apache.dubbo.common.constants.CommonConstants.DEFAULT_RECONNECT_TASK_TRY_COUNT;
import static org.apache.dubbo.common.constants.CommonConstants.INTERFACE_KEY;
import static org.apache.dubbo.common.constants.CommonConstants.MONITOR_KEY;
import static org.apache.dubbo.common.constants.CommonConstants.PATH_KEY;
import static org.apache.dubbo.common.constants.CommonConstants.PROTOCOL_KEY;
import static org.apache.dubbo.common.constants.CommonConstants.RECONNECT_TASK_PERIOD;
import static org.apache.dubbo.common.constants.CommonConstants.RECONNECT_TASK_TRY_COUNT;
import static org.apache.dubbo.common.constants.CommonConstants.REGISTER_IP_KEY;
import static org.apache.dubbo.common.constants.LoggerCodeConstants.CLUSTER_NO_VALID_PROVIDER;
import static org.apache.dubbo.common.utils.StringUtils.isNotEmpty;
import static org.apache.dubbo.rpc.cluster.Constants.CONSUMER_URL_KEY;
import static org.apache.dubbo.rpc.cluster.Constants.REFER_KEY;

/**
 * Abstract implementation of Directory: Invoker list returned from this Directory's list method have been filtered by Routers
 */
public abstract class AbstractDirectory<T> implements Directory<T> {

    // logger
    private static final ErrorTypeAwareLogger logger = LoggerFactory.getErrorTypeAwareLogger(AbstractDirectory.class);

    private final URL url;

    private volatile boolean destroyed = false;

    protected volatile URL consumerUrl;

    protected RouterChain<T> routerChain;

    protected final Map<String, String> queryMap;

    /**
     * Invokers initialized flag.
     */
    private volatile boolean invokersInitialized = false;

    /**
     * All invokers from registry
     */
    private volatile BitList<Invoker<T>> invokers = BitList.emptyList();

    /**
     * Valid Invoker. All invokers from registry exclude unavailable and disabled invokers.
     */
    private volatile BitList<Invoker<T>> validInvokers = BitList.emptyList();

    /**
     * Waiting to reconnect invokers.
     */
    protected volatile List<Invoker<T>> invokersToReconnect = new CopyOnWriteArrayList<>();

    /**
     * Disabled Invokers. Will not be recovered in reconnect task, but be recovered if registry remove it.
     */
    protected final Set<Invoker<T>> disabledInvokers = new ConcurrentHashSet<>();

    private final Semaphore checkConnectivityPermit = new Semaphore(1);

    private final ScheduledExecutorService connectivityExecutor;

    private volatile ScheduledFuture<?> connectivityCheckFuture;

    /**
     * The max count of invokers for each reconnect task select to try to reconnect.
     */
    private final int reconnectTaskTryCount;

    /**
     * The period of reconnect task if needed. (in ms)
     */
    private final int reconnectTaskPeriod;

    public AbstractDirectory(URL url) {
        this(url, null, false);
    }

    public AbstractDirectory(URL url, boolean isUrlFromRegistry) {
        this(url, null, isUrlFromRegistry);
    }

    public AbstractDirectory(URL url, RouterChain<T> routerChain, boolean isUrlFromRegistry) {
        if (url == null) {
            throw new IllegalArgumentException("url == null");
        }

        this.url = url.removeAttribute(REFER_KEY).removeAttribute(MONITOR_KEY);

        Map<String, String> queryMap;
        Object referParams = url.getAttribute(REFER_KEY);
        if (referParams instanceof Map) {
            queryMap = (Map<String, String>) referParams;
            this.consumerUrl = (URL) url.getAttribute(CONSUMER_URL_KEY);
        } else {
            queryMap = StringUtils.parseQueryString(url.getParameterAndDecoded(REFER_KEY));
        }

        // remove some local only parameters
        ApplicationModel applicationModel = url.getOrDefaultApplicationModel();
        this.queryMap = applicationModel.getBeanFactory().getBean(ClusterUtils.class).mergeLocalParams(queryMap);

        if (consumerUrl == null) {
            String host = isNotEmpty(queryMap.get(REGISTER_IP_KEY)) ? queryMap.get(REGISTER_IP_KEY) : this.url.getHost();
            String path = isNotEmpty(queryMap.get(PATH_KEY)) ? queryMap.get(PATH_KEY) : queryMap.get(INTERFACE_KEY);
            String consumedProtocol = isNotEmpty(queryMap.get(PROTOCOL_KEY)) ? queryMap.get(PROTOCOL_KEY) : CONSUMER;

            URL consumerUrlFrom = this.url
                .setHost(host)
                .setPort(0)
                .setProtocol(consumedProtocol)
                .setPath(path);
            if (isUrlFromRegistry) {
                // reserve parameters if url is already a consumer url
                consumerUrlFrom = consumerUrlFrom.clearParameters();
            }
            this.consumerUrl = consumerUrlFrom.addParameters(queryMap);
        }

        this.connectivityExecutor = applicationModel.getFrameworkModel().getBeanFactory()
            .getBean(FrameworkExecutorRepository.class).getConnectivityScheduledExecutor();
        Configuration configuration = ConfigurationUtils.getGlobalConfiguration(url.getOrDefaultModuleModel());
        this.reconnectTaskTryCount = configuration.getInt(RECONNECT_TASK_TRY_COUNT, DEFAULT_RECONNECT_TASK_TRY_COUNT);
        this.reconnectTaskPeriod = configuration.getInt(RECONNECT_TASK_PERIOD, DEFAULT_RECONNECT_TASK_PERIOD);
        setRouterChain(routerChain);
    }

    @Override
    public List<Invoker<T>> list(Invocation invocation) throws RpcException {
        if (destroyed) {
            throw new RpcException("Directory of type " + this.getClass().getSimpleName() +  " already destroyed for service " + getConsumerUrl().getServiceKey() + " from registry " + getUrl());
        }

        BitList<Invoker<T>> availableInvokers;
        SingleRouterChain<T> singleChain = null;
        try {
            try {
                if (routerChain != null) {
                    routerChain.getLock().readLock().lock();
                }
                // use clone to avoid being modified at doList().
                if (invokersInitialized) {
                    availableInvokers = validInvokers.clone();
                } else {
                    availableInvokers = invokers.clone();
                }

                if (routerChain != null) {
                    singleChain = routerChain.getSingleChain(getConsumerUrl(), availableInvokers, invocation);
                    singleChain.getLock().readLock().lock();
                }
            } finally {
                if (routerChain != null) {
                    routerChain.getLock().readLock().unlock();
                }
            }

            List<Invoker<T>> routedResult = doList(singleChain, availableInvokers, invocation);
            if (routedResult.isEmpty()) {
                // 2-2 - No provider available.

                logger.warn(CLUSTER_NO_VALID_PROVIDER, "provider server or registry center crashed", "",
                    "No provider available after connectivity filter for the service " + getConsumerUrl().getServiceKey()
                        + " All validInvokers' size: " + validInvokers.size()
                        + " All routed invokers' size: " + routedResult.size()
                        + " All invokers' size: " + invokers.size()
                        + " from registry " + getUrl().getAddress()
                        + " on the consumer " + NetUtils.getLocalHost()
                        + " using the dubbo version " + Version.getVersion() + ".");
            }
            return Collections.unmodifiableList(routedResult);
        } finally {
            if (singleChain != null) {
                singleChain.getLock().readLock().unlock();
            }
        }
    }

    @Override
    public URL getUrl() {
        return url;
    }

    public RouterChain<T> getRouterChain() {
        return routerChain;
    }

    public void setRouterChain(RouterChain<T> routerChain) {
        this.routerChain = routerChain;
    }

    protected void addRouters(List<Router> routers) {
        routers = routers == null ? Collections.emptyList() : routers;
        routerChain.addRouters(routers);
    }

    public URL getConsumerUrl() {
        return consumerUrl;
    }

    public void setConsumerUrl(URL consumerUrl) {
        this.consumerUrl = consumerUrl;
    }

    @Override
    public boolean isDestroyed() {
        return destroyed;
    }

    @Override
    public void destroy() {
        destroyed = true;
        destroyInvokers();
        invokersToReconnect.clear();
        disabledInvokers.clear();
    }

    @Override
    public void discordAddresses() {
        // do nothing by default
    }

    @Override
    public void addInvalidateInvoker(Invoker<T> invoker) {
        // 1. remove this invoker from validInvokers list, this invoker will not be listed in the next time
        if (removeValidInvoker(invoker)) {
            // 2. add this invoker to reconnect list
            invokersToReconnect.add(invoker);
            // 3. try start check connectivity task
            checkConnectivity();

            logger.info("The invoker " + invoker.getUrl() + " has been added to invalidate list due to connectivity problem. " +
                "Will trying to reconnect to it in the background.");
        }
    }

    public void checkConnectivity() {
        // try to submit task, to ensure there is only one task at most for each directory
        if (checkConnectivityPermit.tryAcquire()) {
            this.connectivityCheckFuture = connectivityExecutor.schedule(() -> {
                try {
                    if (isDestroyed()) {
                        return;
                    }
                    RpcContext.getServiceContext().setConsumerUrl(getConsumerUrl());
                    List<Invoker<T>> needDeleteList = new ArrayList<>();
                    List<Invoker<T>> invokersToTry = new ArrayList<>();

                    // 1. pick invokers from invokersToReconnect
                    // limit max reconnectTaskTryCount, prevent this task hang up all the connectivityExecutor for long time
                    if (invokersToReconnect.size() < reconnectTaskTryCount) {
                        invokersToTry.addAll(invokersToReconnect);
                    } else {
                        for (int i = 0; i < reconnectTaskTryCount; i++) {
                            Invoker<T> tInvoker = invokersToReconnect.get(ThreadLocalRandom.current().nextInt(invokersToReconnect.size()));
                            if (!invokersToTry.contains(tInvoker)) {
                                // ignore if is selected, invokersToTry's size is always smaller than reconnectTaskTryCount + 1
                                invokersToTry.add(tInvoker);
                            }
                        }
                    }

                    // 2. try to check the invoker's status
                    for (Invoker<T> invoker : invokersToTry) {
                        if (invokers.contains(invoker)) {
                            if (invoker.isAvailable()) {
                                needDeleteList.add(invoker);
                            }
                        } else {
                            needDeleteList.add(invoker);
                        }
                    }

                    // 3. recover valid invoker
                    for (Invoker<T> tInvoker : needDeleteList) {
                        if (invokers.contains(tInvoker)) {
                            addValidInvoker(tInvoker);
                            logger.info("Recover service address: " + tInvoker.getUrl() + "  from invalid list.");
                        }
                        invokersToReconnect.remove(tInvoker);
                    }
                } finally {
                    checkConnectivityPermit.release();
                }

                // 4. submit new task if it has more to recover
                if (!invokersToReconnect.isEmpty()) {
                    checkConnectivity();
                }
            }, reconnectTaskPeriod, TimeUnit.MILLISECONDS);
        }
    }

    /**
     * Refresh invokers from total invokers
     * 1. all the invokers in need to reconnect list should be removed in the valid invokers list
     * 2. all the invokers in disabled invokers list should be removed in the valid invokers list
     * 3. all the invokers disappeared from total invokers should be removed in the need to reconnect list
     * 4. all the invokers disappeared from total invokers should be removed in the disabled invokers list
     */
    public void refreshInvoker() {
        if (invokersInitialized) {
            refreshInvokerInternal();
        }
    }

    private synchronized void refreshInvokerInternal() {
        BitList<Invoker<T>> copiedInvokers = invokers.clone();
        refreshInvokers(copiedInvokers, invokersToReconnect);
        refreshInvokers(copiedInvokers, disabledInvokers);
        validInvokers = copiedInvokers;
    }

    private void refreshInvokers(BitList<Invoker<T>> targetInvokers, Collection<Invoker<T>> invokersToRemove) {
        List<Invoker<T>> needToRemove = new LinkedList<>();
        for (Invoker<T> tInvoker : invokersToRemove) {
            if (targetInvokers.contains(tInvoker)) {
                targetInvokers.remove(tInvoker);
            } else {
                needToRemove.add(tInvoker);
            }
        }
        invokersToRemove.removeAll(needToRemove);
    }

    private void publishMetricsEvent(MetricsEvent event) {
        if (eventMulticaster != null) {
            eventMulticaster.publishEvent(event);
        }
    }

    @Override
    public void addDisabledInvoker(Invoker<T> invoker) {
<<<<<<< HEAD
=======
        publishMetricsEvent(new RegistryEvent.MetricsDirectoryEvent(applicationModel, RegistryEvent.Type.D_DISABLE));
>>>>>>> 100a442a
        if (invokers.contains(invoker)) {
            disabledInvokers.add(invoker);
            removeValidInvoker(invoker);
            logger.info("Disable service address: " + invoker.getUrl() + ".");
        }
    }

    @Override
    public void recoverDisabledInvoker(Invoker<T> invoker) {
<<<<<<< HEAD
=======
        publishMetricsEvent(new RegistryEvent.MetricsDirectoryEvent(applicationModel, RegistryEvent.Type.D_RECOVER_DISABLE));
>>>>>>> 100a442a
        if (disabledInvokers.remove(invoker)) {
            try {
                addValidInvoker(invoker);
                logger.info("Recover service address: " + invoker.getUrl() + "  from disabled list.");
            } catch (Throwable ignore) {

            }
        }
    }

    protected final void refreshRouter(BitList<Invoker<T>> newlyInvokers, Runnable switchAction) {
        try {
            routerChain.setInvokers(newlyInvokers.clone(), switchAction);
        } catch (Throwable t) {
            logger.error(LoggerCodeConstants.INTERNAL_ERROR, "", "", "Error occurred when refreshing router chain. " +
                "The addresses from notification: " +
                newlyInvokers.stream()
                    .map(Invoker::getUrl)
                    .map(URL::getAddress)
                    .collect(Collectors.joining(", ")), t);

            throw t;
        }
    }

    /**
     * for ut only
     */
    @Deprecated
    public Semaphore getCheckConnectivityPermit() {
        return checkConnectivityPermit;
    }

    /**
     * for ut only
     */
    @Deprecated
    public ScheduledFuture<?> getConnectivityCheckFuture() {
        return connectivityCheckFuture;
    }

    public BitList<Invoker<T>> getInvokers() {
        // return clone to avoid being modified.
        return invokers.clone();
    }

    public BitList<Invoker<T>> getValidInvokers() {
        // return clone to avoid being modified.
        return validInvokers.clone();
    }

    public List<Invoker<T>> getInvokersToReconnect() {
        return invokersToReconnect;
    }

    public Set<Invoker<T>> getDisabledInvokers() {
        return disabledInvokers;
    }

    protected void setInvokers(BitList<Invoker<T>> invokers) {
        this.invokers = invokers;
        refreshInvokerInternal();
        this.invokersInitialized = true;
<<<<<<< HEAD
=======
        publishMetricsEvent(new RegistryEvent.MetricsDirectoryEvent(applicationModel, RegistryEvent.Type.D_CURRENT, invokers.size()));
>>>>>>> 100a442a
    }

    protected void destroyInvokers() {
        // set empty instead of clearing to support concurrent access.
        this.invokers = BitList.emptyList();
        this.validInvokers = BitList.emptyList();
        this.invokersInitialized = false;
    }

    private boolean addValidInvoker(Invoker<T> invoker) {
<<<<<<< HEAD
=======
        publishMetricsEvent(new RegistryEvent.MetricsDirectoryEvent(applicationModel, RegistryEvent.Type.D_VALID));
>>>>>>> 100a442a
        synchronized (this.validInvokers) {
            return this.validInvokers.add(invoker);
        }
    }

    private boolean removeValidInvoker(Invoker<T> invoker) {
<<<<<<< HEAD
=======
        publishMetricsEvent(new RegistryEvent.MetricsDirectoryEvent(applicationModel, RegistryEvent.Type.D_UN_VALID));
>>>>>>> 100a442a
        synchronized (this.validInvokers) {
            return this.validInvokers.remove(invoker);
        }
    }

    protected abstract List<Invoker<T>> doList(SingleRouterChain<T> singleRouterChain,
                                               BitList<Invoker<T>> invokers, Invocation invocation) throws RpcException;

    protected String joinValidInvokerAddresses() {
        BitList<Invoker<T>> validInvokers = getValidInvokers().clone();
        if (validInvokers.isEmpty()) {
            return "empty";
        }
        return validInvokers.stream()
            .limit(5)
            .map(Invoker::getUrl)
            .map(URL::getAddress)
            .collect(Collectors.joining(","));
    }
}<|MERGE_RESOLUTION|>--- conflicted
+++ resolved
@@ -16,6 +16,31 @@
  */
 package org.apache.dubbo.rpc.cluster.directory;
 
+import org.apache.dubbo.common.URL;
+import org.apache.dubbo.common.Version;
+import org.apache.dubbo.common.config.Configuration;
+import org.apache.dubbo.common.config.ConfigurationUtils;
+import org.apache.dubbo.common.constants.LoggerCodeConstants;
+import org.apache.dubbo.common.logger.ErrorTypeAwareLogger;
+import org.apache.dubbo.common.logger.LoggerFactory;
+import org.apache.dubbo.common.threadpool.manager.FrameworkExecutorRepository;
+import org.apache.dubbo.common.utils.ConcurrentHashSet;
+import org.apache.dubbo.common.utils.NetUtils;
+import org.apache.dubbo.common.utils.StringUtils;
+import org.apache.dubbo.metrics.event.GlobalMetricsEventMulticaster;
+import org.apache.dubbo.metrics.registry.event.RegistryEvent;
+import org.apache.dubbo.rpc.Invocation;
+import org.apache.dubbo.rpc.Invoker;
+import org.apache.dubbo.rpc.RpcContext;
+import org.apache.dubbo.rpc.RpcException;
+import org.apache.dubbo.rpc.cluster.Directory;
+import org.apache.dubbo.rpc.cluster.Router;
+import org.apache.dubbo.rpc.cluster.RouterChain;
+import org.apache.dubbo.rpc.cluster.SingleRouterChain;
+import org.apache.dubbo.rpc.cluster.router.state.BitList;
+import org.apache.dubbo.rpc.cluster.support.ClusterUtils;
+import org.apache.dubbo.rpc.model.ApplicationModel;
+
 import java.util.ArrayList;
 import java.util.Collection;
 import java.util.Collections;
@@ -31,35 +56,6 @@
 import java.util.concurrent.TimeUnit;
 import java.util.stream.Collectors;
 
-import org.apache.dubbo.common.URL;
-import org.apache.dubbo.common.Version;
-import org.apache.dubbo.common.config.Configuration;
-import org.apache.dubbo.common.config.ConfigurationUtils;
-import org.apache.dubbo.common.constants.LoggerCodeConstants;
-import org.apache.dubbo.common.logger.ErrorTypeAwareLogger;
-import org.apache.dubbo.common.logger.LoggerFactory;
-import org.apache.dubbo.common.threadpool.manager.FrameworkExecutorRepository;
-import org.apache.dubbo.common.utils.ConcurrentHashSet;
-import org.apache.dubbo.common.utils.NetUtils;
-import org.apache.dubbo.common.utils.StringUtils;
-<<<<<<< HEAD
-=======
-import org.apache.dubbo.metrics.event.GlobalMetricsEventMulticaster;
-import org.apache.dubbo.metrics.event.MetricsEvent;
-import org.apache.dubbo.metrics.registry.event.RegistryEvent;
->>>>>>> 100a442a
-import org.apache.dubbo.rpc.Invocation;
-import org.apache.dubbo.rpc.Invoker;
-import org.apache.dubbo.rpc.RpcContext;
-import org.apache.dubbo.rpc.RpcException;
-import org.apache.dubbo.rpc.cluster.Directory;
-import org.apache.dubbo.rpc.cluster.Router;
-import org.apache.dubbo.rpc.cluster.RouterChain;
-import org.apache.dubbo.rpc.cluster.SingleRouterChain;
-import org.apache.dubbo.rpc.cluster.router.state.BitList;
-import org.apache.dubbo.rpc.cluster.support.ClusterUtils;
-import org.apache.dubbo.rpc.model.ApplicationModel;
-
 import static org.apache.dubbo.common.constants.CommonConstants.CONSUMER;
 import static org.apache.dubbo.common.constants.CommonConstants.DEFAULT_RECONNECT_TASK_PERIOD;
 import static org.apache.dubbo.common.constants.CommonConstants.DEFAULT_RECONNECT_TASK_TRY_COUNT;
@@ -134,6 +130,10 @@
      */
     private final int reconnectTaskPeriod;
 
+    private final GlobalMetricsEventMulticaster eventMulticaster;
+
+    private ApplicationModel applicationModel;
+
     public AbstractDirectory(URL url) {
         this(url, null, false);
     }
@@ -159,7 +159,7 @@
         }
 
         // remove some local only parameters
-        ApplicationModel applicationModel = url.getOrDefaultApplicationModel();
+        applicationModel = url.getOrDefaultApplicationModel();
         this.queryMap = applicationModel.getBeanFactory().getBean(ClusterUtils.class).mergeLocalParams(queryMap);
 
         if (consumerUrl == null) {
@@ -185,12 +185,14 @@
         this.reconnectTaskTryCount = configuration.getInt(RECONNECT_TASK_TRY_COUNT, DEFAULT_RECONNECT_TASK_TRY_COUNT);
         this.reconnectTaskPeriod = configuration.getInt(RECONNECT_TASK_PERIOD, DEFAULT_RECONNECT_TASK_PERIOD);
         setRouterChain(routerChain);
+
+        eventMulticaster = applicationModel.getBeanFactory().getBean(GlobalMetricsEventMulticaster.class);
     }
 
     @Override
     public List<Invoker<T>> list(Invocation invocation) throws RpcException {
         if (destroyed) {
-            throw new RpcException("Directory of type " + this.getClass().getSimpleName() +  " already destroyed for service " + getConsumerUrl().getServiceKey() + " from registry " + getUrl());
+            throw new RpcException("Directory of type " + this.getClass().getSimpleName() + " already destroyed for service " + getConsumerUrl().getServiceKey() + " from registry " + getUrl());
         }
 
         BitList<Invoker<T>> availableInvokers;
@@ -385,18 +387,9 @@
         invokersToRemove.removeAll(needToRemove);
     }
 
-    private void publishMetricsEvent(MetricsEvent event) {
-        if (eventMulticaster != null) {
-            eventMulticaster.publishEvent(event);
-        }
-    }
-
     @Override
     public void addDisabledInvoker(Invoker<T> invoker) {
-<<<<<<< HEAD
-=======
-        publishMetricsEvent(new RegistryEvent.MetricsDirectoryEvent(applicationModel, RegistryEvent.Type.D_DISABLE));
->>>>>>> 100a442a
+        eventMulticaster.publishEvent(new RegistryEvent.MetricsDirectoryEvent(applicationModel, RegistryEvent.Type.D_DISABLE));
         if (invokers.contains(invoker)) {
             disabledInvokers.add(invoker);
             removeValidInvoker(invoker);
@@ -406,10 +399,7 @@
 
     @Override
     public void recoverDisabledInvoker(Invoker<T> invoker) {
-<<<<<<< HEAD
-=======
-        publishMetricsEvent(new RegistryEvent.MetricsDirectoryEvent(applicationModel, RegistryEvent.Type.D_RECOVER_DISABLE));
->>>>>>> 100a442a
+        eventMulticaster.publishEvent(new RegistryEvent.MetricsDirectoryEvent(applicationModel, RegistryEvent.Type.D_RECOVER_DISABLE));
         if (disabledInvokers.remove(invoker)) {
             try {
                 addValidInvoker(invoker);
@@ -473,10 +463,7 @@
         this.invokers = invokers;
         refreshInvokerInternal();
         this.invokersInitialized = true;
-<<<<<<< HEAD
-=======
-        publishMetricsEvent(new RegistryEvent.MetricsDirectoryEvent(applicationModel, RegistryEvent.Type.D_CURRENT, invokers.size()));
->>>>>>> 100a442a
+        eventMulticaster.publishEvent(new RegistryEvent.MetricsDirectoryEvent(applicationModel, RegistryEvent.Type.D_CURRENT, invokers.size()));
     }
 
     protected void destroyInvokers() {
@@ -487,20 +474,14 @@
     }
 
     private boolean addValidInvoker(Invoker<T> invoker) {
-<<<<<<< HEAD
-=======
-        publishMetricsEvent(new RegistryEvent.MetricsDirectoryEvent(applicationModel, RegistryEvent.Type.D_VALID));
->>>>>>> 100a442a
+        eventMulticaster.publishEvent(new RegistryEvent.MetricsDirectoryEvent(applicationModel, RegistryEvent.Type.D_VALID));
         synchronized (this.validInvokers) {
             return this.validInvokers.add(invoker);
         }
     }
 
     private boolean removeValidInvoker(Invoker<T> invoker) {
-<<<<<<< HEAD
-=======
-        publishMetricsEvent(new RegistryEvent.MetricsDirectoryEvent(applicationModel, RegistryEvent.Type.D_UN_VALID));
->>>>>>> 100a442a
+        eventMulticaster.publishEvent(new RegistryEvent.MetricsDirectoryEvent(applicationModel, RegistryEvent.Type.D_UN_VALID));
         synchronized (this.validInvokers) {
             return this.validInvokers.remove(invoker);
         }
