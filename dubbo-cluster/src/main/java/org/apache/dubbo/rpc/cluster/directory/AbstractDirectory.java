/*
 * Licensed to the Apache Software Foundation (ASF) under one or more
 * contributor license agreements.  See the NOTICE file distributed with
 * this work for additional information regarding copyright ownership.
 * The ASF licenses this file to You under the Apache License, Version 2.0
 * (the "License"); you may not use this file except in compliance with
 * the License.  You may obtain a copy of the License at
 *
 *     http://www.apache.org/licenses/LICENSE-2.0
 *
 * Unless required by applicable law or agreed to in writing, software
 * distributed under the License is distributed on an "AS IS" BASIS,
 * WITHOUT WARRANTIES OR CONDITIONS OF ANY KIND, either express or implied.
 * See the License for the specific language governing permissions and
 * limitations under the License.
 */
package org.apache.dubbo.rpc.cluster.directory;

import org.apache.dubbo.common.URL;
import org.apache.dubbo.common.logger.Logger;
import org.apache.dubbo.common.logger.LoggerFactory;
import org.apache.dubbo.common.utils.StringUtils;
import org.apache.dubbo.rpc.Invocation;
import org.apache.dubbo.rpc.Invoker;
import org.apache.dubbo.rpc.RpcException;
import org.apache.dubbo.rpc.cluster.Directory;
import org.apache.dubbo.rpc.cluster.Router;
import org.apache.dubbo.rpc.cluster.RouterChain;

import java.util.Collections;
import java.util.List;
import java.util.Map;

import static org.apache.dubbo.common.constants.CommonConstants.DUBBO;
import static org.apache.dubbo.common.constants.CommonConstants.INTERFACE_KEY;
import static org.apache.dubbo.common.constants.CommonConstants.MONITOR_KEY;
import static org.apache.dubbo.common.constants.CommonConstants.PATH_KEY;
import static org.apache.dubbo.common.constants.CommonConstants.PROTOCOL_KEY;
import static org.apache.dubbo.rpc.cluster.Constants.REFER_KEY;

/**
 * Abstract implementation of Directory: Invoker list returned from this Directory's list method have been filtered by Routers
 */
public abstract class AbstractDirectory<T> implements Directory<T> {

    // logger
    private static final Logger logger = LoggerFactory.getLogger(AbstractDirectory.class);

    private final URL url;

    private volatile boolean destroyed = false;

    protected volatile URL consumerUrl;

    protected final Map<String, String> queryMap; // Initialization at construction time, assertion not null
    protected final String consumedProtocol;

    protected RouterChain<T> routerChain;

    public AbstractDirectory(URL url) {
        this(url, null, false);
    }

    public AbstractDirectory(URL url, boolean isUrlFromRegistry) {
        this(url, null, isUrlFromRegistry);
    }

    public AbstractDirectory(URL url, RouterChain<T> routerChain, boolean isUrlFromRegistry) {
        if (url == null) {
            throw new IllegalArgumentException("url == null");
        }

<<<<<<< HEAD
        // 去除refer和monitor
        this.url = url.removeParameter(REFER_KEY).removeParameter(MONITOR_KEY);
        // 将refer内容更新到consumerUrl对应得Parameters
        this.consumerUrl = this.url.addParameters(StringUtils.parseQueryString(url.getParameterAndDecoded(REFER_KEY)));
=======
        queryMap = StringUtils.parseQueryString(url.getParameterAndDecoded(REFER_KEY));
        String path = queryMap.get(PATH_KEY);
        this.consumedProtocol = this.queryMap.get(PROTOCOL_KEY) == null ? DUBBO : this.queryMap.get(PROTOCOL_KEY);
        this.url = url.removeParameter(REFER_KEY).removeParameter(MONITOR_KEY);

        URL consumerUrlFrom = this.url.setProtocol(consumedProtocol)
                .setPath(path == null ? queryMap.get(INTERFACE_KEY) : path);
        if (isUrlFromRegistry) {
            // reserve parameters if url is already a consumer url
            consumerUrlFrom = consumerUrlFrom.clearParameters();
        }
        this.consumerUrl = consumerUrlFrom.addParameters(queryMap).removeParameter(MONITOR_KEY);
>>>>>>> 2584cab7

        setRouterChain(routerChain);
    }

    @Override
    public List<Invoker<T>> list(Invocation invocation) throws RpcException {
        if (destroyed) {
            throw new RpcException("Directory already destroyed .url: " + getUrl());
        }

        return doList(invocation);
    }

    @Override
    public URL getUrl() {
        return url;
    }

    public RouterChain<T> getRouterChain() {
        return routerChain;
    }

    public void setRouterChain(RouterChain<T> routerChain) {
        this.routerChain = routerChain;
    }

    protected void addRouters(List<Router> routers) {
        routers = routers == null ? Collections.emptyList() : routers;
        routerChain.addRouters(routers);
    }

    public URL getConsumerUrl() {
        return consumerUrl;
    }

    public void setConsumerUrl(URL consumerUrl) {
        this.consumerUrl = consumerUrl;
    }

    @Override
    public boolean isDestroyed() {
        return destroyed;
    }

    @Override
    public void destroy() {
        destroyed = true;
    }

    @Override
    public void discordAddresses() {
        // do nothing by default
    }

    protected abstract List<Invoker<T>> doList(Invocation invocation) throws RpcException;

}<|MERGE_RESOLUTION|>--- conflicted
+++ resolved
@@ -70,12 +70,6 @@
             throw new IllegalArgumentException("url == null");
         }
 
-<<<<<<< HEAD
-        // 去除refer和monitor
-        this.url = url.removeParameter(REFER_KEY).removeParameter(MONITOR_KEY);
-        // 将refer内容更新到consumerUrl对应得Parameters
-        this.consumerUrl = this.url.addParameters(StringUtils.parseQueryString(url.getParameterAndDecoded(REFER_KEY)));
-=======
         queryMap = StringUtils.parseQueryString(url.getParameterAndDecoded(REFER_KEY));
         String path = queryMap.get(PATH_KEY);
         this.consumedProtocol = this.queryMap.get(PROTOCOL_KEY) == null ? DUBBO : this.queryMap.get(PROTOCOL_KEY);
@@ -87,8 +81,8 @@
             // reserve parameters if url is already a consumer url
             consumerUrlFrom = consumerUrlFrom.clearParameters();
         }
+        // 将refer内容更新到consumerUrl对应得Parameters
         this.consumerUrl = consumerUrlFrom.addParameters(queryMap).removeParameter(MONITOR_KEY);
->>>>>>> 2584cab7
 
         setRouterChain(routerChain);
     }
