--- conflicted
+++ resolved
@@ -68,15 +68,6 @@
             throw new IllegalArgumentException("url == null");
         }
 
-<<<<<<< HEAD
-        queryMap = StringUtils.parseQueryString(url.getParameterAndDecoded(REFER_KEY));
-        String path = queryMap.get(PATH_KEY);
-        this.consumedProtocol = this.queryMap.get(PROTOCOL_KEY) == null ? DUBBO : this.queryMap.get(PROTOCOL_KEY);
-        this.url = url.removeParameter(REFER_KEY).removeParameter(MONITOR_KEY);
-
-        this.consumerUrl = this.url.setProtocol(consumedProtocol).setPath(path == null ? queryMap.get(INTERFACE_KEY) : path).addParameters(queryMap)
-                .removeParameter(MONITOR_KEY);
-=======
         this.url = url.removeAttribute(REFER_KEY).removeParameter(MONITOR_KEY);
 
         Object referParams = url.getAttribute(REFER_KEY);
@@ -85,7 +76,6 @@
         } else {
             this.consumerUrl = url.addParameters(StringUtils.parseQueryString(url.getParameterAndDecoded(REFER_KEY)));
         }
->>>>>>> 5951b40a
 
         setRouterChain(routerChain);
     }
