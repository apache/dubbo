<!--
  Licensed to the Apache Software Foundation (ASF) under one or more
  contributor license agreements.  See the NOTICE file distributed with
  this work for additional information regarding copyright ownership.
  The ASF licenses this file to You under the Apache License, Version 2.0
  (the "License"); you may not use this file except in compliance with
  the License.  You may obtain a copy of the License at

      http://www.apache.org/licenses/LICENSE-2.0

  Unless required by applicable law or agreed to in writing, software
  distributed under the License is distributed on an "AS IS" BASIS,
  WITHOUT WARRANTIES OR CONDITIONS OF ANY KIND, either express or implied.
  See the License for the specific language governing permissions and
  limitations under the License.
  -->
<project xmlns="http://maven.apache.org/POM/4.0.0" xmlns:xsi="http://www.w3.org/2001/XMLSchema-instance"
         xsi:schemaLocation="http://maven.apache.org/POM/4.0.0 http://maven.apache.org/maven-v4_0_0.xsd">
    <modelVersion>4.0.0</modelVersion>
    <parent>
        <groupId>org.apache.dubbo</groupId>
        <artifactId>dubbo-parent</artifactId>
        <version>${revision}</version>
        <relativePath>../pom.xml</relativePath>
    </parent>
    <artifactId>dubbo-cluster</artifactId>
    <packaging>jar</packaging>
    <name>${project.artifactId}</name>
    <description>The cluster module of dubbo project</description>
    <properties>
        <skip_maven_deploy>false</skip_maven_deploy>
    </properties>
    <dependencies>
        <dependency>
            <groupId>org.apache.dubbo</groupId>
            <artifactId>dubbo-rpc-api</artifactId>
            <version>${project.parent.version}</version>
        </dependency>
        <dependency>
            <groupId>org.yaml</groupId>
            <artifactId>snakeyaml</artifactId>
        </dependency>
        <dependency>
            <groupId>org.apache.dubbo</groupId>
            <artifactId>dubbo-rpc-injvm</artifactId>
            <version>${project.parent.version}</version>
            <scope>test</scope>
        </dependency>
        <dependency>
            <groupId>org.apache.curator</groupId>
            <artifactId>curator-framework</artifactId>
            <scope>test</scope>
        </dependency>
        <dependency>
            <groupId>org.apache.zookeeper</groupId>
            <artifactId>zookeeper</artifactId>
            <scope>test</scope>
        </dependency>
        <dependency>
            <groupId>org.apache.dubbo</groupId>
            <artifactId>dubbo-serialization-hessian2</artifactId>
            <version>${project.parent.version}</version>
            <scope>test</scope>
        </dependency>
        <dependency>
            <groupId>org.apache.dubbo</groupId>
            <artifactId>dubbo-serialization-fastjson2</artifactId>
            <version>${project.parent.version}</version>
            <scope>test</scope>
        </dependency>
        <dependency>
            <groupId>org.apache.dubbo</groupId>
            <artifactId>dubbo-test-check</artifactId>
            <version>${project.parent.version}</version>
            <scope>test</scope>
        </dependency>
        <dependency>
            <groupId>org.apache.dubbo</groupId>
            <artifactId>dubbo-metrics-registry</artifactId>
            <version>${project.parent.version}</version>
            <scope>compile</scope>
        </dependency>
<<<<<<< HEAD
=======
        <dependency>
            <groupId>org.apache.dubbo</groupId>
            <artifactId>dubbo-metrics-default</artifactId>
            <version>${project.parent.version}</version>
            <optional>true</optional>
        </dependency>
>>>>>>> 37f15026
    </dependencies>
</project><|MERGE_RESOLUTION|>--- conflicted
+++ resolved
@@ -80,14 +80,11 @@
             <version>${project.parent.version}</version>
             <scope>compile</scope>
         </dependency>
-<<<<<<< HEAD
-=======
         <dependency>
             <groupId>org.apache.dubbo</groupId>
             <artifactId>dubbo-metrics-default</artifactId>
             <version>${project.parent.version}</version>
             <optional>true</optional>
         </dependency>
->>>>>>> 37f15026
     </dependencies>
 </project>