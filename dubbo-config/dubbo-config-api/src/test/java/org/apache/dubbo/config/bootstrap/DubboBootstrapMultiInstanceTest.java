--- conflicted
+++ resolved
@@ -691,10 +691,6 @@
             // 1. start module1 but no wait
             ModuleDeployer moduleDeployer1 = serviceConfig1.getScopeModel().getDeployer();
             moduleDeployer1.start();
-<<<<<<< HEAD
-            // the state of moduleDeployer1 might be STARTING or STARTED.
-=======
->>>>>>> 1b6d2c77
             Assertions.assertTrue(moduleDeployer1.isRunning());
 
             ApplicationDeployer applicationDeployer = applicationModel.getDeployer();
