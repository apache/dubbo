/*
 * Licensed to the Apache Software Foundation (ASF) under one or more
 * contributor license agreements.  See the NOTICE file distributed with
 * this work for additional information regarding copyright ownership.
 * The ASF licenses this file to You under the Apache License, Version 2.0
 * (the "License"); you may not use this file except in compliance with
 * the License.  You may obtain a copy of the License at
 *
 *     http://www.apache.org/licenses/LICENSE-2.0
 *
 * Unless required by applicable law or agreed to in writing, software
 * distributed under the License is distributed on an "AS IS" BASIS,
 * WITHOUT WARRANTIES OR CONDITIONS OF ANY KIND, either express or implied.
 * See the License for the specific language governing permissions and
 * limitations under the License.
 */
package org.apache.dubbo.config.bootstrap;

import org.apache.dubbo.common.deploy.ApplicationDeployer;
import org.apache.dubbo.common.deploy.DeployListener;
import org.apache.dubbo.common.deploy.DeployState;
import org.apache.dubbo.common.deploy.ModuleDeployer;
import org.apache.dubbo.common.logger.Logger;
import org.apache.dubbo.common.logger.LoggerFactory;
import org.apache.dubbo.common.utils.NetUtils;
import org.apache.dubbo.common.utils.StringUtils;
import org.apache.dubbo.config.ApplicationConfig;
import org.apache.dubbo.config.ProtocolConfig;
import org.apache.dubbo.config.ReferenceConfig;
import org.apache.dubbo.config.RegistryConfig;
import org.apache.dubbo.config.ServiceConfig;
import org.apache.dubbo.config.SysProps;
import org.apache.dubbo.config.api.DemoService;
import org.apache.dubbo.config.api.Greeting;
import org.apache.dubbo.config.mock.GreetingLocal2;
import org.apache.dubbo.config.provider.impl.DemoServiceImpl;
import org.apache.dubbo.registry.client.migration.MigrationInvoker;
import org.apache.dubbo.rpc.Invoker;
import org.apache.dubbo.rpc.model.ApplicationModel;
import org.apache.dubbo.rpc.model.FrameworkModel;
import org.apache.dubbo.rpc.model.FrameworkServiceRepository;
import org.apache.dubbo.rpc.model.ModuleModel;
import org.apache.dubbo.rpc.model.ServiceDescriptor;
import org.apache.dubbo.test.check.DubboTestChecker;
import org.apache.dubbo.test.check.registrycenter.config.ZookeeperRegistryCenterConfig;

import org.junit.jupiter.api.AfterAll;
import org.junit.jupiter.api.AfterEach;
import org.junit.jupiter.api.Assertions;
import org.junit.jupiter.api.BeforeAll;
import org.junit.jupiter.api.BeforeEach;
import org.junit.jupiter.api.Test;

import java.io.IOException;
import java.util.HashMap;
import java.util.LinkedHashMap;
import java.util.List;
import java.util.Map;
import java.util.concurrent.ExecutionException;
import java.util.concurrent.Future;

import static org.apache.dubbo.remoting.Constants.EVENT_LOOP_BOSS_POOL_NAME;

class MultiInstanceTest {

    private static final Logger logger = LoggerFactory.getLogger(MultiInstanceTest.class);

    private static RegistryConfig registryConfig;

    private static DubboTestChecker testChecker;
    private static String testClassName;

    @BeforeAll
    public static void beforeAll() {
        FrameworkModel.destroyAll();
        registryConfig = new RegistryConfig(ZookeeperRegistryCenterConfig.getConnectionAddress1());

        // pre-check threads
        //precheckUnclosedThreads();
    }

    @AfterAll
    public static void afterAll() throws Exception {
        FrameworkModel.destroyAll();

        // check threads
        //checkUnclosedThreads();
    }

    private static Map<Thread, StackTraceElement[]> precheckUnclosedThreads() throws IOException {
        // create a special DubboTestChecker
        if (testChecker == null) {
            testChecker = new DubboTestChecker();
            testChecker.init(null);
            testClassName = MultiInstanceTest.class.getName();
        }
        return testChecker.checkUnclosedThreads(testClassName, 0);
    }

    private static void checkUnclosedThreads() {
        Map<Thread, StackTraceElement[]> unclosedThreadMap = testChecker.checkUnclosedThreads(testClassName, 3000);
        if (unclosedThreadMap.size() > 0) {
            String str = getStackTraceString(unclosedThreadMap);
            Assertions.fail("Found unclosed threads: " + unclosedThreadMap.size()+"\n" + str);
        }
    }

    private static String getStackTraceString(Map<Thread, StackTraceElement[]> unclosedThreadMap) {
        StringBuilder sb = new StringBuilder();
        for (Thread thread : unclosedThreadMap.keySet()) {
            sb.append(DubboTestChecker.getFullStacktrace(thread, unclosedThreadMap.get(thread)));
            sb.append("\n");
        }
        return sb.toString();
    }

    @BeforeEach
    public void setup() {

    }

    @AfterEach
    public void afterEach() {
        SysProps.clear();
    }

    @Test
    void testIsolatedApplications() {

        DubboBootstrap dubboBootstrap1 = DubboBootstrap.newInstance(new FrameworkModel());
        DubboBootstrap dubboBootstrap2 = DubboBootstrap.newInstance(new FrameworkModel());
        try {
            ApplicationModel applicationModel1 = dubboBootstrap1.getApplicationModel();
            ApplicationModel applicationModel2 = dubboBootstrap2.getApplicationModel();
            Assertions.assertNotSame(applicationModel1, applicationModel2);
            Assertions.assertNotSame(applicationModel1.getFrameworkModel(), applicationModel2.getFrameworkModel());
            Assertions.assertNotSame(dubboBootstrap1.getConfigManager(), dubboBootstrap2.getConfigManager());

            // bootstrap1: provider app
            configProviderApp(dubboBootstrap1).start();

            // bootstrap2: consumer app
            configConsumerApp(dubboBootstrap2).start();
            testConsumer(dubboBootstrap2);

            DemoService demoServiceFromProvider = dubboBootstrap1.getCache().get(DemoService.class);
            Assertions.assertNull(demoServiceFromProvider);
        } finally {
            dubboBootstrap2.destroy();
            dubboBootstrap1.destroy();
        }
    }

    @Test
<<<<<<< HEAD
    public void testDefaultProviderApplication() {
        DubboBootstrap.reset();
=======
    void testDefaultProviderApplication() {
>>>>>>> 4af8606b
        DubboBootstrap dubboBootstrap = DubboBootstrap.getInstance();
        try {
            configProviderApp(dubboBootstrap).start();
        } finally {
            dubboBootstrap.destroy();
        }
    }

    @Test
    void testDefaultConsumerApplication() {
        SysProps.setProperty("dubbo.consumer.check", "false");
        DubboBootstrap dubboBootstrap = DubboBootstrap.getInstance();
        try {
            configConsumerApp(dubboBootstrap).start();
            testConsumer(dubboBootstrap);
        } catch (Exception e) {
            Assertions.assertTrue(e.toString().contains("No provider available"), StringUtils.toString(e));
        } finally {
            dubboBootstrap.destroy();
        }
    }

    @Test
<<<<<<< HEAD
    public void testDefaultMixedApplication() {
        DubboBootstrap.reset();
=======
    void testDefaultMixedApplication() {
>>>>>>> 4af8606b
        DubboBootstrap dubboBootstrap = DubboBootstrap.getInstance();
        try {
            dubboBootstrap.application("mixed-app");
            configProviderApp(dubboBootstrap);
            configConsumerApp(dubboBootstrap);
            dubboBootstrap.start();

            testConsumer(dubboBootstrap);
        } finally {
            dubboBootstrap.destroy();
        }
    }

    @Test
    void testSharedApplications() {

        FrameworkModel frameworkModel = new FrameworkModel();
        DubboBootstrap dubboBootstrap1 = DubboBootstrap.newInstance(frameworkModel);
        DubboBootstrap dubboBootstrap2 = DubboBootstrap.newInstance(frameworkModel);
        try {
            ApplicationModel applicationModel1 = dubboBootstrap1.getApplicationModel();
            ApplicationModel applicationModel2 = dubboBootstrap2.getApplicationModel();
            Assertions.assertNotSame(applicationModel1, applicationModel2);
            Assertions.assertSame(applicationModel1.getFrameworkModel(), applicationModel2.getFrameworkModel());
            Assertions.assertNotSame(dubboBootstrap1.getConfigManager(), dubboBootstrap2.getConfigManager());

            configProviderApp(dubboBootstrap1).start();
            configConsumerApp(dubboBootstrap2).start();
            testConsumer(dubboBootstrap2);
        } finally {
            dubboBootstrap1.destroy();
            dubboBootstrap2.destroy();
        }
    }

    @Test
    void testMultiModuleApplication() throws InterruptedException {

        //SysProps.setProperty(METADATA_PUBLISH_DELAY_KEY, "100");

        FrameworkModel frameworkModel = new FrameworkModel();
        String version1 = "1.0";
        String version2 = "2.0";
        String version3 = "3.0";

        DubboBootstrap providerBootstrap = null;
        DubboBootstrap consumerBootstrap = null;

        try {
            // provider app
            providerBootstrap = DubboBootstrap.newInstance(frameworkModel);

            ServiceConfig serviceConfig1 = new ServiceConfig();
            serviceConfig1.setInterface(DemoService.class);
            serviceConfig1.setRef(new DemoServiceImpl());
            serviceConfig1.setVersion(version1);

            ServiceConfig serviceConfig2 = new ServiceConfig();
            serviceConfig2.setInterface(DemoService.class);
            serviceConfig2.setRef(new DemoServiceImpl());
            serviceConfig2.setVersion(version2);

            ServiceConfig serviceConfig3 = new ServiceConfig();
            serviceConfig3.setInterface(DemoService.class);
            serviceConfig3.setRef(new DemoServiceImpl());
            serviceConfig3.setVersion(version3);

            providerBootstrap
                .application("provider-app")
                .registry(registryConfig)
                .protocol(new ProtocolConfig("dubbo", -1))
                .service(serviceConfig1)
                .newModule()
                .service(serviceConfig2)
                .endModule()
                .newModule()
                .service(serviceConfig3)
                .endModule();

            ApplicationModel applicationModel = providerBootstrap.getApplicationModel();
            List<ModuleModel> moduleModels = applicationModel.getModuleModels();
            Assertions.assertEquals(4, moduleModels.size());
            Assertions.assertSame(moduleModels.get(0), applicationModel.getInternalModule());
            Assertions.assertSame(moduleModels.get(1), applicationModel.getDefaultModule());
            Assertions.assertSame(applicationModel.getDefaultModule(), serviceConfig1.getScopeModel());
            Assertions.assertSame(moduleModels.get(2), serviceConfig2.getScopeModel());
            Assertions.assertSame(moduleModels.get(3), serviceConfig3.getScopeModel());
            Assertions.assertNotSame(applicationModel.getDefaultModule(), applicationModel.getInternalModule());

            providerBootstrap.start();

            //Thread.sleep(200);

            // consumer app
            consumerBootstrap = DubboBootstrap.newInstance(frameworkModel);
            consumerBootstrap.application("consumer-app")
                .registry(registryConfig)
                .reference(builder -> builder
                    .interfaceClass(DemoService.class)
                    .version(version1)
                    .injvm(false))
                .newModule()
                .reference(builder -> builder
                    .interfaceClass(DemoService.class)
                    .version(version2)
                    .injvm(false))
                .endModule();
            consumerBootstrap.start();

            DemoService referProxy1 = consumerBootstrap.getCache().get(DemoService.class.getName() + ":" + version1);
            Assertions.assertEquals("say:dubbo", referProxy1.sayName("dubbo"));

            DemoService referProxy2 = consumerBootstrap.getCache().get(DemoService.class.getName() + ":" + version2);
            Assertions.assertEquals("say:dubbo", referProxy2.sayName("dubbo"));

            Assertions.assertNotEquals(referProxy1, referProxy2);
        } finally {
            if (providerBootstrap != null) {
                providerBootstrap.destroy();
            }
            if (consumerBootstrap != null) {
                consumerBootstrap.destroy();
            }
        }
    }

    @Test
    void testMultiProviderApplicationsStopOneByOne() {

        String version1 = "1.0";
        String version2 = "2.0";

        FrameworkModel frameworkModel = new FrameworkModel();
        DubboBootstrap providerBootstrap1 = null;
        DubboBootstrap providerBootstrap2 = null;

        try {

            // save threads before provider app 1
            Map<Thread, StackTraceElement[]> stackTraces0 = Thread.getAllStackTraces();

            // start provider app 1
            ServiceConfig serviceConfig1 = new ServiceConfig();
            serviceConfig1.setInterface(DemoService.class);
            serviceConfig1.setRef(new DemoServiceImpl());
            serviceConfig1.setVersion(version1);

            ProtocolConfig protocolConfig1 = new ProtocolConfig("dubbo", NetUtils.getAvailablePort());

            providerBootstrap1 = DubboBootstrap.newInstance(frameworkModel);
            providerBootstrap1.application("provider1")
                .registry(registryConfig)
                .service(serviceConfig1)
                .protocol(protocolConfig1)
                .start();

            // save threads of provider app 1
            Map<Thread, StackTraceElement[]> lastAllThreadStackTraces = Thread.getAllStackTraces();
            Map<Thread, StackTraceElement[]> stackTraces1 = findNewThreads(lastAllThreadStackTraces, stackTraces0);
            Assertions.assertTrue(stackTraces1.size() > 0, "Get threads of provider app 1 failed");

            // start zk server 2
            RegistryConfig registryConfig2 = new RegistryConfig(ZookeeperRegistryCenterConfig.getConnectionAddress2());

            // start provider app 2 use a difference zk server 2
            ServiceConfig serviceConfig2 = new ServiceConfig();
            serviceConfig2.setInterface(DemoService.class);
            serviceConfig2.setRef(new DemoServiceImpl());
            serviceConfig2.setVersion(version2);

            ProtocolConfig protocolConfig2 = new ProtocolConfig("dubbo", NetUtils.getAvailablePort());

            providerBootstrap2 = DubboBootstrap.newInstance(frameworkModel);
            providerBootstrap2.application("provider2")
                .registry(registryConfig2)
                .service(serviceConfig2)
                .protocol(protocolConfig2)
                .start();

            // save threads of provider app 2
            Map<Thread, StackTraceElement[]> stackTraces2 = findNewThreads(Thread.getAllStackTraces(), stackTraces0);
            Assertions.assertTrue(stackTraces2.size() > 0, "Get threads of provider app 2 failed");

            // stop provider app 1 and check threads
            providerBootstrap1.stop();

            // TODO Remove ignore thread prefix of NettyServerBoss if supporting close protocol server only used by one application
            // see org.apache.dubbo.config.deploy.DefaultApplicationDeployer.postDestroy
            // NettyServer will close when all applications are shutdown, but not close if any application of the framework is alive, just ignore it currently
            checkUnclosedThreadsOfApp(stackTraces1, "Found unclosed threads of app 1: ", new String[]{EVENT_LOOP_BOSS_POOL_NAME, "Dubbo-global-shared-handler", "Dubbo-framework"});


            // stop provider app 2 and check threads
            providerBootstrap2.stop();
            // shutdown register center after dubbo application to avoid unregister services blocking
            checkUnclosedThreadsOfApp(stackTraces2, "Found unclosed threads of app 2: ", null);

        } finally {
            if (providerBootstrap1 != null) {
                providerBootstrap1.stop();
            }
            if (providerBootstrap2 != null) {
                providerBootstrap2.stop();
            }
        }
    }

    private Map<Thread, StackTraceElement[]> findNewThreads(Map<Thread, StackTraceElement[]> newAllThreadMap, Map<Thread, StackTraceElement[]> prevThreadMap) {
        Map<Thread, StackTraceElement[]> deltaThreadMap = new HashMap<>(newAllThreadMap);
        deltaThreadMap.keySet().removeAll(prevThreadMap.keySet());
        // expect deltaThreadMap not contains any elements of prevThreadMap
        Assertions.assertFalse(deltaThreadMap.keySet().stream().filter(thread -> prevThreadMap.containsKey(thread)).findAny().isPresent());
        return deltaThreadMap;
    }

    private void checkUnclosedThreadsOfApp(Map<Thread, StackTraceElement[]> stackTraces1, String msg, String[] ignoredThreadPrefixes) {
        int waitTimeMs = 5000;
        System.out.println("Wait "+waitTimeMs+"ms to check threads of app ...");
        try {
            Thread.sleep(waitTimeMs);
        } catch (InterruptedException e) {
        }
        HashMap<Thread, StackTraceElement[]> unclosedThreadMap1 = new HashMap<>(stackTraces1);
        unclosedThreadMap1.keySet().removeIf(thread -> !thread.isAlive());
        if (ignoredThreadPrefixes!= null && ignoredThreadPrefixes.length > 0) {
            unclosedThreadMap1.keySet().removeIf(thread -> isIgnoredThread(thread.getName(), ignoredThreadPrefixes));
        }
        if (unclosedThreadMap1.size() > 0) {
            String str = getStackTraceString(unclosedThreadMap1);
            Assertions.fail(msg + unclosedThreadMap1.size()+"\n" + str);
        }
    }

    private boolean isIgnoredThread(String name, String[] ignoredThreadPrefixes) {
        if (ignoredThreadPrefixes!= null && ignoredThreadPrefixes.length > 0) {
            for (String prefix : ignoredThreadPrefixes) {
                if (name.startsWith(prefix)) {
                    return true;
                }
            }
        }
        return false;
    }

    @Test
    void testMultiModuleDeployAndReload() throws Exception {

        String version1 = "1.0";
        String version2 = "2.0";
        String version3 = "3.0";

        FrameworkModel frameworkModel = new FrameworkModel();
        String serviceKey1 = DemoService.class.getName() + ":" + version1;
        String serviceKey2 = DemoService.class.getName() + ":" + version2;
        String serviceKey3 = DemoService.class.getName() + ":" + version3;

        DubboBootstrap providerBootstrap = null;
        DubboBootstrap consumerBootstrap = null;

        try {
            // provider app
            providerBootstrap = DubboBootstrap.newInstance(frameworkModel);

            ServiceConfig serviceConfig1 = new ServiceConfig();
            serviceConfig1.setInterface(DemoService.class);
            serviceConfig1.setRef(new DemoServiceImpl());
            serviceConfig1.setVersion(version1);

            //provider module 1
            providerBootstrap
                .application("provider-app")
                .registry(registryConfig)
                .protocol(new ProtocolConfig("dubbo", -1))
                .service(builder -> builder
                    .interfaceClass(Greeting.class)
                    .ref(new GreetingLocal2()))
                .newModule()
                .service(serviceConfig1)
                .endModule();

            ApplicationModel applicationModel = providerBootstrap.getApplicationModel();
            List<ModuleModel> moduleModels = applicationModel.getModuleModels();
            Assertions.assertEquals(3, moduleModels.size());
            Assertions.assertSame(moduleModels.get(0), applicationModel.getInternalModule());
            Assertions.assertSame(moduleModels.get(1), applicationModel.getDefaultModule());
            Assertions.assertSame(moduleModels.get(2), serviceConfig1.getScopeModel());

            ModuleDeployer moduleDeployer1 = serviceConfig1.getScopeModel().getDeployer();
            moduleDeployer1.start().get();
            Assertions.assertTrue(moduleDeployer1.isStarted());
            ModuleDeployer internalModuleDeployer = applicationModel.getInternalModule().getDeployer();
            Assertions.assertTrue(internalModuleDeployer.isStarted());

            FrameworkServiceRepository frameworkServiceRepository = applicationModel.getFrameworkModel().getServiceRepository();
            Assertions.assertNotNull(frameworkServiceRepository.lookupExportedServiceWithoutGroup(serviceKey1));
            Assertions.assertNull(frameworkServiceRepository.lookupExportedServiceWithoutGroup(serviceKey2));
            Assertions.assertNull(frameworkServiceRepository.lookupExportedServiceWithoutGroup(serviceKey3));

            // consumer module 1
            consumerBootstrap = DubboBootstrap.newInstance(frameworkModel);
            consumerBootstrap.application("consumer-app")
                .registry(registryConfig)
                .reference(builder -> builder
                    .interfaceClass(DemoService.class)
                    .version(version1)
                    .injvm(false));
            consumerBootstrap.start();

            DemoService referProxy1 = consumerBootstrap.getCache().get(serviceKey1);
            String result1 = referProxy1.sayName("dubbo");
            Assertions.assertEquals("say:dubbo", result1);

            // destroy provider module 1
            serviceConfig1.getScopeModel().destroy();

            // provider module 2
            ServiceConfig serviceConfig2 = new ServiceConfig();
            serviceConfig2.setInterface(DemoService.class);
            serviceConfig2.setRef(new DemoServiceImpl());
            serviceConfig2.setVersion(version2);

            providerBootstrap.newModule()
                .service(serviceConfig2)
                .endModule();

            // start provider module 2 and wait
            serviceConfig2.getScopeModel().getDeployer().start().get();
            Assertions.assertNull(frameworkServiceRepository.lookupExportedServiceWithoutGroup(serviceKey1));
            Assertions.assertNotNull(frameworkServiceRepository.lookupExportedServiceWithoutGroup(serviceKey2));
            Assertions.assertNull(frameworkServiceRepository.lookupExportedServiceWithoutGroup(serviceKey3));

            // consumer module2
            ModuleModel consumerModule2 = consumerBootstrap.newModule()
                .reference(builder -> builder
                    .interfaceClass(DemoService.class)
                    .version(version2)
                    .injvm(false))
                .getModuleModel();

            ModuleDeployer moduleDeployer2 = consumerModule2.getDeployer();
            moduleDeployer2.start().get();

            DemoService referProxy2 = moduleDeployer2.getReferenceCache().get(serviceKey2);
            String result2 = referProxy2.sayName("dubbo2");
            Assertions.assertEquals("say:dubbo2", result2);

            // destroy provider module 2
            serviceConfig2.getScopeModel().destroy();

            // provider module 3
            ServiceConfig serviceConfig3 = new ServiceConfig();
            serviceConfig3.setInterface(DemoService.class);
            serviceConfig3.setRef(new DemoServiceImpl());
            serviceConfig3.setVersion(version3);

            providerBootstrap.newModule()
                .service(serviceConfig3)
                .endModule();

            serviceConfig3.getScopeModel().getDeployer().start().get();
            Assertions.assertNull(frameworkServiceRepository.lookupExportedServiceWithoutGroup(serviceKey1));
            Assertions.assertNull(frameworkServiceRepository.lookupExportedServiceWithoutGroup(serviceKey2));
            Assertions.assertNotNull(frameworkServiceRepository.lookupExportedServiceWithoutGroup(serviceKey3));

            // consumer module3
            ModuleModel consumerModule3 = consumerBootstrap.newModule()
                .reference(builder -> builder
                    .interfaceClass(DemoService.class)
                    .version(version3)
                    .injvm(false))
                .getModuleModel();

            consumerBootstrap.start();

            DemoService referProxy3 = consumerModule3.getDeployer().getReferenceCache().get(serviceKey3);
            String result3 = referProxy3.sayName("dubbo3");
            Assertions.assertEquals("say:dubbo3", result3);

        } finally {
            if (providerBootstrap != null) {
                providerBootstrap.destroy();
            }
            if (consumerBootstrap != null) {
                consumerBootstrap.destroy();
            }
        }
    }

    @Test
    void testBothStartByModuleAndByApplication() throws Exception {
        String version1 = "1.0";
        String version2 = "2.0";
        String version3 = "3.0";

        FrameworkModel frameworkModel = new FrameworkModel();
        String serviceKey1 = DemoService.class.getName() + ":" + version1;
        String serviceKey2 = DemoService.class.getName() + ":" + version2;
        String serviceKey3 = DemoService.class.getName() + ":" + version3;

        // provider app
        DubboBootstrap providerBootstrap = null;
        try {
            providerBootstrap = DubboBootstrap.newInstance(frameworkModel);

            ServiceConfig serviceConfig1 = new ServiceConfig();
            serviceConfig1.setInterface(DemoService.class);
            serviceConfig1.setRef(new DemoServiceImpl());
            serviceConfig1.setVersion(version1);

            //provider module 1
            providerBootstrap
                .application("provider-app")
                .registry(registryConfig)
                .protocol(new ProtocolConfig("dubbo", -1))
                .service(builder -> builder
                    .interfaceClass(Greeting.class)
                    .ref(new GreetingLocal2()))
                .newModule()
                .service(serviceConfig1)
                .endModule();

            // 1. start module1 and wait
            ModuleDeployer moduleDeployer1 = serviceConfig1.getScopeModel().getDeployer();
            moduleDeployer1.start().get();
            Assertions.assertEquals(DeployState.STARTED, moduleDeployer1.getState());

            ApplicationModel applicationModel = providerBootstrap.getApplicationModel();
            ApplicationDeployer applicationDeployer = applicationModel.getDeployer();
            Assertions.assertEquals(DeployState.STARTING, applicationDeployer.getState());
            ModuleModel defaultModule = applicationModel.getDefaultModule();
            Assertions.assertEquals(DeployState.PENDING, defaultModule.getDeployer().getState());

            // 2. start application after module1 is started
            providerBootstrap.start();
            Assertions.assertEquals(DeployState.STARTED, applicationDeployer.getState());
            Assertions.assertEquals(DeployState.STARTED, defaultModule.getDeployer().getState());
            
            // 3. add module2 and re-start application
            ServiceConfig serviceConfig2 = new ServiceConfig();
            serviceConfig2.setInterface(DemoService.class);
            serviceConfig2.setRef(new DemoServiceImpl());
            serviceConfig2.setVersion(version2);
            ModuleModel moduleModel2 = providerBootstrap.newModule()
                .service(serviceConfig2)
                .getModuleModel();
            providerBootstrap.start();
            Assertions.assertEquals(DeployState.STARTED, applicationDeployer.getState());
            Assertions.assertEquals(DeployState.STARTED, moduleModel2.getDeployer().getState());
            
            // 4. add module3 and start module3
            ServiceConfig serviceConfig3 = new ServiceConfig();
            serviceConfig3.setInterface(DemoService.class);
            serviceConfig3.setRef(new DemoServiceImpl());
            serviceConfig3.setVersion(version3);
            ModuleModel moduleModel3 = providerBootstrap.newModule()
                .service(serviceConfig3)
                .getModuleModel();
            moduleModel3.getDeployer().start().get();
            Assertions.assertEquals(DeployState.STARTED, applicationDeployer.getState());
            Assertions.assertEquals(DeployState.STARTED, moduleModel3.getDeployer().getState());

        } finally {
            if (providerBootstrap != null) {
                providerBootstrap.stop();
            }
        }
    }


    @Test
    void testBothStartModuleAndApplicationNoWait() throws Exception {
        String version1 = "1.0";
        String version2 = "2.0";
        String version3 = "3.0";

        FrameworkModel frameworkModel = new FrameworkModel();
        String serviceKey1 = DemoService.class.getName() + ":" + version1;
        String serviceKey2 = DemoService.class.getName() + ":" + version2;
        String serviceKey3 = DemoService.class.getName() + ":" + version3;

        // provider app
        DubboBootstrap providerBootstrap = null;
        try {
            providerBootstrap = DubboBootstrap.newInstance(frameworkModel);

            ServiceConfig serviceConfig1 = new ServiceConfig();
            serviceConfig1.setInterface(DemoService.class);
            serviceConfig1.setRef(new DemoServiceImpl());
            serviceConfig1.setVersion(version1);

            //provider module 1
            providerBootstrap
                .application("provider-app")
                .registry(registryConfig)
                .protocol(new ProtocolConfig("dubbo", -1))
                .service(builder -> builder
                    .interfaceClass(Greeting.class)
                    .ref(new GreetingLocal2()))
                .newModule()
                .service(serviceConfig1)
                .endModule();

            ApplicationModel applicationModel = providerBootstrap.getApplicationModel();

            // 1. start module1 but no wait
            ModuleDeployer moduleDeployer1 = serviceConfig1.getScopeModel().getDeployer();
            moduleDeployer1.start();
            Assertions.assertTrue(moduleDeployer1.isRunning());

            ApplicationDeployer applicationDeployer = applicationModel.getDeployer();
            Assertions.assertEquals(DeployState.STARTING, applicationDeployer.getState());
            ModuleModel defaultModule = applicationModel.getDefaultModule();
            Assertions.assertEquals(DeployState.PENDING, defaultModule.getDeployer().getState());

            // 2. start application after module1 is starting
            providerBootstrap.start();
            Assertions.assertEquals(DeployState.STARTED, applicationDeployer.getState());
            Assertions.assertEquals(DeployState.STARTED, moduleDeployer1.getState());
            Assertions.assertEquals(DeployState.STARTED, defaultModule.getDeployer().getState());

        } finally {
            if (providerBootstrap != null) {
                providerBootstrap.stop();
            }
        }
    }

    @Test
    void testOldApiDeploy() throws Exception {

        DubboBootstrap.reset();
        try {
            // provider app
            ApplicationModel providerApplicationModel = ApplicationModel.defaultModel();
            ServiceConfig<DemoService> serviceConfig = new ServiceConfig<>();
            serviceConfig.setScopeModel(providerApplicationModel.getDefaultModule());
            serviceConfig.setRef(new DemoServiceImpl());
            serviceConfig.setInterface(DemoService.class);
            serviceConfig.setApplication(new ApplicationConfig("provider-app"));
            serviceConfig.setRegistry(new RegistryConfig(registryConfig.getAddress()));
            // add service
            //serviceConfig.getScopeModel().getConfigManager().addService(serviceConfig);

            // detect deploy events
            DeployEventHandler serviceDeployEventHandler = new DeployEventHandler(serviceConfig.getScopeModel());
            serviceConfig.getScopeModel().getDeployer().addDeployListener(serviceDeployEventHandler);
            // before starting
            Map<DeployState, Long> serviceDeployEventMap = serviceDeployEventHandler.deployEventMap;
            Assertions.assertFalse(serviceDeployEventMap.containsKey(DeployState.STARTING));
            Assertions.assertFalse(serviceDeployEventMap.containsKey(DeployState.STARTED));

            // export service and start module
            serviceConfig.export();
            // expect internal module is started
            Assertions.assertTrue(providerApplicationModel.getInternalModule().getDeployer().isStarted());
            // expect service module is starting
            Assertions.assertTrue(serviceDeployEventMap.containsKey(DeployState.STARTING));
            // wait for service module started
            serviceConfig.getScopeModel().getDeployer().getStartFuture().get();
            Assertions.assertTrue(serviceDeployEventMap.containsKey(DeployState.STARTED));


            // consumer app
            ApplicationModel consumerApplicationModel = new ApplicationModel(FrameworkModel.defaultModel());
            ReferenceConfig<DemoService> referenceConfig = new ReferenceConfig<>();
            referenceConfig.setScopeModel(consumerApplicationModel.getDefaultModule());
            referenceConfig.setApplication(new ApplicationConfig("consumer-app"));
            referenceConfig.setInterface(DemoService.class);
            referenceConfig.setRegistry(new RegistryConfig(registryConfig.getAddress()));
            referenceConfig.setScope("remote");

            // detect deploy events
            DeployEventHandler referDeployEventHandler = new DeployEventHandler(referenceConfig.getScopeModel());
            referenceConfig.getScopeModel().getDeployer().addDeployListener(referDeployEventHandler);

            // before starting
            Map<DeployState, Long> deployEventMap = referDeployEventHandler.deployEventMap;
            Assertions.assertFalse(deployEventMap.containsKey(DeployState.STARTING));
            Assertions.assertFalse(deployEventMap.containsKey(DeployState.STARTED));

            // get ref proxy and start module
            DemoService demoService = referenceConfig.get();
            // expect internal module is started
            Assertions.assertTrue(consumerApplicationModel.getInternalModule().getDeployer().isStarted());
            Assertions.assertTrue(deployEventMap.containsKey(DeployState.STARTING));
            // wait for reference module started
            referenceConfig.getScopeModel().getDeployer().getStartFuture().get();
            Assertions.assertTrue(deployEventMap.containsKey(DeployState.STARTED));

            // stop consumer app
            consumerApplicationModel.destroy();
            Assertions.assertTrue(deployEventMap.containsKey(DeployState.STOPPING));
            Assertions.assertTrue(deployEventMap.containsKey(DeployState.STOPPED));

            // stop provider app
            providerApplicationModel.destroy();
            Assertions.assertTrue(serviceDeployEventMap.containsKey(DeployState.STOPPING));
            Assertions.assertTrue(serviceDeployEventMap.containsKey(DeployState.STOPPED));

        } finally {
            FrameworkModel.destroyAll();
        }
    }

    @Test
<<<<<<< HEAD
    public void testAsyncExportAndReferServices() throws ExecutionException, InterruptedException {
        FrameworkModel frameworkModel = new FrameworkModel();

        DubboBootstrap providerBootstrap = DubboBootstrap.newInstance(frameworkModel);
        DubboBootstrap consumerBootstrap = DubboBootstrap.newInstance(frameworkModel);
=======
    void testAsyncExportAndReferServices() throws ExecutionException, InterruptedException {
        DubboBootstrap providerBootstrap = DubboBootstrap.newInstance();
        DubboBootstrap consumerBootstrap = DubboBootstrap.newInstance();
>>>>>>> 4af8606b
        try {

            ServiceConfig serviceConfig = new ServiceConfig();
            serviceConfig.setInterface(Greeting.class);
            serviceConfig.setRef(new GreetingLocal2());
            serviceConfig.setExportAsync(true);

            ReferenceConfig<Greeting> referenceConfig = new ReferenceConfig<>();
            referenceConfig.setInterface(Greeting.class);
            referenceConfig.setInjvm(false);
            referenceConfig.setReferAsync(true);
            referenceConfig.setCheck(false);

            // provider app
            Future providerFuture = providerBootstrap
                .application("provider-app")
                .registry(registryConfig)
                .protocol(new ProtocolConfig("dubbo", -1))
                .service(serviceConfig)
                .asyncStart();
            logger.warn("provider app has start async");
            // it might be started if running on fast machine.
            // Assertions.assertFalse(serviceConfig.getScopeModel().getDeployer().isStarted(), "Async export seems something wrong");

            // consumer app
            Future consumerFuture = consumerBootstrap
                .application("consumer-app")
                .registry(registryConfig)
                .reference(referenceConfig)
                .asyncStart();
            logger.warn("consumer app has start async");
            // it might be started if running on fast machine.
            // Assertions.assertFalse(referenceConfig.getScopeModel().getDeployer().isStarted(), "Async refer seems something wrong");

            // wait for provider app startup
            providerFuture.get();
            logger.warn("provider app is startup");
            Assertions.assertEquals(true, serviceConfig.isExported());
            ServiceDescriptor serviceDescriptor = serviceConfig.getScopeModel().getServiceRepository().lookupService(Greeting.class.getName());
            Assertions.assertNotNull(serviceDescriptor);

            // wait for consumer app startup
            consumerFuture.get();
            logger.warn("consumer app is startup");
            Object target = referenceConfig.getServiceMetadata().getTarget();
            Assertions.assertNotNull(target);
            // wait for invokers notified from registry
            MigrationInvoker migrationInvoker = (MigrationInvoker) referenceConfig.getInvoker(); 
            for (int i = 0; i < 10; i++) {
                if (((List<Invoker>) migrationInvoker.getDirectory().getAllInvokers())
                        .stream().anyMatch(invoker -> invoker.getInterface() == Greeting.class)) {
                    break;
                }
                Thread.sleep(100);
            }
            Greeting greetingService = (Greeting) target;
            String result = greetingService.hello();
            Assertions.assertEquals("local", result);
        } finally {
            providerBootstrap.stop();
            consumerBootstrap.stop();
        }
    }

    private DubboBootstrap configConsumerApp(DubboBootstrap dubboBootstrap) {
        ReferenceConfig<DemoService> referenceConfig = new ReferenceConfig<>();
        referenceConfig.setInterface(DemoService.class);
        referenceConfig.setInjvm(false);

        if (!dubboBootstrap.getConfigManager().getApplication().isPresent()) {
            dubboBootstrap.application("consumer-app");
        }
        dubboBootstrap.registry(registryConfig)
            .reference(referenceConfig);
        return dubboBootstrap;
    }

    private void testConsumer(DubboBootstrap dubboBootstrap) {
        DemoService demoService = dubboBootstrap.getCache().get(DemoService.class);
        String result = demoService.sayName("dubbo");
        System.out.println("result: " + result);
        Assertions.assertEquals("say:dubbo", result);
    }

    private DubboBootstrap configProviderApp(DubboBootstrap dubboBootstrap) {
        ProtocolConfig protocol1 = new ProtocolConfig();
        protocol1.setName("dubbo");
        protocol1.setPort(2001);

        ServiceConfig<DemoService> serviceConfig = new ServiceConfig<>();
        serviceConfig.setInterface(DemoService.class);
        serviceConfig.setRef(new DemoServiceImpl());

        if (!dubboBootstrap.getConfigManager().getApplication().isPresent()) {
            dubboBootstrap.application("provider-app");
        }
        dubboBootstrap.registry(registryConfig)
            .protocol(protocol1)
            .service(serviceConfig);
        return dubboBootstrap;
    }

    private static class DeployEventHandler implements DeployListener<ModuleModel> {

        Map<DeployState, Long> deployEventMap = new LinkedHashMap<>();

        ModuleModel moduleModel;

        public DeployEventHandler(ModuleModel moduleModel) {
            this.moduleModel = moduleModel;
        }

        @Override
        public void onStarting(ModuleModel scopeModel) {
            Assertions.assertEquals(moduleModel, scopeModel);
            deployEventMap.put(DeployState.STARTING, System.currentTimeMillis());
        }

        @Override
        public void onStarted(ModuleModel scopeModel) {
            Assertions.assertEquals(moduleModel, scopeModel);
            deployEventMap.put(DeployState.STARTED, System.currentTimeMillis());
        }

        @Override
        public void onStopping(ModuleModel scopeModel) {
            Assertions.assertEquals(moduleModel, scopeModel);
            deployEventMap.put(DeployState.STOPPING, System.currentTimeMillis());
        }

        @Override
        public void onStopped(ModuleModel scopeModel) {
            Assertions.assertEquals(moduleModel, scopeModel);
            deployEventMap.put(DeployState.STOPPED, System.currentTimeMillis());
        }

        @Override
        public void onFailure(ModuleModel scopeModel, Throwable cause) {
            Assertions.assertEquals(moduleModel, scopeModel);
            deployEventMap.put(DeployState.FAILED, System.currentTimeMillis());
        }
    }
}<|MERGE_RESOLUTION|>--- conflicted
+++ resolved
@@ -152,12 +152,8 @@
     }
 
     @Test
-<<<<<<< HEAD
-    public void testDefaultProviderApplication() {
+    void testDefaultProviderApplication() {
         DubboBootstrap.reset();
-=======
-    void testDefaultProviderApplication() {
->>>>>>> 4af8606b
         DubboBootstrap dubboBootstrap = DubboBootstrap.getInstance();
         try {
             configProviderApp(dubboBootstrap).start();
@@ -181,12 +177,8 @@
     }
 
     @Test
-<<<<<<< HEAD
-    public void testDefaultMixedApplication() {
+    void testDefaultMixedApplication() {
         DubboBootstrap.reset();
-=======
-    void testDefaultMixedApplication() {
->>>>>>> 4af8606b
         DubboBootstrap dubboBootstrap = DubboBootstrap.getInstance();
         try {
             dubboBootstrap.application("mixed-app");
@@ -792,17 +784,11 @@
     }
 
     @Test
-<<<<<<< HEAD
-    public void testAsyncExportAndReferServices() throws ExecutionException, InterruptedException {
+    void testAsyncExportAndReferServices() throws ExecutionException, InterruptedException {
         FrameworkModel frameworkModel = new FrameworkModel();
 
         DubboBootstrap providerBootstrap = DubboBootstrap.newInstance(frameworkModel);
         DubboBootstrap consumerBootstrap = DubboBootstrap.newInstance(frameworkModel);
-=======
-    void testAsyncExportAndReferServices() throws ExecutionException, InterruptedException {
-        DubboBootstrap providerBootstrap = DubboBootstrap.newInstance();
-        DubboBootstrap consumerBootstrap = DubboBootstrap.newInstance();
->>>>>>> 4af8606b
         try {
 
             ServiceConfig serviceConfig = new ServiceConfig();
