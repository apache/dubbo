/*
 * Licensed to the Apache Software Foundation (ASF) under one or more
 * contributor license agreements.  See the NOTICE file distributed with
 * this work for additional information regarding copyright ownership.
 * The ASF licenses this file to You under the Apache License, Version 2.0
 * (the "License"); you may not use this file except in compliance with
 * the License.  You may obtain a copy of the License at
 *
 *     http://www.apache.org/licenses/LICENSE-2.0
 *
 * Unless required by applicable law or agreed to in writing, software
 * distributed under the License is distributed on an "AS IS" BASIS,
 * WITHOUT WARRANTIES OR CONDITIONS OF ANY KIND, either express or implied.
 * See the License for the specific language governing permissions and
 * limitations under the License.
 */
package org.apache.dubbo.config.bootstrap;

import org.apache.dubbo.common.URL;
import org.apache.dubbo.common.constants.CommonConstants;
import org.apache.dubbo.common.url.component.ServiceConfigURL;
import org.apache.dubbo.common.utils.ConfigUtils;
import org.apache.dubbo.config.AbstractInterfaceConfigTest;
import org.apache.dubbo.config.ApplicationConfig;
import org.apache.dubbo.config.MonitorConfig;
import org.apache.dubbo.config.ServiceConfig;
import org.apache.dubbo.config.api.DemoService;
import org.apache.dubbo.config.provider.impl.DemoServiceImpl;
import org.apache.dubbo.config.utils.ConfigValidationUtils;
import org.apache.dubbo.config.SysProps;
import org.apache.dubbo.monitor.MonitorService;
import org.apache.dubbo.registry.RegistryService;

import org.junit.jupiter.api.AfterAll;
import org.junit.jupiter.api.AfterEach;
import org.junit.jupiter.api.Assertions;
import org.junit.jupiter.api.BeforeAll;
import org.junit.jupiter.api.Test;
import org.junit.jupiter.api.io.TempDir;

import java.io.BufferedOutputStream;
import java.io.File;
import java.io.FileOutputStream;
import java.io.IOException;
import java.io.OutputStream;
import java.nio.file.Path;
import java.util.List;
import java.util.Properties;

import static org.apache.dubbo.common.constants.CommonConstants.SHUTDOWN_WAIT_KEY;
import static org.apache.dubbo.common.constants.CommonConstants.SHUTDOWN_WAIT_SECONDS_KEY;

/**
 * {@link DubboBootstrap} Test
 *
 * @since 2.7.5
 */
public class DubboBootstrapTest {

    private static File dubboProperties;

    @BeforeAll
    public static void setUp(@TempDir Path folder) {
        DubboBootstrap.reset();
        dubboProperties = folder.resolve(CommonConstants.DUBBO_PROPERTIES_KEY).toFile();
        System.setProperty(CommonConstants.DUBBO_PROPERTIES_KEY, dubboProperties.getAbsolutePath());
    }

    @AfterAll
    public static void tearDown() {
        System.clearProperty(CommonConstants.DUBBO_PROPERTIES_KEY);
    }

    @AfterEach
    public void afterEach() throws IOException {
        DubboBootstrap.reset();
        SysProps.clear();
    }

    @Test
    public void checkApplication() {
        SysProps.setProperty("dubbo.application.name", "demo");
        ApplicationConfig applicationConfig = new ApplicationConfig();
        applicationConfig.refresh();
        Assertions.assertEquals("demo", applicationConfig.getName());
    }

    @Test
    public void compatibleApplicationShutdown() {
        try {
            ConfigUtils.setProperties(null);
            System.clearProperty(SHUTDOWN_WAIT_KEY);
            System.clearProperty(SHUTDOWN_WAIT_SECONDS_KEY);

            writeDubboProperties(SHUTDOWN_WAIT_KEY, "100");
            ConfigValidationUtils.validateApplicationConfig(new ApplicationConfig("demo"));
            Assertions.assertEquals("100", System.getProperty(SHUTDOWN_WAIT_KEY));

            System.clearProperty(SHUTDOWN_WAIT_KEY);
            ConfigUtils.setProperties(null);
            writeDubboProperties(SHUTDOWN_WAIT_SECONDS_KEY, "1000");
            ConfigValidationUtils.validateApplicationConfig(new ApplicationConfig("demo"));
            Assertions.assertEquals("1000", System.getProperty(SHUTDOWN_WAIT_SECONDS_KEY));
        } finally {
            ConfigUtils.setProperties(null);
            System.clearProperty("dubbo.application.name");
            System.clearProperty(SHUTDOWN_WAIT_KEY);
            System.clearProperty(SHUTDOWN_WAIT_SECONDS_KEY);
        }
    }

    @Test
    public void testLoadRegistries() {
<<<<<<< HEAD
        System.setProperty("dubbo.registry.address", "addr1");
        AbstractInterfaceConfigTest.InterfaceConfig interfaceConfig = new AbstractInterfaceConfigTest.InterfaceConfig();
        // FIXME: now we need to check first, then load
        interfaceConfig.setApplication(new ApplicationConfig("testLoadRegistries"));
        interfaceConfig.checkRegistry();
        ApplicationModel.getEnvironment().setDynamicConfiguration(new CompositeDynamicConfiguration());
        List<URL> urls = ConfigValidationUtils.loadRegistries(interfaceConfig, true);
        Assertions.assertEquals(2, urls.size());
        for (URL url : urls) {
            Assertions.assertTrue(url.getProtocol().contains("registry"));
            Assertions.assertEquals("addr1:9090", url.getAddress());
            Assertions.assertEquals(RegistryService.class.getName(), url.getPath());
            Assertions.assertTrue(url.getParameters().containsKey("timestamp"));
            Assertions.assertTrue(url.getParameters().containsKey("pid"));
            Assertions.assertTrue(url.getParameters().containsKey("registry"));
            Assertions.assertTrue(url.getParameters().containsKey("dubbo"));
        }
=======
        SysProps.setProperty("dubbo.registry.address", "addr1");

        ServiceConfig serviceConfig = new ServiceConfig();
        serviceConfig.setInterface(DemoService.class);
        serviceConfig.setRef(new DemoServiceImpl());
        serviceConfig.setApplication(new ApplicationConfig("testLoadRegistries"));

        // load configs from props
        DubboBootstrap.getInstance()
                .initialize();

        serviceConfig.refresh();

        //ApplicationModel.getEnvironment().setDynamicConfiguration(new CompositeDynamicConfiguration());
        List<URL> urls = ConfigValidationUtils.loadRegistries(serviceConfig, true);
        Assertions.assertEquals(1, urls.size());
        URL url = urls.get(0);
        Assertions.assertEquals("registry", url.getProtocol());
        Assertions.assertEquals("addr1:9090", url.getAddress());
        Assertions.assertEquals(RegistryService.class.getName(), url.getPath());
        Assertions.assertTrue(url.getParameters().containsKey("timestamp"));
        Assertions.assertTrue(url.getParameters().containsKey("pid"));
        Assertions.assertTrue(url.getParameters().containsKey("registry"));
        Assertions.assertTrue(url.getParameters().containsKey("dubbo"));
>>>>>>> d0454fdb
    }


    @Test
    public void testLoadMonitor() {
        SysProps.setProperty("dubbo.monitor.address", "monitor-addr:12080");
        SysProps.setProperty("dubbo.monitor.protocol", "monitor");
        AbstractInterfaceConfigTest.InterfaceConfig interfaceConfig = new AbstractInterfaceConfigTest.InterfaceConfig();
        interfaceConfig.setApplication(new ApplicationConfig("testLoadMonitor"));
        interfaceConfig.setMonitor(new MonitorConfig());
        URL url = ConfigValidationUtils.loadMonitor(interfaceConfig, new ServiceConfigURL("dubbo", "addr1", 9090));
        Assertions.assertEquals("monitor-addr:12080", url.getAddress());
        Assertions.assertEquals(MonitorService.class.getName(), url.getParameter("interface"));
        Assertions.assertNotNull(url.getParameter("dubbo"));
        Assertions.assertNotNull(url.getParameter("pid"));
        Assertions.assertNotNull(url.getParameter("timestamp"));
    }

    private void writeDubboProperties(String key, String value) {
        OutputStream os = null;
        try {
            os = new BufferedOutputStream(new FileOutputStream(dubboProperties));
            Properties properties = new Properties();
            properties.put(key, value);
            properties.store(os, "");
            os.close();
        } catch (IOException e) {
            if (os != null) {
                try {
                    os.close();
                } catch (IOException ioe) {
                    // ignore
                }
            }
        }
    }

}<|MERGE_RESOLUTION|>--- conflicted
+++ resolved
@@ -111,25 +111,6 @@
 
     @Test
     public void testLoadRegistries() {
-<<<<<<< HEAD
-        System.setProperty("dubbo.registry.address", "addr1");
-        AbstractInterfaceConfigTest.InterfaceConfig interfaceConfig = new AbstractInterfaceConfigTest.InterfaceConfig();
-        // FIXME: now we need to check first, then load
-        interfaceConfig.setApplication(new ApplicationConfig("testLoadRegistries"));
-        interfaceConfig.checkRegistry();
-        ApplicationModel.getEnvironment().setDynamicConfiguration(new CompositeDynamicConfiguration());
-        List<URL> urls = ConfigValidationUtils.loadRegistries(interfaceConfig, true);
-        Assertions.assertEquals(2, urls.size());
-        for (URL url : urls) {
-            Assertions.assertTrue(url.getProtocol().contains("registry"));
-            Assertions.assertEquals("addr1:9090", url.getAddress());
-            Assertions.assertEquals(RegistryService.class.getName(), url.getPath());
-            Assertions.assertTrue(url.getParameters().containsKey("timestamp"));
-            Assertions.assertTrue(url.getParameters().containsKey("pid"));
-            Assertions.assertTrue(url.getParameters().containsKey("registry"));
-            Assertions.assertTrue(url.getParameters().containsKey("dubbo"));
-        }
-=======
         SysProps.setProperty("dubbo.registry.address", "addr1");
 
         ServiceConfig serviceConfig = new ServiceConfig();
@@ -154,7 +135,6 @@
         Assertions.assertTrue(url.getParameters().containsKey("pid"));
         Assertions.assertTrue(url.getParameters().containsKey("registry"));
         Assertions.assertTrue(url.getParameters().containsKey("dubbo"));
->>>>>>> d0454fdb
     }
 
 
