--- conflicted
+++ resolved
@@ -30,14 +30,7 @@
 import org.junit.jupiter.api.BeforeEach;
 import org.junit.jupiter.api.Test;
 
-<<<<<<< HEAD
-import java.util.Collection;
-import java.util.Collections;
-import java.util.Map;
-
 import static org.apache.dubbo.common.constants.CommonConstants.SYSTEM_TCP_RESPONSE_TIMEOUT;
-=======
->>>>>>> 90bc72e6
 import static org.hamcrest.MatcherAssert.assertThat;
 import static org.hamcrest.Matchers.equalTo;
 import static org.hamcrest.Matchers.is;
@@ -136,11 +129,7 @@
 
     @Test
     void testOverrideConfigByPluralityId() {
-<<<<<<< HEAD
-        SysProps.setProperty("dubbo.consumer.group", "demoA");  // ignore
-=======
         SysProps.setProperty("dubbo.consumer.group", "demoA"); // ignore
->>>>>>> 90bc72e6
         SysProps.setProperty("dubbo.consumers.consumerA.check", "false");
         SysProps.setProperty("dubbo.consumers.consumerA.group", "demoB");
         SysProps.setProperty("dubbo.consumers.consumerA.threads", "10");
