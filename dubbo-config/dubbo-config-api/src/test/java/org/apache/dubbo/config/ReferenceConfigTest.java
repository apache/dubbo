/*
 * Licensed to the Apache Software Foundation (ASF) under one or more
 * contributor license agreements.  See the NOTICE file distributed with
 * this work for additional information regarding copyright ownership.
 * The ASF licenses this file to You under the Apache License, Version 2.0
 * (the "License"); you may not use this file except in compliance with
 * the License.  You may obtain a copy of the License at
 *
 *     http://www.apache.org/licenses/LICENSE-2.0
 *
 * Unless required by applicable law or agreed to in writing, software
 * distributed under the License is distributed on an "AS IS" BASIS,
 * WITHOUT WARRANTIES OR CONDITIONS OF ANY KIND, either express or implied.
 * See the License for the specific language governing permissions and
 * limitations under the License.
 */
package org.apache.dubbo.config;

import org.apache.dubbo.common.URL;
import org.apache.dubbo.common.Version;
import org.apache.dubbo.common.compiler.support.CtClassBuilder;
import org.apache.dubbo.common.compiler.support.JavassistCompiler;
import org.apache.dubbo.common.extension.ExtensionLoader;
import org.apache.dubbo.common.utils.ConfigUtils;
import org.apache.dubbo.common.utils.NetUtils;
import org.apache.dubbo.common.utils.StringUtils;
import org.apache.dubbo.config.annotation.Argument;
import org.apache.dubbo.config.annotation.Method;
import org.apache.dubbo.config.annotation.Reference;
import org.apache.dubbo.config.api.DemoService;
import org.apache.dubbo.config.bootstrap.DubboBootstrap;
import org.apache.dubbo.config.context.ModuleConfigManager;
import org.apache.dubbo.config.provider.impl.DemoServiceImpl;
import org.apache.dubbo.registry.client.migration.MigrationInvoker;
import org.apache.dubbo.rpc.Invoker;
import org.apache.dubbo.rpc.Protocol;
import org.apache.dubbo.rpc.ProxyFactory;
import org.apache.dubbo.rpc.cluster.filter.FilterChainBuilder;
import org.apache.dubbo.rpc.cluster.support.registry.ZoneAwareClusterInvoker;
import org.apache.dubbo.rpc.cluster.support.wrapper.MockClusterInvoker;
import org.apache.dubbo.rpc.cluster.support.wrapper.ScopeClusterInvoker;
import org.apache.dubbo.rpc.listener.ListenerInvokerWrapper;
import org.apache.dubbo.rpc.model.ApplicationModel;
import org.apache.dubbo.rpc.model.FrameworkModel;
import org.apache.dubbo.rpc.model.ModuleModel;
import org.apache.dubbo.rpc.model.ServiceMetadata;
import org.apache.dubbo.rpc.protocol.ReferenceCountInvokerWrapper;
import org.apache.dubbo.rpc.protocol.injvm.InjvmInvoker;
import org.apache.dubbo.rpc.protocol.injvm.InjvmProtocol;
import org.apache.dubbo.rpc.service.GenericService;

import demo.MultiClassLoaderService;
import demo.MultiClassLoaderServiceImpl;
import demo.MultiClassLoaderServiceRequest;
import demo.MultiClassLoaderServiceResult;
import javassist.CannotCompileException;
import javassist.CtClass;
import javassist.NotFoundException;
import org.junit.jupiter.api.AfterEach;
import org.junit.jupiter.api.Assertions;
import org.junit.jupiter.api.BeforeAll;
import org.junit.jupiter.api.BeforeEach;
import org.junit.jupiter.api.Disabled;
import org.junit.jupiter.api.Test;
import org.junit.jupiter.api.condition.DisabledForJreRange;
import org.junit.jupiter.api.condition.JRE;
import org.mockito.Mockito;

import java.io.File;
import java.io.FileInputStream;
import java.io.IOException;
import java.lang.reflect.Constructor;
import java.net.URLDecoder;
import java.util.ArrayList;
import java.util.Arrays;
import java.util.Collection;
import java.util.Collections;
import java.util.HashMap;
import java.util.List;
import java.util.Map;
import java.util.concurrent.ConcurrentHashMap;
import java.util.concurrent.ExecutorService;
import java.util.concurrent.Executors;
import java.util.concurrent.TimeUnit;
import java.util.concurrent.atomic.AtomicReference;
import java.util.stream.Collectors;

import static org.apache.dubbo.common.constants.CommonConstants.APPLICATION_KEY;
import static org.apache.dubbo.common.constants.CommonConstants.APPLICATION_VERSION_KEY;
import static org.apache.dubbo.common.constants.CommonConstants.CONSUMER_SIDE;
import static org.apache.dubbo.common.constants.CommonConstants.DEFAULT_METADATA_STORAGE_TYPE;
import static org.apache.dubbo.common.constants.CommonConstants.DUBBO_VERSION_KEY;
import static org.apache.dubbo.common.constants.CommonConstants.DUMP_DIRECTORY;
import static org.apache.dubbo.common.constants.CommonConstants.EXPORTER_LISTENER_KEY;
import static org.apache.dubbo.common.constants.CommonConstants.INTERFACE_KEY;
import static org.apache.dubbo.common.constants.CommonConstants.LIVENESS_PROBE_KEY;
import static org.apache.dubbo.common.constants.CommonConstants.METADATA_KEY;
import static org.apache.dubbo.common.constants.CommonConstants.METADATA_SERVICE_PORT_KEY;
import static org.apache.dubbo.common.constants.CommonConstants.METADATA_SERVICE_PROTOCOL_KEY;
import static org.apache.dubbo.common.constants.CommonConstants.METHODS_KEY;
import static org.apache.dubbo.common.constants.CommonConstants.PID_KEY;
import static org.apache.dubbo.common.constants.CommonConstants.READINESS_PROBE_KEY;
import static org.apache.dubbo.common.constants.CommonConstants.REFER_ASYNC_KEY;
import static org.apache.dubbo.common.constants.CommonConstants.REFER_BACKGROUND_KEY;
import static org.apache.dubbo.common.constants.CommonConstants.REFER_THREAD_NUM_KEY;
import static org.apache.dubbo.common.constants.CommonConstants.REGISTRY_LOCAL_FILE_CACHE_ENABLED;
import static org.apache.dubbo.common.constants.CommonConstants.RELEASE_KEY;
import static org.apache.dubbo.common.constants.CommonConstants.REVISION_KEY;
import static org.apache.dubbo.common.constants.CommonConstants.SIDE_KEY;
import static org.apache.dubbo.common.constants.CommonConstants.STARTUP_PROBE;
import static org.apache.dubbo.common.constants.CommonConstants.TIMESTAMP_KEY;
import static org.apache.dubbo.common.constants.CommonConstants.URL_MERGE_PROCESSOR_KEY;
import static org.apache.dubbo.common.constants.QosConstants.ACCEPT_FOREIGN_IP;
import static org.apache.dubbo.common.constants.QosConstants.QOS_ENABLE;
import static org.apache.dubbo.common.constants.QosConstants.QOS_HOST;
import static org.apache.dubbo.common.constants.QosConstants.QOS_PORT;
import static org.apache.dubbo.registry.Constants.REGISTER_IP_KEY;
import static org.apache.dubbo.rpc.Constants.DEFAULT_STUB_EVENT;
import static org.apache.dubbo.rpc.Constants.LOCAL_KEY;
import static org.apache.dubbo.rpc.Constants.LOCAL_PROTOCOL;
import static org.apache.dubbo.rpc.Constants.SCOPE_REMOTE;
import static org.apache.dubbo.rpc.cluster.Constants.PEER_KEY;

class ReferenceConfigTest {
    private static String zkUrl1;
    private static String zkUrl2;
    private static String registryUrl1;

    @BeforeAll
    public static void beforeAll() {
        int zkServerPort1 = 2181;
        int zkServerPort2 = 2182;
        zkUrl1 = "zookeeper://localhost:" + zkServerPort1;
        zkUrl2 = "zookeeper://localhost:" + zkServerPort2;
        registryUrl1 = "registry://localhost:" + zkServerPort1 + "?registry=zookeeper";
    }

    @BeforeEach
    public void setUp() throws Exception {
        DubboBootstrap.reset();
        ApplicationModel.defaultModel().getApplicationConfigManager();
        DubboBootstrap.getInstance();
    }

    @AfterEach
    public void tearDown() throws IOException {
        DubboBootstrap.reset();
        Mockito.framework().clearInlineMocks();
    }

    /**
     * Test whether the configuration required for the aggregation service reference meets expectations
     */
    @Test
    void testAppendConfig() {

        ApplicationConfig applicationConfig = new ApplicationConfig();
        applicationConfig.setName("application1");
        applicationConfig.setVersion("v1");
        applicationConfig.setOwner("owner1");
        applicationConfig.setOrganization("bu1");
        applicationConfig.setArchitecture("architecture1");
        applicationConfig.setEnvironment("test");
        applicationConfig.setCompiler("javassist");
        applicationConfig.setLogger("log4j");
        applicationConfig.setDumpDirectory("/");
        applicationConfig.setQosEnable(false);
        applicationConfig.setQosHost("127.0.0.1");
        applicationConfig.setQosPort(77777);
        applicationConfig.setQosAcceptForeignIp(false);
        Map<String, String> parameters = new HashMap<>();
        parameters.put("key1", "value1");
        parameters.put("key2", "value2");
        applicationConfig.setParameters(parameters);
        applicationConfig.setShutwait("5");
        applicationConfig.setMetadataType("local");
        applicationConfig.setRegisterConsumer(false);
        applicationConfig.setRepository("repository1");
        applicationConfig.setEnableFileCache(false);
        applicationConfig.setProtocol("dubbo");
        applicationConfig.setMetadataServicePort(88888);
        applicationConfig.setMetadataServiceProtocol("tri");
        applicationConfig.setLivenessProbe("livenessProbe");
        applicationConfig.setReadinessProbe("readinessProb");
        applicationConfig.setStartupProbe("startupProbe");

        ReferenceConfig<DemoService> referenceConfig = new ReferenceConfig<>();
        referenceConfig.setClient("netty");
        referenceConfig.setGeneric(Boolean.FALSE.toString());
        referenceConfig.setProtocol("dubbo");
        referenceConfig.setInit(true);
        referenceConfig.setLazy(false);
        referenceConfig.setInjvm(false);
        referenceConfig.setReconnect("reconnect");
        referenceConfig.setSticky(false);
        referenceConfig.setStub(DEFAULT_STUB_EVENT);
        referenceConfig.setRouter("default");
        referenceConfig.setReferAsync(true);

        MonitorConfig monitorConfig = new MonitorConfig();
        applicationConfig.setMonitor(monitorConfig);

        ModuleConfig moduleConfig = new ModuleConfig();
        moduleConfig.setMonitor("default");
        moduleConfig.setName("module1");
        moduleConfig.setOrganization("application1");
        moduleConfig.setVersion("v1");
        moduleConfig.setOwner("owner1");

        ConsumerConfig consumerConfig = new ConsumerConfig();
        consumerConfig.setClient("netty");
        consumerConfig.setThreadpool("fixed");
        consumerConfig.setCorethreads(200);
        consumerConfig.setQueues(500);
        consumerConfig.setThreads(300);
        consumerConfig.setShareconnections(10);
        consumerConfig.setUrlMergeProcessor("default");
        consumerConfig.setReferThreadNum(20);
        consumerConfig.setReferBackground(false);
        referenceConfig.setConsumer(consumerConfig);

        MethodConfig methodConfig = new MethodConfig();
        methodConfig.setName("sayName");
        methodConfig.setStat(1);
        methodConfig.setRetries(0);
        methodConfig.setExecutes(10);
        methodConfig.setDeprecated(false);
        methodConfig.setSticky(false);
        methodConfig.setReturn(false);
        methodConfig.setService("service");
        methodConfig.setServiceId(DemoService.class.getName());
        methodConfig.setParentPrefix("demo");

        referenceConfig.setMethods(Collections.singletonList(methodConfig));

        referenceConfig.setInterface(DemoService.class);
        referenceConfig.getInterfaceClass();
        referenceConfig.setCheck(false);
        RegistryConfig registry = new RegistryConfig();
        registry.setAddress(zkUrl1);
        applicationConfig.setRegistries(Collections.singletonList(registry));
        applicationConfig.setRegistryIds(registry.getId());
        moduleConfig.setRegistries(Collections.singletonList(registry));

        referenceConfig.setRegistry(registry);

        DubboBootstrap dubboBootstrap = DubboBootstrap.newInstance(FrameworkModel.defaultModel());
        dubboBootstrap.application(applicationConfig)
            .reference(referenceConfig)
            .registry(registry)
            .module(moduleConfig)
            .initialize();

        referenceConfig.init();

        ServiceMetadata serviceMetadata = referenceConfig.getServiceMetadata();

        // verify additional side parameter
        Assertions.assertEquals(CONSUMER_SIDE, serviceMetadata.getAttachments().get(SIDE_KEY));

        // verify additional interface parameter
        Assertions.assertEquals(DemoService.class.getName(), serviceMetadata.getAttachments().get(INTERFACE_KEY));

        // verify additional metadata-type parameter
        Assertions.assertEquals(DEFAULT_METADATA_STORAGE_TYPE, serviceMetadata.getAttachments().get(METADATA_KEY));

        // verify additional register.ip parameter
        Assertions.assertEquals(NetUtils.getLocalHost(), serviceMetadata.getAttachments().get(REGISTER_IP_KEY));

        // verify additional runtime parameters
        Assertions.assertEquals(Version.getProtocolVersion(), serviceMetadata.getAttachments().get(DUBBO_VERSION_KEY));
        Assertions.assertEquals(Version.getVersion(), serviceMetadata.getAttachments().get(RELEASE_KEY));
        Assertions.assertTrue(serviceMetadata.getAttachments().containsKey(TIMESTAMP_KEY));
        Assertions.assertEquals(String.valueOf(ConfigUtils.getPid()), serviceMetadata.getAttachments().get(PID_KEY));

        // verify additional application config
        Assertions.assertEquals(applicationConfig.getName(), serviceMetadata.getAttachments().get(APPLICATION_KEY));
        Assertions.assertEquals(applicationConfig.getOwner(), serviceMetadata.getAttachments().get("owner"));
        Assertions.assertEquals(applicationConfig.getVersion(),
            serviceMetadata.getAttachments().get(APPLICATION_VERSION_KEY));
        Assertions.assertEquals(applicationConfig.getOrganization(),
            serviceMetadata.getAttachments().get("organization"));
        Assertions.assertEquals(applicationConfig.getArchitecture(),
            serviceMetadata.getAttachments().get("architecture"));
        Assertions.assertEquals(applicationConfig.getEnvironment(),
            serviceMetadata.getAttachments().get("environment"));
        Assertions.assertEquals(applicationConfig.getCompiler(), serviceMetadata.getAttachments().get("compiler"));
        Assertions.assertEquals(applicationConfig.getLogger(), serviceMetadata.getAttachments().get("logger"));
        Assertions.assertFalse(serviceMetadata.getAttachments().containsKey("registries"));
        Assertions.assertFalse(serviceMetadata.getAttachments().containsKey("registry.ids"));
        Assertions.assertFalse(serviceMetadata.getAttachments().containsKey("monitor"));
        Assertions.assertEquals(applicationConfig.getDumpDirectory(),
            serviceMetadata.getAttachments().get(DUMP_DIRECTORY));
        Assertions.assertEquals(applicationConfig.getQosEnable().toString(),
            serviceMetadata.getAttachments().get(QOS_ENABLE));
        Assertions.assertEquals(applicationConfig.getQosHost(),
            serviceMetadata.getAttachments().get(QOS_HOST));
        Assertions.assertEquals(applicationConfig.getQosPort().toString(),
            serviceMetadata.getAttachments().get(QOS_PORT));
        Assertions.assertEquals(applicationConfig.getQosAcceptForeignIp().toString(),
            serviceMetadata.getAttachments().get(ACCEPT_FOREIGN_IP));
        Assertions.assertEquals(applicationConfig.getParameters().get("key1"),
            serviceMetadata.getAttachments().get("key1"));
        Assertions.assertEquals(applicationConfig.getParameters().get("key2"),
            serviceMetadata.getAttachments().get("key2"));
        Assertions.assertEquals(applicationConfig.getShutwait(),
            serviceMetadata.getAttachments().get("shutwait"));
        Assertions.assertEquals(applicationConfig.getMetadataType(),
            serviceMetadata.getAttachments().get(METADATA_KEY));
        Assertions.assertEquals(applicationConfig.getRegisterConsumer().toString(),
            serviceMetadata.getAttachments().get("register.consumer"));
        Assertions.assertEquals(applicationConfig.getRepository(),
            serviceMetadata.getAttachments().get("repository"));
        Assertions.assertEquals(applicationConfig.getEnableFileCache().toString(),
            serviceMetadata.getAttachments().get(REGISTRY_LOCAL_FILE_CACHE_ENABLED));
        Assertions.assertEquals(applicationConfig.getMetadataServicePort().toString(),
            serviceMetadata.getAttachments().get(METADATA_SERVICE_PORT_KEY));
        Assertions.assertEquals(applicationConfig.getMetadataServiceProtocol().toString(),
            serviceMetadata.getAttachments().get(METADATA_SERVICE_PROTOCOL_KEY));
        Assertions.assertEquals(applicationConfig.getLivenessProbe(),
            serviceMetadata.getAttachments().get(LIVENESS_PROBE_KEY));
        Assertions.assertEquals(applicationConfig.getReadinessProbe(),
            serviceMetadata.getAttachments().get(READINESS_PROBE_KEY));
        Assertions.assertEquals(applicationConfig.getStartupProbe(),
            serviceMetadata.getAttachments().get(STARTUP_PROBE));

        // verify additional module config
        Assertions.assertEquals(moduleConfig.getName(), serviceMetadata.getAttachments().get("module"));
        Assertions.assertFalse(serviceMetadata.getAttachments().containsKey("monitor"));
        Assertions.assertEquals(moduleConfig.getOrganization(),
            serviceMetadata.getAttachments().get("module.organization"));
        Assertions.assertEquals(moduleConfig.getOwner(), serviceMetadata.getAttachments().get("module.owner"));
        Assertions.assertFalse(serviceMetadata.getAttachments().containsKey("registries"));
        Assertions.assertEquals(moduleConfig.getVersion(), serviceMetadata.getAttachments().get("module.version"));

        // verify additional consumer config
        Assertions.assertEquals(consumerConfig.getClient(), serviceMetadata.getAttachments().get("client"));
        Assertions.assertEquals(consumerConfig.getThreadpool(), serviceMetadata.getAttachments().get("threadpool"));
        Assertions.assertEquals(consumerConfig.getCorethreads().toString(),
            serviceMetadata.getAttachments().get("corethreads"));
        Assertions.assertEquals(consumerConfig.getQueues().toString(),
            serviceMetadata.getAttachments().get("queues"));
        Assertions.assertEquals(consumerConfig.getThreads().toString(),
            serviceMetadata.getAttachments().get("threads"));
        Assertions.assertEquals(consumerConfig.getShareconnections().toString(),
            serviceMetadata.getAttachments().get("shareconnections"));
        Assertions.assertEquals(consumerConfig.getUrlMergeProcessor(),
            serviceMetadata.getAttachments().get(URL_MERGE_PROCESSOR_KEY));
        Assertions.assertFalse(serviceMetadata.getAttachments().containsKey(REFER_THREAD_NUM_KEY));
        Assertions.assertFalse(serviceMetadata.getAttachments().containsKey(REFER_BACKGROUND_KEY));

        // verify additional reference config
        Assertions.assertEquals(referenceConfig.getClient(), serviceMetadata.getAttachments().get("client"));
        Assertions.assertEquals(referenceConfig.getGeneric(), serviceMetadata.getAttachments().get("generic"));
        Assertions.assertEquals(referenceConfig.getProtocol(), serviceMetadata.getAttachments().get("protocol"));
        Assertions.assertEquals(referenceConfig.isInit().toString(), serviceMetadata.getAttachments().get("init"));
        Assertions.assertEquals(referenceConfig.getLazy().toString(), serviceMetadata.getAttachments().get("lazy"));
        Assertions.assertEquals(referenceConfig.isInjvm().toString(), serviceMetadata.getAttachments().get("injvm"));
        Assertions.assertEquals(referenceConfig.getReconnect(), serviceMetadata.getAttachments().get("reconnect"));
        Assertions.assertEquals(referenceConfig.getSticky().toString(), serviceMetadata.getAttachments().get("sticky"));
        Assertions.assertEquals(referenceConfig.getStub(), serviceMetadata.getAttachments().get("stub"));
        Assertions.assertEquals(referenceConfig.getProvidedBy(), serviceMetadata.getAttachments().get("provided-by"));
        Assertions.assertEquals(referenceConfig.getRouter(), serviceMetadata.getAttachments().get("router"));
        Assertions.assertEquals(referenceConfig.getReferAsync().toString(),
            serviceMetadata.getAttachments().get(REFER_ASYNC_KEY));

        // verify additional method config
        Assertions.assertFalse(serviceMetadata.getAttachments().containsKey("name"));
        Assertions.assertEquals(methodConfig.getStat().toString(),
            serviceMetadata.getAttachments().get("sayName.stat"));
        Assertions.assertEquals(methodConfig.getRetries().toString(),
            serviceMetadata.getAttachments().get("sayName.retries"));
        Assertions.assertFalse(serviceMetadata.getAttachments().containsKey("sayName.reliable"));
        Assertions.assertEquals(methodConfig.getExecutes().toString(),
            serviceMetadata.getAttachments().get("sayName.executes"));
        Assertions.assertEquals(methodConfig.getDeprecated().toString(),
            serviceMetadata.getAttachments().get("sayName.deprecated"));
        Assertions.assertFalse(serviceMetadata.getAttachments().containsKey("sayName.stick"));
        Assertions.assertEquals(methodConfig.isReturn().toString(),
            serviceMetadata.getAttachments().get("sayName.return"));
        Assertions.assertFalse(serviceMetadata.getAttachments().containsKey("sayName.service"));
        Assertions.assertFalse(serviceMetadata.getAttachments().containsKey("sayName.service.id"));
        Assertions.assertFalse(serviceMetadata.getAttachments().containsKey("sayName.parent.prefix"));

        // verify additional revision and methods parameter
        Assertions.assertEquals(Version.getVersion(referenceConfig.getInterfaceClass(), referenceConfig.getVersion()),
            serviceMetadata.getAttachments().get(REVISION_KEY));
        Assertions.assertTrue(serviceMetadata.getAttachments().containsKey(METHODS_KEY));
        Assertions.assertEquals(DemoService.class.getMethods().length,
            StringUtils.split((String) serviceMetadata.getAttachments().get(METHODS_KEY), ',').length);

        dubboBootstrap.stop();
    }

    @Test
    void testCreateInvokerForLocalRefer() {

        ReferenceConfig<DemoService> referenceConfig = new ReferenceConfig<>();
        referenceConfig.setScope(LOCAL_KEY);

        ApplicationConfig applicationConfig = new ApplicationConfig();
        applicationConfig.setName("application1");
        Map<String, String> parameters = new HashMap<>();
        parameters.put("key1", "value1");
        parameters.put("key2", "value2");
        applicationConfig.setParameters(parameters);

        referenceConfig.setInterface(DemoService.class);
        referenceConfig.getInterfaceClass();
        referenceConfig.setCheck(false);

        DubboBootstrap dubboBootstrap = DubboBootstrap.newInstance(FrameworkModel.defaultModel());
        dubboBootstrap.application(applicationConfig)
            .reference(referenceConfig)
            .initialize();

        referenceConfig.init();
        Assertions.assertTrue(referenceConfig.getInvoker() instanceof ScopeClusterInvoker);
        ScopeClusterInvoker<?> scopeClusterInvoker = (ScopeClusterInvoker<?>) referenceConfig.getInvoker();
        Invoker<?> mockInvoker = scopeClusterInvoker.getInvoker();
        Assertions.assertTrue(mockInvoker instanceof MockClusterInvoker);
        Invoker<?> withCount = ((MockClusterInvoker<?>) mockInvoker).getDirectory().getAllInvokers().get(0);

        Assertions.assertTrue(withCount instanceof ReferenceCountInvokerWrapper);
        Invoker<?> withFilter = ((ReferenceCountInvokerWrapper<?>) withCount).getInvoker();
        Assertions.assertTrue(withFilter instanceof ListenerInvokerWrapper
            || withFilter instanceof FilterChainBuilder.CallbackRegistrationInvoker);
        if (withFilter instanceof ListenerInvokerWrapper) {
<<<<<<< HEAD
            Assertions.assertTrue(((ListenerInvokerWrapper<?>) withFilter).getInvoker() instanceof InjvmInvoker);
=======
            Assertions.assertTrue(((ListenerInvokerWrapper<?>) (((ReferenceCountInvokerWrapper<?>) withCount).getInvoker())).getInvoker() instanceof InjvmInvoker);
>>>>>>> bc383544
        }
        if (withFilter instanceof FilterChainBuilder.CallbackRegistrationInvoker) {
            Invoker filterInvoker = ((FilterChainBuilder.CallbackRegistrationInvoker) withFilter).getFilterInvoker();
            FilterChainBuilder.CopyOfFilterChainNode filterInvoker1 = (FilterChainBuilder.CopyOfFilterChainNode) filterInvoker;
            ListenerInvokerWrapper originalInvoker = (ListenerInvokerWrapper) filterInvoker1.getOriginalInvoker();
            Invoker invoker = originalInvoker.getInvoker();
            Assertions.assertTrue(invoker instanceof InjvmInvoker);
        }
        URL url = withFilter.getUrl();
        Assertions.assertEquals("application1", url.getParameter("application"));
        Assertions.assertEquals("value1", url.getParameter("key1"));
        Assertions.assertEquals("value2", url.getParameter("key2"));

        dubboBootstrap.stop();
    }

    /**
     * Verify the configuration of the registry protocol for remote reference
     */
    @Test
    void testCreateInvokerForRemoteRefer() {

        ReferenceConfig<DemoService> referenceConfig = new ReferenceConfig<>();
        referenceConfig.setGeneric(Boolean.FALSE.toString());
        referenceConfig.setProtocol("dubbo");
        referenceConfig.setInit(true);
        referenceConfig.setLazy(false);
        referenceConfig.setInjvm(false);

        DubboBootstrap dubboBootstrap = DubboBootstrap.newInstance(FrameworkModel.defaultModel());

        ApplicationConfig applicationConfig = new ApplicationConfig();
        applicationConfig.setName("application1");
        Map<String, String> parameters = new HashMap<>();
        parameters.put("key1", "value1");
        parameters.put("key2", "value2");
        applicationConfig.setParameters(parameters);

        referenceConfig.refreshed.set(true);
        referenceConfig.setInterface(DemoService.class);
        referenceConfig.getInterfaceClass();
        referenceConfig.setCheck(false);
        RegistryConfig registry = new RegistryConfig();
        registry.setAddress(zkUrl1);
        applicationConfig.setRegistries(Collections.singletonList(registry));
        applicationConfig.setRegistryIds(registry.getId());

        referenceConfig.setRegistry(registry);

        dubboBootstrap
            .application(applicationConfig)
            .reference(referenceConfig)
            .initialize();

        referenceConfig.init();
        Assertions.assertTrue(referenceConfig.getInvoker() instanceof MigrationInvoker);

        dubboBootstrap.destroy();
    }


    /**
     * Verify that the remote url is directly configured for remote reference
     */
    @Test
    void testCreateInvokerWithRemoteUrlForRemoteRefer() {

        ReferenceConfig<DemoService> referenceConfig = new ReferenceConfig<>();
        referenceConfig.setGeneric(Boolean.FALSE.toString());
        referenceConfig.setProtocol("dubbo");
        referenceConfig.setInit(true);
        referenceConfig.setLazy(false);
        referenceConfig.setInjvm(false);

        DubboBootstrap dubboBootstrap = DubboBootstrap.newInstance(FrameworkModel.defaultModel());

        ApplicationConfig applicationConfig = new ApplicationConfig();
        applicationConfig.setName("application1");
        Map<String, String> parameters = new HashMap<>();
        parameters.put("key1", "value1");
        parameters.put("key2", "value2");
        applicationConfig.setParameters(parameters);

        referenceConfig.refreshed.set(true);
        referenceConfig.setInterface(DemoService.class);
        referenceConfig.getInterfaceClass();
        referenceConfig.setCheck(false);

        referenceConfig.setUrl("dubbo://127.0.0.1:20880");

        dubboBootstrap
            .application(applicationConfig)
            .reference(referenceConfig)
            .initialize();

        referenceConfig.init();
        Assertions.assertTrue(referenceConfig.getInvoker() instanceof ScopeClusterInvoker);
        Invoker scopeClusterInvoker = referenceConfig.getInvoker();
        Assertions.assertTrue(((ScopeClusterInvoker) scopeClusterInvoker).getInvoker() instanceof MockClusterInvoker);
        Assertions.assertEquals(Boolean.TRUE, ((ScopeClusterInvoker) scopeClusterInvoker).getInvoker().getUrl().getAttribute(PEER_KEY));
        dubboBootstrap.destroy();

    }

    /**
     * Verify that the registry url is directly configured for remote reference
     */
    @Test
    void testCreateInvokerWithRegistryUrlForRemoteRefer() {

        ReferenceConfig<DemoService> referenceConfig = new ReferenceConfig<>();
        referenceConfig.setGeneric(Boolean.FALSE.toString());
        referenceConfig.setProtocol("dubbo");
        referenceConfig.setInit(true);
        referenceConfig.setLazy(false);
        referenceConfig.setInjvm(false);

        DubboBootstrap dubboBootstrap = DubboBootstrap.newInstance(FrameworkModel.defaultModel());

        ApplicationConfig applicationConfig = new ApplicationConfig();
        applicationConfig.setName("application1");
        Map<String, String> parameters = new HashMap<>();
        parameters.put("key1", "value1");
        parameters.put("key2", "value2");
        applicationConfig.setParameters(parameters);

        referenceConfig.refreshed.set(true);
        referenceConfig.setInterface(DemoService.class);
        referenceConfig.getInterfaceClass();
        referenceConfig.setCheck(false);

        referenceConfig.setUrl(registryUrl1);

        dubboBootstrap
            .application(applicationConfig)
            .reference(referenceConfig)
            .initialize();

        referenceConfig.init();
        Assertions.assertTrue(referenceConfig.getInvoker() instanceof MigrationInvoker);
        dubboBootstrap.destroy();

    }

    /**
     * Verify the service reference of multiple registries
     */
    @Test
    void testMultipleRegistryForRemoteRefer() {
        ReferenceConfig<DemoService> referenceConfig = new ReferenceConfig<>();
        referenceConfig.setGeneric(Boolean.FALSE.toString());
        referenceConfig.setProtocol("dubbo");
        referenceConfig.setInit(true);
        referenceConfig.setLazy(false);
        referenceConfig.setInjvm(false);

        DubboBootstrap dubboBootstrap = DubboBootstrap.newInstance(FrameworkModel.defaultModel());

        ApplicationConfig applicationConfig = new ApplicationConfig();
        applicationConfig.setName("application1");
        Map<String, String> parameters = new HashMap<>();
        parameters.put("key1", "value1");
        parameters.put("key2", "value2");
        applicationConfig.setParameters(parameters);

        referenceConfig.refreshed.set(true);
        referenceConfig.setInterface(DemoService.class);
        referenceConfig.getInterfaceClass();
        referenceConfig.setCheck(false);
        RegistryConfig registry1 = new RegistryConfig();
        registry1.setAddress(zkUrl1);
        registry1.setId("zk1");

        RegistryConfig registry2 = new RegistryConfig();
        registry2.setAddress(zkUrl2);
        registry2.setId("zk2");

        List<RegistryConfig> registryConfigs = new ArrayList<>();
        registryConfigs.add(registry1);
        registryConfigs.add(registry2);
        applicationConfig.setRegistries(registryConfigs);
        applicationConfig.setRegistryIds("zk1,zk2");

        referenceConfig.setRegistries(registryConfigs);

        dubboBootstrap
            .application(applicationConfig)
            .reference(referenceConfig)
            .initialize();

        referenceConfig.init();
        Assertions.assertTrue(referenceConfig.getInvoker() instanceof ZoneAwareClusterInvoker);

        dubboBootstrap.destroy();
    }

    @Test
    @Disabled("Disabled due to Github Actions environment")
    public void testInjvm() throws Exception {
        ApplicationConfig application = new ApplicationConfig();
        application.setName("test-protocol-random-port");
        application.setEnableFileCache(false);
        ApplicationModel.defaultModel().getApplicationConfigManager().setApplication(application);

        RegistryConfig registry = new RegistryConfig();
        registry.setAddress(zkUrl1);

        ProtocolConfig protocol = new ProtocolConfig();
        protocol.setName("dubbo");

        ServiceConfig<DemoService> demoService;
        demoService = new ServiceConfig<>();
        demoService.setInterface(DemoService.class);
        demoService.setRef(new DemoServiceImpl());
        demoService.setRegistry(registry);
        demoService.setProtocol(protocol);

        ReferenceConfig<DemoService> rc = new ReferenceConfig<>();
        rc.setRegistry(registry);
        rc.setInterface(DemoService.class.getName());
        rc.setScope(SCOPE_REMOTE);

        try {
            System.setProperty("java.net.preferIPv4Stack", "true");
            demoService.export();
            rc.get();
            Assertions.assertFalse(LOCAL_PROTOCOL.equalsIgnoreCase(
                rc.getInvoker().getUrl().getProtocol()));
        } finally {
            System.clearProperty("java.net.preferIPv4Stack");
            rc.destroy();
            demoService.unexport();
        }

        // Manually trigger dubbo resource recycling.
        DubboBootstrap.getInstance().destroy();
    }

    /**
     * unit test for dubbo-1765
     */
    @Test
    void test1ReferenceRetry() {
        ApplicationConfig application = new ApplicationConfig();
        application.setName("test-reference-retry");
        application.setEnableFileCache(false);
        ApplicationModel.defaultModel().getApplicationConfigManager().setApplication(application);

        RegistryConfig registry = new RegistryConfig();
        registry.setAddress(zkUrl1);

        ReferenceConfig<DemoService> rc = new ReferenceConfig<>();
        rc.setRegistry(registry);
        rc.setInterface(DemoService.class.getName());

        boolean success = false;
        DemoService demoService = null;
        try {
            demoService = rc.get();
            success = true;
        } catch (Exception e) {
            // ignore
        }
        Assertions.assertFalse(success);
        Assertions.assertNull(demoService);

        try {
            System.setProperty("java.net.preferIPv4Stack", "true");
            ProxyFactory proxy = ExtensionLoader.getExtensionLoader(ProxyFactory.class).getAdaptiveExtension();
            DemoService service = new DemoServiceImpl();
            URL url = URL.valueOf("injvm://127.0.0.1/DemoService")
                .addParameter(INTERFACE_KEY, DemoService.class.getName()).setScopeModel(ApplicationModel.defaultModel().getDefaultModule());
            url = url.addParameter(EXPORTER_LISTENER_KEY, LOCAL_PROTOCOL);
            Protocol protocolSPI = ApplicationModel.defaultModel().getExtensionLoader(Protocol.class).getAdaptiveExtension();
            protocolSPI.export(proxy.getInvoker(service, DemoService.class, url));
            demoService = rc.get();
            success = true;
        } catch (Exception e) {
            // ignore
        } finally {
            rc.destroy();
            InjvmProtocol.getInjvmProtocol(FrameworkModel.defaultModel()).destroy();
            System.clearProperty("java.net.preferIPv4Stack");

        }
        Assertions.assertTrue(success);
        Assertions.assertNotNull(demoService);

    }

    @Test
    void test2ReferenceRetry() {
        ApplicationConfig application = new ApplicationConfig();
        application.setName("test-reference-retry2");
        application.setEnableFileCache(false);
        ApplicationModel.defaultModel().getApplicationConfigManager().setApplication(application);

        RegistryConfig registry = new RegistryConfig();
        registry.setAddress(zkUrl1);
        ProtocolConfig protocol = new ProtocolConfig();
        protocol.setName("mockprotocol");

        ReferenceConfig<DemoService> rc = new ReferenceConfig<>();
        rc.setRegistry(registry);
        rc.setInterface(DemoService.class.getName());

        boolean success = false;
        DemoService demoService = null;
        try {
            demoService = rc.get();
            success = true;
        } catch (Exception e) {
            // ignore
        }
        Assertions.assertFalse(success);
        Assertions.assertNull(demoService);

        ServiceConfig<DemoService> sc = new ServiceConfig<>();
        sc.setInterface(DemoService.class.getName());
        sc.setRef(new DemoServiceImpl());
        sc.setRegistry(registry);
        sc.setProtocol(protocol);

        try {
            System.setProperty("java.net.preferIPv4Stack", "true");
            sc.export();
            demoService = rc.get();
            success = true;
        } catch (Exception e) {
            // ignore
        } finally {
            rc.destroy();
            sc.unexport();
            System.clearProperty("java.net.preferIPv4Stack");

        }
        Assertions.assertTrue(success);
        Assertions.assertNotNull(demoService);

    }

    @Test
    void testMetaData() {
        ReferenceConfig config = new ReferenceConfig();
        Map<String, String> metaData = config.getMetaData();
        Assertions.assertEquals(0, metaData.size(), "Expect empty metadata but found: " + metaData);

        // test merged and override consumer attributes
        ConsumerConfig consumerConfig = new ConsumerConfig();
        consumerConfig.setAsync(true);
        consumerConfig.setActives(10);
        config.setConsumer(consumerConfig);
        config.setAsync(false);// override

        metaData = config.getMetaData();
        Assertions.assertEquals(2, metaData.size());
        Assertions.assertEquals(String.valueOf(consumerConfig.getActives()), metaData.get("actives"));
        Assertions.assertEquals(String.valueOf(config.isAsync()), metaData.get("async"));

    }

    @Test
    void testGetPrefixes() {

        ReferenceConfig referenceConfig = new ReferenceConfig();
        referenceConfig.setInterface(DemoService.class);

        List<String> prefixes = referenceConfig.getPrefixes();
        Assertions.assertTrue(prefixes.contains("dubbo.reference." + referenceConfig.getInterface()));

        long start = System.currentTimeMillis();
        for (int i = 0; i < 1000; i++) {
            referenceConfig.getPrefixes();
        }
        long end = System.currentTimeMillis();
        System.out.println("ReferenceConfig get prefixes cost: " + (end - start));

    }

    @Test
    void testGenericAndInterfaceConflicts() {

        ReferenceConfig referenceConfig = new ReferenceConfig();
        referenceConfig.setInterface(DemoService.class);
        referenceConfig.setGeneric("true");

        DubboBootstrap.getInstance()
            .application("demo app")
            .reference(referenceConfig)
            .initialize();

        Assertions.assertEquals(GenericService.class, referenceConfig.getInterfaceClass());
    }


    @Test
    void testLargeReferences() throws InterruptedException {
        int amount = 10000;
        ModuleConfigManager configManager = DubboBootstrap.getInstance().getApplicationModel().getDefaultModule().getConfigManager();

        ApplicationConfig applicationConfig = new ApplicationConfig();
        applicationConfig.setName("test-app");
        MetadataReportConfig metadataReportConfig = new MetadataReportConfig();
        metadataReportConfig.setAddress("metadata://");
        ConfigCenterConfig configCenterConfig = new ConfigCenterConfig();
        configCenterConfig.setAddress("diamond://");

        testInitReferences(0, amount, applicationConfig, metadataReportConfig, configCenterConfig);
        configManager.clear();
        testInitReferences(0, 1, applicationConfig, metadataReportConfig, configCenterConfig);
        configManager.clear();

        long t1 = System.currentTimeMillis();
        int nThreads = 8;
        ExecutorService executorService = Executors.newFixedThreadPool(nThreads);
        for (int i = 0; i < nThreads; i++) {
            int perCount = (int) (1.0 * amount / nThreads);
            int start = perCount * i;
            int end = start + perCount;
            if (i == nThreads - 1) {
                end = amount;
            }
            int finalEnd = end;
            System.out.println(String.format("start thread %s: range: %s - %s, count: %s", i, start, end, (end - start)));
            executorService.submit(() -> {
                testInitReferences(start, finalEnd, applicationConfig, metadataReportConfig, configCenterConfig);
            });
        }
        executorService.shutdown();
        executorService.awaitTermination(100, TimeUnit.SECONDS);

        long t2 = System.currentTimeMillis();
        long cost = t2 - t1;
        System.out.println("Init large references cost: " + cost + "ms");
        Assertions.assertEquals(amount, configManager.getReferences().size());
        Assertions.assertTrue(cost < 1000, "Init large references too slowly: " + cost);

        //test equals
        testSearchReferences();

    }

    private void testSearchReferences() {
        long t1 = System.currentTimeMillis();
        Collection<ReferenceConfigBase<?>> references = DubboBootstrap.getInstance().getApplicationModel().getDefaultModule().getConfigManager().getReferences();
        List<ReferenceConfigBase<?>> results = references.stream().filter(rc -> rc.equals(references.iterator().next()))
            .collect(Collectors.toList());
        long t2 = System.currentTimeMillis();
        long cost = t2 - t1;
        System.out.println("Search large references cost: " + cost + "ms");
        Assertions.assertEquals(1, results.size());
        Assertions.assertTrue(cost < 1000, "Search large references too slowly: " + cost);
    }

    private long testInitReferences(int start, int end, ApplicationConfig applicationConfig, MetadataReportConfig metadataReportConfig, ConfigCenterConfig configCenterConfig) {
        // test add large number of references
        long t1 = System.currentTimeMillis();
        try {
            for (int i = start; i < end; i++) {
                ReferenceConfig referenceConfig = new ReferenceConfig();
                referenceConfig.setInterface("com.test.TestService" + i);
                referenceConfig.setApplication(applicationConfig);
                referenceConfig.setMetadataReportConfig(metadataReportConfig);
                referenceConfig.setConfigCenter(configCenterConfig);
                DubboBootstrap.getInstance().reference(referenceConfig);

                //ApplicationModel.defaultModel().getConfigManager().getConfigCenters();
            }
        } catch (Throwable e) {
            e.printStackTrace();
        }
        long t2 = System.currentTimeMillis();
        return t2 - t1;
    }

    @Test
    void testConstructWithReferenceAnnotation() throws NoSuchFieldException {
        Reference reference = getClass().getDeclaredField("innerTest").getAnnotation(Reference.class);
        ReferenceConfig referenceConfig = new ReferenceConfig(reference);
        Assertions.assertEquals(1, referenceConfig.getMethods().size());
        Assertions.assertEquals((referenceConfig.getMethods().get(0)).getName(), "sayHello");
        Assertions.assertEquals(1300, (int) (referenceConfig.getMethods().get(0)).getTimeout());
        Assertions.assertEquals(4, (int) (referenceConfig.getMethods().get(0)).getRetries());
        Assertions.assertEquals((referenceConfig.getMethods().get(0)).getLoadbalance(), "random");
        Assertions.assertEquals(3, (int) (referenceConfig.getMethods().get(0)).getActives());
        Assertions.assertEquals(5, (int) (referenceConfig.getMethods().get(0)).getExecutes());
        Assertions.assertTrue((referenceConfig.getMethods().get(0)).isAsync());
        Assertions.assertEquals((referenceConfig.getMethods().get(0)).getOninvokeMethod(), "i");
        Assertions.assertEquals((referenceConfig.getMethods().get(0)).getOnreturnMethod(), "r");
        Assertions.assertEquals((referenceConfig.getMethods().get(0)).getOnthrowMethod(), "t");
        Assertions.assertEquals((referenceConfig.getMethods().get(0)).getCache(), "c");
    }

    @Test
    void testDifferentClassLoader() throws Exception {
        ApplicationConfig applicationConfig = new ApplicationConfig("TestApp");
        ApplicationModel applicationModel = ApplicationModel.defaultModel();
        applicationModel.getApplicationConfigManager().setApplication(applicationConfig);
        ModuleModel moduleModel = applicationModel.newModule();

        DemoService demoService = new DemoServiceImpl();
        ServiceConfig<DemoService> serviceConfig = new ServiceConfig<>();
        serviceConfig.setInterface(DemoService.class);
        serviceConfig.setRegistry(new RegistryConfig(zkUrl1));
        serviceConfig.setScopeModel(moduleModel);
        serviceConfig.setRef(demoService);
        serviceConfig.export();

        String basePath = DemoService.class.getProtectionDomain().getCodeSource().getLocation().getFile();
        basePath = URLDecoder.decode(basePath, "UTF-8");
        ClassLoader classLoader = Thread.currentThread().getContextClassLoader();
        TestClassLoader classLoader1 = new TestClassLoader(classLoader, basePath);
        TestClassLoader classLoader2 = new TestClassLoader(classLoader, basePath);

        Class<?> class1 = classLoader1.loadClass(DemoService.class.getName(), false);
        Class<?> class2 = classLoader2.loadClass(DemoService.class.getName(), false);

        Assertions.assertNotEquals(class1, class2);

        ReferenceConfig<DemoService> referenceConfig1 = new ReferenceConfig<>();
        referenceConfig1.setInterface(class1);
        referenceConfig1.setRegistry(new RegistryConfig(zkUrl1));
        referenceConfig1.setScopeModel(moduleModel);
        referenceConfig1.setScope("remote");
        Object demoService1 = referenceConfig1.get();

        for (Class<?> anInterface : demoService1.getClass().getInterfaces()) {
            Assertions.assertNotEquals(DemoService.class, anInterface);
        }
        Assertions.assertTrue(Arrays.stream(demoService1.getClass().getInterfaces()).anyMatch((clazz) -> clazz.getClassLoader().equals(classLoader1)));

        java.lang.reflect.Method callBean1 = demoService1.getClass().getDeclaredMethod("callInnerClass");
        callBean1.setAccessible(true);
        Object result1 = callBean1.invoke(demoService1);

        Assertions.assertNotEquals(result1.getClass(), DemoService.InnerClass.class);
        Assertions.assertEquals(classLoader1, result1.getClass().getClassLoader());

        ReferenceConfig<DemoService> referenceConfig2 = new ReferenceConfig<>();
        referenceConfig2.setInterface(class2);
        referenceConfig2.setRegistry(new RegistryConfig(zkUrl1));
        referenceConfig2.setScopeModel(moduleModel);
        referenceConfig2.setScope("remote");
        Object demoService2 = referenceConfig2.get();

        for (Class<?> anInterface : demoService2.getClass().getInterfaces()) {
            Assertions.assertNotEquals(DemoService.class, anInterface);
        }
        Assertions.assertTrue(Arrays.stream(demoService2.getClass().getInterfaces()).anyMatch((clazz) -> clazz.getClassLoader().equals(classLoader2)));

        java.lang.reflect.Method callBean2 = demoService2.getClass().getDeclaredMethod("callInnerClass");
        callBean2.setAccessible(true);
        Object result2 = callBean2.invoke(demoService2);

        Assertions.assertNotEquals(callBean1, callBean2);
        Assertions.assertNotEquals(result2.getClass(), DemoService.InnerClass.class);
        Assertions.assertEquals(classLoader2, result2.getClass().getClassLoader());
        Assertions.assertNotEquals(result1.getClass(), result2.getClass());

        applicationModel.destroy();
        DubboBootstrap.getInstance().destroy();
        Thread.currentThread().setContextClassLoader(classLoader);
        Thread.currentThread().getContextClassLoader().loadClass(DemoService.class.getName());
    }

    @Test
    @DisabledForJreRange(min = JRE.JAVA_16)
    public void testDifferentClassLoaderRequest() throws Exception {
        FrameworkModel frameworkModel = FrameworkModel.defaultModel();
        String basePath = DemoService.class.getProtectionDomain().getCodeSource().getLocation().getFile();
        basePath = java.net.URLDecoder.decode(basePath, "UTF-8");
        ClassLoader classLoader = Thread.currentThread().getContextClassLoader();
        TestClassLoader1 classLoader1 = new TestClassLoader1(basePath);
        TestClassLoader1 classLoader2 = new TestClassLoader1(basePath);
        TestClassLoader2 classLoader3 = new TestClassLoader2(classLoader2, basePath);

        ApplicationConfig applicationConfig = new ApplicationConfig("TestApp");
        ApplicationModel applicationModel = frameworkModel.newApplication();
        applicationModel.getApplicationConfigManager().setApplication(applicationConfig);
        ModuleModel moduleModel = applicationModel.newModule();

        Class<?> clazz1 = classLoader1.loadClass(MultiClassLoaderService.class.getName(), false);
        Class<?> clazz1impl = classLoader1.loadClass(MultiClassLoaderServiceImpl.class.getName(), false);
        Class<?> requestClazzCustom1 = compileCustomRequest(classLoader1);
        Class<?> resultClazzCustom1 = compileCustomResult(classLoader1);
        classLoader1.loadedClass.put(requestClazzCustom1.getName(), requestClazzCustom1);
        classLoader1.loadedClass.put(resultClazzCustom1.getName(), resultClazzCustom1);
        AtomicReference innerRequestReference = new AtomicReference();
        AtomicReference innerResultReference = new AtomicReference();
        innerResultReference.set(resultClazzCustom1.getDeclaredConstructor().newInstance());
        Constructor<?> declaredConstructor = clazz1impl.getDeclaredConstructor(AtomicReference.class, AtomicReference.class);

        ServiceConfig serviceConfig = new ServiceConfig<>();
        serviceConfig.setInterfaceClassLoader(classLoader1);
        serviceConfig.setInterface(clazz1);
        serviceConfig.setRegistry(new RegistryConfig(zkUrl1));
        serviceConfig.setScopeModel(moduleModel);
        serviceConfig.setRef(declaredConstructor.newInstance(innerRequestReference, innerResultReference));
        serviceConfig.export();

        Class<?> clazz2 = classLoader2.loadClass(MultiClassLoaderService.class.getName(), false);
        Class<?> requestClazzOrigin = classLoader2.loadClass(MultiClassLoaderServiceRequest.class.getName(), false);
        Class<?> requestClazzCustom2 = compileCustomRequest(classLoader2);
        Class<?> resultClazzCustom3 = compileCustomResult(classLoader3);
        classLoader2.loadedClass.put(requestClazzCustom2.getName(), requestClazzCustom2);
        classLoader3.loadedClass.put(resultClazzCustom3.getName(), resultClazzCustom3);

        ReferenceConfig<DemoService> referenceConfig1 = new ReferenceConfig<>();
        referenceConfig1.setInterface(clazz2);
        referenceConfig1.setInterfaceClassLoader(classLoader3);
        referenceConfig1.setRegistry(new RegistryConfig(zkUrl1));
        referenceConfig1.setScopeModel(moduleModel);
        referenceConfig1.setScope("remote");
        Object object1 = referenceConfig1.get();

        java.lang.reflect.Method callBean1 = object1.getClass().getDeclaredMethod("call", requestClazzOrigin);
        callBean1.setAccessible(true);
        Object result1 = callBean1.invoke(object1, requestClazzCustom2.getDeclaredConstructor().newInstance());

        Assertions.assertEquals(resultClazzCustom3, result1.getClass());
        Assertions.assertNotEquals(classLoader2, result1.getClass().getClassLoader());
        Assertions.assertEquals(classLoader1, innerRequestReference.get().getClass().getClassLoader());

        Thread.currentThread().setContextClassLoader(classLoader1);
        callBean1.invoke(object1, requestClazzCustom2.getDeclaredConstructor().newInstance());
        Assertions.assertEquals(classLoader1, Thread.currentThread().getContextClassLoader());

        applicationModel.destroy();
        DubboBootstrap.getInstance().destroy();
        Thread.currentThread().setContextClassLoader(classLoader);
        Thread.currentThread().getContextClassLoader().loadClass(DemoService.class.getName());
    }

    @Test
    void testClassLoader() {
        FrameworkModel frameworkModel = new FrameworkModel();
        ApplicationModel applicationModel = frameworkModel.newApplication();
        applicationModel.getApplicationConfigManager().setApplication(new ApplicationConfig("Test"));

        ClassLoader originClassLoader = Thread.currentThread().getContextClassLoader();
        ClassLoader classLoader = new ClassLoader(originClassLoader) {
        };
        Thread.currentThread().setContextClassLoader(classLoader);

        ServiceConfig<DemoService> serviceConfig = new ServiceConfig<>(applicationModel.newModule());
        serviceConfig.setInterface(DemoService.class);
        serviceConfig.setProtocol(new ProtocolConfig("dubbo", -1));
        serviceConfig.setRegistry(new RegistryConfig("N/A"));
        serviceConfig.setRef(new DemoServiceImpl());
        serviceConfig.export();

        ReferenceConfig<DemoService> referenceConfig = new ReferenceConfig<>(applicationModel.newModule());
        referenceConfig.setInterface(DemoService.class);
        referenceConfig.setRegistry(new RegistryConfig("N/A"));
        DemoService demoService = referenceConfig.get();

        demoService.sayName("Dubbo");
        Assertions.assertEquals(classLoader, Thread.currentThread().getContextClassLoader());

        Thread.currentThread().setContextClassLoader(null);
        demoService.sayName("Dubbo");
        Assertions.assertNull(Thread.currentThread().getContextClassLoader());

        Thread.currentThread().setContextClassLoader(originClassLoader);
        frameworkModel.destroy();
    }

    private Class<?> compileCustomRequest(ClassLoader classLoader) throws NotFoundException, CannotCompileException {
        CtClassBuilder builder = new CtClassBuilder();
        builder.setClassName(MultiClassLoaderServiceRequest.class.getName() + "A");
        builder.setSuperClassName(MultiClassLoaderServiceRequest.class.getName());
        CtClass cls = builder.build(classLoader);
        // FIXME support JDK 17
        return cls.toClass(classLoader, JavassistCompiler.class.getProtectionDomain());
    }

    private Class<?> compileCustomResult(ClassLoader classLoader) throws NotFoundException, CannotCompileException {
        CtClassBuilder builder = new CtClassBuilder();
        builder.setClassName(MultiClassLoaderServiceResult.class.getName() + "A");
        builder.setSuperClassName(MultiClassLoaderServiceResult.class.getName());
        CtClass cls = builder.build(classLoader);
        return cls.toClass(classLoader, JavassistCompiler.class.getProtectionDomain());
    }

    @Reference(methods = {@Method(name = "sayHello", timeout = 1300, retries = 4, loadbalance = "random", async = true,
        actives = 3, executes = 5, deprecated = true, sticky = true, oninvoke = "instance.i", onthrow = "instance.t", onreturn = "instance.r", cache = "c", validation = "v",
        arguments = {@Argument(index = 24, callback = true, type = "sss")})})
    private InnerTest innerTest;

    private class InnerTest {

    }

    private static class TestClassLoader extends ClassLoader {
        private String basePath;

        public TestClassLoader(ClassLoader parent, String basePath) {
            super(parent);
            this.basePath = basePath;
        }

        @Override
        protected Class<?> findClass(String name) throws ClassNotFoundException {
            try {
                byte[] bytes = loadClassData(name);
                return defineClass(name, bytes, 0, bytes.length);
            } catch (Exception e) {
                throw new ClassNotFoundException();
            }
        }

        @Override
        public Class<?> loadClass(String name, boolean resolve) throws ClassNotFoundException {
            Class<?> loadedClass = this.findLoadedClass(name);
            if (loadedClass != null) {
                return loadedClass;
            } else {
                try {
                    if (name.equals("org.apache.dubbo.config.api.DemoService") || name.equals("org.apache.dubbo.config.api.DemoService$InnerClass")) {
                        Class<?> aClass = this.findClass(name);
                        if (resolve) {
                            this.resolveClass(aClass);
                        }
                        return aClass;
                    } else {
                        return super.loadClass(name, resolve);
                    }
                } catch (Exception e) {
                    return super.loadClass(name, resolve);
                }
            }
        }


        public byte[] loadClassData(String className) throws IOException {
            className = className.replaceAll("\\.", "/");
            String path = basePath + File.separator + className + ".class";
            FileInputStream fileInputStream;
            byte[] classBytes;
            fileInputStream = new FileInputStream(path);
            int length = fileInputStream.available();
            classBytes = new byte[length];
            fileInputStream.read(classBytes);
            fileInputStream.close();
            return classBytes;
        }
    }

    private static class TestClassLoader1 extends ClassLoader {
        private String basePath;

        public TestClassLoader1(String basePath) {
            this.basePath = basePath;
        }

        Map<String, Class<?>> loadedClass = new ConcurrentHashMap<>();

        @Override
        protected Class<?> findClass(String name) throws ClassNotFoundException {
            try {
                byte[] bytes = loadClassData(name);
                return defineClass(name, bytes, 0, bytes.length);
            } catch (Exception e) {
                throw new ClassNotFoundException();
            }
        }

        @Override
        public Class<?> loadClass(String name, boolean resolve) throws ClassNotFoundException {
            if (loadedClass.containsKey(name)) {
                return loadedClass.get(name);
            }
            if (name.startsWith("demo")) {
                Class<?> aClass = this.findClass(name);
                this.loadedClass.put(name, aClass);
                if (resolve) {
                    this.resolveClass(aClass);
                }
                return aClass;
            } else {
                Class<?> loadedClass = this.findLoadedClass(name);
                if (loadedClass != null) {
                    return loadedClass;
                } else {
                    return super.loadClass(name, resolve);
                }
            }
        }


        public byte[] loadClassData(String className) throws IOException {
            className = className.replaceAll("\\.", "/");
            String path = basePath + File.separator + className + ".class";
            FileInputStream fileInputStream;
            byte[] classBytes;
            fileInputStream = new FileInputStream(path);
            int length = fileInputStream.available();
            classBytes = new byte[length];
            fileInputStream.read(classBytes);
            fileInputStream.close();
            return classBytes;
        }
    }

    private static class TestClassLoader2 extends ClassLoader {
        private String basePath;
        private TestClassLoader1 testClassLoader;

        Map<String, Class<?>> loadedClass = new ConcurrentHashMap<>();

        public TestClassLoader2(TestClassLoader1 testClassLoader, String basePath) {
            this.testClassLoader = testClassLoader;
            this.basePath = basePath;
        }

        @Override
        protected Class<?> findClass(String name) throws ClassNotFoundException {
            try {
                byte[] bytes = loadClassData(name);
                return defineClass(name, bytes, 0, bytes.length);
            } catch (Exception e) {
                throw new ClassNotFoundException();
            }
        }

        @Override
        public Class<?> loadClass(String name, boolean resolve) throws ClassNotFoundException {
            if (loadedClass.containsKey(name)) {
                return loadedClass.get(name);
            }
            if (name.startsWith("demo.MultiClassLoaderServiceRe")) {
                Class<?> aClass = this.findClass(name);
                this.loadedClass.put(name, aClass);
                if (resolve) {
                    this.resolveClass(aClass);
                }
                return aClass;
            } else {
                return testClassLoader.loadClass(name, resolve);
            }
        }


        public byte[] loadClassData(String className) throws IOException {
            className = className.replaceAll("\\.", "/");
            String path = basePath + File.separator + className + ".class";
            FileInputStream fileInputStream;
            byte[] classBytes;
            fileInputStream = new FileInputStream(path);
            int length = fileInputStream.available();
            classBytes = new byte[length];
            fileInputStream.read(classBytes);
            fileInputStream.close();
            return classBytes;
        }
    }

}<|MERGE_RESOLUTION|>--- conflicted
+++ resolved
@@ -426,11 +426,7 @@
         Assertions.assertTrue(withFilter instanceof ListenerInvokerWrapper
             || withFilter instanceof FilterChainBuilder.CallbackRegistrationInvoker);
         if (withFilter instanceof ListenerInvokerWrapper) {
-<<<<<<< HEAD
-            Assertions.assertTrue(((ListenerInvokerWrapper<?>) withFilter).getInvoker() instanceof InjvmInvoker);
-=======
             Assertions.assertTrue(((ListenerInvokerWrapper<?>) (((ReferenceCountInvokerWrapper<?>) withCount).getInvoker())).getInvoker() instanceof InjvmInvoker);
->>>>>>> bc383544
         }
         if (withFilter instanceof FilterChainBuilder.CallbackRegistrationInvoker) {
             Invoker filterInvoker = ((FilterChainBuilder.CallbackRegistrationInvoker) withFilter).getFilterInvoker();
