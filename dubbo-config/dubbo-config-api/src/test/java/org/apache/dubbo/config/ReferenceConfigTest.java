/*
 * Licensed to the Apache Software Foundation (ASF) under one or more
 * contributor license agreements.  See the NOTICE file distributed with
 * this work for additional information regarding copyright ownership.
 * The ASF licenses this file to You under the Apache License, Version 2.0
 * (the "License"); you may not use this file except in compliance with
 * the License.  You may obtain a copy of the License at
 *
 *     http://www.apache.org/licenses/LICENSE-2.0
 *
 * Unless required by applicable law or agreed to in writing, software
 * distributed under the License is distributed on an "AS IS" BASIS,
 * WITHOUT WARRANTIES OR CONDITIONS OF ANY KIND, either express or implied.
 * See the License for the specific language governing permissions and
 * limitations under the License.
 */
package org.apache.dubbo.config;

import org.apache.dubbo.common.URL;
import org.apache.dubbo.common.Version;
import org.apache.dubbo.common.compiler.support.CtClassBuilder;
import org.apache.dubbo.common.compiler.support.JavassistCompiler;
import org.apache.dubbo.common.extension.ExtensionLoader;
import org.apache.dubbo.common.utils.ConfigUtils;
import org.apache.dubbo.common.utils.NetUtils;
import org.apache.dubbo.common.utils.StringUtils;
import org.apache.dubbo.config.annotation.Argument;
import org.apache.dubbo.config.annotation.Method;
import org.apache.dubbo.config.annotation.Reference;
import org.apache.dubbo.config.api.DemoService;
import org.apache.dubbo.config.bootstrap.DubboBootstrap;
import org.apache.dubbo.config.context.ModuleConfigManager;
import org.apache.dubbo.config.provider.impl.DemoServiceImpl;
import org.apache.dubbo.registry.client.migration.MigrationInvoker;
import org.apache.dubbo.rpc.Exporter;
import org.apache.dubbo.rpc.Invoker;
import org.apache.dubbo.rpc.ProxyFactory;
import org.apache.dubbo.rpc.cluster.filter.FilterChainBuilder;
import org.apache.dubbo.rpc.cluster.support.registry.ZoneAwareClusterInvoker;
import org.apache.dubbo.rpc.cluster.support.wrapper.MockClusterInvoker;
import org.apache.dubbo.rpc.listener.ListenerInvokerWrapper;
import org.apache.dubbo.rpc.model.ApplicationModel;
import org.apache.dubbo.rpc.model.FrameworkModel;
import org.apache.dubbo.rpc.model.ModuleModel;
import org.apache.dubbo.rpc.model.ServiceMetadata;
import org.apache.dubbo.rpc.protocol.injvm.InjvmInvoker;
import org.apache.dubbo.rpc.protocol.injvm.InjvmProtocol;
import org.apache.dubbo.rpc.service.GenericService;

import demo.MultiClassLoaderService;
import demo.MultiClassLoaderServiceImpl;
import demo.MultiClassLoaderServiceRequest;
import demo.MultiClassLoaderServiceResult;
import javassist.CannotCompileException;
import javassist.CtClass;
import javassist.NotFoundException;
import org.junit.jupiter.api.AfterEach;
import org.junit.jupiter.api.Assertions;
import org.junit.jupiter.api.BeforeAll;
import org.junit.jupiter.api.BeforeEach;
import org.junit.jupiter.api.Disabled;
import org.junit.jupiter.api.Test;
import org.junit.jupiter.api.condition.DisabledForJreRange;
import org.junit.jupiter.api.condition.JRE;
import org.mockito.Mockito;

import java.io.File;
import java.io.FileInputStream;
import java.io.IOException;
import java.lang.reflect.Constructor;
import java.net.URLDecoder;
import java.util.ArrayList;
import java.util.Arrays;
import java.util.Collection;
import java.util.Collections;
import java.util.HashMap;
import java.util.List;
import java.util.Map;
import java.util.concurrent.ConcurrentHashMap;
import java.util.concurrent.ExecutorService;
import java.util.concurrent.Executors;
import java.util.concurrent.TimeUnit;
import java.util.concurrent.atomic.AtomicReference;
import java.util.stream.Collectors;

import static org.apache.dubbo.common.constants.CommonConstants.APPLICATION_KEY;
import static org.apache.dubbo.common.constants.CommonConstants.APPLICATION_VERSION_KEY;
import static org.apache.dubbo.common.constants.CommonConstants.BROADCAST_CLUSTER;
import static org.apache.dubbo.common.constants.CommonConstants.CLUSTER_KEY;
import static org.apache.dubbo.common.constants.CommonConstants.CONSUMER_SIDE;
import static org.apache.dubbo.common.constants.CommonConstants.DEFAULT_METADATA_STORAGE_TYPE;
import static org.apache.dubbo.common.constants.CommonConstants.DUBBO_VERSION_KEY;
import static org.apache.dubbo.common.constants.CommonConstants.DUMP_DIRECTORY;
import static org.apache.dubbo.common.constants.CommonConstants.GENERIC_KEY;
import static org.apache.dubbo.common.constants.CommonConstants.INTERFACE_KEY;
import static org.apache.dubbo.common.constants.CommonConstants.LIVENESS_PROBE_KEY;
import static org.apache.dubbo.common.constants.CommonConstants.METADATA_KEY;
import static org.apache.dubbo.common.constants.CommonConstants.METADATA_SERVICE_PORT_KEY;
import static org.apache.dubbo.common.constants.CommonConstants.METADATA_SERVICE_PROTOCOL_KEY;
import static org.apache.dubbo.common.constants.CommonConstants.METHODS_KEY;
import static org.apache.dubbo.common.constants.CommonConstants.PID_KEY;
import static org.apache.dubbo.common.constants.CommonConstants.READINESS_PROBE_KEY;
import static org.apache.dubbo.common.constants.CommonConstants.REFER_ASYNC_KEY;
import static org.apache.dubbo.common.constants.CommonConstants.REFER_BACKGROUND_KEY;
import static org.apache.dubbo.common.constants.CommonConstants.REFER_THREAD_NUM_KEY;
import static org.apache.dubbo.common.constants.CommonConstants.REGISTRY_LOCAL_FILE_CACHE_ENABLED;
import static org.apache.dubbo.common.constants.CommonConstants.RELEASE_KEY;
import static org.apache.dubbo.common.constants.CommonConstants.REVISION_KEY;
import static org.apache.dubbo.common.constants.CommonConstants.SIDE_KEY;
import static org.apache.dubbo.common.constants.CommonConstants.STARTUP_PROBE;
import static org.apache.dubbo.common.constants.CommonConstants.TIMESTAMP_KEY;
import static org.apache.dubbo.common.constants.CommonConstants.URL_MERGE_PROCESSOR_KEY;
import static org.apache.dubbo.common.constants.QosConstants.ACCEPT_FOREIGN_IP;
import static org.apache.dubbo.common.constants.QosConstants.QOS_ENABLE;
import static org.apache.dubbo.common.constants.QosConstants.QOS_HOST;
import static org.apache.dubbo.common.constants.QosConstants.QOS_PORT;
import static org.apache.dubbo.registry.Constants.REGISTER_IP_KEY;
import static org.apache.dubbo.rpc.Constants.DEFAULT_STUB_EVENT;
import static org.apache.dubbo.rpc.Constants.LOCAL_KEY;
import static org.apache.dubbo.rpc.Constants.LOCAL_PROTOCOL;
import static org.apache.dubbo.rpc.Constants.SCOPE_KEY;
import static org.apache.dubbo.rpc.Constants.SCOPE_LOCAL;
import static org.apache.dubbo.rpc.Constants.SCOPE_REMOTE;
import static org.apache.dubbo.rpc.cluster.Constants.PEER_KEY;

class ReferenceConfigTest {
    private static String zkUrl1;
    private static String zkUrl2;
    private static String registryUrl1;

    @BeforeAll
    public static void beforeAll() {
        int zkServerPort1 = 2181;
        int zkServerPort2 = 2182;
        zkUrl1 = "zookeeper://localhost:" + zkServerPort1;
        zkUrl2 = "zookeeper://localhost:" + zkServerPort2;
        registryUrl1 = "registry://localhost:" + zkServerPort1 + "?registry=zookeeper";
    }

    @BeforeEach
    public void setUp() throws Exception {
        DubboBootstrap.reset();
        ApplicationModel.defaultModel().getApplicationConfigManager();
        DubboBootstrap.getInstance();
    }

    @AfterEach
    public void tearDown() throws IOException {
        DubboBootstrap.reset();
        Mockito.framework().clearInlineMocks();
    }

    /**
     * Test whether the configuration required for the aggregation service reference meets expectations
     */
    @Test
    void testAppendConfig() {

        ApplicationConfig applicationConfig = new ApplicationConfig();
        applicationConfig.setName("application1");
        applicationConfig.setVersion("v1");
        applicationConfig.setOwner("owner1");
        applicationConfig.setOrganization("bu1");
        applicationConfig.setArchitecture("architecture1");
        applicationConfig.setEnvironment("test");
        applicationConfig.setCompiler("javassist");
        applicationConfig.setLogger("log4j");
        applicationConfig.setDumpDirectory("/");
        applicationConfig.setQosEnable(false);
        applicationConfig.setQosHost("127.0.0.1");
        applicationConfig.setQosPort(77777);
        applicationConfig.setQosAcceptForeignIp(false);
        Map<String, String> parameters = new HashMap<>();
        parameters.put("key1", "value1");
        parameters.put("key2", "value2");
        applicationConfig.setParameters(parameters);
        applicationConfig.setShutwait("5");
        applicationConfig.setMetadataType("local");
        applicationConfig.setRegisterConsumer(false);
        applicationConfig.setRepository("repository1");
        applicationConfig.setEnableFileCache(false);
        applicationConfig.setProtocol("dubbo");
        applicationConfig.setMetadataServicePort(88888);
        applicationConfig.setMetadataServiceProtocol("tri");
        applicationConfig.setLivenessProbe("livenessProbe");
        applicationConfig.setReadinessProbe("readinessProb");
        applicationConfig.setStartupProbe("startupProbe");

        ReferenceConfig<DemoService> referenceConfig = new ReferenceConfig<>();
        referenceConfig.setClient("netty");
        referenceConfig.setGeneric(Boolean.FALSE.toString());
        referenceConfig.setProtocol("dubbo");
        referenceConfig.setInit(true);
        referenceConfig.setLazy(false);
        referenceConfig.setInjvm(false);
        referenceConfig.setReconnect("reconnect");
        referenceConfig.setSticky(false);
        referenceConfig.setStub(DEFAULT_STUB_EVENT);
        referenceConfig.setRouter("default");
        referenceConfig.setReferAsync(true);

        MonitorConfig monitorConfig = new MonitorConfig();
        applicationConfig.setMonitor(monitorConfig);

        ModuleConfig moduleConfig = new ModuleConfig();
        moduleConfig.setMonitor("default");
        moduleConfig.setName("module1");
        moduleConfig.setOrganization("application1");
        moduleConfig.setVersion("v1");
        moduleConfig.setOwner("owner1");

        ConsumerConfig consumerConfig = new ConsumerConfig();
        consumerConfig.setClient("netty");
        consumerConfig.setThreadpool("fixed");
        consumerConfig.setCorethreads(200);
        consumerConfig.setQueues(500);
        consumerConfig.setThreads(300);
        consumerConfig.setShareconnections(10);
        consumerConfig.setUrlMergeProcessor("default");
        consumerConfig.setReferThreadNum(20);
        consumerConfig.setReferBackground(false);
        referenceConfig.setConsumer(consumerConfig);

        MethodConfig methodConfig = new MethodConfig();
        methodConfig.setName("sayName");
        methodConfig.setStat(1);
        methodConfig.setRetries(0);
        methodConfig.setExecutes(10);
        methodConfig.setDeprecated(false);
        methodConfig.setSticky(false);
        methodConfig.setReturn(false);
        methodConfig.setService("service");
        methodConfig.setServiceId(DemoService.class.getName());
        methodConfig.setParentPrefix("demo");

        referenceConfig.setMethods(Collections.singletonList(methodConfig));

        referenceConfig.setInterface(DemoService.class);
        referenceConfig.getInterfaceClass();
        referenceConfig.setCheck(false);
        RegistryConfig registry = new RegistryConfig();
        registry.setAddress(zkUrl1);
        applicationConfig.setRegistries(Collections.singletonList(registry));
        applicationConfig.setRegistryIds(registry.getId());
        moduleConfig.setRegistries(Collections.singletonList(registry));

        referenceConfig.setRegistry(registry);

        DubboBootstrap dubboBootstrap = DubboBootstrap.newInstance(FrameworkModel.defaultModel());
        dubboBootstrap.application(applicationConfig)
            .reference(referenceConfig)
            .registry(registry)
            .module(moduleConfig)
            .initialize();

        referenceConfig.init();

        ServiceMetadata serviceMetadata = referenceConfig.getServiceMetadata();

        // verify additional side parameter
        Assertions.assertEquals(CONSUMER_SIDE, serviceMetadata.getAttachments().get(SIDE_KEY));

        // verify additional interface parameter
        Assertions.assertEquals(DemoService.class.getName(), serviceMetadata.getAttachments().get(INTERFACE_KEY));

        // verify additional metadata-type parameter
        Assertions.assertEquals(DEFAULT_METADATA_STORAGE_TYPE, serviceMetadata.getAttachments().get(METADATA_KEY));

        // verify additional register.ip parameter
        Assertions.assertEquals(NetUtils.getLocalHost(), serviceMetadata.getAttachments().get(REGISTER_IP_KEY));

        // verify additional runtime parameters
        Assertions.assertEquals(Version.getProtocolVersion(), serviceMetadata.getAttachments().get(DUBBO_VERSION_KEY));
        Assertions.assertEquals(Version.getVersion(), serviceMetadata.getAttachments().get(RELEASE_KEY));
        Assertions.assertTrue(serviceMetadata.getAttachments().containsKey(TIMESTAMP_KEY));
        Assertions.assertEquals(String.valueOf(ConfigUtils.getPid()), serviceMetadata.getAttachments().get(PID_KEY));

        // verify additional application config
        Assertions.assertEquals(applicationConfig.getName(), serviceMetadata.getAttachments().get(APPLICATION_KEY));
        Assertions.assertEquals(applicationConfig.getOwner(), serviceMetadata.getAttachments().get("owner"));
        Assertions.assertEquals(applicationConfig.getVersion(),
            serviceMetadata.getAttachments().get(APPLICATION_VERSION_KEY));
        Assertions.assertEquals(applicationConfig.getOrganization(),
            serviceMetadata.getAttachments().get("organization"));
        Assertions.assertEquals(applicationConfig.getArchitecture(),
            serviceMetadata.getAttachments().get("architecture"));
        Assertions.assertEquals(applicationConfig.getEnvironment(),
            serviceMetadata.getAttachments().get("environment"));
        Assertions.assertEquals(applicationConfig.getCompiler(), serviceMetadata.getAttachments().get("compiler"));
        Assertions.assertEquals(applicationConfig.getLogger(), serviceMetadata.getAttachments().get("logger"));
        Assertions.assertFalse(serviceMetadata.getAttachments().containsKey("registries"));
        Assertions.assertFalse(serviceMetadata.getAttachments().containsKey("registry.ids"));
        Assertions.assertFalse(serviceMetadata.getAttachments().containsKey("monitor"));
        Assertions.assertEquals(applicationConfig.getDumpDirectory(),
            serviceMetadata.getAttachments().get(DUMP_DIRECTORY));
        Assertions.assertEquals(applicationConfig.getQosEnable().toString(),
            serviceMetadata.getAttachments().get(QOS_ENABLE));
        Assertions.assertEquals(applicationConfig.getQosHost(),
            serviceMetadata.getAttachments().get(QOS_HOST));
        Assertions.assertEquals(applicationConfig.getQosPort().toString(),
            serviceMetadata.getAttachments().get(QOS_PORT));
        Assertions.assertEquals(applicationConfig.getQosAcceptForeignIp().toString(),
            serviceMetadata.getAttachments().get(ACCEPT_FOREIGN_IP));
        Assertions.assertEquals(applicationConfig.getParameters().get("key1"),
            serviceMetadata.getAttachments().get("key1"));
        Assertions.assertEquals(applicationConfig.getParameters().get("key2"),
            serviceMetadata.getAttachments().get("key2"));
        Assertions.assertEquals(applicationConfig.getShutwait(),
            serviceMetadata.getAttachments().get("shutwait"));
        Assertions.assertEquals(applicationConfig.getMetadataType(),
            serviceMetadata.getAttachments().get(METADATA_KEY));
        Assertions.assertEquals(applicationConfig.getRegisterConsumer().toString(),
            serviceMetadata.getAttachments().get("register.consumer"));
        Assertions.assertEquals(applicationConfig.getRepository(),
            serviceMetadata.getAttachments().get("repository"));
        Assertions.assertEquals(applicationConfig.getEnableFileCache().toString(),
            serviceMetadata.getAttachments().get(REGISTRY_LOCAL_FILE_CACHE_ENABLED));
        Assertions.assertEquals(applicationConfig.getMetadataServicePort().toString(),
            serviceMetadata.getAttachments().get(METADATA_SERVICE_PORT_KEY));
        Assertions.assertEquals(applicationConfig.getMetadataServiceProtocol().toString(),
            serviceMetadata.getAttachments().get(METADATA_SERVICE_PROTOCOL_KEY));
        Assertions.assertEquals(applicationConfig.getLivenessProbe(),
            serviceMetadata.getAttachments().get(LIVENESS_PROBE_KEY));
        Assertions.assertEquals(applicationConfig.getReadinessProbe(),
            serviceMetadata.getAttachments().get(READINESS_PROBE_KEY));
        Assertions.assertEquals(applicationConfig.getStartupProbe(),
            serviceMetadata.getAttachments().get(STARTUP_PROBE));

        // verify additional module config
        Assertions.assertEquals(moduleConfig.getName(), serviceMetadata.getAttachments().get("module"));
        Assertions.assertFalse(serviceMetadata.getAttachments().containsKey("monitor"));
        Assertions.assertEquals(moduleConfig.getOrganization(),
            serviceMetadata.getAttachments().get("module.organization"));
        Assertions.assertEquals(moduleConfig.getOwner(), serviceMetadata.getAttachments().get("module.owner"));
        Assertions.assertFalse(serviceMetadata.getAttachments().containsKey("registries"));
        Assertions.assertEquals(moduleConfig.getVersion(), serviceMetadata.getAttachments().get("module.version"));

        // verify additional consumer config
        Assertions.assertEquals(consumerConfig.getClient(), serviceMetadata.getAttachments().get("client"));
        Assertions.assertEquals(consumerConfig.getThreadpool(), serviceMetadata.getAttachments().get("threadpool"));
        Assertions.assertEquals(consumerConfig.getCorethreads().toString(),
            serviceMetadata.getAttachments().get("corethreads"));
        Assertions.assertEquals(consumerConfig.getQueues().toString(),
            serviceMetadata.getAttachments().get("queues"));
        Assertions.assertEquals(consumerConfig.getThreads().toString(),
            serviceMetadata.getAttachments().get("threads"));
        Assertions.assertEquals(consumerConfig.getShareconnections().toString(),
            serviceMetadata.getAttachments().get("shareconnections"));
        Assertions.assertEquals(consumerConfig.getUrlMergeProcessor(),
            serviceMetadata.getAttachments().get(URL_MERGE_PROCESSOR_KEY));
        Assertions.assertFalse(serviceMetadata.getAttachments().containsKey(REFER_THREAD_NUM_KEY));
        Assertions.assertFalse(serviceMetadata.getAttachments().containsKey(REFER_BACKGROUND_KEY));

        // verify additional reference config
        Assertions.assertEquals(referenceConfig.getClient(), serviceMetadata.getAttachments().get("client"));
        Assertions.assertEquals(referenceConfig.getGeneric(), serviceMetadata.getAttachments().get("generic"));
        Assertions.assertEquals(referenceConfig.getProtocol(), serviceMetadata.getAttachments().get("protocol"));
        Assertions.assertEquals(referenceConfig.isInit().toString(), serviceMetadata.getAttachments().get("init"));
        Assertions.assertEquals(referenceConfig.getLazy().toString(), serviceMetadata.getAttachments().get("lazy"));
        Assertions.assertEquals(referenceConfig.isInjvm().toString(), serviceMetadata.getAttachments().get("injvm"));
        Assertions.assertEquals(referenceConfig.getReconnect(), serviceMetadata.getAttachments().get("reconnect"));
        Assertions.assertEquals(referenceConfig.getSticky().toString(), serviceMetadata.getAttachments().get("sticky"));
        Assertions.assertEquals(referenceConfig.getStub(), serviceMetadata.getAttachments().get("stub"));
        Assertions.assertEquals(referenceConfig.getProvidedBy(), serviceMetadata.getAttachments().get("provided-by"));
        Assertions.assertEquals(referenceConfig.getRouter(), serviceMetadata.getAttachments().get("router"));
        Assertions.assertEquals(referenceConfig.getReferAsync().toString(),
            serviceMetadata.getAttachments().get(REFER_ASYNC_KEY));

        // verify additional method config
        Assertions.assertFalse(serviceMetadata.getAttachments().containsKey("name"));
        Assertions.assertEquals(methodConfig.getStat().toString(),
            serviceMetadata.getAttachments().get("sayName.stat"));
        Assertions.assertEquals(methodConfig.getRetries().toString(),
            serviceMetadata.getAttachments().get("sayName.retries"));
        Assertions.assertFalse(serviceMetadata.getAttachments().containsKey("sayName.reliable"));
        Assertions.assertEquals(methodConfig.getExecutes().toString(),
            serviceMetadata.getAttachments().get("sayName.executes"));
        Assertions.assertEquals(methodConfig.getDeprecated().toString(),
            serviceMetadata.getAttachments().get("sayName.deprecated"));
        Assertions.assertFalse(serviceMetadata.getAttachments().containsKey("sayName.stick"));
        Assertions.assertEquals(methodConfig.isReturn().toString(),
            serviceMetadata.getAttachments().get("sayName.return"));
        Assertions.assertFalse(serviceMetadata.getAttachments().containsKey("sayName.service"));
        Assertions.assertFalse(serviceMetadata.getAttachments().containsKey("sayName.service.id"));
        Assertions.assertFalse(serviceMetadata.getAttachments().containsKey("sayName.parent.prefix"));

        // verify additional revision and methods parameter
        Assertions.assertEquals(Version.getVersion(referenceConfig.getInterfaceClass(), referenceConfig.getVersion()),
            serviceMetadata.getAttachments().get(REVISION_KEY));
        Assertions.assertTrue(serviceMetadata.getAttachments().containsKey(METHODS_KEY));
        Assertions.assertEquals(DemoService.class.getMethods().length,
            StringUtils.split((String) serviceMetadata.getAttachments().get(METHODS_KEY), ',').length);

        dubboBootstrap.stop();
    }

    @Test
    void testShouldJvmRefer() {

        Map<String, String> parameters = new HashMap<>();

        ReferenceConfig<DemoService> referenceConfig = new ReferenceConfig<>();

        // verify that if injvm is configured as true, local references should be made
        referenceConfig.setInjvm(true);
        Assertions.assertTrue(referenceConfig.shouldJvmRefer(parameters));

        // verify that if injvm is configured as false, local references should not be made
        referenceConfig.setInjvm(false);
        Assertions.assertFalse(referenceConfig.shouldJvmRefer(parameters));

        // verify that if url is configured, local reference should not be made
        referenceConfig.setInjvm(null);
        referenceConfig.setUrl("dubbo://127.0.0.1:20880/DemoService");
        parameters.put(INTERFACE_KEY, DemoService.class.getName());
        Assertions.assertFalse(referenceConfig.shouldJvmRefer(parameters));
        parameters.clear();

        // verify that if scope is configured as local, local references should be made
        referenceConfig.setInjvm(null);
        referenceConfig.setUrl(null);
        parameters.put(SCOPE_KEY, SCOPE_LOCAL);
        Assertions.assertTrue(referenceConfig.shouldJvmRefer(parameters));
        parameters.clear();

        // verify that if url protocol is configured as injvm, local references should be made
        referenceConfig.setInjvm(null);
        referenceConfig.setUrl(null);
        parameters.put(LOCAL_PROTOCOL, "true");
        Assertions.assertTrue(referenceConfig.shouldJvmRefer(parameters));
        parameters.clear();

        // verify that if generic is configured as true, local references should not be made
        referenceConfig.setInjvm(null);
        referenceConfig.setUrl(null);
        parameters.put(GENERIC_KEY, "true");
        Assertions.assertFalse(referenceConfig.shouldJvmRefer(parameters));
        parameters.clear();

        // verify that if the service has been exposed, and the cluster is not configured with broadcast, local reference should be made
        referenceConfig.setInjvm(null);
        referenceConfig.setUrl(null);
        ProxyFactory proxy = ExtensionLoader.getExtensionLoader(ProxyFactory.class).getAdaptiveExtension();
        DemoService service = new DemoServiceImpl();
        URL url = URL.valueOf("dubbo://127.0.0.1/DemoService")
            .addParameter(INTERFACE_KEY, DemoService.class.getName());
        parameters.put(INTERFACE_KEY, DemoService.class.getName());
        Exporter<?> exporter = InjvmProtocol.getInjvmProtocol(FrameworkModel.defaultModel()).export(proxy.getInvoker(service, DemoService.class, url));
        InjvmProtocol.getInjvmProtocol(FrameworkModel.defaultModel()).getExporterMap().put(DemoService.class.getName(), exporter);
        Assertions.assertTrue(referenceConfig.shouldJvmRefer(parameters));

        // verify that if the service has been exposed, and the cluster is configured with broadcast, local reference should not be made
        parameters.put(CLUSTER_KEY, BROADCAST_CLUSTER);
        Assertions.assertFalse(referenceConfig.shouldJvmRefer(parameters));
        parameters.clear();
        InjvmProtocol.getInjvmProtocol(FrameworkModel.defaultModel()).destroy();
    }

    @Test
    void testCreateInvokerForLocalRefer() {

        ReferenceConfig<DemoService> referenceConfig = new ReferenceConfig<>();
        referenceConfig.setScope(LOCAL_KEY);

        ApplicationConfig applicationConfig = new ApplicationConfig();
        applicationConfig.setName("application1");
        Map<String, String> parameters = new HashMap<>();
        parameters.put("key1", "value1");
        parameters.put("key2", "value2");
        applicationConfig.setParameters(parameters);

        referenceConfig.setInterface(DemoService.class);
        referenceConfig.getInterfaceClass();
        referenceConfig.setCheck(false);

        DubboBootstrap dubboBootstrap = DubboBootstrap.newInstance(FrameworkModel.defaultModel());
        dubboBootstrap.application(applicationConfig)
            .reference(referenceConfig)
            .initialize();

        referenceConfig.init();
        Assertions.assertTrue(referenceConfig.getInvoker() instanceof MockClusterInvoker);
<<<<<<< HEAD
        Invoker<?> withFilter = ((MockClusterInvoker<?>) referenceConfig.getInvoker()).getDirectory().getAllInvokers().get(0);
=======
        Invoker<?> withCount = ((MockClusterInvoker<?>) referenceConfig.getInvoker()).getDirectory().getAllInvokers().get(0);
        Assertions.assertTrue(withCount instanceof ReferenceCountInvokerWrapper);
        Invoker<?> withFilter = ((ReferenceCountInvokerWrapper<?>) withCount).getInvoker();
>>>>>>> 100a442a
        Assertions.assertTrue(withFilter instanceof ListenerInvokerWrapper
            || withFilter instanceof FilterChainBuilder.CallbackRegistrationInvoker);
        if (withFilter instanceof ListenerInvokerWrapper) {
            Assertions.assertTrue(((ListenerInvokerWrapper<?>) withFilter).getInvoker() instanceof InjvmInvoker);
        }
        if (withFilter instanceof FilterChainBuilder.CallbackRegistrationInvoker) {
            Invoker filterInvoker = ((FilterChainBuilder.CallbackRegistrationInvoker) withFilter).getFilterInvoker();
            FilterChainBuilder.CopyOfFilterChainNode filterInvoker1 = (FilterChainBuilder.CopyOfFilterChainNode) filterInvoker;
            ListenerInvokerWrapper originalInvoker = (ListenerInvokerWrapper) filterInvoker1.getOriginalInvoker();
            Invoker invoker = originalInvoker.getInvoker();
            Assertions.assertTrue(invoker instanceof InjvmInvoker);
        }
        URL url = withFilter.getUrl();
        Assertions.assertEquals("application1", url.getParameter("application"));
        Assertions.assertEquals("value1", url.getParameter("key1"));
        Assertions.assertEquals("value2", url.getParameter("key2"));

        dubboBootstrap.stop();
    }

    /**
     * Verify the configuration of the registry protocol for remote reference
     */
    @Test
    void testCreateInvokerForRemoteRefer() {

        ReferenceConfig<DemoService> referenceConfig = new ReferenceConfig<>();
        referenceConfig.setGeneric(Boolean.FALSE.toString());
        referenceConfig.setProtocol("dubbo");
        referenceConfig.setInit(true);
        referenceConfig.setLazy(false);
        referenceConfig.setInjvm(false);

        DubboBootstrap dubboBootstrap = DubboBootstrap.newInstance(FrameworkModel.defaultModel());

        ApplicationConfig applicationConfig = new ApplicationConfig();
        applicationConfig.setName("application1");
        Map<String, String> parameters = new HashMap<>();
        parameters.put("key1", "value1");
        parameters.put("key2", "value2");
        applicationConfig.setParameters(parameters);

        referenceConfig.refreshed.set(true);
        referenceConfig.setInterface(DemoService.class);
        referenceConfig.getInterfaceClass();
        referenceConfig.setCheck(false);
        RegistryConfig registry = new RegistryConfig();
        registry.setAddress(zkUrl1);
        applicationConfig.setRegistries(Collections.singletonList(registry));
        applicationConfig.setRegistryIds(registry.getId());

        referenceConfig.setRegistry(registry);

        dubboBootstrap
            .application(applicationConfig)
            .reference(referenceConfig)
            .initialize();

        referenceConfig.init();
        Assertions.assertTrue(referenceConfig.getInvoker() instanceof MigrationInvoker);

        dubboBootstrap.destroy();
    }


    /**
     * Verify that the remote url is directly configured for remote reference
     */
    @Test
    void testCreateInvokerWithRemoteUrlForRemoteRefer() {

        ReferenceConfig<DemoService> referenceConfig = new ReferenceConfig<>();
        referenceConfig.setGeneric(Boolean.FALSE.toString());
        referenceConfig.setProtocol("dubbo");
        referenceConfig.setInit(true);
        referenceConfig.setLazy(false);
        referenceConfig.setInjvm(false);

        DubboBootstrap dubboBootstrap = DubboBootstrap.newInstance(FrameworkModel.defaultModel());

        ApplicationConfig applicationConfig = new ApplicationConfig();
        applicationConfig.setName("application1");
        Map<String, String> parameters = new HashMap<>();
        parameters.put("key1", "value1");
        parameters.put("key2", "value2");
        applicationConfig.setParameters(parameters);

        referenceConfig.refreshed.set(true);
        referenceConfig.setInterface(DemoService.class);
        referenceConfig.getInterfaceClass();
        referenceConfig.setCheck(false);

        referenceConfig.setUrl("dubbo://127.0.0.1:20880");

        dubboBootstrap
            .application(applicationConfig)
            .reference(referenceConfig)
            .initialize();

        referenceConfig.init();
        Assertions.assertTrue(referenceConfig.getInvoker() instanceof MockClusterInvoker);
        Assertions.assertEquals(Boolean.TRUE, referenceConfig.getInvoker().getUrl().getAttribute(PEER_KEY));
        dubboBootstrap.destroy();

    }

    /**
     * Verify that the registry url is directly configured for remote reference
     */
    @Test
    void testCreateInvokerWithRegistryUrlForRemoteRefer() {

        ReferenceConfig<DemoService> referenceConfig = new ReferenceConfig<>();
        referenceConfig.setGeneric(Boolean.FALSE.toString());
        referenceConfig.setProtocol("dubbo");
        referenceConfig.setInit(true);
        referenceConfig.setLazy(false);
        referenceConfig.setInjvm(false);

        DubboBootstrap dubboBootstrap = DubboBootstrap.newInstance(FrameworkModel.defaultModel());

        ApplicationConfig applicationConfig = new ApplicationConfig();
        applicationConfig.setName("application1");
        Map<String, String> parameters = new HashMap<>();
        parameters.put("key1", "value1");
        parameters.put("key2", "value2");
        applicationConfig.setParameters(parameters);

        referenceConfig.refreshed.set(true);
        referenceConfig.setInterface(DemoService.class);
        referenceConfig.getInterfaceClass();
        referenceConfig.setCheck(false);

        referenceConfig.setUrl(registryUrl1);

        dubboBootstrap
            .application(applicationConfig)
            .reference(referenceConfig)
            .initialize();

        referenceConfig.init();
        Assertions.assertTrue(referenceConfig.getInvoker() instanceof MigrationInvoker);
        dubboBootstrap.destroy();

    }

    /**
     * Verify the service reference of multiple registries
     */
    @Test
    void testMultipleRegistryForRemoteRefer() {
        ReferenceConfig<DemoService> referenceConfig = new ReferenceConfig<>();
        referenceConfig.setGeneric(Boolean.FALSE.toString());
        referenceConfig.setProtocol("dubbo");
        referenceConfig.setInit(true);
        referenceConfig.setLazy(false);
        referenceConfig.setInjvm(false);

        DubboBootstrap dubboBootstrap = DubboBootstrap.newInstance(FrameworkModel.defaultModel());

        ApplicationConfig applicationConfig = new ApplicationConfig();
        applicationConfig.setName("application1");
        Map<String, String> parameters = new HashMap<>();
        parameters.put("key1", "value1");
        parameters.put("key2", "value2");
        applicationConfig.setParameters(parameters);

        referenceConfig.refreshed.set(true);
        referenceConfig.setInterface(DemoService.class);
        referenceConfig.getInterfaceClass();
        referenceConfig.setCheck(false);
        RegistryConfig registry1 = new RegistryConfig();
        registry1.setAddress(zkUrl1);
        registry1.setId("zk1");

        RegistryConfig registry2 = new RegistryConfig();
        registry2.setAddress(zkUrl2);
        registry2.setId("zk2");

        List<RegistryConfig> registryConfigs = new ArrayList<>();
        registryConfigs.add(registry1);
        registryConfigs.add(registry2);
        applicationConfig.setRegistries(registryConfigs);
        applicationConfig.setRegistryIds("zk1,zk2");

        referenceConfig.setRegistries(registryConfigs);

        dubboBootstrap
            .application(applicationConfig)
            .reference(referenceConfig)
            .initialize();

        referenceConfig.init();
        Assertions.assertTrue(referenceConfig.getInvoker() instanceof ZoneAwareClusterInvoker);

        dubboBootstrap.destroy();
    }

    @Test
    @Disabled("Disabled due to Github Actions environment")
    public void testInjvm() throws Exception {
        ApplicationConfig application = new ApplicationConfig();
        application.setName("test-protocol-random-port");
        application.setEnableFileCache(false);
        ApplicationModel.defaultModel().getApplicationConfigManager().setApplication(application);

        RegistryConfig registry = new RegistryConfig();
        registry.setAddress(zkUrl1);

        ProtocolConfig protocol = new ProtocolConfig();
        protocol.setName("dubbo");

        ServiceConfig<DemoService> demoService;
        demoService = new ServiceConfig<>();
        demoService.setInterface(DemoService.class);
        demoService.setRef(new DemoServiceImpl());
        demoService.setRegistry(registry);
        demoService.setProtocol(protocol);

        ReferenceConfig<DemoService> rc = new ReferenceConfig<>();
        rc.setRegistry(registry);
        rc.setInterface(DemoService.class.getName());
        rc.setScope(SCOPE_REMOTE);

        try {
            System.setProperty("java.net.preferIPv4Stack", "true");
            demoService.export();
            rc.get();
            Assertions.assertFalse(LOCAL_PROTOCOL.equalsIgnoreCase(
                rc.getInvoker().getUrl().getProtocol()));
        } finally {
            System.clearProperty("java.net.preferIPv4Stack");
            rc.destroy();
            demoService.unexport();
        }

        // Manually trigger dubbo resource recycling.
        DubboBootstrap.getInstance().destroy();
    }

    /**
     * unit test for dubbo-1765
     */
    @Test
    void test1ReferenceRetry() {
        ApplicationConfig application = new ApplicationConfig();
        application.setName("test-reference-retry");
        application.setEnableFileCache(false);
        ApplicationModel.defaultModel().getApplicationConfigManager().setApplication(application);

        RegistryConfig registry = new RegistryConfig();
        registry.setAddress(zkUrl1);

        ReferenceConfig<DemoService> rc = new ReferenceConfig<>();
        rc.setRegistry(registry);
        rc.setInterface(DemoService.class.getName());

        boolean success = false;
        DemoService demoService = null;
        try {
            demoService = rc.get();
            success = true;
        } catch (Exception e) {
            // ignore
        }
        Assertions.assertFalse(success);
        Assertions.assertNull(demoService);

        try {
            System.setProperty("java.net.preferIPv4Stack", "true");
            ProxyFactory proxy = ExtensionLoader.getExtensionLoader(ProxyFactory.class).getAdaptiveExtension();
            DemoService service = new DemoServiceImpl();
            URL url = URL.valueOf("dubbo://127.0.0.1/DemoService")
                .addParameter(INTERFACE_KEY, DemoService.class.getName());
            InjvmProtocol.getInjvmProtocol(FrameworkModel.defaultModel()).export(proxy.getInvoker(service, DemoService.class, url));
            demoService = rc.get();
            success = true;
        } catch (Exception e) {
            // ignore
        } finally {
            rc.destroy();
            InjvmProtocol.getInjvmProtocol(FrameworkModel.defaultModel()).destroy();
            System.clearProperty("java.net.preferIPv4Stack");

        }
        Assertions.assertTrue(success);
        Assertions.assertNotNull(demoService);

    }

    @Test
    void test2ReferenceRetry() {
        ApplicationConfig application = new ApplicationConfig();
        application.setName("test-reference-retry2");
        application.setEnableFileCache(false);
        ApplicationModel.defaultModel().getApplicationConfigManager().setApplication(application);

        RegistryConfig registry = new RegistryConfig();
        registry.setAddress(zkUrl1);
        ProtocolConfig protocol = new ProtocolConfig();
        protocol.setName("mockprotocol");

        ReferenceConfig<DemoService> rc = new ReferenceConfig<>();
        rc.setRegistry(registry);
        rc.setInterface(DemoService.class.getName());

        boolean success = false;
        DemoService demoService = null;
        try {
            demoService = rc.get();
            success = true;
        } catch (Exception e) {
            // ignore
        }
        Assertions.assertFalse(success);
        Assertions.assertNull(demoService);

        ServiceConfig<DemoService> sc = new ServiceConfig<>();
        sc.setInterface(DemoService.class.getName());
        sc.setRef(new DemoServiceImpl());
        sc.setRegistry(registry);
        sc.setProtocol(protocol);

        try {
            System.setProperty("java.net.preferIPv4Stack", "true");
            sc.export();
            demoService = rc.get();
            success = true;
        } catch (Exception e) {
            // ignore
        } finally {
            rc.destroy();
            sc.unexport();
            System.clearProperty("java.net.preferIPv4Stack");

        }
        Assertions.assertTrue(success);
        Assertions.assertNotNull(demoService);

    }

    @Test
    void testMetaData() {
        ReferenceConfig config = new ReferenceConfig();
        Map<String, String> metaData = config.getMetaData();
        Assertions.assertEquals(0, metaData.size(), "Expect empty metadata but found: " + metaData);

        // test merged and override consumer attributes
        ConsumerConfig consumerConfig = new ConsumerConfig();
        consumerConfig.setAsync(true);
        consumerConfig.setActives(10);
        config.setConsumer(consumerConfig);
        config.setAsync(false);// override

        metaData = config.getMetaData();
        Assertions.assertEquals(2, metaData.size());
        Assertions.assertEquals(String.valueOf(consumerConfig.getActives()), metaData.get("actives"));
        Assertions.assertEquals(String.valueOf(config.isAsync()), metaData.get("async"));

    }

    @Test
    void testGetPrefixes() {

        ReferenceConfig referenceConfig = new ReferenceConfig();
        referenceConfig.setInterface(DemoService.class);

        List<String> prefixes = referenceConfig.getPrefixes();
        Assertions.assertTrue(prefixes.contains("dubbo.reference." + referenceConfig.getInterface()));

        long start = System.currentTimeMillis();
        for (int i = 0; i < 1000; i++) {
            referenceConfig.getPrefixes();
        }
        long end = System.currentTimeMillis();
        System.out.println("ReferenceConfig get prefixes cost: " + (end - start));

    }

    @Test
    void testGenericAndInterfaceConflicts() {

        ReferenceConfig referenceConfig = new ReferenceConfig();
        referenceConfig.setInterface(DemoService.class);
        referenceConfig.setGeneric("true");

        DubboBootstrap.getInstance()
            .application("demo app")
            .reference(referenceConfig)
            .initialize();

        Assertions.assertEquals(GenericService.class, referenceConfig.getInterfaceClass());
    }


    @Test
    void testLargeReferences() throws InterruptedException {
        int amount = 10000;
        ModuleConfigManager configManager = DubboBootstrap.getInstance().getApplicationModel().getDefaultModule().getConfigManager();

        ApplicationConfig applicationConfig = new ApplicationConfig();
        applicationConfig.setName("test-app");
        MetadataReportConfig metadataReportConfig = new MetadataReportConfig();
        metadataReportConfig.setAddress("metadata://");
        ConfigCenterConfig configCenterConfig = new ConfigCenterConfig();
        configCenterConfig.setAddress("diamond://");

        testInitReferences(0, amount, applicationConfig, metadataReportConfig, configCenterConfig);
        configManager.clear();
        testInitReferences(0, 1, applicationConfig, metadataReportConfig, configCenterConfig);
        configManager.clear();

        long t1 = System.currentTimeMillis();
        int nThreads = 8;
        ExecutorService executorService = Executors.newFixedThreadPool(nThreads);
        for (int i = 0; i < nThreads; i++) {
            int perCount = (int) (1.0 * amount / nThreads);
            int start = perCount * i;
            int end = start + perCount;
            if (i == nThreads - 1) {
                end = amount;
            }
            int finalEnd = end;
            System.out.println(String.format("start thread %s: range: %s - %s, count: %s", i, start, end, (end - start)));
            executorService.submit(() -> {
                testInitReferences(start, finalEnd, applicationConfig, metadataReportConfig, configCenterConfig);
            });
        }
        executorService.shutdown();
        executorService.awaitTermination(100, TimeUnit.SECONDS);

        long t2 = System.currentTimeMillis();
        long cost = t2 - t1;
        System.out.println("Init large references cost: " + cost + "ms");
        Assertions.assertEquals(amount, configManager.getReferences().size());
        Assertions.assertTrue(cost < 1000, "Init large references too slowly: " + cost);

        //test equals
        testSearchReferences();

    }

    private void testSearchReferences() {
        long t1 = System.currentTimeMillis();
        Collection<ReferenceConfigBase<?>> references = DubboBootstrap.getInstance().getApplicationModel().getDefaultModule().getConfigManager().getReferences();
        List<ReferenceConfigBase<?>> results = references.stream().filter(rc -> rc.equals(references.iterator().next()))
            .collect(Collectors.toList());
        long t2 = System.currentTimeMillis();
        long cost = t2 - t1;
        System.out.println("Search large references cost: " + cost + "ms");
        Assertions.assertEquals(1, results.size());
        Assertions.assertTrue(cost < 1000, "Search large references too slowly: " + cost);
    }

    private long testInitReferences(int start, int end, ApplicationConfig applicationConfig, MetadataReportConfig metadataReportConfig, ConfigCenterConfig configCenterConfig) {
        // test add large number of references
        long t1 = System.currentTimeMillis();
        try {
            for (int i = start; i < end; i++) {
                ReferenceConfig referenceConfig = new ReferenceConfig();
                referenceConfig.setInterface("com.test.TestService" + i);
                referenceConfig.setApplication(applicationConfig);
                referenceConfig.setMetadataReportConfig(metadataReportConfig);
                referenceConfig.setConfigCenter(configCenterConfig);
                DubboBootstrap.getInstance().reference(referenceConfig);

                //ApplicationModel.defaultModel().getConfigManager().getConfigCenters();
            }
        } catch (Throwable e) {
            e.printStackTrace();
        }
        long t2 = System.currentTimeMillis();
        return t2 - t1;
    }

    @Test
    void testConstructWithReferenceAnnotation() throws NoSuchFieldException {
        Reference reference = getClass().getDeclaredField("innerTest").getAnnotation(Reference.class);
        ReferenceConfig referenceConfig = new ReferenceConfig(reference);
        Assertions.assertEquals(1, referenceConfig.getMethods().size());
        Assertions.assertEquals((referenceConfig.getMethods().get(0)).getName(), "sayHello");
        Assertions.assertEquals(1300, (int) (referenceConfig.getMethods().get(0)).getTimeout());
        Assertions.assertEquals(4, (int) (referenceConfig.getMethods().get(0)).getRetries());
        Assertions.assertEquals((referenceConfig.getMethods().get(0)).getLoadbalance(), "random");
        Assertions.assertEquals(3, (int) (referenceConfig.getMethods().get(0)).getActives());
        Assertions.assertEquals(5, (int) (referenceConfig.getMethods().get(0)).getExecutes());
        Assertions.assertTrue((referenceConfig.getMethods().get(0)).isAsync());
        Assertions.assertEquals((referenceConfig.getMethods().get(0)).getOninvokeMethod(), "i");
        Assertions.assertEquals((referenceConfig.getMethods().get(0)).getOnreturnMethod(), "r");
        Assertions.assertEquals((referenceConfig.getMethods().get(0)).getOnthrowMethod(), "t");
        Assertions.assertEquals((referenceConfig.getMethods().get(0)).getCache(), "c");
    }

    @Test
    void testDifferentClassLoader() throws Exception {
        ApplicationConfig applicationConfig = new ApplicationConfig("TestApp");
        ApplicationModel applicationModel = ApplicationModel.defaultModel();
        applicationModel.getApplicationConfigManager().setApplication(applicationConfig);
        ModuleModel moduleModel = applicationModel.newModule();

        DemoService demoService = new DemoServiceImpl();
        ServiceConfig<DemoService> serviceConfig = new ServiceConfig<>();
        serviceConfig.setInterface(DemoService.class);
        serviceConfig.setRegistry(new RegistryConfig(zkUrl1));
        serviceConfig.setScopeModel(moduleModel);
        serviceConfig.setRef(demoService);
        serviceConfig.export();

        String basePath = DemoService.class.getProtectionDomain().getCodeSource().getLocation().getFile();
        basePath = URLDecoder.decode(basePath, "UTF-8");
        ClassLoader classLoader = Thread.currentThread().getContextClassLoader();
        TestClassLoader classLoader1 = new TestClassLoader(classLoader, basePath);
        TestClassLoader classLoader2 = new TestClassLoader(classLoader, basePath);

        Class<?> class1 = classLoader1.loadClass(DemoService.class.getName(), false);
        Class<?> class2 = classLoader2.loadClass(DemoService.class.getName(), false);

        Assertions.assertNotEquals(class1, class2);

        ReferenceConfig<DemoService> referenceConfig1 = new ReferenceConfig<>();
        referenceConfig1.setInterface(class1);
        referenceConfig1.setRegistry(new RegistryConfig(zkUrl1));
        referenceConfig1.setScopeModel(moduleModel);
        referenceConfig1.setScope("remote");
        Object demoService1 = referenceConfig1.get();

        for (Class<?> anInterface : demoService1.getClass().getInterfaces()) {
            Assertions.assertNotEquals(DemoService.class, anInterface);
        }
        Assertions.assertTrue(Arrays.stream(demoService1.getClass().getInterfaces()).anyMatch((clazz) -> clazz.getClassLoader().equals(classLoader1)));

        java.lang.reflect.Method callBean1 = demoService1.getClass().getDeclaredMethod("callInnerClass");
        callBean1.setAccessible(true);
        Object result1 = callBean1.invoke(demoService1);

        Assertions.assertNotEquals(result1.getClass(), DemoService.InnerClass.class);
        Assertions.assertEquals(classLoader1, result1.getClass().getClassLoader());

        ReferenceConfig<DemoService> referenceConfig2 = new ReferenceConfig<>();
        referenceConfig2.setInterface(class2);
        referenceConfig2.setRegistry(new RegistryConfig(zkUrl1));
        referenceConfig2.setScopeModel(moduleModel);
        referenceConfig2.setScope("remote");
        Object demoService2 = referenceConfig2.get();

        for (Class<?> anInterface : demoService2.getClass().getInterfaces()) {
            Assertions.assertNotEquals(DemoService.class, anInterface);
        }
        Assertions.assertTrue(Arrays.stream(demoService2.getClass().getInterfaces()).anyMatch((clazz) -> clazz.getClassLoader().equals(classLoader2)));

        java.lang.reflect.Method callBean2 = demoService2.getClass().getDeclaredMethod("callInnerClass");
        callBean2.setAccessible(true);
        Object result2 = callBean2.invoke(demoService2);

        Assertions.assertNotEquals(callBean1, callBean2);
        Assertions.assertNotEquals(result2.getClass(), DemoService.InnerClass.class);
        Assertions.assertEquals(classLoader2, result2.getClass().getClassLoader());
        Assertions.assertNotEquals(result1.getClass(), result2.getClass());

        applicationModel.destroy();
        DubboBootstrap.getInstance().destroy();
        Thread.currentThread().setContextClassLoader(classLoader);
        Thread.currentThread().getContextClassLoader().loadClass(DemoService.class.getName());
    }

    @Test
    @DisabledForJreRange(min = JRE.JAVA_16)
    public void testDifferentClassLoaderRequest() throws Exception {
        FrameworkModel frameworkModel = FrameworkModel.defaultModel();
        String basePath = DemoService.class.getProtectionDomain().getCodeSource().getLocation().getFile();
        basePath = java.net.URLDecoder.decode(basePath, "UTF-8");
        ClassLoader classLoader = Thread.currentThread().getContextClassLoader();
        TestClassLoader1 classLoader1 = new TestClassLoader1(basePath);
        TestClassLoader1 classLoader2 = new TestClassLoader1(basePath);
        TestClassLoader2 classLoader3 = new TestClassLoader2(classLoader2, basePath);

        ApplicationConfig applicationConfig = new ApplicationConfig("TestApp");
        ApplicationModel applicationModel = frameworkModel.newApplication();
        applicationModel.getApplicationConfigManager().setApplication(applicationConfig);
        ModuleModel moduleModel = applicationModel.newModule();

        Class<?> clazz1 = classLoader1.loadClass(MultiClassLoaderService.class.getName(), false);
        Class<?> clazz1impl = classLoader1.loadClass(MultiClassLoaderServiceImpl.class.getName(), false);
        Class<?> requestClazzCustom1 = compileCustomRequest(classLoader1);
        Class<?> resultClazzCustom1 = compileCustomResult(classLoader1);
        classLoader1.loadedClass.put(requestClazzCustom1.getName(), requestClazzCustom1);
        classLoader1.loadedClass.put(resultClazzCustom1.getName(), resultClazzCustom1);
        AtomicReference innerRequestReference = new AtomicReference();
        AtomicReference innerResultReference = new AtomicReference();
        innerResultReference.set(resultClazzCustom1.getDeclaredConstructor().newInstance());
        Constructor<?> declaredConstructor = clazz1impl.getDeclaredConstructor(AtomicReference.class, AtomicReference.class);

        ServiceConfig serviceConfig = new ServiceConfig<>();
        serviceConfig.setInterfaceClassLoader(classLoader1);
        serviceConfig.setInterface(clazz1);
        serviceConfig.setRegistry(new RegistryConfig(zkUrl1));
        serviceConfig.setScopeModel(moduleModel);
        serviceConfig.setRef(declaredConstructor.newInstance(innerRequestReference, innerResultReference));
        serviceConfig.export();

        Class<?> clazz2 = classLoader2.loadClass(MultiClassLoaderService.class.getName(), false);
        Class<?> requestClazzOrigin = classLoader2.loadClass(MultiClassLoaderServiceRequest.class.getName(), false);
        Class<?> requestClazzCustom2 = compileCustomRequest(classLoader2);
        Class<?> resultClazzCustom3 = compileCustomResult(classLoader3);
        classLoader2.loadedClass.put(requestClazzCustom2.getName(), requestClazzCustom2);
        classLoader3.loadedClass.put(resultClazzCustom3.getName(), resultClazzCustom3);

        ReferenceConfig<DemoService> referenceConfig1 = new ReferenceConfig<>();
        referenceConfig1.setInterface(clazz2);
        referenceConfig1.setInterfaceClassLoader(classLoader3);
        referenceConfig1.setRegistry(new RegistryConfig(zkUrl1));
        referenceConfig1.setScopeModel(moduleModel);
        referenceConfig1.setScope("remote");
        Object object1 = referenceConfig1.get();

        java.lang.reflect.Method callBean1 = object1.getClass().getDeclaredMethod("call", requestClazzOrigin);
        callBean1.setAccessible(true);
        Object result1 = callBean1.invoke(object1, requestClazzCustom2.getDeclaredConstructor().newInstance());

        Assertions.assertEquals(resultClazzCustom3, result1.getClass());
        Assertions.assertNotEquals(classLoader2, result1.getClass().getClassLoader());
        Assertions.assertEquals(classLoader1, innerRequestReference.get().getClass().getClassLoader());

        Thread.currentThread().setContextClassLoader(classLoader1);
        callBean1.invoke(object1, requestClazzCustom2.getDeclaredConstructor().newInstance());
        Assertions.assertEquals(classLoader1, Thread.currentThread().getContextClassLoader());

        applicationModel.destroy();
        DubboBootstrap.getInstance().destroy();
        Thread.currentThread().setContextClassLoader(classLoader);
        Thread.currentThread().getContextClassLoader().loadClass(DemoService.class.getName());
    }

    @Test
    void testClassLoader() {
        FrameworkModel frameworkModel = new FrameworkModel();
        ApplicationModel applicationModel = frameworkModel.newApplication();
        applicationModel.getApplicationConfigManager().setApplication(new ApplicationConfig("Test"));

        ClassLoader originClassLoader = Thread.currentThread().getContextClassLoader();
        ClassLoader classLoader = new ClassLoader(originClassLoader) {};
        Thread.currentThread().setContextClassLoader(classLoader);

        ServiceConfig<DemoService> serviceConfig = new ServiceConfig<>(applicationModel.newModule());
        serviceConfig.setInterface(DemoService.class);
        serviceConfig.setProtocol(new ProtocolConfig("dubbo", -1));
        serviceConfig.setRegistry(new RegistryConfig("N/A"));
        serviceConfig.setRef(new DemoServiceImpl());
        serviceConfig.export();

        ReferenceConfig<DemoService> referenceConfig = new ReferenceConfig<>(applicationModel.newModule());
        referenceConfig.setInterface(DemoService.class);
        referenceConfig.setRegistry(new RegistryConfig("N/A"));
        DemoService demoService = referenceConfig.get();

        demoService.sayName("Dubbo");
        Assertions.assertEquals(classLoader, Thread.currentThread().getContextClassLoader());

        Thread.currentThread().setContextClassLoader(null);
        demoService.sayName("Dubbo");
        Assertions.assertNull(Thread.currentThread().getContextClassLoader());

        Thread.currentThread().setContextClassLoader(originClassLoader);
        frameworkModel.destroy();
    }

    private Class<?> compileCustomRequest(ClassLoader classLoader) throws NotFoundException, CannotCompileException {
        CtClassBuilder builder = new CtClassBuilder();
        builder.setClassName(MultiClassLoaderServiceRequest.class.getName() + "A");
        builder.setSuperClassName(MultiClassLoaderServiceRequest.class.getName());
        CtClass cls = builder.build(classLoader);
        // FIXME support JDK 17
        return cls.toClass(classLoader, JavassistCompiler.class.getProtectionDomain());
    }

    private Class<?> compileCustomResult(ClassLoader classLoader) throws NotFoundException, CannotCompileException {
        CtClassBuilder builder = new CtClassBuilder();
        builder.setClassName(MultiClassLoaderServiceResult.class.getName() + "A");
        builder.setSuperClassName(MultiClassLoaderServiceResult.class.getName());
        CtClass cls = builder.build(classLoader);
        return cls.toClass(classLoader, JavassistCompiler.class.getProtectionDomain());
    }

    @Reference(methods = {@Method(name = "sayHello", timeout = 1300, retries = 4, loadbalance = "random", async = true,
        actives = 3, executes = 5, deprecated = true, sticky = true, oninvoke = "instance.i", onthrow = "instance.t", onreturn = "instance.r", cache = "c", validation = "v",
        arguments = {@Argument(index = 24, callback = true, type = "sss")})})
    private InnerTest innerTest;

    private class InnerTest {

    }

    private static class TestClassLoader extends ClassLoader {
        private String basePath;

        public TestClassLoader(ClassLoader parent, String basePath) {
            super(parent);
            this.basePath = basePath;
        }

        @Override
        protected Class<?> findClass(String name) throws ClassNotFoundException {
            try {
                byte[] bytes = loadClassData(name);
                return defineClass(name, bytes, 0, bytes.length);
            } catch (Exception e) {
                throw new ClassNotFoundException();
            }
        }

        @Override
        public Class<?> loadClass(String name, boolean resolve) throws ClassNotFoundException {
            Class<?> loadedClass = this.findLoadedClass(name);
            if (loadedClass != null) {
                return loadedClass;
            } else {
                try {
                    if (name.equals("org.apache.dubbo.config.api.DemoService") || name.equals("org.apache.dubbo.config.api.DemoService$InnerClass")) {
                        Class<?> aClass = this.findClass(name);
                        if (resolve) {
                            this.resolveClass(aClass);
                        }
                        return aClass;
                    } else {
                        return super.loadClass(name, resolve);
                    }
                } catch (Exception e) {
                    return super.loadClass(name, resolve);
                }
            }
        }


        public byte[] loadClassData(String className) throws IOException {
            className = className.replaceAll("\\.", "/");
            String path = basePath + File.separator + className + ".class";
            FileInputStream fileInputStream;
            byte[] classBytes;
            fileInputStream = new FileInputStream(path);
            int length = fileInputStream.available();
            classBytes = new byte[length];
            fileInputStream.read(classBytes);
            fileInputStream.close();
            return classBytes;
        }
    }

    private static class TestClassLoader1 extends ClassLoader {
        private String basePath;

        public TestClassLoader1(String basePath) {
            this.basePath = basePath;
        }

        Map<String, Class<?>> loadedClass = new ConcurrentHashMap<>();

        @Override
        protected Class<?> findClass(String name) throws ClassNotFoundException {
            try {
                byte[] bytes = loadClassData(name);
                return defineClass(name, bytes, 0, bytes.length);
            } catch (Exception e) {
                throw new ClassNotFoundException();
            }
        }

        @Override
        public Class<?> loadClass(String name, boolean resolve) throws ClassNotFoundException {
            if (loadedClass.containsKey(name)) {
                return loadedClass.get(name);
            }
            if (name.startsWith("demo")) {
                Class<?> aClass = this.findClass(name);
                this.loadedClass.put(name, aClass);
                if (resolve) {
                    this.resolveClass(aClass);
                }
                return aClass;
            } else {
                Class<?> loadedClass = this.findLoadedClass(name);
                if (loadedClass != null) {
                    return loadedClass;
                } else {
                    return super.loadClass(name, resolve);
                }
            }
        }


        public byte[] loadClassData(String className) throws IOException {
            className = className.replaceAll("\\.", "/");
            String path = basePath + File.separator + className + ".class";
            FileInputStream fileInputStream;
            byte[] classBytes;
            fileInputStream = new FileInputStream(path);
            int length = fileInputStream.available();
            classBytes = new byte[length];
            fileInputStream.read(classBytes);
            fileInputStream.close();
            return classBytes;
        }
    }

    private static class TestClassLoader2 extends ClassLoader {
        private String basePath;
        private TestClassLoader1 testClassLoader;

        Map<String, Class<?>> loadedClass = new ConcurrentHashMap<>();

        public TestClassLoader2(TestClassLoader1 testClassLoader, String basePath) {
            this.testClassLoader = testClassLoader;
            this.basePath = basePath;
        }

        @Override
        protected Class<?> findClass(String name) throws ClassNotFoundException {
            try {
                byte[] bytes = loadClassData(name);
                return defineClass(name, bytes, 0, bytes.length);
            } catch (Exception e) {
                throw new ClassNotFoundException();
            }
        }

        @Override
        public Class<?> loadClass(String name, boolean resolve) throws ClassNotFoundException {
            if (loadedClass.containsKey(name)) {
                return loadedClass.get(name);
            }
            if (name.startsWith("demo.MultiClassLoaderServiceRe")) {
                Class<?> aClass = this.findClass(name);
                this.loadedClass.put(name, aClass);
                if (resolve) {
                    this.resolveClass(aClass);
                }
                return aClass;
            } else {
                return testClassLoader.loadClass(name, resolve);
            }
        }


        public byte[] loadClassData(String className) throws IOException {
            className = className.replaceAll("\\.", "/");
            String path = basePath + File.separator + className + ".class";
            FileInputStream fileInputStream;
            byte[] classBytes;
            fileInputStream = new FileInputStream(path);
            int length = fileInputStream.available();
            classBytes = new byte[length];
            fileInputStream.read(classBytes);
            fileInputStream.close();
            return classBytes;
        }
    }

}<|MERGE_RESOLUTION|>--- conflicted
+++ resolved
@@ -43,6 +43,7 @@
 import org.apache.dubbo.rpc.model.FrameworkModel;
 import org.apache.dubbo.rpc.model.ModuleModel;
 import org.apache.dubbo.rpc.model.ServiceMetadata;
+import org.apache.dubbo.rpc.protocol.ReferenceCountInvokerWrapper;
 import org.apache.dubbo.rpc.protocol.injvm.InjvmInvoker;
 import org.apache.dubbo.rpc.protocol.injvm.InjvmProtocol;
 import org.apache.dubbo.rpc.service.GenericService;
@@ -480,17 +481,14 @@
 
         referenceConfig.init();
         Assertions.assertTrue(referenceConfig.getInvoker() instanceof MockClusterInvoker);
-<<<<<<< HEAD
-        Invoker<?> withFilter = ((MockClusterInvoker<?>) referenceConfig.getInvoker()).getDirectory().getAllInvokers().get(0);
-=======
         Invoker<?> withCount = ((MockClusterInvoker<?>) referenceConfig.getInvoker()).getDirectory().getAllInvokers().get(0);
         Assertions.assertTrue(withCount instanceof ReferenceCountInvokerWrapper);
+        Assertions.assertTrue(((ReferenceCountInvokerWrapper<?>) withCount).getInvoker() instanceof ListenerInvokerWrapper);
         Invoker<?> withFilter = ((ReferenceCountInvokerWrapper<?>) withCount).getInvoker();
->>>>>>> 100a442a
         Assertions.assertTrue(withFilter instanceof ListenerInvokerWrapper
             || withFilter instanceof FilterChainBuilder.CallbackRegistrationInvoker);
         if (withFilter instanceof ListenerInvokerWrapper) {
-            Assertions.assertTrue(((ListenerInvokerWrapper<?>) withFilter).getInvoker() instanceof InjvmInvoker);
+            Assertions.assertTrue(((ListenerInvokerWrapper<?>)(((ReferenceCountInvokerWrapper<?>) withCount).getInvoker())).getInvoker() instanceof InjvmInvoker);
         }
         if (withFilter instanceof FilterChainBuilder.CallbackRegistrationInvoker) {
             Invoker filterInvoker = ((FilterChainBuilder.CallbackRegistrationInvoker) withFilter).getFilterInvoker();
@@ -499,7 +497,7 @@
             Invoker invoker = originalInvoker.getInvoker();
             Assertions.assertTrue(invoker instanceof InjvmInvoker);
         }
-        URL url = withFilter.getUrl();
+        URL url = withCount.getUrl();
         Assertions.assertEquals("application1", url.getParameter("application"));
         Assertions.assertEquals("value1", url.getParameter("key1"));
         Assertions.assertEquals("value2", url.getParameter("key2"));
