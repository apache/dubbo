--- conflicted
+++ resolved
@@ -414,25 +414,16 @@
             .initialize();
 
         referenceConfig.init();
-<<<<<<< HEAD
         Assertions.assertTrue(referenceConfig.getInvoker() instanceof ScopeClusterInvoker);
         ScopeClusterInvoker<?> scopeClusterInvoker = (ScopeClusterInvoker<?>) referenceConfig.getInvoker();
         Invoker<?> mockInvoker = scopeClusterInvoker.getInvoker();
         Assertions.assertTrue(mockInvoker instanceof MockClusterInvoker);
-        Invoker<?> withFilter = ((MockClusterInvoker<?>) mockInvoker).getDirectory().getAllInvokers().get(0);
-
-        Assertions.assertTrue(withFilter instanceof ListenerInvokerWrapper
-=======
-        Assertions.assertTrue(referenceConfig.getInvoker() instanceof MockClusterInvoker);
-        Invoker<?> withCount = ((MockClusterInvoker<?>) referenceConfig.getInvoker()).getDirectory().getAllInvokers().get(0);
+        Invoker<?> withCount = ((MockClusterInvoker<?>) mockInvoker).getDirectory().getAllInvokers().get(0);
+
         Assertions.assertTrue(withCount instanceof ReferenceCountInvokerWrapper);
-        Assertions.assertTrue(((ReferenceCountInvokerWrapper<?>) withCount).getInvoker() instanceof ListenerInvokerWrapper
->>>>>>> 8e3af257
-            || withFilter instanceof FilterChainBuilder.CallbackRegistrationInvoker);
-        if (withFilter instanceof ListenerInvokerWrapper) {
-            Assertions.assertTrue(((ListenerInvokerWrapper<?>)(((ReferenceCountInvokerWrapper<?>) withCount).getInvoker())).getInvoker() instanceof InjvmInvoker);
-        }
-        if (withFilter instanceof FilterChainBuilder.CallbackRegistrationInvoker) {
+        Assertions.assertTrue(((ReferenceCountInvokerWrapper<?>) withCount).getInvoker() instanceof ListenerInvokerWrapper);
+        Assertions.assertTrue(((ListenerInvokerWrapper<?>)(((ReferenceCountInvokerWrapper<?>) withCount).getInvoker())).getInvoker() instanceof InjvmInvoker);
+        if (((ReferenceCountInvokerWrapper<?>) withCount).getInvoker() instanceof FilterChainBuilder.CallbackRegistrationInvoker) {
             Invoker filterInvoker = ((FilterChainBuilder.CallbackRegistrationInvoker) withFilter).getFilterInvoker();
             FilterChainBuilder.CopyOfFilterChainNode filterInvoker1 = (FilterChainBuilder.CopyOfFilterChainNode) filterInvoker;
             ListenerInvokerWrapper originalInvoker = (ListenerInvokerWrapper) filterInvoker1.getOriginalInvoker();
