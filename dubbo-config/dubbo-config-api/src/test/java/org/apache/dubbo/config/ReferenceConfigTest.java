--- conflicted
+++ resolved
@@ -480,13 +480,9 @@
 
         referenceConfig.init();
         Assertions.assertTrue(referenceConfig.getInvoker() instanceof MockClusterInvoker);
-<<<<<<< HEAD
-        Invoker<?> withFilter = ((MockClusterInvoker<?>) referenceConfig.getInvoker()).getDirectory().getAllInvokers().get(0);
-=======
         Invoker<?> withCount = ((MockClusterInvoker<?>) referenceConfig.getInvoker()).getDirectory().getAllInvokers().get(0);
         Assertions.assertTrue(withCount instanceof ReferenceCountInvokerWrapper);
         Invoker<?> withFilter = ((ReferenceCountInvokerWrapper<?>) withCount).getInvoker();
->>>>>>> ea7af7a2
         Assertions.assertTrue(withFilter instanceof ListenerInvokerWrapper
             || withFilter instanceof FilterChainBuilder.CallbackRegistrationInvoker);
         if (withFilter instanceof ListenerInvokerWrapper) {
