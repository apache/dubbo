--- conflicted
+++ resolved
@@ -596,13 +596,8 @@
         if (registries == null || registries.isEmpty()) {
             String address = ConfigUtils.getProperty("dubbo.registry.address");
             if (address != null && address.length() > 0) {
-<<<<<<< HEAD
-                List<RegistryConfig> tmpRegistries = new ArrayList<>();
-                String[] as = address.split("\\s*[|]+\\s*");
-=======
                 List<RegistryConfig> tmpRegistries = new ArrayList<RegistryConfig>();
                 String[] as = D_REGISTRY_SPLIT_PATTERN.split(address);
->>>>>>> 87c78878
                 for (String a : as) {
                     RegistryConfig registryConfig = new RegistryConfig();
                     registryConfig.setAddress(a);
