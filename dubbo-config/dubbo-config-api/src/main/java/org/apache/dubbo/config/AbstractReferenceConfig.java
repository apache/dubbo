--- conflicted
+++ resolved
@@ -1,229 +1,226 @@
-/*
- * Licensed to the Apache Software Foundation (ASF) under one or more
- * contributor license agreements.  See the NOTICE file distributed with
- * this work for additional information regarding copyright ownership.
- * The ASF licenses this file to You under the Apache License, Version 2.0
- * (the "License"); you may not use this file except in compliance with
- * the License.  You may obtain a copy of the License at
- *
- *     http://www.apache.org/licenses/LICENSE-2.0
- *
- * Unless required by applicable law or agreed to in writing, software
- * distributed under the License is distributed on an "AS IS" BASIS,
- * WITHOUT WARRANTIES OR CONDITIONS OF ANY KIND, either express or implied.
- * See the License for the specific language governing permissions and
- * limitations under the License.
- */
-package org.apache.dubbo.config;
-
-import org.apache.dubbo.common.Constants;
-import org.apache.dubbo.common.constants.RemotingConstants;
-import org.apache.dubbo.config.support.Parameter;
-import org.apache.dubbo.rpc.InvokerListener;
-import org.apache.dubbo.rpc.support.ProtocolUtils;
-
-import static org.apache.dubbo.common.constants.ClusterConstants.CLUSTER_STICKY_KEY;
-import static org.apache.dubbo.common.constants.CommonConstants.GROUP_KEY;
-import static org.apache.dubbo.common.constants.CommonConstants.VERSION_KEY;
-import static org.apache.dubbo.common.constants.RpcConstants.INVOKER_LISTENER_KEY;
-<<<<<<< HEAD
-import static org.apache.dubbo.common.constants.ConfigConstants.LAZY_CONNECT_KEY;
-=======
-import static org.apache.dubbo.common.constants.RpcConstants.REFERENCE_FILTER_KEY;
-import static org.apache.dubbo.common.constants.RpcConstants.STUB_EVENT_KEY;
->>>>>>> d24d6140
-
-/**
- * AbstractConsumerConfig
- *
- * @export
- * @see org.apache.dubbo.config.ReferenceConfig
- */
-public abstract class AbstractReferenceConfig extends AbstractInterfaceConfig {
-
-    private static final long serialVersionUID = -2786526984373031126L;
-
-    // ======== Reference config default values, will take effect if reference's attribute is not set  ========
-
-    /**
-     * Check if service provider exists, if not exists, it will be fast fail
-     */
-    protected Boolean check;
-
-    /**
-     * Whether to eagle-init
-     */
-    protected Boolean init;
-
-    /**
-     * Whether to use generic interface
-     */
-    protected String generic;
-
-    /**
-     * Whether to find reference's instance from the current JVM
-     */
-    protected Boolean injvm;
-
-    /**
-     * Lazy create connection
-     */
-    protected Boolean lazy = false;
-
-    protected String reconnect;
-
-    protected Boolean sticky = false;
-
-    /**
-     * Whether to support event in stub.
-     */
-    //TODO solve merge problem
-    protected Boolean stubevent;//= Constants.DEFAULT_STUB_EVENT;
-
-    /**
-     * The remote service version the customer side will reference
-     */
-    protected String version;
-
-    /**
-     * The remote service group the customer side will reference
-     */
-    protected String group;
-
-    public Boolean isCheck() {
-        return check;
-    }
-
-    public void setCheck(Boolean check) {
-        this.check = check;
-    }
-
-    public Boolean isInit() {
-        return init;
-    }
-
-    public void setInit(Boolean init) {
-        this.init = init;
-    }
-
-    @Parameter(excluded = true)
-    public Boolean isGeneric() {
-        return ProtocolUtils.isGeneric(generic);
-    }
-
-    public void setGeneric(Boolean generic) {
-        if (generic != null) {
-            this.generic = generic.toString();
-        }
-    }
-
-    public String getGeneric() {
-        return generic;
-    }
-
-    public void setGeneric(String generic) {
-        this.generic = generic;
-    }
-
-    /**
-     * @return
-     * @deprecated instead, use the parameter <b>scope</> to judge if it's in jvm, scope=local
-     */
-    @Deprecated
-    public Boolean isInjvm() {
-        return injvm;
-    }
-
-    /**
-     * @param injvm
-     * @deprecated instead, use the parameter <b>scope</b> to judge if it's in jvm, scope=local
-     */
-    @Deprecated
-    public void setInjvm(Boolean injvm) {
-        this.injvm = injvm;
-    }
-
-    @Override
-    @Parameter(key = REFERENCE_FILTER_KEY, append = true)
-    public String getFilter() {
-        return super.getFilter();
-    }
-
-    @Override
-    @Parameter(key = INVOKER_LISTENER_KEY, append = true)
-    public String getListener() {
-        return super.getListener();
-    }
-
-    @Override
-    public void setListener(String listener) {
-        checkMultiExtension(InvokerListener.class, "listener", listener);
-        super.setListener(listener);
-    }
-
-    @Parameter(key = LAZY_CONNECT_KEY)
-    public Boolean getLazy() {
-        return lazy;
-    }
-
-    public void setLazy(Boolean lazy) {
-        this.lazy = lazy;
-    }
-
-    @Override
-    public void setOnconnect(String onconnect) {
-        if (onconnect != null && onconnect.length() > 0) {
-            this.stubevent = true;
-        }
-        super.setOnconnect(onconnect);
-    }
-
-    @Override
-    public void setOndisconnect(String ondisconnect) {
-        if (ondisconnect != null && ondisconnect.length() > 0) {
-            this.stubevent = true;
-        }
-        super.setOndisconnect(ondisconnect);
-    }
-
-    @Parameter(key = STUB_EVENT_KEY)
-    public Boolean getStubevent() {
-        return stubevent;
-    }
-
-    @Parameter(key = RemotingConstants.RECONNECT_KEY)
-    public String getReconnect() {
-        return reconnect;
-    }
-
-    public void setReconnect(String reconnect) {
-        this.reconnect = reconnect;
-    }
-
-    @Parameter(key = CLUSTER_STICKY_KEY)
-    public Boolean getSticky() {
-        return sticky;
-    }
-
-    public void setSticky(Boolean sticky) {
-        this.sticky = sticky;
-    }
-
-    public String getVersion() {
-        return version;
-    }
-
-    public void setVersion(String version) {
-        checkKey(VERSION_KEY, version);
-        this.version = version;
-    }
-
-    public String getGroup() {
-        return group;
-    }
-
-    public void setGroup(String group) {
-        checkKey(GROUP_KEY, group);
-        this.group = group;
-    }
-}
+/*
+ * Licensed to the Apache Software Foundation (ASF) under one or more
+ * contributor license agreements.  See the NOTICE file distributed with
+ * this work for additional information regarding copyright ownership.
+ * The ASF licenses this file to You under the Apache License, Version 2.0
+ * (the "License"); you may not use this file except in compliance with
+ * the License.  You may obtain a copy of the License at
+ *
+ *     http://www.apache.org/licenses/LICENSE-2.0
+ *
+ * Unless required by applicable law or agreed to in writing, software
+ * distributed under the License is distributed on an "AS IS" BASIS,
+ * WITHOUT WARRANTIES OR CONDITIONS OF ANY KIND, either express or implied.
+ * See the License for the specific language governing permissions and
+ * limitations under the License.
+ */
+package org.apache.dubbo.config;
+
+import org.apache.dubbo.common.Constants;
+import org.apache.dubbo.common.constants.RemotingConstants;
+import org.apache.dubbo.config.support.Parameter;
+import org.apache.dubbo.rpc.InvokerListener;
+import org.apache.dubbo.rpc.support.ProtocolUtils;
+
+import static org.apache.dubbo.common.constants.ClusterConstants.CLUSTER_STICKY_KEY;
+import static org.apache.dubbo.common.constants.CommonConstants.GROUP_KEY;
+import static org.apache.dubbo.common.constants.CommonConstants.VERSION_KEY;
+import static org.apache.dubbo.common.constants.RpcConstants.INVOKER_LISTENER_KEY;
+import static org.apache.dubbo.common.constants.RpcConstants.REFERENCE_FILTER_KEY;
+import static org.apache.dubbo.common.constants.RpcConstants.STUB_EVENT_KEY;
+import static org.apache.dubbo.common.constants.ConfigConstants.LAZY_CONNECT_KEY;
+
+/**
+ * AbstractConsumerConfig
+ *
+ * @export
+ * @see org.apache.dubbo.config.ReferenceConfig
+ */
+public abstract class AbstractReferenceConfig extends AbstractInterfaceConfig {
+
+    private static final long serialVersionUID = -2786526984373031126L;
+
+    // ======== Reference config default values, will take effect if reference's attribute is not set  ========
+
+    /**
+     * Check if service provider exists, if not exists, it will be fast fail
+     */
+    protected Boolean check;
+
+    /**
+     * Whether to eagle-init
+     */
+    protected Boolean init;
+
+    /**
+     * Whether to use generic interface
+     */
+    protected String generic;
+
+    /**
+     * Whether to find reference's instance from the current JVM
+     */
+    protected Boolean injvm;
+
+    /**
+     * Lazy create connection
+     */
+    protected Boolean lazy = false;
+
+    protected String reconnect;
+
+    protected Boolean sticky = false;
+
+    /**
+     * Whether to support event in stub.
+     */
+    //TODO solve merge problem
+    protected Boolean stubevent;//= Constants.DEFAULT_STUB_EVENT;
+
+    /**
+     * The remote service version the customer side will reference
+     */
+    protected String version;
+
+    /**
+     * The remote service group the customer side will reference
+     */
+    protected String group;
+
+    public Boolean isCheck() {
+        return check;
+    }
+
+    public void setCheck(Boolean check) {
+        this.check = check;
+    }
+
+    public Boolean isInit() {
+        return init;
+    }
+
+    public void setInit(Boolean init) {
+        this.init = init;
+    }
+
+    @Parameter(excluded = true)
+    public Boolean isGeneric() {
+        return ProtocolUtils.isGeneric(generic);
+    }
+
+    public void setGeneric(Boolean generic) {
+        if (generic != null) {
+            this.generic = generic.toString();
+        }
+    }
+
+    public String getGeneric() {
+        return generic;
+    }
+
+    public void setGeneric(String generic) {
+        this.generic = generic;
+    }
+
+    /**
+     * @return
+     * @deprecated instead, use the parameter <b>scope</> to judge if it's in jvm, scope=local
+     */
+    @Deprecated
+    public Boolean isInjvm() {
+        return injvm;
+    }
+
+    /**
+     * @param injvm
+     * @deprecated instead, use the parameter <b>scope</b> to judge if it's in jvm, scope=local
+     */
+    @Deprecated
+    public void setInjvm(Boolean injvm) {
+        this.injvm = injvm;
+    }
+
+    @Override
+    @Parameter(key = REFERENCE_FILTER_KEY, append = true)
+    public String getFilter() {
+        return super.getFilter();
+    }
+
+    @Override
+    @Parameter(key = INVOKER_LISTENER_KEY, append = true)
+    public String getListener() {
+        return super.getListener();
+    }
+
+    @Override
+    public void setListener(String listener) {
+        checkMultiExtension(InvokerListener.class, "listener", listener);
+        super.setListener(listener);
+    }
+
+    @Parameter(key = LAZY_CONNECT_KEY)
+    public Boolean getLazy() {
+        return lazy;
+    }
+
+    public void setLazy(Boolean lazy) {
+        this.lazy = lazy;
+    }
+
+    @Override
+    public void setOnconnect(String onconnect) {
+        if (onconnect != null && onconnect.length() > 0) {
+            this.stubevent = true;
+        }
+        super.setOnconnect(onconnect);
+    }
+
+    @Override
+    public void setOndisconnect(String ondisconnect) {
+        if (ondisconnect != null && ondisconnect.length() > 0) {
+            this.stubevent = true;
+        }
+        super.setOndisconnect(ondisconnect);
+    }
+
+    @Parameter(key = STUB_EVENT_KEY)
+    public Boolean getStubevent() {
+        return stubevent;
+    }
+
+    @Parameter(key = RemotingConstants.RECONNECT_KEY)
+    public String getReconnect() {
+        return reconnect;
+    }
+
+    public void setReconnect(String reconnect) {
+        this.reconnect = reconnect;
+    }
+
+    @Parameter(key = CLUSTER_STICKY_KEY)
+    public Boolean getSticky() {
+        return sticky;
+    }
+
+    public void setSticky(Boolean sticky) {
+        this.sticky = sticky;
+    }
+
+    public String getVersion() {
+        return version;
+    }
+
+    public void setVersion(String version) {
+        checkKey(VERSION_KEY, version);
+        this.version = version;
+    }
+
+    public String getGroup() {
+        return group;
+    }
+
+    public void setGroup(String group) {
+        checkKey(GROUP_KEY, group);
+        this.group = group;
+    }
+}