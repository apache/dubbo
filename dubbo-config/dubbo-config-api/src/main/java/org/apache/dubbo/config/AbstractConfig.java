/*
 * Licensed to the Apache Software Foundation (ASF) under one or more
 * contributor license agreements.  See the NOTICE file distributed with
 * this work for additional information regarding copyright ownership.
 * The ASF licenses this file to You under the Apache License, Version 2.0
 * (the "License"); you may not use this file except in compliance with
 * the License.  You may obtain a copy of the License at
 *
 *     http://www.apache.org/licenses/LICENSE-2.0
 *
 * Unless required by applicable law or agreed to in writing, software
 * distributed under the License is distributed on an "AS IS" BASIS,
 * WITHOUT WARRANTIES OR CONDITIONS OF ANY KIND, either express or implied.
 * See the License for the specific language governing permissions and
 * limitations under the License.
 */
package org.apache.dubbo.config;

import org.apache.dubbo.common.Constants;
import org.apache.dubbo.common.URL;
import org.apache.dubbo.common.config.CompositeConfiguration;
import org.apache.dubbo.common.config.Environment;
import org.apache.dubbo.common.config.InmemoryConfiguration;
import org.apache.dubbo.common.extension.ExtensionLoader;
import org.apache.dubbo.common.logger.Logger;
import org.apache.dubbo.common.logger.LoggerFactory;
import org.apache.dubbo.common.utils.ClassHelper;
import org.apache.dubbo.common.utils.CollectionUtils;
import org.apache.dubbo.common.utils.ReflectUtils;
import org.apache.dubbo.common.utils.StringUtils;
import org.apache.dubbo.config.support.Parameter;
import org.apache.dubbo.rpc.model.ConsumerMethodModel;

import java.io.Serializable;
import java.lang.reflect.Method;
import java.lang.reflect.Modifier;
import java.util.HashMap;
import java.util.Map;
import java.util.Set;
import java.util.regex.Matcher;
import java.util.regex.Pattern;
import java.util.stream.Collectors;

/**
 * Utility methods and public methods for parsing configuration
 *
 * @export
 */
public abstract class AbstractConfig implements Serializable {

    protected static final Logger logger = LoggerFactory.getLogger(AbstractConfig.class);
    private static final long serialVersionUID = 4267533505537413570L;
    
    /**
     * The maximum length of a <b>parameter's value</b>
     */
    private static final int MAX_LENGTH = 200;

    /**
     * The maximum length of a <b>path</b>
     */
    private static final int MAX_PATH_LENGTH = 200;

    /**
     * The rule qualification for <b>name</b>
     */
    private static final Pattern PATTERN_NAME = Pattern.compile("[\\-._0-9a-zA-Z]+");

    /**
     * The rule qualification for <b>multiply name</b>
     */
    private static final Pattern PATTERN_MULTI_NAME = Pattern.compile("[,\\-._0-9a-zA-Z]+");

    /**
     * The rule qualification for <b>method names</b>
     */
    private static final Pattern PATTERN_METHOD_NAME = Pattern.compile("[a-zA-Z][0-9a-zA-Z]*");

    /**
     * The rule qualification for <b>path</b>
     */
    private static final Pattern PATTERN_PATH = Pattern.compile("[/\\-$._0-9a-zA-Z]+");

    /**
     * The pattern matches a value who has a symbol
     */
    private static final Pattern PATTERN_NAME_HAS_SYMBOL = Pattern.compile("[:*,\\s/\\-._0-9a-zA-Z]+");

    /**
     * The pattern matches a property key
     */
    private static final Pattern PATTERN_KEY = Pattern.compile("[*,\\-._0-9a-zA-Z]+");

    /**
     * The legacy properties container
     */
    private static final Map<String, String> legacyProperties = new HashMap<String, String>();

    /**
     * The suffix container
     */
    private static final String[] SUFFIXES = new String[]{"Config", "Bean"};

    static {
        legacyProperties.put("dubbo.protocol.name", "dubbo.service.protocol");
        legacyProperties.put("dubbo.protocol.host", "dubbo.service.server.host");
        legacyProperties.put("dubbo.protocol.port", "dubbo.service.server.port");
        legacyProperties.put("dubbo.protocol.threads", "dubbo.service.max.thread.pool.size");
        legacyProperties.put("dubbo.consumer.timeout", "dubbo.service.invoke.timeout");
        legacyProperties.put("dubbo.consumer.retries", "dubbo.service.max.retry.providers");
        legacyProperties.put("dubbo.consumer.check", "dubbo.service.allow.no.provider");
        legacyProperties.put("dubbo.service.url", "dubbo.service.address");

        // this is only for compatibility
        DubboShutdownHook.getDubboShutdownHook().register();
    }

    /**
     * the config id
     */
    protected String id;
    protected String prefix;

    private static String convertLegacyValue(String key, String value) {
        if (value != null && value.length() > 0) {
            if ("dubbo.service.max.retry.providers".equals(key)) {
                return String.valueOf(Integer.parseInt(value) - 1);
            } else if ("dubbo.service.allow.no.provider".equals(key)) {
                return String.valueOf(!Boolean.parseBoolean(value));
            }
        }
        return value;
    }

<<<<<<< HEAD
    /**
     * parse the parameters of the config
     *
     * @param config
     */
    protected static void appendProperties(AbstractConfig config) {
        if (config == null) {
            return;
        }
        String prefix = "dubbo." + getTagName(config.getClass()) + ".";
        Method[] methods = config.getClass().getMethods();
        for (Method method : methods) {
            try {
                String name = method.getName();
                if (name.length() > 3 && name.startsWith("set") && Modifier.isPublic(method.getModifiers())
                        && method.getParameterTypes().length == 1 && isPrimitive(method.getParameterTypes()[0])) {
                    String property = StringUtils.camelToSplitName(name.substring(3, 4).toLowerCase() + name.substring(4), ".");

                    String value = null;
                    if (config.getId() != null && config.getId().length() > 0) {
                        String pn = prefix + config.getId() + "." + property;
                        value = System.getProperty(pn);
                        if (!StringUtils.isBlank(value)) {
                            logger.info("Use System Property " + pn + " to config dubbo");
                        }
                    }
                    if (value == null || value.length() == 0) {
                        String pn = prefix + property;
                        value = System.getProperty(pn);
                        if (!StringUtils.isBlank(value)) {
                            logger.info("Use System Property " + pn + " to config dubbo");
                        }
                    }
                    if (value == null || value.length() == 0) {
                        Method getter;
                        try {
                            getter = config.getClass().getMethod("get" + name.substring(3));
                        } catch (NoSuchMethodException e) {
                            try {
                                getter = config.getClass().getMethod("is" + name.substring(3));
                            } catch (NoSuchMethodException e2) {
                                getter = null;
                            }
                        }
                        if (getter != null) {
                            if (getter.invoke(config) == null) {
                                if (config.getId() != null && config.getId().length() > 0) {
                                    value = ConfigUtils.getProperty(prefix + config.getId() + "." + property);
                                }
                                if (value == null || value.length() == 0) {
                                    value = ConfigUtils.getProperty(prefix + property);
                                }
                                if (value == null || value.length() == 0) {
                                    String legacyKey = legacyProperties.get(prefix + property);
                                    if (legacyKey != null && legacyKey.length() > 0) {
                                        value = convertLegacyValue(legacyKey, ConfigUtils.getProperty(legacyKey));
                                    }
                                }

                            }
                        }
                    }
                    if (value != null && value.length() > 0) {
                        method.invoke(config, convertPrimitive(method.getParameterTypes()[0], value));
                    }
                }
            } catch (Exception e) {
                logger.error(e.getMessage(), e);
            }
        }
    }

=======
>>>>>>> c84511c6
    private static String getTagName(Class<?> cls) {
        String tag = cls.getSimpleName();
        for (String suffix : SUFFIXES) {
            if (tag.endsWith(suffix)) {
                tag = tag.substring(0, tag.length() - suffix.length());
                break;
            }
        }
        return tag.substring(0, 1).toLowerCase() + tag.substring(1);
    }

    protected static void appendParameters(Map<String, String> parameters, Object config) {
        appendParameters(parameters, config, null);
    }

    @SuppressWarnings("unchecked")
    protected static void appendParameters(Map<String, String> parameters, Object config, String prefix) {
        if (config == null) {
            return;
        }
        Method[] methods = config.getClass().getMethods();
        for (Method method : methods) {
            try {
                String name = method.getName();
                if (ClassHelper.isGetter(method)) {
                    Parameter parameter = method.getAnnotation(Parameter.class);
                    if (method.getReturnType() == Object.class || parameter != null && parameter.excluded()) {
                        continue;
                    }
                    String key;
                    if (parameter != null && parameter.key().length() > 0) {
                        key = parameter.key();
                    } else {
                        key = calculatePropertyFromGetter(name);
                    }
                    Object value = method.invoke(config);
                    String str = String.valueOf(value).trim();
                    if (value != null && str.length() > 0) {
                        if (parameter != null && parameter.escaped()) {
                            str = URL.encode(str);
                        }
                        if (parameter != null && parameter.append()) {
                            String pre = parameters.get(Constants.DEFAULT_KEY + "." + key);
                            if (pre != null && pre.length() > 0) {
                                str = pre + "," + str;
                            }
                            pre = parameters.get(key);
                            if (pre != null && pre.length() > 0) {
                                str = pre + "," + str;
                            }
                        }
                        if (prefix != null && prefix.length() > 0) {
                            key = prefix + "." + key;
                        }
                        parameters.put(key, str);
                    } else if (parameter != null && parameter.required()) {
                        throw new IllegalStateException(config.getClass().getSimpleName() + "." + key + " == null");
                    }
                } else if ("getParameters".equals(name)
                        && Modifier.isPublic(method.getModifiers())
                        && method.getParameterTypes().length == 0
                        && method.getReturnType() == Map.class) {
                    Map<String, String> map = (Map<String, String>) method.invoke(config, new Object[0]);
                    if (map != null && map.size() > 0) {
                        String pre = (prefix != null && prefix.length() > 0 ? prefix + "." : "");
                        for (Map.Entry<String, String> entry : map.entrySet()) {
                            parameters.put(pre + entry.getKey().replace('-', '.'), entry.getValue());
                        }
                    }
                }
            } catch (Exception e) {
                throw new IllegalStateException(e.getMessage(), e);
            }
        }
    }

    protected static void appendAttributes(Map<String, Object> parameters, Object config) {
        appendAttributes(parameters, config, null);
    }

    protected static void appendAttributes(Map<String, Object> parameters, Object config, String prefix) {
        if (config == null) {
            return;
        }
        Method[] methods = config.getClass().getMethods();
        for (Method method : methods) {
            try {
                Parameter parameter = method.getAnnotation(Parameter.class);
                if (parameter == null || !parameter.attribute()) {
                    continue;
                }
                String name = method.getName();
                if (ClassHelper.isGetter(method)) {
                    String key;
                    if (parameter.key().length() > 0) {
                        key = parameter.key();
                    } else {
                        key = calculateAttributeFromGetter(name);
                    }
                    Object value = method.invoke(config);
                    if (value != null) {
                        if (prefix != null && prefix.length() > 0) {
                            key = prefix + "." + key;
                        }
                        parameters.put(key, value);
                    }
                }
            } catch (Exception e) {
                throw new IllegalStateException(e.getMessage(), e);
            }
        }
    }

    protected static ConsumerMethodModel.AsyncMethodInfo convertMethodConfig2AyncInfo(MethodConfig methodConfig) {
        if (methodConfig == null || (methodConfig.getOninvoke() == null && methodConfig.getOnreturn() == null && methodConfig.getOnthrow() == null)) {
            return null;
        }

        //check config conflict
        if (Boolean.FALSE.equals(methodConfig.isReturn()) && (methodConfig.getOnreturn() != null || methodConfig.getOnthrow() != null)) {
            throw new IllegalStateException("method config error : return attribute must be set true when onreturn or onthrow has been set.");
        }

        ConsumerMethodModel.AsyncMethodInfo asyncMethodInfo = new ConsumerMethodModel.AsyncMethodInfo();

        asyncMethodInfo.setOninvokeInstance(methodConfig.getOninvoke());
        asyncMethodInfo.setOnreturnInstance(methodConfig.getOnreturn());
        asyncMethodInfo.setOnthrowInstance(methodConfig.getOnthrow());

        try {
            String oninvokeMethod = methodConfig.getOninvokeMethod();
            if (StringUtils.isNotEmpty(oninvokeMethod)) {
                asyncMethodInfo.setOninvokeMethod(getMethodByName(methodConfig.getOninvoke().getClass(), oninvokeMethod));
            }

            String onreturnMethod = methodConfig.getOnreturnMethod();
            if (StringUtils.isNotEmpty(onreturnMethod)) {
                asyncMethodInfo.setOnreturnMethod(getMethodByName(methodConfig.getOnreturn().getClass(), onreturnMethod));
            }

            String onthrowMethod = methodConfig.getOnthrowMethod();
            if (StringUtils.isNotEmpty(onthrowMethod)) {
                asyncMethodInfo.setOnthrowMethod(getMethodByName(methodConfig.getOnthrow().getClass(), onthrowMethod));
            }
        } catch (Exception e) {
            throw new IllegalStateException(e.getMessage(), e);
        }

        return asyncMethodInfo;
    }

    private static Method getMethodByName(Class<?> clazz, String methodName) {
        try {
            return ReflectUtils.findMethodByMethodName(clazz, methodName);
        } catch (Exception e) {
            throw new IllegalStateException(e);
        }
    }

    /**
     * We only check boolean value at this moment.
     *
     * @param type
     * @param value
     * @return
     */
    private static boolean isTypeMatch(Class<?> type, String value) {
        if ((type == boolean.class || type == Boolean.class)
                && !("true".equals(value) || "false".equals(value))) {
            return false;
        }
        return true;
    }

    protected static void checkExtension(Class<?> type, String property, String value) {
        checkName(property, value);
        if (value != null && value.length() > 0
                && !ExtensionLoader.getExtensionLoader(type).hasExtension(value)) {
            throw new IllegalStateException("No such extension " + value + " for " + property + "/" + type.getName());
        }
    }

    /**
     * Check the if there is a <code>Extension</code> who's name (property) is <code>value</code> (special treatment is
     * required)
     *
     * @param type The Extension type
     * @param property The extension key
     * @param value The Extension name
     */
    protected static void checkMultiExtension(Class<?> type, String property, String value) {
        checkMultiName(property, value);
        if (value != null && value.length() > 0) {
            String[] values = value.split("\\s*[,]+\\s*");
            for (String v : values) {
                if (v.startsWith(Constants.REMOVE_VALUE_PREFIX)) {
                    v = v.substring(1);
                }
                if (Constants.DEFAULT_KEY.equals(v)) {
                    continue;
                }
                if (!ExtensionLoader.getExtensionLoader(type).hasExtension(v)) {
                    throw new IllegalStateException("No such extension " + v + " for " + property + "/" + type.getName());
                }
            }
        }
    }

    protected static void checkLength(String property, String value) {
        checkProperty(property, value, MAX_LENGTH, null);
    }

    protected static void checkPathLength(String property, String value) {
        checkProperty(property, value, MAX_PATH_LENGTH, null);
    }

    protected static void checkName(String property, String value) {
        checkProperty(property, value, MAX_LENGTH, PATTERN_NAME);
    }

    protected static void checkNameHasSymbol(String property, String value) {
        checkProperty(property, value, MAX_LENGTH, PATTERN_NAME_HAS_SYMBOL);
    }

    protected static void checkKey(String property, String value) {
        checkProperty(property, value, MAX_LENGTH, PATTERN_KEY);
    }

    protected static void checkMultiName(String property, String value) {
        checkProperty(property, value, MAX_LENGTH, PATTERN_MULTI_NAME);
    }

    protected static void checkPathName(String property, String value) {
        checkProperty(property, value, MAX_PATH_LENGTH, PATTERN_PATH);
    }

    protected static void checkMethodName(String property, String value) {
        checkProperty(property, value, MAX_LENGTH, PATTERN_METHOD_NAME);
    }

    protected static void checkParameterName(Map<String, String> parameters) {
        if (parameters == null || parameters.size() == 0) {
            return;
        }
        for (Map.Entry<String, String> entry : parameters.entrySet()) {
            checkNameHasSymbol(entry.getKey(), entry.getValue());
        }
    }

    protected static void checkProperty(String property, String value, int maxlength, Pattern pattern) {
        if (value == null || value.length() == 0) {
            return;
        }
        if (value.length() > maxlength) {
            throw new IllegalStateException("Invalid " + property + "=\"" + value + "\" is longer than " + maxlength);
        }
        if (pattern != null) {
            Matcher matcher = pattern.matcher(value);
            if (!matcher.matches()) {
                throw new IllegalStateException("Invalid " + property + "=\"" + value + "\" contains illegal " +
                        "character, only digit, letter, '-', '_' or '.' is legal.");
            }
        }
    }

    protected static Set<String> getSubProperties(Map<String, String> properties, String prefix) {
        return properties.keySet().stream().filter(k -> k.contains(prefix)).map(k -> {
            k = k.substring(prefix.length());
            return k.substring(0, k.indexOf("."));
        }).collect(Collectors.toSet());
    }

    private static String extractPropertyName(Class<?> clazz, Method setter) throws Exception {
        String propertyName = setter.getName().substring("set".length());
        Method getter = null;
        try {
            getter = clazz.getMethod("get" + propertyName);
        } catch (NoSuchMethodException e) {
            getter = clazz.getMethod("is" + propertyName);
        }
        Parameter parameter = getter.getAnnotation(Parameter.class);
        if (parameter != null && StringUtils.isNotEmpty(parameter.key()) && parameter.useKeyAsProperty()) {
            propertyName = parameter.key();
        } else {
            propertyName = propertyName.substring(0, 1).toLowerCase() + propertyName.substring(1);
        }
        return propertyName;
    }

    private static String calculatePropertyFromGetter(String name) {
        int i = name.startsWith("get") ? 3 : 2;
        return StringUtils.camelToSplitName(name.substring(i, i + 1).toLowerCase() + name.substring(i + 1), ".");
    }

    private static String calculateAttributeFromGetter(String getter) {
        int i = getter.startsWith("get") ? 3 : 2;
        return getter.substring(i, i + 1).toLowerCase() + getter.substring(i + 1);
    }

    @Parameter(excluded = true)
    public String getId() {
        return id;
    }

    public void setId(String id) {
        this.id = id;
    }

    public void updateIdIfAbsent(String value) {
        if (StringUtils.isNotEmpty(value) && StringUtils.isEmpty(id)) {
            this.id = value;
        }
    }

    protected void appendAnnotation(Class<?> annotationClass, Object annotation) {
        Method[] methods = annotationClass.getMethods();
        for (Method method : methods) {
            if (method.getDeclaringClass() != Object.class
                    && method.getReturnType() != void.class
                    && method.getParameterTypes().length == 0
                    && Modifier.isPublic(method.getModifiers())
                    && !Modifier.isStatic(method.getModifiers())) {
                try {
                    String property = method.getName();
                    if ("interfaceClass".equals(property) || "interfaceName".equals(property)) {
                        property = "interface";
                    }
                    String setter = "set" + property.substring(0, 1).toUpperCase() + property.substring(1);
                    Object value = method.invoke(annotation);
                    if (value != null && !value.equals(method.getDefaultValue())) {
                        Class<?> parameterType = ReflectUtils.getBoxedClass(method.getReturnType());
                        if ("filter".equals(property) || "listener".equals(property)) {
                            parameterType = String.class;
                            value = StringUtils.join((String[]) value, ",");
                        } else if ("parameters".equals(property)) {
                            parameterType = Map.class;
                            value = CollectionUtils.toStringMap((String[]) value);
                        }
                        try {
                            Method setterMethod = getClass().getMethod(setter, parameterType);
                            setterMethod.invoke(this, value);
                        } catch (NoSuchMethodException e) {
                            // ignore
                        }
                    }
                } catch (Throwable e) {
                    logger.error(e.getMessage(), e);
                }
            }
        }
    }

    /**
     * Should be called after Config was fully initialized.
     * // FIXME: this method should be completely replaced by appendParameters
     *
     * @return
     * @see AbstractConfig#appendParameters(Map, Object, String)
     * <p>
     * Notice! This method should include all properties in the returning map, treat @Parameter differently compared to appendParameters.
     */
    public Map<String, String> getMetaData() {
        Map<String, String> metaData = new HashMap<>();
        Method[] methods = this.getClass().getMethods();
        for (Method method : methods) {
            try {
                String name = method.getName();
                if ((name.startsWith("get") || name.startsWith("is"))
                        && !name.equals("get")
                        && !"getClass".equals(name)
                        && Modifier.isPublic(method.getModifiers())
                        && method.getParameterTypes().length == 0
                        && ClassHelper.isPrimitive(method.getReturnType())) {
                    String prop = calculateAttributeFromGetter(name);
                    String key;
                    Parameter parameter = method.getAnnotation(Parameter.class);
                    if (parameter != null && parameter.key().length() > 0 && parameter.useKeyAsProperty()) {
                        key = parameter.key();
                    } else {
                        key = prop;
                    }
                    // treat url and configuration differently, the value should always present in configuration though it may not need to present in url.
                    //if (method.getReturnType() == Object.class || parameter != null && parameter.excluded()) {
                    if (method.getReturnType() == Object.class) {
                        metaData.put(key, null);
                        continue;
                    }
                    Object value = method.invoke(this);
                    String str = String.valueOf(value).trim();
                    if (value != null && str.length() > 0) {
                        // ignore escape, keep the original value.
                        /*if (parameter != null && parameter.escaped()) {
                            str = URL.encode(str);
                        }*/
                        if (parameter != null && parameter.append()) {
                            String pre = String.valueOf(metaData.get(Constants.DEFAULT_KEY + "." + key));
                            if (pre != null && pre.length() > 0) {
                                str = pre + "," + str;
                            }
                            pre = String.valueOf(metaData.get(key));
                            if (pre != null && pre.length() > 0) {
                                str = pre + "," + str;
                            }
                        }
                      /*  if (prefix != null && prefix.length() > 0) {
                            key = prefix + "." + key;
                        }*/
                        metaData.put(key, str);
                    } else {
                        metaData.put(key, null);
                    }
                    // TODO check required somewhere else.
                    /*else if (parameter != null && parameter.required()) {
                        throw new IllegalStateException(this.getClass().getSimpleName() + "." + key + " == null");
                    }*/
                } else if ("getParameters".equals(name)
                        && Modifier.isPublic(method.getModifiers())
                        && method.getParameterTypes().length == 0
                        && method.getReturnType() == Map.class) {
                    Map<String, String> map = (Map<String, String>) method.invoke(this, new Object[0]);
                    if (map != null && map.size() > 0) {
//                            String pre = (prefix != null && prefix.length() > 0 ? prefix + "." : "");
                        for (Map.Entry<String, String> entry : map.entrySet()) {
                            metaData.put(entry.getKey().replace('-', '.'), entry.getValue());
                        }
                    }
                }
            } catch (Exception e) {
                throw new IllegalStateException(e.getMessage(), e);
            }
        }
        return metaData;
    }

    @Parameter(excluded = true)
    public String getPrefix() {
        return StringUtils.isNotEmpty(prefix) ? prefix : (Constants.DUBBO + "." + getTagName(this.getClass()));
    }

    public void setPrefix(String prefix) {
        this.prefix = prefix;
    }

    /**
     * TODO: Currently, only support overriding of properties explicitly defined in Config class, doesn't support
     * overriding of customized parameters stored in 'parameters'.
     */
    public void refresh() {
        try {
            CompositeConfiguration compositeConfiguration = Environment.getInstance().getConfiguration(getPrefix(), getId());
            InmemoryConfiguration config = new InmemoryConfiguration(getPrefix(), getId());
            config.addProperties(getMetaData());
            if (Environment.getInstance().isConfigCenterFirst()) {
                // The sequence would be: SystemConfiguration -> ExternalConfiguration -> AppExternalConfiguration -> AbstractConfig -> PropertiesConfiguration
                compositeConfiguration.addConfiguration(3,config);
            } else {
                // The sequence would be: SystemConfiguration -> AbstractConfig -> ExternalConfiguration -> AppExternalConfiguration -> PropertiesConfiguration
                compositeConfiguration.addConfiguration(1, config);
            }

            // loop methods, get override value and set the new value back to method
            Method[] methods = getClass().getMethods();
            for (Method method : methods) {
                if (ClassHelper.isSetter(method)) {
                    try {
                        String value = compositeConfiguration.getString(extractPropertyName(getClass(), method));
                        // isTypeMatch() is called to avoid duplicate and incorrect update, for example, we have two 'setGeneric' methods in ReferenceConfig.
                        if (value != null && ClassHelper.isTypeMatch(method.getParameterTypes()[0], value)) {
                            method.invoke(this, ClassHelper.convertPrimitive(method.getParameterTypes()[0], value));
                        }
                    } catch (NoSuchMethodException e) {
                        logger.info("Failed to override the property " + method.getName() + " in " +
                                this.getClass().getSimpleName() +
                                ", please make sure every property has getter/setter method provided.");
                    }
                }
            }
        } catch (Exception e) {
            logger.error("Failed to override ", e);
        }
    }

    @Override
    public String toString() {
        try {
            StringBuilder buf = new StringBuilder();
            buf.append("<dubbo:");
            buf.append(getTagName(getClass()));
            Method[] methods = getClass().getMethods();
            for (Method method : methods) {
                try {
                    if (ClassHelper.isGetter(method)) {
                        String name = method.getName();
                        String key = calculateAttributeFromGetter(name);
                        Object value = method.invoke(this);
                        if (value != null) {
                            buf.append(" ");
                            buf.append(key);
                            buf.append("=\"");
                            buf.append(value);
                            buf.append("\"");
                        }
                    }
                } catch (Exception e) {
                    logger.warn(e.getMessage(), e);
                }
            }
            buf.append(" />");
            return buf.toString();
        } catch (Throwable t) {
            logger.warn(t.getMessage(), t);
            return super.toString();
        }
    }

    /**
     * FIXME check @Parameter(required=true) and any conditions that need to match.
     */
    @Parameter(excluded = true)
    public boolean isValid() {
        return true;
    }

}<|MERGE_RESOLUTION|>--- conflicted
+++ resolved
@@ -132,7 +132,6 @@
         return value;
     }
 
-<<<<<<< HEAD
     /**
      * parse the parameters of the config
      *
@@ -205,8 +204,6 @@
         }
     }
 
-=======
->>>>>>> c84511c6
     private static String getTagName(Class<?> cls) {
         String tag = cls.getSimpleName();
         for (String suffix : SUFFIXES) {
