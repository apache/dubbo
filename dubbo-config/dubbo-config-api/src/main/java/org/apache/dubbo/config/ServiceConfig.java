--- conflicted
+++ resolved
@@ -648,8 +648,7 @@
 
 //        MetricsEventBus.post(RegistryEvent.toRsEvent(module.getApplicationModel(), getUniqueServiceName(), protocols.size() * registryURLs.size()),
 //            () -> {
-<<<<<<< HEAD
-      
+
                 for (ProtocolConfig protocolConfig : protocols) {
                     String pathKey = URL.buildKey(getContextPath(protocolConfig)
                         .map(p -> p + "/" + path)
@@ -661,12 +660,13 @@
                     }
                     doExportUrlsFor1Protocol(protocolConfig, registryURLs, registerType);
                 }
-      
+
 //                return null;
 //            }
 //        );
-       
-=======
+
+//        MetricsEventBus.post(RegistryEvent.toRsEvent(module.getApplicationModel(), getUniqueServiceName(), protocols.size() * registryURLs.size()),
+//            () -> {
 
         for (ProtocolConfig protocolConfig : protocols) {
             String pathKey = URL.buildKey(getContextPath(protocolConfig)
@@ -684,7 +684,6 @@
 //            }
 //        );
 
->>>>>>> c5837092
         providerModel.setServiceUrls(urls);
     }
 
