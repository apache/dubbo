--- conflicted
+++ resolved
@@ -197,19 +197,10 @@
 
     private void init() {
         if (this.initialized.compareAndSet(false, true)) {
-<<<<<<< HEAD
-
             initServiceMetadata(provider);
             serviceMetadata.setServiceType(getInterfaceClass());
             serviceMetadata.setTarget(getRef());
             serviceMetadata.generateServiceKey();
-=======
-            if (this.bootstrap == null) {
-                this.bootstrap = DubboBootstrap.getInstance(getScopeModel().getApplicationModel());
-                this.bootstrap.initialize();
-            }
-            this.bootstrap.service(this);
->>>>>>> 8376a6d1
 
             // load ServiceListeners from extension
             ExtensionLoader<ServiceListener> extensionLoader = this.getExtensionLoader(ServiceListener.class);
