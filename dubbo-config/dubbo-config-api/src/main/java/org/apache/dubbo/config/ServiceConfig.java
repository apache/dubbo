/*
 * Licensed to the Apache Software Foundation (ASF) under one or more
 * contributor license agreements.  See the NOTICE file distributed with
 * this work for additional information regarding copyright ownership.
 * The ASF licenses this file to You under the Apache License, Version 2.0
 * (the "License"); you may not use this file except in compliance with
 * the License.  You may obtain a copy of the License at
 *
 *     http://www.apache.org/licenses/LICENSE-2.0
 *
 * Unless required by applicable law or agreed to in writing, software
 * distributed under the License is distributed on an "AS IS" BASIS,
 * WITHOUT WARRANTIES OR CONDITIONS OF ANY KIND, either express or implied.
 * See the License for the specific language governing permissions and
 * limitations under the License.
 */
package org.apache.dubbo.config;

import org.apache.dubbo.common.URL;
import org.apache.dubbo.common.URLBuilder;
import org.apache.dubbo.common.Version;
import org.apache.dubbo.common.config.ConfigurationUtils;
import org.apache.dubbo.common.constants.CommonConstants;
import org.apache.dubbo.common.constants.RegisterTypeEnum;
import org.apache.dubbo.common.extension.ExtensionLoader;
import org.apache.dubbo.common.logger.ErrorTypeAwareLogger;
import org.apache.dubbo.common.logger.LoggerFactory;
import org.apache.dubbo.common.threadpool.manager.ExecutorRepository;
import org.apache.dubbo.common.threadpool.manager.FrameworkExecutorRepository;
import org.apache.dubbo.common.url.component.ServiceConfigURL;
import org.apache.dubbo.common.utils.*;
import org.apache.dubbo.config.annotation.Service;
import org.apache.dubbo.config.invoker.DelegateProviderMetaDataInvoker;
import org.apache.dubbo.config.support.Parameter;
import org.apache.dubbo.config.utils.ConfigValidationUtils;
import org.apache.dubbo.metadata.ServiceNameMapping;
import org.apache.dubbo.registry.client.metadata.MetadataUtils;
import org.apache.dubbo.rpc.*;
import org.apache.dubbo.rpc.cluster.ConfiguratorFactory;
import org.apache.dubbo.rpc.model.*;
import org.apache.dubbo.rpc.service.GenericService;

import java.beans.Transient;
import java.lang.reflect.Method;
import java.util.*;
import java.util.concurrent.ConcurrentHashMap;
import java.util.concurrent.CopyOnWriteArrayList;
import java.util.concurrent.ScheduledExecutorService;
import java.util.concurrent.TimeUnit;
import java.util.concurrent.atomic.AtomicBoolean;

import static org.apache.dubbo.common.constants.CommonConstants.*;
import static org.apache.dubbo.common.constants.LoggerCodeConstants.*;
import static org.apache.dubbo.common.constants.RegistryConstants.DYNAMIC_KEY;
import static org.apache.dubbo.common.constants.RegistryConstants.SERVICE_REGISTRY_PROTOCOL;
import static org.apache.dubbo.common.utils.NetUtils.*;
import static org.apache.dubbo.config.Constants.*;
import static org.apache.dubbo.registry.Constants.REGISTER_KEY;
import static org.apache.dubbo.remoting.Constants.*;
import static org.apache.dubbo.rpc.Constants.GENERIC_KEY;
import static org.apache.dubbo.rpc.Constants.*;
import static org.apache.dubbo.rpc.cluster.Constants.EXPORT_KEY;
import static org.apache.dubbo.rpc.support.ProtocolUtils.isGeneric;

public class ServiceConfig<T> extends ServiceConfigBase<T> {

    private static final long serialVersionUID = 7868244018230856253L;

    private static final ErrorTypeAwareLogger logger = LoggerFactory.getErrorTypeAwareLogger(ServiceConfig.class);

    /**
     * A random port cache, the different protocols who have no port specified have different random port
     */
    private static final Map<String, Integer> RANDOM_PORT_MAP = new HashMap<String, Integer>();

    private Protocol protocolSPI;

    /**
     * A {@link ProxyFactory} implementation that will generate a exported service proxy,the JavassistProxyFactory is its
     * default implementation
     */
    private ProxyFactory proxyFactory;

    private ProviderModel providerModel;

    /**
     * Whether the provider has been exported
     */
    private transient volatile boolean exported;

    /**
     * The flag whether a service has unexported ,if the method unexported is invoked, the value is true
     */
    private transient volatile boolean unexported;

    private transient volatile AtomicBoolean initialized = new AtomicBoolean(false);

    /**
     * The exported services
     */
    private final Map<RegisterTypeEnum, List<Exporter<?>>> exporters = new ConcurrentHashMap<>();

    private final List<ServiceListener> serviceListeners = new ArrayList<>();

    public ServiceConfig() {
    }

    public ServiceConfig(ModuleModel moduleModel) {
        super(moduleModel);
    }

    public ServiceConfig(Service service) {
        super(service);
    }

    public ServiceConfig(ModuleModel moduleModel, Service service) {
        super(moduleModel, service);
    }

    @Override
    protected void postProcessAfterScopeModelChanged(ScopeModel oldScopeModel, ScopeModel newScopeModel) {
        super.postProcessAfterScopeModelChanged(oldScopeModel, newScopeModel);
        protocolSPI = this.getExtensionLoader(Protocol.class).getAdaptiveExtension();
        proxyFactory = this.getExtensionLoader(ProxyFactory.class).getAdaptiveExtension();
    }

    @Override
    @Parameter(excluded = true, attribute = false)
    public boolean isExported() {
        return exported;
    }


    @Override
    @Parameter(excluded = true, attribute = false)
    public boolean isUnexported() {
        return unexported;
    }

    @Override
    public void unexport() {
        if (!exported) {
            return;
        }
        if (unexported) {
            return;
        }
        if (!exporters.isEmpty()) {
            for (List<Exporter<?>> es : exporters.values()) {
                for (Exporter<?> exporter : es) {
                    try {
                        exporter.unregister();
                    } catch (Throwable t) {
                        logger.warn(CONFIG_UNEXPORT_ERROR, "", "", "Unexpected error occurred when unexport " + exporter, t);
                    }
                }
            }
            waitForIdle();
            for (List<Exporter<?>> es : exporters.values()) {
                for (Exporter<?> exporter : es) {
                    try {
                        exporter.unexport();
                    } catch (Throwable t) {
                        logger.warn(CONFIG_UNEXPORT_ERROR, "", "", "Unexpected error occurred when unexport " + exporter, t);
                    }
                }
            }
            exporters.clear();
        }
        unexported = true;
        onUnexpoted();
        ModuleServiceRepository repository = getScopeModel().getServiceRepository();
        repository.unregisterProvider(providerModel);
    }

    private void waitForIdle() {
        int timeout = ConfigurationUtils.getServerShutdownTimeout(getScopeModel());

        long idleTime = System.currentTimeMillis() - providerModel.getLastInvokeTime();

        // 1. if service has idle for 10s(shutdown time), un-export directly
        if (idleTime > timeout) {
            return;
        }

        // 2. if service has idle for  more than 6.7s(2/3 of shutdown time), wait for the rest time, then un-export directly
        int tick = timeout / 3;
        if (timeout - idleTime < tick) {
            logger.info("Service " + getUniqueServiceName() + " has idle for " + idleTime + " ms, wait for " + (timeout - idleTime) + " ms to un-export");
            try {
                Thread.sleep(timeout - idleTime);
            } catch (InterruptedException e) {
                logger.warn(INTERNAL_ERROR, "unknown error in registry module", "", e.getMessage(), e);
                Thread.currentThread().interrupt();
            }
            return;
        }

        // 3. Wait for 3.33s(1/3 of shutdown time), if service has idle for 3.33s(1/3 of shutdown time), un-export directly,
        //    otherwise wait for the rest time until idle for 3.33s(1/3 of shutdown time). The max wait time is 10s(shutdown time).
        idleTime = 0;
        long startTime = System.currentTimeMillis();
        while (idleTime < tick) {
            // service idle time.
            idleTime = System.currentTimeMillis() - Math.max(providerModel.getLastInvokeTime(), startTime);
            if (idleTime >= tick || System.currentTimeMillis() - startTime > timeout) {
                return;
            }
            // idle rest time or timeout rest time
            long waitTime = Math.min(tick - idleTime, timeout + startTime - System.currentTimeMillis());
            logger.info("Service " + getUniqueServiceName() + " has idle for " + idleTime + " ms, wait for " + waitTime + " ms to un-export");
            try {
                Thread.sleep(waitTime);
            } catch (InterruptedException e) {
                logger.warn(INTERNAL_ERROR, "unknown error in registry module", "", e.getMessage(), e);
                Thread.currentThread().interrupt();
            }
        }
    }

    /**
     * for early init serviceMetadata
     */
    public void init() {
        if (this.initialized.compareAndSet(false, true)) {
            // load ServiceListeners from extension
            ExtensionLoader<ServiceListener> extensionLoader = this.getExtensionLoader(ServiceListener.class);
            this.serviceListeners.addAll(extensionLoader.getSupportedExtensionInstances());
        }
        initServiceMetadata(provider);
        serviceMetadata.setServiceType(getInterfaceClass());
        serviceMetadata.setTarget(getRef());
        serviceMetadata.generateServiceKey();
    }

    @Override
    public void export(RegisterTypeEnum registerType) {
        if (this.exported) {
            return;
        }

        // ensure start module, compatible with old api usage
        getScopeModel().getDeployer().start();

        synchronized (this) {
            if (this.exported) {
                return;
            }

            if (!this.isRefreshed()) {
                this.refresh();
            }
            if (this.shouldExport()) {
                this.init();

                if (shouldDelay()) {
                    // should register if delay export
                    doDelayExport();
                } else if (Integer.valueOf(-1).equals(getDelay())) {
                    // should not register by default
                    doExport(RegisterTypeEnum.MANUAL_REGISTER);
                } else {
                    doExport(registerType);
                }
            }
        }
    }

    @Override
    public void register(boolean byDeployer) {
        if (!this.exported) {
            return;
        }

        synchronized (this) {
            if (!this.exported) {
                return;
            }

            for (Exporter<?> exporter : exporters.getOrDefault(RegisterTypeEnum.AUTO_REGISTER, Collections.emptyList())) {
                exporter.register();
            }

            if (byDeployer) {
                for (Exporter<?> exporter : exporters.getOrDefault(RegisterTypeEnum.AUTO_REGISTER_BY_DEPLOYER, Collections.emptyList())) {
                    exporter.register();
                }
            }
        }
    }

    protected void doDelayExport() {
        ExecutorRepository.getInstance(getScopeModel().getApplicationModel()).getServiceExportExecutor()
            .schedule(() -> {
                try {
                    doExport(RegisterTypeEnum.AUTO_REGISTER);
                } catch (Exception e) {
                    logger.error(CONFIG_FAILED_EXPORT_SERVICE, "configuration server disconnected", "", "Failed to (async)export service config: " + interfaceName, e);
                }
            }, getDelay(), TimeUnit.MILLISECONDS);
    }

    protected void exported() {
        exported = true;
        List<URL> exportedURLs = this.getExportedUrls();
        exportedURLs.forEach(url -> {
            if (url.getParameters().containsKey(SERVICE_NAME_MAPPING_KEY)) {
                ServiceNameMapping serviceNameMapping = ServiceNameMapping.getDefaultExtension(getScopeModel());
                ScheduledExecutorService scheduledExecutor = getScopeModel().getBeanFactory()
                    .getBean(FrameworkExecutorRepository.class).getSharedScheduledExecutor();
                mapServiceName(url, serviceNameMapping, scheduledExecutor);
            }
        });
        onExported();
    }

    protected void mapServiceName(URL url, ServiceNameMapping serviceNameMapping, ScheduledExecutorService scheduledExecutor) {
        if (!exported) {
            return;
        }
        logger.info("Try to register interface application mapping for service " + url.getServiceKey());
        boolean succeeded = false;
        try {
            succeeded = serviceNameMapping.map(url);
            if (succeeded) {
                logger.info("Successfully registered interface application mapping for service " + url.getServiceKey());
            } else {
                logger.error(CONFIG_SERVER_DISCONNECTED, "configuration server disconnected", "", "Failed register interface application mapping for service " + url.getServiceKey());
            }
        } catch (Exception e) {
            logger.error(CONFIG_SERVER_DISCONNECTED, "configuration server disconnected", "", "Failed register interface application mapping for service " + url.getServiceKey(), e);
        }
        if (!succeeded && serviceNameMapping.hasValidMetadataCenter()) {
            scheduleToMapping(scheduledExecutor, serviceNameMapping, url);
        }
    }

    private void scheduleToMapping(ScheduledExecutorService scheduledExecutor, ServiceNameMapping serviceNameMapping, URL url) {
        Integer mappingRetryInterval = getApplication().getMappingRetryInterval();
        scheduledExecutor.schedule(() -> mapServiceName(url, serviceNameMapping, scheduledExecutor),
            mappingRetryInterval == null ? 5000 : mappingRetryInterval, TimeUnit.MILLISECONDS);
    }

    private void checkAndUpdateSubConfigs() {

        // Use default configs defined explicitly with global scope
        completeCompoundConfigs();

        checkProtocol();

        // init some null configuration.
        List<ConfigInitializer> configInitializers = this.getExtensionLoader(ConfigInitializer.class)
            .getActivateExtension(URL.valueOf("configInitializer://", getScopeModel()), (String[]) null);
        configInitializers.forEach(e -> e.initServiceConfig(this));

        // if protocol is not injvm checkRegistry
        if (!isOnlyInJvm()) {
            checkRegistry();
        }

        if (StringUtils.isEmpty(interfaceName)) {
            throw new IllegalStateException("<dubbo:service interface=\"\" /> interface not allow null!");
        }

        if (ref instanceof GenericService) {
            interfaceClass = GenericService.class;
            if (StringUtils.isEmpty(generic)) {
                generic = Boolean.TRUE.toString();
            }
        } else {
            try {
                if (getInterfaceClassLoader() != null) {
                    interfaceClass = Class.forName(interfaceName, true, getInterfaceClassLoader());
                } else {
                    interfaceClass = Class.forName(interfaceName, true, Thread.currentThread().getContextClassLoader());
                }
            } catch (ClassNotFoundException e) {
                throw new IllegalStateException(e.getMessage(), e);
            }
            checkRef();
            generic = Boolean.FALSE.toString();
        }
        if (local != null) {
            if ("true".equals(local)) {
                local = interfaceName + "Local";
            }
            Class<?> localClass;
            try {
                localClass = ClassUtils.forNameWithThreadContextClassLoader(local);
            } catch (ClassNotFoundException e) {
                throw new IllegalStateException(e.getMessage(), e);
            }
            if (!interfaceClass.isAssignableFrom(localClass)) {
                throw new IllegalStateException("The local implementation class " + localClass.getName() + " not implement interface " + interfaceName);
            }
        }
        if (stub != null) {
            if ("true".equals(stub)) {
                stub = interfaceName + "Stub";
            }
            Class<?> stubClass;
            try {
                stubClass = ClassUtils.forNameWithThreadContextClassLoader(stub);
            } catch (ClassNotFoundException e) {
                throw new IllegalStateException(e.getMessage(), e);
            }
            if (!interfaceClass.isAssignableFrom(stubClass)) {
                throw new IllegalStateException("The stub implementation class " + stubClass.getName() + " not implement interface " + interfaceName);
            }
        }
        checkStubAndLocal(interfaceClass);
        ConfigValidationUtils.validateServiceConfig(this);
        postProcessConfig();
    }

    @Override
    protected void postProcessRefresh() {
        super.postProcessRefresh();
        checkAndUpdateSubConfigs();
    }

    protected synchronized void doExport(RegisterTypeEnum registerType) {
        if (unexported) {
            throw new IllegalStateException("The service " + interfaceClass.getName() + " has already unexported!");
        }
        if (exported) {
            return;
        }

        if (StringUtils.isEmpty(path)) {
            path = interfaceName;
        }
        doExportUrls(registerType);
        exported();
    }

    @SuppressWarnings({"unchecked", "rawtypes"})
    private void doExportUrls(RegisterTypeEnum registerType) {
        ModuleServiceRepository repository = getScopeModel().getServiceRepository();
        ServiceDescriptor serviceDescriptor;
        final boolean serverService = ref instanceof ServerService;
        if (serverService) {
            serviceDescriptor = ((ServerService) ref).getServiceDescriptor();
            repository.registerService(serviceDescriptor);
        } else {
            serviceDescriptor = repository.registerService(getInterfaceClass());
        }
        providerModel = new ProviderModel(serviceMetadata.getServiceKey(),
            ref,
            serviceDescriptor,
            getScopeModel(),
            serviceMetadata, interfaceClassLoader);

        // Compatible with dependencies on ServiceModel#getServiceConfig(), and will be removed in a future version
        providerModel.setConfig(this);

        providerModel.setDestroyRunner(getDestroyRunner());
        repository.registerProvider(providerModel);

        List<URL> registryURLs = !Boolean.FALSE.equals(isRegister()) ?
            ConfigValidationUtils.loadRegistries(this, true) : Collections.emptyList();

<<<<<<< HEAD
//        MetricsEventBus.post(RegistryEvent.toRsEvent(module.getApplicationModel(), getUniqueServiceName(), protocols.size() * registryURLs.size()),
//            () -> {
=======
        MetricsEventBus.post(RegistryEvent.toRsEvent(getApplicationModel(), getUniqueServiceName(), protocols.size() * registryURLs.size()),            () -> {
>>>>>>> 0db86059
                for (ProtocolConfig protocolConfig : protocols) {
                    String pathKey = URL.buildKey(getContextPath(protocolConfig)
                        .map(p -> p + "/" + path)
                        .orElse(path), group, version);
                    // stub service will use generated service name
                    if (!serverService) {
                        // In case user specified path, registerImmediately service one more time to map it to path.
                        repository.registerService(pathKey, interfaceClass);
                    }
                    doExportUrlsFor1Protocol(protocolConfig, registryURLs, registerType);
                }
//                return null;
//            }
//        );

        providerModel.setServiceUrls(urls);
    }

    private void doExportUrlsFor1Protocol(ProtocolConfig protocolConfig, List<URL> registryURLs, RegisterTypeEnum registerType) {
        Map<String, String> map = buildAttributes(protocolConfig);

        // remove null key and null value
        map.keySet().removeIf(key -> StringUtils.isEmpty(key) || StringUtils.isEmpty(map.get(key)));
        // init serviceMetadata attachments
        serviceMetadata.getAttachments().putAll(map);

        URL url = buildUrl(protocolConfig, map);

        processServiceExecutor(url);

        if (CollectionUtils.isEmpty(registryURLs)) {
            registerType = RegisterTypeEnum.NEVER_REGISTER;
        }
        exportUrl(url, registryURLs, registerType);
    }

    private void processServiceExecutor(URL url) {
        if (getExecutor() != null) {
            String mode = application.getExecutorManagementMode();
            if (!EXECUTOR_MANAGEMENT_MODE_ISOLATION.equals(mode)) {
                logger.warn(COMMON_ISOLATED_EXECUTOR_CONFIGURATION_ERROR, "", "", "The current executor management mode is " + mode +
                    ", the configured service executor cannot take effect unless the mode is configured as " + EXECUTOR_MANAGEMENT_MODE_ISOLATION);
                return;
            }
            /**
             * Because executor is not a string type, it cannot be attached to the url parameter, so it is added to URL#attributes
             * and obtained it in IsolationExecutorRepository#createExecutor method
             */
            providerModel.getServiceMetadata().addAttribute(SERVICE_EXECUTOR, getExecutor());
            url.getAttributes().put(SERVICE_EXECUTOR, getExecutor());
        }
    }

    private Map<String, String> buildAttributes(ProtocolConfig protocolConfig) {

        Map<String, String> map = new HashMap<String, String>();
        map.put(SIDE_KEY, PROVIDER_SIDE);

        // append params with basic configs,
        ServiceConfig.appendRuntimeParameters(map);
        AbstractConfig.appendParameters(map, getApplication());
        AbstractConfig.appendParameters(map, getModule());
        // remove 'default.' prefix for configs from ProviderConfig
        // appendParameters(map, provider, Constants.DEFAULT_KEY);
        AbstractConfig.appendParameters(map, provider);
        AbstractConfig.appendParameters(map, protocolConfig);
        AbstractConfig.appendParameters(map, this);
        appendMetricsCompatible(map);

        // append params with method configs,
        if (CollectionUtils.isNotEmpty(getMethods())) {
            getMethods().forEach(method -> appendParametersWithMethod(method, map));
        }

        if (isGeneric(generic)) {
            map.put(GENERIC_KEY, generic);
            map.put(METHODS_KEY, ANY_VALUE);
        } else {
            String revision = Version.getVersion(interfaceClass, version);
            if (StringUtils.isNotEmpty(revision)) {
                map.put(REVISION_KEY, revision);
            }

            String[] methods = methods(interfaceClass);
            if (methods.length == 0) {
                logger.warn(CONFIG_NO_METHOD_FOUND, "", "", "No method found in service interface: " + interfaceClass.getName());
                map.put(METHODS_KEY, ANY_VALUE);
            } else {
                map.put(METHODS_KEY, StringUtils.join(new TreeSet<>(Arrays.asList(methods)), COMMA_SEPARATOR));
            }
        }

        /**
         * Here the token value configured by the provider is used to assign the value to ServiceConfig#token
         */
        if (ConfigUtils.isEmpty(token) && provider != null) {
            token = provider.getToken();
        }

        if (!ConfigUtils.isEmpty(token)) {
            if (ConfigUtils.isDefault(token)) {
                map.put(TOKEN_KEY, UUID.randomUUID().toString());
            } else {
                map.put(TOKEN_KEY, token);
            }
        }

        if (ref instanceof ServerService) {
            map.put(PROXY_KEY, CommonConstants.NATIVE_STUB);
        }

        map.put(SERVICE_KEY,getUniqueServiceName());

        return map;
    }

    private void appendParametersWithMethod(MethodConfig method, Map<String, String> params) {
        AbstractConfig.appendParameters(params, method, method.getName());

        String retryKey = method.getName() + ".retry";
        if (params.containsKey(retryKey)) {
            String retryValue = params.remove(retryKey);
            if ("false".equals(retryValue)) {
                params.put(method.getName() + ".retries", "0");
            }
        }

        List<ArgumentConfig> arguments = method.getArguments();
        if (CollectionUtils.isNotEmpty(arguments)) {
            Method matchedMethod = findMatchedMethod(method);
            if (matchedMethod != null) {
                arguments.forEach(argument -> appendArgumentConfig(argument, matchedMethod, params));
            }
        }
    }

    private Method findMatchedMethod(MethodConfig methodConfig) {
        for (Method method : interfaceClass.getMethods()) {
            if (method.getName().equals(methodConfig.getName())) {
                return method;
            }
        }
        return null;
    }

    private void appendArgumentConfig(ArgumentConfig argument, Method method, Map<String, String> params) {
        if (StringUtils.isNotEmpty(argument.getType())) {
            Integer index = findArgumentIndexIndexWithGivenType(argument, method);
            AbstractConfig.appendParameters(params, argument, method.getName() + "." + index);
        } else if (hasIndex(argument)) {
            AbstractConfig.appendParameters(params, argument, method.getName() + "." + argument.getIndex());
        } else {
            throw new IllegalArgumentException("Argument config must set index or type attribute.eg: <dubbo:argument index='0' .../> or <dubbo:argument type=xxx .../>");
        }
    }

    private boolean hasIndex(ArgumentConfig argument) {
        return argument.getIndex() != -1;
    }

    private boolean isTypeMatched(String type, Integer index, Class<?>[] argtypes) {
        return index != null && index >= 0 && index < argtypes.length && argtypes[index].getName().equals(type);
    }

    private Integer findArgumentIndexIndexWithGivenType(ArgumentConfig argument, Method method) {
        Class<?>[] argTypes = method.getParameterTypes();
        // one callback in the method
        if (hasIndex(argument)) {
            Integer index = argument.getIndex();
            String type = argument.getType();
            if (isTypeMatched(type, index, argTypes)) {
                return index;
            } else {
                throw new IllegalArgumentException("Argument config error : the index attribute and type attribute not match :index :" + argument.getIndex() + ", type:" + argument.getType());
            }
        } else {
            // multiple callbacks in the method
            for (int j = 0; j < argTypes.length; j++) {
                if (isTypeMatched(argument.getType(), j, argTypes)) {
                    return j;
                }
            }
            throw new IllegalArgumentException("Argument config error : no argument matched with the type:" + argument.getType());
        }
    }

    private URL buildUrl(ProtocolConfig protocolConfig, Map<String, String> params) {
        String name = protocolConfig.getName();
        if (StringUtils.isEmpty(name)) {
            name = DUBBO;
        }

        // export service
        String host = findConfiguredHosts(protocolConfig, provider, params);
        if (NetUtils.isIPV6URLStdFormat(host)) {
            if (!host.contains("[")) {
                host = "[" + host + "]";
            }
        } else if (NetUtils.getLocalHostV6() != null) {
            String ipv6Host = NetUtils.getLocalHostV6();
            params.put(CommonConstants.IPV6_KEY, ipv6Host);
        }

        Integer port = findConfiguredPort(protocolConfig, provider, this.getExtensionLoader(Protocol.class), name, params);
        URL url = new ServiceConfigURL(name, null, null, host, port, getContextPath(protocolConfig).map(p -> p + "/" + path).orElse(path), params);

        // You can customize Configurator to append extra parameters
        if (this.getExtensionLoader(ConfiguratorFactory.class)
            .hasExtension(url.getProtocol())) {
            url = this.getExtensionLoader(ConfiguratorFactory.class)
                .getExtension(url.getProtocol()).getConfigurator(url).configure(url);
        }
        url = url.setScopeModel(getScopeModel());
        url = url.setServiceModel(providerModel);
        return url;
    }

    private void exportUrl(URL url, List<URL> registryURLs, RegisterTypeEnum registerType) {
        String scope = url.getParameter(SCOPE_KEY);
        // don't export when none is configured
        if (!SCOPE_NONE.equalsIgnoreCase(scope)) {

            // export to local if the config is not remote (export to remote only when config is remote)
            if (!SCOPE_REMOTE.equalsIgnoreCase(scope)) {
                exportLocal(url);
            }

            // export to remote if the config is not local (export to local only when config is local)
            if (!SCOPE_LOCAL.equalsIgnoreCase(scope)) {
                // export to extra protocol is used in remote export
                String extProtocol = url.getParameter("ext.protocol", "");
                List<String> protocols = new ArrayList<>();

                if (StringUtils.isNotBlank(extProtocol)) {
                    // export original url
                    url = URLBuilder.from(url).
                        addParameter(IS_PU_SERVER_KEY, Boolean.TRUE.toString()).
                        removeParameter("ext.protocol").
                        build();
                }

                url = exportRemote(url, registryURLs, registerType);
                if (!isGeneric(generic) && !getScopeModel().isInternal()) {
                    MetadataUtils.publishServiceDefinition(url, providerModel.getServiceModel(), getApplicationModel());
                }

                if (StringUtils.isNotBlank(extProtocol)) {
                    String[] extProtocols = extProtocol.split(",", -1);
                    protocols.addAll(Arrays.asList(extProtocols));
                }
                // export extra protocols
                for (String protocol : protocols) {
                    if (StringUtils.isNotBlank(protocol)) {
                        URL localUrl = URLBuilder.from(url).
                            setProtocol(protocol).
                            build();
                        localUrl = exportRemote(localUrl, registryURLs, registerType);
                        if (!isGeneric(generic) && !getScopeModel().isInternal()) {
                            MetadataUtils.publishServiceDefinition(localUrl, providerModel.getServiceModel(), getApplicationModel());
                        }
                        this.urls.add(localUrl);
                    }
                }
            }
        }
        this.urls.add(url);
    }

    private URL exportRemote(URL url, List<URL> registryURLs, RegisterTypeEnum registerType) {
        if (CollectionUtils.isNotEmpty(registryURLs) && registerType != RegisterTypeEnum.NEVER_REGISTER) {
            for (URL registryURL : registryURLs) {
                if (SERVICE_REGISTRY_PROTOCOL.equals(registryURL.getProtocol())) {
                    url = url.addParameterIfAbsent(SERVICE_NAME_MAPPING_KEY, "true");
                }

                //if protocol is only injvm ,not register
                if (LOCAL_PROTOCOL.equalsIgnoreCase(url.getProtocol())) {
                    continue;
                }

                url = url.addParameterIfAbsent(DYNAMIC_KEY, registryURL.getParameter(DYNAMIC_KEY));
                URL monitorUrl = ConfigValidationUtils.loadMonitor(this, registryURL);
                if (monitorUrl != null) {
                    url = url.putAttribute(MONITOR_KEY, monitorUrl);
                }

                // For providers, this is used to enable custom proxy to generate invoker
                String proxy = url.getParameter(PROXY_KEY);
                if (StringUtils.isNotEmpty(proxy)) {
                    registryURL = registryURL.addParameter(PROXY_KEY, proxy);
                }

                if (logger.isInfoEnabled()) {
                    if (url.getParameter(REGISTER_KEY, true)) {
                        logger.info("Register dubbo service " + interfaceClass.getName() + " url " + url + " to registry " + registryURL.getAddress());
                    } else {
                        logger.info("Export dubbo service " + interfaceClass.getName() + " to url " + url);
                    }
                }

                doExportUrl(registryURL.putAttribute(EXPORT_KEY, url), true, registerType);
            }

        } else {

            if (logger.isInfoEnabled()) {
                logger.info("Export dubbo service " + interfaceClass.getName() + " to url " + url);
            }

            doExportUrl(url, true, registerType);
        }


        return url;
    }

    @SuppressWarnings({"unchecked", "rawtypes"})
    private void doExportUrl(URL url, boolean withMetaData, RegisterTypeEnum registerType) {
        if (!url.getParameter(REGISTER_KEY, true)) {
            registerType = RegisterTypeEnum.MANUAL_REGISTER;
        }
        if (registerType == RegisterTypeEnum.NEVER_REGISTER ||
            registerType == RegisterTypeEnum.MANUAL_REGISTER ||
            registerType == RegisterTypeEnum.AUTO_REGISTER_BY_DEPLOYER) {
            url = url.addParameter(REGISTER_KEY, false);
        }

        Invoker<?> invoker = proxyFactory.getInvoker(ref, (Class) interfaceClass, url);
        if (withMetaData) {
            invoker = new DelegateProviderMetaDataInvoker(invoker, this);
        }
        Exporter<?> exporter = protocolSPI.export(invoker);
        exporters.computeIfAbsent(registerType, k -> new CopyOnWriteArrayList<>()).add(exporter);
    }


    /**
     * always export injvm
     */
    private void exportLocal(URL url) {
        URL local = URLBuilder.from(url)
            .setProtocol(LOCAL_PROTOCOL)
            .setHost(LOCALHOST_VALUE)
            .setPort(0)
            .build();
        local = local.setScopeModel(getScopeModel())
            .setServiceModel(providerModel);
        local = local.addParameter(EXPORTER_LISTENER_KEY, LOCAL_PROTOCOL);
        doExportUrl(local, false, RegisterTypeEnum.AUTO_REGISTER);
        logger.info("Export dubbo service " + interfaceClass.getName() + " to local registry url : " + local);
    }

    /**
     * Determine if it is injvm
     *
     * @return
     */
    private boolean isOnlyInJvm() {
        return getProtocols().size() == 1
            && LOCAL_PROTOCOL.equalsIgnoreCase(getProtocols().get(0).getName());
    }

    private void postProcessConfig() {
        List<ConfigPostProcessor> configPostProcessors = this.getExtensionLoader(ConfigPostProcessor.class)
            .getActivateExtension(URL.valueOf("configPostProcessor://", getScopeModel()), (String[]) null);
        configPostProcessors.forEach(component -> component.postProcessServiceConfig(this));
    }

    public void addServiceListener(ServiceListener listener) {
        this.serviceListeners.add(listener);
    }

    protected void onExported() {
        for (ServiceListener serviceListener : this.serviceListeners) {
            serviceListener.exported(this);
        }
    }

    protected void onUnexpoted() {
        for (ServiceListener serviceListener : this.serviceListeners) {
            serviceListener.unexported(this);
        }
    }

    /**
     * Register & bind IP address for service provider, can be configured separately.
     * Configuration priority: environment variables -> java system properties -> host property in config file ->
     * /etc/hosts -> default network address -> first available network address
     *
     * @param protocolConfig
     * @param map
     * @return
     */
    private static String findConfiguredHosts(ProtocolConfig protocolConfig,
                                              ProviderConfig provider,
                                              Map<String, String> map) {
        boolean anyhost = false;

        String hostToBind = getValueFromConfig(protocolConfig, DUBBO_IP_TO_BIND);
        if (StringUtils.isNotEmpty(hostToBind) && isInvalidLocalHost(hostToBind)) {
            throw new IllegalArgumentException("Specified invalid bind ip from property:" + DUBBO_IP_TO_BIND + ", value:" + hostToBind);
        }

        // if bind ip is not found in environment, keep looking up
        if (StringUtils.isEmpty(hostToBind)) {
            hostToBind = protocolConfig.getHost();
            if (provider != null && StringUtils.isEmpty(hostToBind)) {
                hostToBind = provider.getHost();
            }
            if (isInvalidLocalHost(hostToBind)) {
                anyhost = true;
                if (logger.isDebugEnabled()) {
                    logger.debug("No valid ip found from environment, try to get local host.");
                }
                hostToBind = getLocalHost();
            }
        }

        map.put(BIND_IP_KEY, hostToBind);

        // bind ip is not used for registry ip by default
        String hostToRegistry = getValueFromConfig(protocolConfig, DUBBO_IP_TO_REGISTRY);
        if (StringUtils.isNotEmpty(hostToRegistry) && isInvalidLocalHost(hostToRegistry)) {
            throw new IllegalArgumentException("Specified invalid registry ip from property:" + DUBBO_IP_TO_REGISTRY + ", value:" + hostToRegistry);
        } else if (StringUtils.isEmpty(hostToRegistry)) {
            // bind ip is used as registry ip by default
            hostToRegistry = hostToBind;
        }

        map.put(ANYHOST_KEY, String.valueOf(anyhost));

        return hostToRegistry;
    }


    /**
     * Register port and bind port for the provider, can be configured separately
     * Configuration priority: environment variable -> java system properties -> port property in protocol config file
     * -> protocol default port
     *
     * @param protocolConfig
     * @param name
     * @return
     */
    private static synchronized Integer findConfiguredPort(ProtocolConfig protocolConfig,
                                                           ProviderConfig provider,
                                                           ExtensionLoader<Protocol> extensionLoader,
                                                           String name, Map<String, String> map) {
        Integer portToBind;

        // parse bind port from environment
        String port = getValueFromConfig(protocolConfig, DUBBO_PORT_TO_BIND);
        portToBind = parsePort(port);

        // if there's no bind port found from environment, keep looking up.
        if (portToBind == null) {
            portToBind = protocolConfig.getPort();
            if (provider != null && (portToBind == null || portToBind == 0)) {
                portToBind = provider.getPort();
            }
            final int defaultPort = extensionLoader.getExtension(name).getDefaultPort();
            if (portToBind == null || portToBind == 0) {
                portToBind = defaultPort;
            }
            if (portToBind <= 0) {
                portToBind = getRandomPort(name);
                if (portToBind == null || portToBind < 0) {
                    portToBind = getAvailablePort(defaultPort);
                    putRandomPort(name, portToBind);
                }
            }
        }

        // save bind port, used as url's key later
        map.put(BIND_PORT_KEY, String.valueOf(portToBind));

        // bind port is not used as registry port by default
        String portToRegistryStr = getValueFromConfig(protocolConfig, DUBBO_PORT_TO_REGISTRY);
        Integer portToRegistry = parsePort(portToRegistryStr);
        if (portToRegistry == null) {
            portToRegistry = portToBind;
        }

        return portToRegistry;
    }

    private static Integer parsePort(String configPort) {
        Integer port = null;
        if (StringUtils.isNotEmpty(configPort)) {
            try {
                int intPort = Integer.parseInt(configPort);
                if (isInvalidPort(intPort)) {
                    throw new IllegalArgumentException("Specified invalid port from env value:" + configPort);
                }
                port = intPort;
            } catch (Exception e) {
                throw new IllegalArgumentException("Specified invalid port from env value:" + configPort);
            }
        }
        return port;
    }

    private static String getValueFromConfig(ProtocolConfig protocolConfig, String key) {
        String protocolPrefix = protocolConfig.getName().toUpperCase() + "_";
        String value = ConfigUtils.getSystemProperty(protocolPrefix + key);
        if (StringUtils.isEmpty(value)) {
            value = ConfigUtils.getSystemProperty(key);
        }
        return value;
    }

    private static Integer getRandomPort(String protocol) {
        protocol = protocol.toLowerCase();
        return RANDOM_PORT_MAP.getOrDefault(protocol, Integer.MIN_VALUE);
    }

    private static void putRandomPort(String protocol, Integer port) {
        protocol = protocol.toLowerCase();
        if (!RANDOM_PORT_MAP.containsKey(protocol)) {
            RANDOM_PORT_MAP.put(protocol, port);
            logger.warn(CONFIG_USE_RANDOM_PORT, "", "", "Use random available port(" + port + ") for protocol " + protocol);
        }
    }

    @Transient
    public Runnable getDestroyRunner() {
        return this::unexport;
    }
}<|MERGE_RESOLUTION|>--- conflicted
+++ resolved
@@ -460,12 +460,9 @@
         List<URL> registryURLs = !Boolean.FALSE.equals(isRegister()) ?
             ConfigValidationUtils.loadRegistries(this, true) : Collections.emptyList();
 
-<<<<<<< HEAD
 //        MetricsEventBus.post(RegistryEvent.toRsEvent(module.getApplicationModel(), getUniqueServiceName(), protocols.size() * registryURLs.size()),
 //            () -> {
-=======
-        MetricsEventBus.post(RegistryEvent.toRsEvent(getApplicationModel(), getUniqueServiceName(), protocols.size() * registryURLs.size()),            () -> {
->>>>>>> 0db86059
+      
                 for (ProtocolConfig protocolConfig : protocols) {
                     String pathKey = URL.buildKey(getContextPath(protocolConfig)
                         .map(p -> p + "/" + path)
@@ -477,10 +474,11 @@
                     }
                     doExportUrlsFor1Protocol(protocolConfig, registryURLs, registerType);
                 }
+      
 //                return null;
 //            }
 //        );
-
+       
         providerModel.setServiceUrls(urls);
     }
 
