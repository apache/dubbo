/*
 * Licensed to the Apache Software Foundation (ASF) under one or more
 * contributor license agreements.  See the NOTICE file distributed with
 * this work for additional information regarding copyright ownership.
 * The ASF licenses this file to You under the Apache License, Version 2.0
 * (the "License"); you may not use this file except in compliance with
 * the License.  You may obtain a copy of the License at
 *
 *     http://www.apache.org/licenses/LICENSE-2.0
 *
 * Unless required by applicable law or agreed to in writing, software
 * distributed under the License is distributed on an "AS IS" BASIS,
 * WITHOUT WARRANTIES OR CONDITIONS OF ANY KIND, either express or implied.
 * See the License for the specific language governing permissions and
 * limitations under the License.
 */
package org.apache.dubbo.config;

import org.apache.dubbo.common.URL;
import org.apache.dubbo.common.Version;
import org.apache.dubbo.common.bytecode.Wrapper;
import org.apache.dubbo.common.constants.RegistryConstants;
import org.apache.dubbo.common.extension.ExtensionLoader;
import org.apache.dubbo.common.logger.Logger;
import org.apache.dubbo.common.logger.LoggerFactory;
import org.apache.dubbo.common.utils.CollectionUtils;
import org.apache.dubbo.common.utils.ConfigUtils;
import org.apache.dubbo.common.utils.NetUtils;
import org.apache.dubbo.common.utils.StringUtils;
import org.apache.dubbo.common.utils.UrlUtils;
import org.apache.dubbo.config.annotation.Reference;
import org.apache.dubbo.config.bootstrap.DubboBootstrap;
import org.apache.dubbo.config.event.ReferenceConfigDestroyedEvent;
import org.apache.dubbo.config.event.ReferenceConfigInitializedEvent;
import org.apache.dubbo.config.support.Parameter;
import org.apache.dubbo.config.utils.ConfigValidationUtils;
import org.apache.dubbo.event.Event;
import org.apache.dubbo.event.EventDispatcher;
import org.apache.dubbo.registry.client.metadata.MetadataUtils;
import org.apache.dubbo.rpc.Invoker;
import org.apache.dubbo.rpc.Protocol;
import org.apache.dubbo.rpc.ProxyFactory;
import org.apache.dubbo.rpc.cluster.Cluster;
import org.apache.dubbo.rpc.cluster.directory.StaticDirectory;
import org.apache.dubbo.rpc.cluster.support.ClusterUtils;
import org.apache.dubbo.rpc.cluster.support.registry.ZoneAwareCluster;
import org.apache.dubbo.rpc.model.ApplicationModel;
import org.apache.dubbo.rpc.model.AsyncMethodInfo;
import org.apache.dubbo.rpc.model.ConsumerModel;
import org.apache.dubbo.rpc.model.ServiceDescriptor;
import org.apache.dubbo.rpc.model.ServiceRepository;
import org.apache.dubbo.rpc.protocol.injvm.InjvmProtocol;
import org.apache.dubbo.rpc.service.GenericService;
import org.apache.dubbo.rpc.support.ProtocolUtils;

import java.util.ArrayList;
import java.util.Arrays;
import java.util.HashMap;
import java.util.HashSet;
import java.util.List;
import java.util.Map;
import java.util.Set;

import static org.apache.dubbo.common.constants.CommonConstants.ANY_VALUE;
import static org.apache.dubbo.common.constants.CommonConstants.CLUSTER_KEY;
import static org.apache.dubbo.common.constants.CommonConstants.COMMA_SEPARATOR;
import static org.apache.dubbo.common.constants.CommonConstants.COMMA_SEPARATOR_CHAR;
import static org.apache.dubbo.common.constants.CommonConstants.CONSUMER_SIDE;
import static org.apache.dubbo.common.constants.CommonConstants.INTERFACE_KEY;
import static org.apache.dubbo.common.constants.CommonConstants.LOCALHOST_VALUE;
import static org.apache.dubbo.common.constants.CommonConstants.METADATA_KEY;
import static org.apache.dubbo.common.constants.CommonConstants.METHODS_KEY;
import static org.apache.dubbo.common.constants.CommonConstants.MONITOR_KEY;
import static org.apache.dubbo.common.constants.CommonConstants.PROXY_CLASS_REF;
import static org.apache.dubbo.common.constants.CommonConstants.REMOTE_METADATA_STORAGE_TYPE;
import static org.apache.dubbo.common.constants.CommonConstants.REVISION_KEY;
import static org.apache.dubbo.common.constants.CommonConstants.SEMICOLON_SPLIT_PATTERN;
import static org.apache.dubbo.common.constants.CommonConstants.SIDE_KEY;
import static org.apache.dubbo.common.constants.RegistryConstants.SUBSCRIBED_SERVICE_NAMES_KEY;
import static org.apache.dubbo.common.utils.NetUtils.isInvalidLocalHost;
import static org.apache.dubbo.common.utils.StringUtils.splitToSet;
import static org.apache.dubbo.config.Constants.DUBBO_IP_TO_REGISTRY;
import static org.apache.dubbo.registry.Constants.CONSUMER_PROTOCOL;
import static org.apache.dubbo.registry.Constants.REGISTER_IP_KEY;
import static org.apache.dubbo.rpc.Constants.LOCAL_PROTOCOL;
import static org.apache.dubbo.rpc.cluster.Constants.REFER_KEY;

/**
 * Please avoid using this class for any new application,
 * use {@link ReferenceConfigBase} instead.
 */
public class ReferenceConfig<T> extends ReferenceConfigBase<T> {

    public static final Logger logger = LoggerFactory.getLogger(ReferenceConfig.class);

    /**
     * The {@link Protocol} implementation with adaptive functionality,it will be different in different scenarios.
     * A particular {@link Protocol} implementation is determined by the protocol attribute in the {@link URL}.
     * For example:
     *
     * <li>when the url is registry://224.5.6.7:1234/org.apache.dubbo.registry.RegistryService?application=dubbo-sample,
     * then the protocol is <b>RegistryProtocol</b></li>
     *
     * <li>when the url is dubbo://224.5.6.7:1234/org.apache.dubbo.config.api.DemoService?application=dubbo-sample, then
     * the protocol is <b>DubboProtocol</b></li>
     * <p>
     * Actually，when the {@link ExtensionLoader} init the {@link Protocol} instants,it will automatically wraps two
     * layers, and eventually will get a <b>ProtocolFilterWrapper</b> or <b>ProtocolListenerWrapper</b>
     */
    private static final Protocol REF_PROTOCOL = ExtensionLoader.getExtensionLoader(Protocol.class).getAdaptiveExtension();

    /**
     * The {@link Cluster}'s implementation with adaptive functionality, and actually it will get a {@link Cluster}'s
     * specific implementation who is wrapped with <b>MockClusterInvoker</b>
     */
    private static final Cluster CLUSTER = ExtensionLoader.getExtensionLoader(Cluster.class).getAdaptiveExtension();

    /**
     * A {@link ProxyFactory} implementation that will generate a reference service's proxy,the JavassistProxyFactory is
     * its default implementation
     */
    private static final ProxyFactory PROXY_FACTORY = ExtensionLoader.getExtensionLoader(ProxyFactory.class).getAdaptiveExtension();

    /**
     * The interface proxy reference
     */
    private transient volatile T ref;

    /**
     * The invoker of the reference service
     */
    private transient volatile Invoker<?> invoker;

    /**
     * The flag whether the ReferenceConfig has been initialized
     */
    private transient volatile boolean initialized;

    /**
     * whether this ReferenceConfig has been destroyed
     */
    private transient volatile boolean destroyed;

    private final ServiceRepository repository;

    private DubboBootstrap bootstrap;

    /**
     * The service names that the Dubbo interface subscribed.
     *
     * @since 2.7.8
     */
    private String services;

    public ReferenceConfig() {
        super();
        this.repository = ApplicationModel.getServiceRepository();
    }

    public ReferenceConfig(Reference reference) {
        super(reference);
        this.repository = ApplicationModel.getServiceRepository();
    }

    /**
     * Get a string presenting the service names that the Dubbo interface subscribed.
     * If it is a multiple-values, the content will be a comma-delimited String.
     *
     * @return non-null
     * @see RegistryConstants#SUBSCRIBED_SERVICE_NAMES_KEY
     * @since 2.7.8
     */
    @Deprecated
    @Parameter(key = SUBSCRIBED_SERVICE_NAMES_KEY)
    public String getServices() {
        return services;
    }

    /**
     * It's an alias method for {@link #getServices()}, but the more convenient.
     *
     * @return the String {@link List} presenting the Dubbo interface subscribed
     * @since 2.7.8
     */
    @Deprecated
    @Parameter(excluded = true)
    public Set<String> getSubscribedServices() {
        return splitToSet(getServices(), COMMA_SEPARATOR_CHAR);
    }

    /**
     * Set the service names that the Dubbo interface subscribed.
     *
     * @param services If it is a multiple-values, the content will be a comma-delimited String.
     * @since 2.7.8
     */
    public void setServices(String services) {
        this.services = services;
    }

    public synchronized T get() {
        if (destroyed) {
            throw new IllegalStateException("The invoker of ReferenceConfig(" + url + ") has already destroyed!");
        }
        if (ref == null) {
            /**
             *
             */
            init();
        }
        return ref;
    }

    public synchronized void destroy() {
        if (ref == null) {
            return;
        }
        if (destroyed) {
            return;
        }
        destroyed = true;
        try {
            invoker.destroy();
        } catch (Throwable t) {
            logger.warn("Unexpected error occurred when destroy invoker of ReferenceConfig(" + url + ").", t);
        }
        invoker = null;
        ref = null;

        // dispatch a ReferenceConfigDestroyedEvent since 2.7.4
        dispatch(new ReferenceConfigDestroyedEvent(this));
    }

    public synchronized void init() {
        // 避免重复初始化
        if (initialized) {
            return;
        }


        if (bootstrap == null) {
            bootstrap = DubboBootstrap.getInstance();
            bootstrap.initialize();
        }

        /**
         * 应该在创建此类实例之后，在使用其他配置模块中的任何属性之前，立即调用此方法。
         * 检查每个配置模块是否正确创建，并在必要时重写它们的属性。
         */
        checkAndUpdateSubConfigs();

        // 存根合法性检查
        checkStubAndLocal(interfaceClass);
        // 校验mock
        ConfigValidationUtils.checkMock(interfaceClass, this);

        Map<String, String> map = new HashMap<String, String>();
        map.put(SIDE_KEY, CONSUMER_SIDE);

        // 为map植入属性【dubbo，release，pid，timestamp】
        ReferenceConfigBase.appendRuntimeParameters(map);
        // 非泛化服务
        if (!ProtocolUtils.isGeneric(generic)) {
            // 获取版本
            String revision = Version.getVersion(interfaceClass, version);
            if (revision != null && revision.length() > 0) {
                map.put(REVISION_KEY, revision);
            }

            // 获取接口方法列表，并添加到 map 中
            String[] methods = Wrapper.getWrapper(interfaceClass).getMethodNames();
            if (methods.length == 0) {
                logger.warn("No method found in service interface " + interfaceClass.getName());
                map.put(METHODS_KEY, ANY_VALUE);
            } else {
                map.put(METHODS_KEY, StringUtils.join(new HashSet<String>(Arrays.asList(methods)), COMMA_SEPARATOR));
            }
        }
        map.put(INTERFACE_KEY, interfaceName);
        // 将 ApplicationConfig、ConsumerConfig、ReferenceConfig 等对象的字段信息添加到 map 中
        AbstractConfig.appendParameters(map, getMetrics());
        AbstractConfig.appendParameters(map, getApplication());
        AbstractConfig.appendParameters(map, getModule());
        // remove 'default.' prefix for configs from ConsumerConfig
        // appendParameters(map, consumer, Constants.DEFAULT_KEY);
        AbstractConfig.appendParameters(map, consumer);
        AbstractConfig.appendParameters(map, this);
        // 元数据
        MetadataReportConfig metadataReportConfig = getMetadataReportConfig();
        if (metadataReportConfig != null && metadataReportConfig.isValid()) {
            map.putIfAbsent(METADATA_KEY, REMOTE_METADATA_STORAGE_TYPE);
        }
        Map<String, AsyncMethodInfo> attributes = null;
        if (CollectionUtils.isNotEmpty(getMethods())) {
            attributes = new HashMap<>();
            // 遍历 MethodConfig 列表
            for (MethodConfig methodConfig : getMethods()) {
                AbstractConfig.appendParameters(map, methodConfig, methodConfig.getName());
                String retryKey = methodConfig.getName() + ".retry";
                // 检测 map 是否包含 methodName.retry
                if (map.containsKey(retryKey)) {
                    String retryValue = map.remove(retryKey);
                    if ("false".equals(retryValue)) {
                        // 添加重试次数配置 methodName.retries
                        map.put(methodConfig.getName() + ".retries", "0");
                    }
                }

                // 添加 MethodConfig 中的“属性”字段到 attributes
                // 比如 onreturn、onthrow、oninvoke 等
                AsyncMethodInfo asyncMethodInfo = AbstractConfig.convertMethodConfig2AsyncInfo(methodConfig);
                if (asyncMethodInfo != null) {
//                    consumerModel.getMethodModel(methodConfig.getName()).addAttribute(ASYNC_KEY, asyncMethodInfo);
                    attributes.put(methodConfig.getName(), asyncMethodInfo);
                }
            }
        }

        // 获取服务消费者 ip 地址
        String hostToRegistry = ConfigUtils.getSystemProperty(DUBBO_IP_TO_REGISTRY);
        if (StringUtils.isEmpty(hostToRegistry)) {
            hostToRegistry = NetUtils.getLocalHost();
        } else if (isInvalidLocalHost(hostToRegistry)) {
            throw new IllegalArgumentException(
                    "Specified invalid registry ip from property:" + DUBBO_IP_TO_REGISTRY + ", value:" + hostToRegistry);
        }
        map.put(REGISTER_IP_KEY, hostToRegistry);

        //将map赋值到元数据服务中
        serviceMetadata.getAttachments().putAll(map);

        // 创建代理类
        ref = createProxy(map);

        serviceMetadata.setTarget(ref);
        serviceMetadata.addAttribute(PROXY_CLASS_REF, ref);
        ConsumerModel consumerModel = repository.lookupReferredService(serviceMetadata.getServiceKey());
        consumerModel.setProxyObject(ref);
        consumerModel.init(attributes);

        initialized = true;

        checkInvokerAvailable();

        // dispatch a ReferenceConfigInitializedEvent since 2.7.4
        dispatch(new ReferenceConfigInitializedEvent(this, invoker));
    }

    @SuppressWarnings({"unchecked", "rawtypes", "deprecation"})
    private T createProxy(Map<String, String> map) {
        /**
         * 远程或本地引用
         */
        if (shouldJvmRefer(map)) {
            // 生成本地引用 URL，协议为 injvm
            URL url = new URL(LOCAL_PROTOCOL, LOCALHOST_VALUE, 0, interfaceClass.getName()).addParameters(map);
            // 调用 refer 方法构建 InjvmInvoker 实例
            invoker = REF_PROTOCOL.refer(interfaceClass, url);
            if (logger.isInfoEnabled()) {
                logger.info("Using injvm service " + interfaceClass.getName());
            }
        } else {
            urls.clear();
            /**
             * 用户指定url  希望点对点调用或注册中心地址
             */
            if (url != null && url.length() > 0) { // user specified URL, could be peer-to-peer address, or register center's address.
                String[] us = SEMICOLON_SPLIT_PATTERN.split(url);
                if (us != null && us.length > 0) {
                    for (String u : us) {
                        URL url = URL.valueOf(u);
                        if (StringUtils.isEmpty(url.getPath())) {
                            // 设置接口全限定名为 url 路径
                            url = url.setPath(interfaceName);
                        }
                        // 检测 url 协议是否为 registry，若是，表明用户想使用指定的注册中心
                        if (UrlUtils.isRegistry(url)) {
                            // 将 map 转换为查询字符串，并作为 refer 参数的值添加到 url 中
                            urls.add(url.addParameterAndEncoded(REFER_KEY, StringUtils.toQueryString(map)));
                        } else {
                            // 合并 url，移除服务提供者的一些配置（这些配置来源于用户配置的 url 属性），
                            // 比如线程池相关配置。并保留服务提供者的部分配置，比如版本，group，时间戳等
                            // 最后将合并后的配置设置为 url 查询字符串中。
                            urls.add(ClusterUtils.mergeUrl(url, map));
                        }
                    }
                }
            } else { // assemble URL from register center's configuration
                // if protocols not injvm checkRegistry
                /**
                 * 消费者没有指定url  则获取注册中心
                 */
                // protocol非injvm
                if (!LOCAL_PROTOCOL.equalsIgnoreCase(getProtocol())) {
                    // 检查注册中心
                    checkRegistry();
                    /**
                     * 将注册中心配置  修改为url
                     * 判断是否服务自省
                     */
                    List<URL> us = ConfigValidationUtils.loadRegistries(this, false);
                    if (CollectionUtils.isNotEmpty(us)) {
                        for (URL u : us) {
                            // MonitorConfig不为null  则向url中添加MonitorConfig信息
                            URL monitorUrl = ConfigValidationUtils.loadMonitor(this, u);
                            if (monitorUrl != null) {
                                map.put(MONITOR_KEY, URL.encode(monitorUrl.toFullString()));
                            }
                            // 添加 refer 参数到 url 中，并将 url 添加到 urls 中
                            // registry://113.96.131.199:8848/org.apache.dubbo.registry.RegistryService?application=dubbo-demo-api-consumer&dubbo=2.0.2&pid=5144&refer=application%3Ddubbo-demo-api-consumer%26dubbo%3D2.0.2%26generic%3Dtrue%26group%3Dtest11%26interface%3Dorg.apache.dubbo.demo.DemoService%26metadata-type%3Dremote%26pid%3D5144%26register.ip%3D192.168.50.39%26side%3Dconsumer%26sticky%3Dfalse%26timestamp%3D1603789424984%26version%3D2.0.0&registry=nacos&timestamp=1603789424989
                            urls.add(u.addParameterAndEncoded(REFER_KEY, StringUtils.toQueryString(map)));
                        }
                    }
                    if (urls.isEmpty()) {
                        throw new IllegalStateException(
                                "No such any registry to reference " + interfaceName + " on the consumer " + NetUtils.getLocalHost() +
                                        " use dubbo version " + Version.getVersion() +
                                        ", please config <dubbo:registry address=\"...\" /> to your spring config.");
                    }
                }
            }

            // 单个注册中心或服务提供者(用户指定url，下同)
            if (urls.size() == 1) {
                /**
                 * ProtocolFilterWrapper->ProtocolListenerWrapper->RegistryProtocol
                 */
                invoker = REF_PROTOCOL.refer(interfaceClass, urls.get(0));
            } else {// 多个注册中心或多个服务提供者，或者两者混合
                List<Invoker<?>> invokers = new ArrayList<Invoker<?>>();
                URL registryURL = null;
                for (URL url : urls) {
<<<<<<< HEAD
                    /**
                     * 通过 refprotocol 调用 refer 构建 Invoker，
                     * refprotocol 会在运行时根据url协议头加载指定的Protocol实例，
                     * 并调用实例的refer方法
                     */
                    invokers.add(REF_PROTOCOL.refer(interfaceClass, url));
                    /**
                     * url对应得protocol为register   则使用最后一个注册中心url
                     */
=======
                    Invoker<?> referInvoker = REF_PROTOCOL.refer(interfaceClass, url);
                    if (shouldCheck()) {
                        if (referInvoker.isAvailable()) {
                            invokers.add(referInvoker);
                        } else {
                            referInvoker.destroy();
                        }
                    } else {
                        invokers.add(referInvoker);
                    }

>>>>>>> 3e022879
                    if (UrlUtils.isRegistry(url)) {
                        registryURL = url; // use last registry url
                    }
                }

                if (shouldCheck() && invokers.size() == 0) {
                    throw new IllegalStateException("Failed to check the status of the service "
                            + interfaceName
                            + ". No provider available for the service "
                            + (group == null ? "" : group + "/")
                            + interfaceName +
                            (version == null ? "" : ":" + version)
                            + " from the multi registry cluster"
                            + " use dubbo version " + Version.getVersion());
                }

                if (registryURL != null) { // registry url is available
                    // for multi-subscription scenario, use 'zone-aware' policy by default
                    /**
                     * 对于多订阅方案，默认使用“区域感知”策略
                     */
                    String cluster = registryURL.getParameter(CLUSTER_KEY, ZoneAwareCluster.NAME);
                    // The invoker wrap sequence would be: ZoneAwareClusterInvoker(StaticDirectory) -> FailoverClusterInvoker(RegistryDirectory, routing happens here) -> Invoker
                    /**
                     * 调用程序包装序列将是：ZoneAwareClusterInvoker（StaticDirectory）
                     * ->FailoverClusterInvoker（RegistryDirectory，路由发生在这里）
                     * ->invoker
                     */
                    invoker = Cluster.getCluster(cluster, false).join(new StaticDirectory(registryURL, invokers));
                } else { // not a registry url, must be direct invoke.
                    /**
                     * 不是注册表url，必须是直接调用。
                     */
                    String cluster = CollectionUtils.isNotEmpty(invokers)
                            ?
                            (invokers.get(0).getUrl() != null ? invokers.get(0).getUrl().getParameter(CLUSTER_KEY, ZoneAwareCluster.NAME) :
                                    Cluster.DEFAULT)
                            : Cluster.DEFAULT;
                    invoker = Cluster.getCluster(cluster).join(new StaticDirectory(invokers));
                }
            }
        }

        if (logger.isInfoEnabled()) {
            logger.info("Refer dubbo service " + interfaceClass.getName() + " from url " + invoker.getUrl());
        }

        URL consumerURL = new URL(CONSUMER_PROTOCOL, map.remove(REGISTER_IP_KEY), 0, map.get(INTERFACE_KEY), map);
        /**
         * 将服务消费者的配置信息  存储到配置中心
         * org.apache.dubbo.demo.DemoService:::consumer:dubbo-demo-annotation-consumer
         */
        MetadataUtils.publishServiceDefinition(consumerURL);

        // create service proxy
        /**
         * 返回代理
         * StubProxyFactoryWrapper
         */
        return (T) PROXY_FACTORY.getProxy(invoker, ProtocolUtils.isGeneric(generic));
    }

    private void checkInvokerAvailable() throws IllegalStateException {
        if (shouldCheck() && !invoker.isAvailable()) {
            invoker.destroy();
            throw new IllegalStateException("Failed to check the status of the service "
                    + interfaceName
                    + ". No provider available for the service "
                    + (group == null ? "" : group + "/")
                    + interfaceName +
                    (version == null ? "" : ":" + version)
                    + " from the url "
                    + invoker.getUrl()
                    + " to the consumer "
                    + NetUtils.getLocalHost() + " use dubbo version " + Version.getVersion());
        }
    }

    /**
     * This method should be called right after the creation of this class's instance, before any property in other config modules is used.
     * Check each config modules are created properly and override their properties if necessary.
     *
     * 应该在创建此类实例之后，在使用其他配置模块中的任何属性之前，立即调用此方法。
     * 检查每个配置模块是否正确创建，并在必要时重写它们的属性。
     */
    public void checkAndUpdateSubConfigs() {
        if (StringUtils.isEmpty(interfaceName)) {
            throw new IllegalStateException("<dubbo:reference interface=\"\" /> interface not allow null!");
        }
        /**
         * 填充配置项
         */
        completeCompoundConfigs(consumer);
        // get consumer's global configuration
        /**
         * 检测 consumer 变量是否为空，为空则创建
         */
        checkDefault();

        // init some null configuration.
        List<ConfigInitializer> configInitializers = ExtensionLoader.getExtensionLoader(ConfigInitializer.class)
                .getActivateExtension(URL.valueOf("configInitializer://"), (String[]) null);
        configInitializers.forEach(e -> e.initReferConfig(this));
        /**
         * 刷新配置
         */
        this.refresh();
        if (getGeneric() == null && getConsumer() != null) {
            // 设置 generic
            setGeneric(getConsumer().getGeneric());
        }

        // 检测是否为泛化接口
        if (ProtocolUtils.isGeneric(generic)) {
            interfaceClass = GenericService.class;
        } else {
            try {
                interfaceClass = Class.forName(interfaceName, true, Thread.currentThread()
                        .getContextClassLoader());
            } catch (ClassNotFoundException e) {
                throw new IllegalStateException(e.getMessage(), e);
            }
            checkInterfaceAndMethods(interfaceClass, getMethods());
        }

        initServiceMetadata(consumer);
        serviceMetadata.setServiceType(getActualInterface());
        // TODO, uncomment this line once service key is unified
        //group/path:version
        serviceMetadata.setServiceKey(URL.buildKey(interfaceName, group, version));

        /**
         * 获取repository的扩展
         */
        ServiceRepository repository = ApplicationModel.getServiceRepository();
        // 注册服务描述符
        ServiceDescriptor serviceDescriptor = repository.registerService(interfaceClass);
        // 向repository添加Consumer
        repository.registerConsumer(
                serviceMetadata.getServiceKey(),
                serviceDescriptor,
                this,
                null,
                serviceMetadata);

        // 获取文件配置
        resolveFile();
        // ReferenceConfig属性校验
        ConfigValidationUtils.validateReferenceConfig(this);
        // 留待扩展
        postProcessConfig();
    }


    /**
     * Figure out should refer the service in the same JVM from configurations. The default behavior is true
     * 1. if injvm is specified, then use it
     * 2. then if a url is specified, then assume it's a remote call
     * 3. otherwise, check scope parameter
     * 4. if scope is not specified but the target service is provided in the same JVM, then prefer to make the local
     * call, which is the default behavior
     */
    protected boolean shouldJvmRefer(Map<String, String> map) {
        URL tmpUrl = new URL("temp", "localhost", 0, map);
        boolean isJvmRefer;
        if (isInjvm() == null) {
            // url 配置被指定，则不做本地引用
            // if a url is specified, don't do local reference
            if (url != null && url.length() > 0) {
                isJvmRefer = false;
            } else {
                // by default, reference local service if there is
                // 根据 url 的协议、scope 以及 injvm 等参数检测是否需要本地引用
                // 比如如果用户显式配置了 scope=local，此时 isInjvmRefer 返回 true
                isJvmRefer = InjvmProtocol.getInjvmProtocol().isInjvmRefer(tmpUrl);
            }
        } else {
            isJvmRefer = isInjvm();
        }
        return isJvmRefer;
    }

    /**
     * Dispatch an {@link Event event}
     *
     * @param event an {@link Event event}
     * @since 2.7.5
     */
    protected void dispatch(Event event) {
        EventDispatcher.getDefaultExtension().dispatch(event);
    }

    public DubboBootstrap getBootstrap() {
        return bootstrap;
    }

    public void setBootstrap(DubboBootstrap bootstrap) {
        this.bootstrap = bootstrap;
    }

    private void postProcessConfig() {
        List<ConfigPostProcessor> configPostProcessors = ExtensionLoader.getExtensionLoader(ConfigPostProcessor.class)
                .getActivateExtension(URL.valueOf("configPostProcessor://"), (String[]) null);
        configPostProcessors.forEach(component -> component.postProcessReferConfig(this));
    }

    // just for test
    Invoker<?> getInvoker() {
        return invoker;
    }
}<|MERGE_RESOLUTION|>--- conflicted
+++ resolved
@@ -430,17 +430,11 @@
                 List<Invoker<?>> invokers = new ArrayList<Invoker<?>>();
                 URL registryURL = null;
                 for (URL url : urls) {
-<<<<<<< HEAD
                     /**
                      * 通过 refprotocol 调用 refer 构建 Invoker，
                      * refprotocol 会在运行时根据url协议头加载指定的Protocol实例，
                      * 并调用实例的refer方法
                      */
-                    invokers.add(REF_PROTOCOL.refer(interfaceClass, url));
-                    /**
-                     * url对应得protocol为register   则使用最后一个注册中心url
-                     */
-=======
                     Invoker<?> referInvoker = REF_PROTOCOL.refer(interfaceClass, url);
                     if (shouldCheck()) {
                         if (referInvoker.isAvailable()) {
@@ -451,8 +445,9 @@
                     } else {
                         invokers.add(referInvoker);
                     }
-
->>>>>>> 3e022879
+                    /**
+                     * url对应得protocol为register   则使用最后一个注册中心url
+                     */
                     if (UrlUtils.isRegistry(url)) {
                         registryURL = url; // use last registry url
                     }
