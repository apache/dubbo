/*
 * Licensed to the Apache Software Foundation (ASF) under one or more
 * contributor license agreements.  See the NOTICE file distributed with
 * this work for additional information regarding copyright ownership.
 * The ASF licenses this file to You under the Apache License, Version 2.0
 * (the "License"); you may not use this file except in compliance with
 * the License.  You may obtain a copy of the License at
 *
 *     http://www.apache.org/licenses/LICENSE-2.0
 *
 * Unless required by applicable law or agreed to in writing, software
 * distributed under the License is distributed on an "AS IS" BASIS,
 * WITHOUT WARRANTIES OR CONDITIONS OF ANY KIND, either express or implied.
 * See the License for the specific language governing permissions and
 * limitations under the License.
 */
package org.apache.dubbo.config;

import org.apache.dubbo.common.URL;
import org.apache.dubbo.common.Version;
import org.apache.dubbo.common.bytecode.Wrapper;
import org.apache.dubbo.common.constants.RegistryConstants;
import org.apache.dubbo.common.extension.ExtensionLoader;
import org.apache.dubbo.common.logger.Logger;
import org.apache.dubbo.common.logger.LoggerFactory;
import org.apache.dubbo.common.url.component.ServiceConfigURL;
import org.apache.dubbo.common.utils.CollectionUtils;
import org.apache.dubbo.common.utils.ConfigUtils;
import org.apache.dubbo.common.utils.NetUtils;
import org.apache.dubbo.common.utils.StringUtils;
import org.apache.dubbo.common.utils.UrlUtils;
import org.apache.dubbo.config.annotation.Reference;
import org.apache.dubbo.config.bootstrap.DubboBootstrap;
import org.apache.dubbo.config.event.ReferenceConfigDestroyedEvent;
import org.apache.dubbo.config.event.ReferenceConfigInitializedEvent;
import org.apache.dubbo.config.support.Parameter;
import org.apache.dubbo.config.utils.ConfigValidationUtils;
import org.apache.dubbo.event.Event;
import org.apache.dubbo.event.EventDispatcher;
import org.apache.dubbo.registry.client.metadata.MetadataUtils;
import org.apache.dubbo.rpc.Invoker;
import org.apache.dubbo.rpc.Protocol;
import org.apache.dubbo.rpc.ProxyFactory;
import org.apache.dubbo.rpc.cluster.Cluster;
import org.apache.dubbo.rpc.cluster.directory.StaticDirectory;
import org.apache.dubbo.rpc.cluster.support.ClusterUtils;
import org.apache.dubbo.rpc.cluster.support.registry.ZoneAwareCluster;
import org.apache.dubbo.rpc.model.ApplicationModel;
import org.apache.dubbo.rpc.model.AsyncMethodInfo;
import org.apache.dubbo.rpc.model.ConsumerModel;
import org.apache.dubbo.rpc.model.ServiceDescriptor;
import org.apache.dubbo.rpc.model.ServiceRepository;
import org.apache.dubbo.rpc.protocol.injvm.InjvmProtocol;
import org.apache.dubbo.rpc.service.GenericService;
import org.apache.dubbo.rpc.support.ProtocolUtils;

import java.util.ArrayList;
import java.util.Arrays;
import java.util.HashMap;
import java.util.HashSet;
import java.util.List;
import java.util.Map;
import java.util.Set;

import static org.apache.dubbo.common.constants.CommonConstants.ANY_VALUE;
import static org.apache.dubbo.common.constants.CommonConstants.CLUSTER_KEY;
import static org.apache.dubbo.common.constants.CommonConstants.COMMA_SEPARATOR;
import static org.apache.dubbo.common.constants.CommonConstants.COMMA_SEPARATOR_CHAR;
import static org.apache.dubbo.common.constants.CommonConstants.CONSUMER_SIDE;
import static org.apache.dubbo.common.constants.CommonConstants.INTERFACE_KEY;
import static org.apache.dubbo.common.constants.CommonConstants.LOCALHOST_VALUE;
import static org.apache.dubbo.common.constants.CommonConstants.METADATA_KEY;
import static org.apache.dubbo.common.constants.CommonConstants.METHODS_KEY;
import static org.apache.dubbo.common.constants.CommonConstants.MONITOR_KEY;
import static org.apache.dubbo.common.constants.CommonConstants.PROXY_CLASS_REF;
import static org.apache.dubbo.common.constants.CommonConstants.REMOTE_METADATA_STORAGE_TYPE;
import static org.apache.dubbo.common.constants.CommonConstants.REVISION_KEY;
import static org.apache.dubbo.common.constants.CommonConstants.SEMICOLON_SPLIT_PATTERN;
import static org.apache.dubbo.common.constants.CommonConstants.SIDE_KEY;
import static org.apache.dubbo.common.constants.RegistryConstants.SUBSCRIBED_SERVICE_NAMES_KEY;
import static org.apache.dubbo.common.utils.NetUtils.isInvalidLocalHost;
import static org.apache.dubbo.common.utils.StringUtils.splitToSet;
import static org.apache.dubbo.config.Constants.DUBBO_IP_TO_REGISTRY;
import static org.apache.dubbo.registry.Constants.CONSUMER_PROTOCOL;
import static org.apache.dubbo.registry.Constants.REGISTER_IP_KEY;
import static org.apache.dubbo.rpc.Constants.LOCAL_PROTOCOL;
import static org.apache.dubbo.rpc.cluster.Constants.PEER_KEY;
import static org.apache.dubbo.rpc.cluster.Constants.REFER_KEY;

/**
 * Please avoid using this class for any new application,
 * use {@link ReferenceConfigBase} instead.
 */
public class ReferenceConfig<T> extends ReferenceConfigBase<T> {

    public static final Logger logger = LoggerFactory.getLogger(ReferenceConfig.class);

    /**
     * The {@link Protocol} implementation with adaptive functionality,it will be different in different scenarios.
     * A particular {@link Protocol} implementation is determined by the protocol attribute in the {@link URL}.
     * For example:
     *
     * <li>when the url is registry://224.5.6.7:1234/org.apache.dubbo.registry.RegistryService?application=dubbo-sample,
     * then the protocol is <b>RegistryProtocol</b></li>
     *
     * <li>when the url is dubbo://224.5.6.7:1234/org.apache.dubbo.config.api.DemoService?application=dubbo-sample, then
     * the protocol is <b>DubboProtocol</b></li>
     * <p>
     * Actually，when the {@link ExtensionLoader} init the {@link Protocol} instants,it will automatically wraps two
     * layers, and eventually will get a <b>ProtocolFilterWrapper</b> or <b>ProtocolListenerWrapper</b>
     */
    private static final Protocol REF_PROTOCOL = ExtensionLoader.getExtensionLoader(Protocol.class).getAdaptiveExtension();

    /**
     * The {@link Cluster}'s implementation with adaptive functionality, and actually it will get a {@link Cluster}'s
     * specific implementation who is wrapped with <b>MockClusterInvoker</b>
     */
    private static final Cluster CLUSTER = ExtensionLoader.getExtensionLoader(Cluster.class).getAdaptiveExtension();

    /**
     * A {@link ProxyFactory} implementation that will generate a reference service's proxy,the JavassistProxyFactory is
     * its default implementation
     */
    private static final ProxyFactory PROXY_FACTORY = ExtensionLoader.getExtensionLoader(ProxyFactory.class).getAdaptiveExtension();

    /**
     * The interface proxy reference
     */
    private transient volatile T ref;

    /**
     * The invoker of the reference service
     */
    private transient volatile Invoker<?> invoker;

    /**
     * The flag whether the ReferenceConfig has been initialized
     */
    private transient volatile boolean initialized;

    /**
     * whether this ReferenceConfig has been destroyed
     */
    private transient volatile boolean destroyed;

    private final ServiceRepository repository;

    private DubboBootstrap bootstrap;

    /**
     * The service names that the Dubbo interface subscribed.
     *
     * @since 2.7.8
     */
    private String services;

    public ReferenceConfig() {
        super();
        this.repository = ApplicationModel.getServiceRepository();
    }

    public ReferenceConfig(Reference reference) {
        super(reference);
        this.repository = ApplicationModel.getServiceRepository();
    }

    /**
     * Get a string presenting the service names that the Dubbo interface subscribed.
     * If it is a multiple-values, the content will be a comma-delimited String.
     *
     * @return non-null
     * @see RegistryConstants#SUBSCRIBED_SERVICE_NAMES_KEY
     * @since 2.7.8
     */
    @Deprecated
    @Parameter(key = SUBSCRIBED_SERVICE_NAMES_KEY)
    public String getServices() {
        return services;
    }

    /**
     * It's an alias method for {@link #getServices()}, but the more convenient.
     *
     * @return the String {@link List} presenting the Dubbo interface subscribed
     * @since 2.7.8
     */
    @Deprecated
    @Parameter(excluded = true)
    public Set<String> getSubscribedServices() {
        return splitToSet(getServices(), COMMA_SEPARATOR_CHAR);
    }

    /**
     * Set the service names that the Dubbo interface subscribed.
     *
     * @param services If it is a multiple-values, the content will be a comma-delimited String.
     * @since 2.7.8
     */
    public void setServices(String services) {
        this.services = services;
    }

    public synchronized T get() {
        if (destroyed) {
            throw new IllegalStateException("The invoker of ReferenceConfig(" + url + ") has already destroyed!");
        }
        if (ref == null) {
            init();
        }
        return ref;
    }

    public synchronized void destroy() {
        if (ref == null) {
            return;
        }
        if (destroyed) {
            return;
        }
        destroyed = true;
        try {
            invoker.destroy();
        } catch (Throwable t) {
            logger.warn("Unexpected error occured when destroy invoker of ReferenceConfig(" + url + ").", t);
        }
        invoker = null;
        ref = null;

        // dispatch a ReferenceConfigDestroyedEvent since 2.7.4
        dispatch(new ReferenceConfigDestroyedEvent(this));
    }

    public synchronized void init() {
        if (initialized) {
            return;
        }

        // Using DubboBootstrap API will associate bootstrap when registering reference.
        // Loading by Spring context will associate bootstrap in afterPropertiesSet() method.
        // Initializing bootstrap here only for compatible with old API usages.
        if (bootstrap == null) {
            bootstrap = DubboBootstrap.getInstance();
            bootstrap.initialize();
            bootstrap.reference(this);
        }

        // check bootstrap state
        if (!bootstrap.isInitialized()) {
            throw new IllegalStateException("DubboBootstrap is not initialized");
        }

        if (!this.isRefreshed()) {
            this.refresh();
        }

        //init serivceMetadata
        serviceMetadata.setVersion(getVersion());
        serviceMetadata.setGroup(getGroup());
        serviceMetadata.setDefaultGroup(getGroup());
        serviceMetadata.setServiceType(getActualInterface());
        serviceMetadata.setServiceInterfaceName(interfaceName);
        // TODO, uncomment this line once service key is unified
        serviceMetadata.setServiceKey(URL.buildKey(interfaceName, group, version));

        ServiceRepository repository = ApplicationModel.getServiceRepository();
        ServiceDescriptor serviceDescriptor = repository.registerService(interfaceClass);
        repository.registerConsumer(
                serviceMetadata.getServiceKey(),
                serviceDescriptor,
                this,
                null,
                serviceMetadata);


        Map<String, String> map = new HashMap<String, String>();
        map.put(SIDE_KEY, CONSUMER_SIDE);

        ReferenceConfigBase.appendRuntimeParameters(map);
        if (!ProtocolUtils.isGeneric(generic)) {
            String revision = Version.getVersion(interfaceClass, version);
            if (revision != null && revision.length() > 0) {
                map.put(REVISION_KEY, revision);
            }

            String[] methods = Wrapper.getWrapper(interfaceClass).getMethodNames();
            if (methods.length == 0) {
                logger.warn("No method found in service interface " + interfaceClass.getName());
                map.put(METHODS_KEY, ANY_VALUE);
            } else {
                map.put(METHODS_KEY, StringUtils.join(new HashSet<String>(Arrays.asList(methods)), COMMA_SEPARATOR));
            }
        }
        map.put(INTERFACE_KEY, interfaceName);
        AbstractConfig.appendParameters(map, getMetrics());
        AbstractConfig.appendParameters(map, getApplication());
        AbstractConfig.appendParameters(map, getModule());
        // remove 'default.' prefix for configs from ConsumerConfig
        // appendParameters(map, consumer, Constants.DEFAULT_KEY);
        AbstractConfig.appendParameters(map, consumer);
        AbstractConfig.appendParameters(map, this);
        MetadataReportConfig metadataReportConfig = getMetadataReportConfig();
        if (metadataReportConfig != null && metadataReportConfig.isValid()) {
            map.putIfAbsent(METADATA_KEY, REMOTE_METADATA_STORAGE_TYPE);
        }
        Map<String, AsyncMethodInfo> attributes = null;
        if (CollectionUtils.isNotEmpty(getMethods())) {
            attributes = new HashMap<>();
            for (MethodConfig methodConfig : getMethods()) {
                AbstractConfig.appendParameters(map, methodConfig, methodConfig.getName());
                String retryKey = methodConfig.getName() + ".retry";
                if (map.containsKey(retryKey)) {
                    String retryValue = map.remove(retryKey);
                    if ("false".equals(retryValue)) {
                        map.put(methodConfig.getName() + ".retries", "0");
                    }
                }
                AsyncMethodInfo asyncMethodInfo = AbstractConfig.convertMethodConfig2AsyncInfo(methodConfig);
                if (asyncMethodInfo != null) {
//                    consumerModel.getMethodModel(methodConfig.getName()).addAttribute(ASYNC_KEY, asyncMethodInfo);
                    attributes.put(methodConfig.getName(), asyncMethodInfo);
                }
            }
        }

        String hostToRegistry = ConfigUtils.getSystemProperty(DUBBO_IP_TO_REGISTRY);
        if (StringUtils.isEmpty(hostToRegistry)) {
            hostToRegistry = NetUtils.getLocalHost();
        } else if (isInvalidLocalHost(hostToRegistry)) {
            throw new IllegalArgumentException(
                    "Specified invalid registry ip from property:" + DUBBO_IP_TO_REGISTRY + ", value:" + hostToRegistry);
        }
        map.put(REGISTER_IP_KEY, hostToRegistry);

        serviceMetadata.getAttachments().putAll(map);

        ref = createProxy(map);

        serviceMetadata.setTarget(ref);
        serviceMetadata.addAttribute(PROXY_CLASS_REF, ref);
        ConsumerModel consumerModel = repository.lookupReferredService(serviceMetadata.getServiceKey());
        consumerModel.setProxyObject(ref);
        consumerModel.init(attributes);

        initialized = true;

        checkInvokerAvailable();

        // dispatch a ReferenceConfigInitializedEvent since 2.7.4
        dispatch(new ReferenceConfigInitializedEvent(this, invoker));
    }

    @SuppressWarnings({"unchecked", "rawtypes", "deprecation"})
    private T createProxy(Map<String, String> map) {
        if (shouldJvmRefer(map)) {
            URL url = new ServiceConfigURL(LOCAL_PROTOCOL, LOCALHOST_VALUE, 0, interfaceClass.getName()).addParameters(map);
            invoker = REF_PROTOCOL.refer(interfaceClass, url);
            if (logger.isInfoEnabled()) {
                logger.info("Using injvm service " + interfaceClass.getName());
            }
        } else {
            urls.clear();
            if (url != null && url.length() > 0) { // user specified URL, could be peer-to-peer address, or register center's address.
                String[] us = SEMICOLON_SPLIT_PATTERN.split(url);
                if (us != null && us.length > 0) {
                    for (String u : us) {
                        URL url = URL.valueOf(u);
                        if (StringUtils.isEmpty(url.getPath())) {
                            url = url.setPath(interfaceName);
                        }
                        if (UrlUtils.isRegistry(url)) {
                            urls.add(url.putAttribute(REFER_KEY, map));
                        } else {
                            URL peerURL = ClusterUtils.mergeUrl(url, map);
                            peerURL = peerURL.putAttribute(PEER_KEY, true);
                            urls.add(peerURL);
                        }
                    }
                }
            } else { // assemble URL from register center's configuration
                // if protocols not injvm checkRegistry
                if (!LOCAL_PROTOCOL.equalsIgnoreCase(getProtocol())) {
                    checkRegistry();
                    List<URL> us = ConfigValidationUtils.loadRegistries(this, false);
                    if (CollectionUtils.isNotEmpty(us)) {
                        for (URL u : us) {
                            URL monitorUrl = ConfigValidationUtils.loadMonitor(this, u);
                            if (monitorUrl != null) {
                                u = u.putAttribute(MONITOR_KEY, monitorUrl);
                            }
                            urls.add(u.putAttribute(REFER_KEY, map));
                        }
                    }
                    if (urls.isEmpty()) {
                        throw new IllegalStateException(
                                "No such any registry to reference " + interfaceName + " on the consumer " + NetUtils.getLocalHost() +
                                        " use dubbo version " + Version.getVersion() +
                                        ", please config <dubbo:registry address=\"...\" /> to your spring config.");
                    }
                }
            }

            if (urls.size() == 1) {
                invoker = REF_PROTOCOL.refer(interfaceClass, urls.get(0));
            } else {
                List<Invoker<?>> invokers = new ArrayList<Invoker<?>>();
                URL registryURL = null;
                for (URL url : urls) {
                    Invoker<?> referInvoker = REF_PROTOCOL.refer(interfaceClass, url);
                    if (shouldCheck()) {
                        if (referInvoker.isAvailable()) {
                            invokers.add(referInvoker);
                        } else {
                            referInvoker.destroy();
                        }
                    } else {
                        invokers.add(referInvoker);
                    }

                    if (UrlUtils.isRegistry(url)) {
                        registryURL = url; // use last registry url
                    }
                }

                if (shouldCheck() && invokers.size() == 0) {
                    throw new IllegalStateException("Failed to check the status of the service "
                            + interfaceName
                            + ". No provider available for the service "
                            + (group == null ? "" : group + "/")
                            + interfaceName +
                            (version == null ? "" : ":" + version)
                            + " from the multi registry cluster"
                            + " use dubbo version " + Version.getVersion());
                }

                if (registryURL != null) { // registry url is available
                    // for multi-subscription scenario, use 'zone-aware' policy by default
                    String cluster = registryURL.getParameter(CLUSTER_KEY, ZoneAwareCluster.NAME);
                    // The invoker wrap sequence would be: ZoneAwareClusterInvoker(StaticDirectory) -> FailoverClusterInvoker(RegistryDirectory, routing happens here) -> Invoker
                    invoker = Cluster.getCluster(cluster, false).join(new StaticDirectory(registryURL, invokers));
                } else { // not a registry url, must be direct invoke.
                    String cluster = CollectionUtils.isNotEmpty(invokers)
                            ?
                            (invokers.get(0).getUrl() != null ? invokers.get(0).getUrl().getParameter(CLUSTER_KEY, ZoneAwareCluster.NAME) :
                                    Cluster.DEFAULT)
                            : Cluster.DEFAULT;
                    invoker = Cluster.getCluster(cluster).join(new StaticDirectory(invokers));
                }
            }
        }

        if (logger.isInfoEnabled()) {
            logger.info("Referred dubbo service " + interfaceClass.getName());
        }

        URL consumerURL = new ServiceConfigURL(CONSUMER_PROTOCOL, map.get(REGISTER_IP_KEY), 0, map.get(INTERFACE_KEY), map);
        MetadataUtils.publishServiceDefinition(consumerURL);

        // create service proxy
        return (T) PROXY_FACTORY.getProxy(invoker, ProtocolUtils.isGeneric(generic));
    }

    private void checkInvokerAvailable() throws IllegalStateException {
        if (shouldCheck() && !invoker.isAvailable()) {
            invoker.destroy();
            throw new IllegalStateException("Failed to check the status of the service "
                    + interfaceName
                    + ". No provider available for the service "
                    + (group == null ? "" : group + "/")
                    + interfaceName +
                    (version == null ? "" : ":" + version)
                    + " from the url "
                    + invoker.getUrl()
                    + " to the consumer "
                    + NetUtils.getLocalHost() + " use dubbo version " + Version.getVersion());
        }
    }

    /**
     * This method should be called right after the creation of this class's instance, before any property in other config modules is used.
     * Check each config modules are created properly and override their properties if necessary.
     */
    protected void checkAndUpdateSubConfigs() {
        if (StringUtils.isEmpty(interfaceName)) {
            throw new IllegalStateException("<dubbo:reference interface=\"\" /> interface not allow null!");
        }
<<<<<<< HEAD

=======
        completeCompoundConfigs(consumer);
>>>>>>> ee4d9091
        // get consumer's global configuration
        completeCompoundConfigs();

        // init some null configuration.
        List<ConfigInitializer> configInitializers = ExtensionLoader.getExtensionLoader(ConfigInitializer.class)
                .getActivateExtension(URL.valueOf("configInitializer://"), (String[]) null);
        configInitializers.forEach(e -> e.initReferConfig(this));

        if (getGeneric() == null && getConsumer() != null) {
            setGeneric(getConsumer().getGeneric());
        }
        if (ProtocolUtils.isGeneric(generic)) {
            interfaceClass = GenericService.class;
        } else {
            try {
                interfaceClass = Class.forName(interfaceName, true, Thread.currentThread()
                        .getContextClassLoader());
            } catch (ClassNotFoundException e) {
                throw new IllegalStateException(e.getMessage(), e);
            }
            //checkInterfaceAndMethods(interfaceClass, getMethods());
        }

<<<<<<< HEAD
        checkStubAndLocal(interfaceClass);
        ConfigValidationUtils.checkMock(interfaceClass, this);
=======
        initServiceMetadata(consumer);
        serviceMetadata.setServiceType(getActualInterface());
        // TODO, uncomment this line once service key is unified
        serviceMetadata.setServiceKey(URL.buildKey(interfaceName, group, version));

        ServiceRepository repository = ApplicationModel.getServiceRepository();
        ServiceDescriptor serviceDescriptor = repository.registerService(interfaceClass);
        repository.registerConsumer(
                serviceMetadata.getServiceKey(),
                serviceDescriptor,
                this,
                null,
                serviceMetadata);
>>>>>>> ee4d9091

        resolveFile();
        ConfigValidationUtils.validateReferenceConfig(this);
        postProcessConfig();
    }

    @Override
    protected void postProcessRefresh() {
        super.postProcessRefresh();
        checkAndUpdateSubConfigs();
    }

    protected void completeCompoundConfigs() {
        super.completeCompoundConfigs(consumer);
        if (consumer != null) {
            if (StringUtils.isEmpty(registryIds)) {
                setRegistryIds(consumer.getRegistryIds());
            }
        }
    }

    /**
     * Figure out should refer the service in the same JVM from configurations. The default behavior is true
     * 1. if injvm is specified, then use it
     * 2. then if a url is specified, then assume it's a remote call
     * 3. otherwise, check scope parameter
     * 4. if scope is not specified but the target service is provided in the same JVM, then prefer to make the local
     * call, which is the default behavior
     */
    protected boolean shouldJvmRefer(Map<String, String> map) {
        URL tmpUrl = new ServiceConfigURL("temp", "localhost", 0, map);
        boolean isJvmRefer;
        if (isInjvm() == null) {
            // if a url is specified, don't do local reference
            if (url != null && url.length() > 0) {
                isJvmRefer = false;
            } else {
                // by default, reference local service if there is
                isJvmRefer = InjvmProtocol.getInjvmProtocol().isInjvmRefer(tmpUrl);
            }
        } else {
            isJvmRefer = isInjvm();
        }
        return isJvmRefer;
    }

    /**
     * Dispatch an {@link Event event}
     *
     * @param event an {@link Event event}
     * @since 2.7.5
     */
    protected void dispatch(Event event) {
        EventDispatcher.getDefaultExtension().dispatch(event);
    }

    public DubboBootstrap getBootstrap() {
        return bootstrap;
    }

    public void setBootstrap(DubboBootstrap bootstrap) {
        this.bootstrap = bootstrap;
    }

    private void postProcessConfig() {
        List<ConfigPostProcessor> configPostProcessors = ExtensionLoader.getExtensionLoader(ConfigPostProcessor.class)
                .getActivateExtension(URL.valueOf("configPostProcessor://"), (String[]) null);
        configPostProcessors.forEach(component -> component.postProcessReferConfig(this));
    }

    // just for test
    Invoker<?> getInvoker() {
        return invoker;
    }
}<|MERGE_RESOLUTION|>--- conflicted
+++ resolved
@@ -230,7 +230,7 @@
         dispatch(new ReferenceConfigDestroyedEvent(this));
     }
 
-    public synchronized void init() {
+    protected synchronized void init() {
         if (initialized) {
             return;
         }
@@ -254,11 +254,8 @@
         }
 
         //init serivceMetadata
-        serviceMetadata.setVersion(getVersion());
-        serviceMetadata.setGroup(getGroup());
-        serviceMetadata.setDefaultGroup(getGroup());
+        initServiceMetadata(consumer);
         serviceMetadata.setServiceType(getActualInterface());
-        serviceMetadata.setServiceInterfaceName(interfaceName);
         // TODO, uncomment this line once service key is unified
         serviceMetadata.setServiceKey(URL.buildKey(interfaceName, group, version));
 
@@ -483,11 +480,7 @@
         if (StringUtils.isEmpty(interfaceName)) {
             throw new IllegalStateException("<dubbo:reference interface=\"\" /> interface not allow null!");
         }
-<<<<<<< HEAD
-
-=======
-        completeCompoundConfigs(consumer);
->>>>>>> ee4d9091
+
         // get consumer's global configuration
         completeCompoundConfigs();
 
@@ -511,24 +504,8 @@
             //checkInterfaceAndMethods(interfaceClass, getMethods());
         }
 
-<<<<<<< HEAD
         checkStubAndLocal(interfaceClass);
         ConfigValidationUtils.checkMock(interfaceClass, this);
-=======
-        initServiceMetadata(consumer);
-        serviceMetadata.setServiceType(getActualInterface());
-        // TODO, uncomment this line once service key is unified
-        serviceMetadata.setServiceKey(URL.buildKey(interfaceName, group, version));
-
-        ServiceRepository repository = ApplicationModel.getServiceRepository();
-        ServiceDescriptor serviceDescriptor = repository.registerService(interfaceClass);
-        repository.registerConsumer(
-                serviceMetadata.getServiceKey(),
-                serviceDescriptor,
-                this,
-                null,
-                serviceMetadata);
->>>>>>> ee4d9091
 
         resolveFile();
         ConfigValidationUtils.validateReferenceConfig(this);
