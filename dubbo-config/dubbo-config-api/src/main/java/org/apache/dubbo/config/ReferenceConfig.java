--- conflicted
+++ resolved
@@ -44,7 +44,6 @@
 import org.apache.dubbo.rpc.model.AsyncMethodInfo;
 import org.apache.dubbo.rpc.model.ConsumerModel;
 import org.apache.dubbo.rpc.model.ModuleServiceRepository;
-import org.apache.dubbo.rpc.model.ScopeModel;
 import org.apache.dubbo.rpc.model.ServiceDescriptor;
 import org.apache.dubbo.rpc.protocol.injvm.InjvmProtocol;
 import org.apache.dubbo.rpc.service.GenericService;
@@ -477,7 +476,7 @@
             if (!UrlUtils.isRegistry(curUrl)){
                 List<Invoker<?>> invokers = new ArrayList<>();
                 invokers.add(invoker);
-                invoker = Cluster.getCluster(Cluster.DEFAULT).join(new UrlStaticDirectory(curUrl,invokers));
+                invoker = Cluster.getCluster(scopeModel, Cluster.DEFAULT).join(new UrlStaticDirectory(curUrl,invokers));
             }
         } else {
             List<Invoker<?>> invokers = new ArrayList<>();
@@ -497,10 +496,9 @@
                 // registry url is available
                 // for multi-subscription scenario, use 'zone-aware' policy by default
                 String cluster = registryUrl.getParameter(CLUSTER_KEY, ZoneAwareCluster.NAME);
-<<<<<<< HEAD
                 // The invoker wrap sequence would be: ZoneAwareClusterInvoker(StaticDirectory) -> FailoverClusterInvoker
                 // (RegistryDirectory, routing happens here) -> Invoker
-                invoker = Cluster.getCluster(cluster, false).join(new StaticDirectory(registryUrl, invokers));
+                invoker = Cluster.getCluster(registryUrl.getScopeModel(), cluster, false).join(new StaticDirectory(registryUrl, invokers));
             } else {
                 // not a registry url, must be direct invoke.
                 if (CollectionUtils.isEmpty(invokers)) {
@@ -513,21 +511,7 @@
                 // ZoneAwareCluster.NAME) :
                 //     Cluster.DEFAULT)
                 // : Cluster.DEFAULT;
-                invoker = Cluster.getCluster(cluster, false).join(new UrlStaticDirectory(curUrl, invokers));
-=======
-                // The invoker wrap sequence would be: ZoneAwareClusterInvoker(StaticDirectory) -> FailoverClusterInvoker(RegistryDirectory, routing happens here) -> Invoker
-                invoker = Cluster.getCluster(registryUrl.getScopeModel(), cluster, false).join(new StaticDirectory(registryUrl, invokers));
-            } else {
-                // not a registry url, must be direct invoke.
-                String cluster = CollectionUtils.isNotEmpty(invokers) ?
-                    (invokers.get(0).getUrl() != null ? invokers.get(0).getUrl().getParameter(CLUSTER_KEY, ZoneAwareCluster.NAME) :
-                        Cluster.DEFAULT)
-                    : Cluster.DEFAULT;
-                ScopeModel scopeModel = CollectionUtils.isNotEmpty(invokers) ?
-                    (invokers.get(0).getUrl() != null ? invokers.get(0).getUrl().getScopeModel() : null)
-                    : null;
-                invoker = Cluster.getCluster(scopeModel, cluster).join(new StaticDirectory(invokers));
->>>>>>> 675aead1
+                invoker = Cluster.getCluster(scopeModel, cluster).join(new UrlStaticDirectory(curUrl, invokers));
             }
         }
     }
