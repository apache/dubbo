/*
 * Licensed to the Apache Software Foundation (ASF) under one or more
 * contributor license agreements.  See the NOTICE file distributed with
 * this work for additional information regarding copyright ownership.
 * The ASF licenses this file to You under the Apache License, Version 2.0
 * (the "License"); you may not use this file except in compliance with
 * the License.  You may obtain a copy of the License at
 *
 *     http://www.apache.org/licenses/LICENSE-2.0
 *
 * Unless required by applicable law or agreed to in writing, software
 * distributed under the License is distributed on an "AS IS" BASIS,
 * WITHOUT WARRANTIES OR CONDITIONS OF ANY KIND, either express or implied.
 * See the License for the specific language governing permissions and
 * limitations under the License.
 */
package org.apache.dubbo.config;

import org.apache.dubbo.common.URL;
import org.apache.dubbo.common.Version;
import org.apache.dubbo.common.bytecode.Wrapper;
import org.apache.dubbo.common.constants.RegistryConstants;
import org.apache.dubbo.common.extension.ExtensionLoader;
import org.apache.dubbo.common.logger.Logger;
import org.apache.dubbo.common.logger.LoggerFactory;
import org.apache.dubbo.common.utils.CollectionUtils;
import org.apache.dubbo.common.utils.ConfigUtils;
import org.apache.dubbo.common.utils.NetUtils;
import org.apache.dubbo.common.utils.StringUtils;
import org.apache.dubbo.common.utils.UrlUtils;
import org.apache.dubbo.config.annotation.Reference;
import org.apache.dubbo.config.bootstrap.DubboBootstrap;
import org.apache.dubbo.config.event.ReferenceConfigDestroyedEvent;
import org.apache.dubbo.config.event.ReferenceConfigInitializedEvent;
import org.apache.dubbo.config.support.Parameter;
import org.apache.dubbo.config.utils.ConfigValidationUtils;
import org.apache.dubbo.event.Event;
import org.apache.dubbo.event.EventDispatcher;
<<<<<<< HEAD
import org.apache.dubbo.metadata.WritableMetadataService;
=======
import org.apache.dubbo.registry.client.metadata.MetadataUtils;
>>>>>>> ae514c0f
import org.apache.dubbo.rpc.Invoker;
import org.apache.dubbo.rpc.Protocol;
import org.apache.dubbo.rpc.ProxyFactory;
import org.apache.dubbo.rpc.cluster.Cluster;
import org.apache.dubbo.rpc.cluster.directory.StaticDirectory;
import org.apache.dubbo.rpc.cluster.support.ClusterUtils;
import org.apache.dubbo.rpc.cluster.support.registry.ZoneAwareCluster;
import org.apache.dubbo.rpc.model.ApplicationModel;
import org.apache.dubbo.rpc.model.AsyncMethodInfo;
import org.apache.dubbo.rpc.model.ConsumerModel;
import org.apache.dubbo.rpc.model.ServiceDescriptor;
import org.apache.dubbo.rpc.model.ServiceRepository;
import org.apache.dubbo.rpc.protocol.injvm.InjvmProtocol;
import org.apache.dubbo.rpc.service.GenericService;
import org.apache.dubbo.rpc.support.ProtocolUtils;

import java.util.ArrayList;
import java.util.Arrays;
import java.util.HashMap;
import java.util.HashSet;
import java.util.List;
import java.util.Map;
import java.util.Set;

import static org.apache.dubbo.common.constants.CommonConstants.ANY_VALUE;
import static org.apache.dubbo.common.constants.CommonConstants.CLUSTER_KEY;
import static org.apache.dubbo.common.constants.CommonConstants.COMMA_SEPARATOR;
import static org.apache.dubbo.common.constants.CommonConstants.COMMA_SEPARATOR_CHAR;
import static org.apache.dubbo.common.constants.CommonConstants.CONSUMER_SIDE;
import static org.apache.dubbo.common.constants.CommonConstants.DEFAULT_METADATA_STORAGE_TYPE;
import static org.apache.dubbo.common.constants.CommonConstants.INTERFACE_KEY;
import static org.apache.dubbo.common.constants.CommonConstants.LOCALHOST_VALUE;
import static org.apache.dubbo.common.constants.CommonConstants.METADATA_KEY;
import static org.apache.dubbo.common.constants.CommonConstants.METHODS_KEY;
import static org.apache.dubbo.common.constants.CommonConstants.MONITOR_KEY;
import static org.apache.dubbo.common.constants.CommonConstants.PROXY_CLASS_REF;
import static org.apache.dubbo.common.constants.CommonConstants.REMOTE_METADATA_STORAGE_TYPE;
import static org.apache.dubbo.common.constants.CommonConstants.REVISION_KEY;
import static org.apache.dubbo.common.constants.CommonConstants.SEMICOLON_SPLIT_PATTERN;
import static org.apache.dubbo.common.constants.CommonConstants.SIDE_KEY;
import static org.apache.dubbo.common.constants.RegistryConstants.SUBSCRIBED_SERVICE_NAMES_KEY;
import static org.apache.dubbo.common.utils.NetUtils.isInvalidLocalHost;
import static org.apache.dubbo.common.utils.StringUtils.splitToSet;
import static org.apache.dubbo.config.Constants.DUBBO_IP_TO_REGISTRY;
import static org.apache.dubbo.registry.Constants.CONSUMER_PROTOCOL;
import static org.apache.dubbo.registry.Constants.REGISTER_IP_KEY;
import static org.apache.dubbo.rpc.Constants.LOCAL_PROTOCOL;
import static org.apache.dubbo.rpc.cluster.Constants.REFER_KEY;

/**
 * Please avoid using this class for any new application,
 * use {@link ReferenceConfigBase} instead.
 */
public class ReferenceConfig<T> extends ReferenceConfigBase<T> {

    public static final Logger logger = LoggerFactory.getLogger(ReferenceConfig.class);

    /**
     * The {@link Protocol} implementation with adaptive functionality,it will be different in different scenarios.
     * A particular {@link Protocol} implementation is determined by the protocol attribute in the {@link URL}.
     * For example:
     *
     * <li>when the url is registry://224.5.6.7:1234/org.apache.dubbo.registry.RegistryService?application=dubbo-sample,
     * then the protocol is <b>RegistryProtocol</b></li>
     *
     * <li>when the url is dubbo://224.5.6.7:1234/org.apache.dubbo.config.api.DemoService?application=dubbo-sample, then
     * the protocol is <b>DubboProtocol</b></li>
     * <p>
     * Actually，when the {@link ExtensionLoader} init the {@link Protocol} instants,it will automatically wraps two
     * layers, and eventually will get a <b>ProtocolFilterWrapper</b> or <b>ProtocolListenerWrapper</b>
     */
    private static final Protocol REF_PROTOCOL = ExtensionLoader.getExtensionLoader(Protocol.class).getAdaptiveExtension();

    /**
     * The {@link Cluster}'s implementation with adaptive functionality, and actually it will get a {@link Cluster}'s
     * specific implementation who is wrapped with <b>MockClusterInvoker</b>
     */
    private static final Cluster CLUSTER = ExtensionLoader.getExtensionLoader(Cluster.class).getAdaptiveExtension();

    /**
     * A {@link ProxyFactory} implementation that will generate a reference service's proxy,the JavassistProxyFactory is
     * its default implementation
     */
    private static final ProxyFactory PROXY_FACTORY = ExtensionLoader.getExtensionLoader(ProxyFactory.class).getAdaptiveExtension();

    /**
     * The interface proxy reference
     */
    private transient volatile T ref;

    /**
     * The invoker of the reference service
     */
    private transient volatile Invoker<?> invoker;

    /**
     * The flag whether the ReferenceConfig has been initialized
     */
    private transient volatile boolean initialized;

    /**
     * whether this ReferenceConfig has been destroyed
     */
    private transient volatile boolean destroyed;

    private final ServiceRepository repository;

    private DubboBootstrap bootstrap;

    /**
     * The service names that the Dubbo interface subscribed.
     *
     * @since 2.7.8
     */
    private String services;

    public ReferenceConfig() {
        super();
        this.repository = ApplicationModel.getServiceRepository();
    }

    public ReferenceConfig(Reference reference) {
        super(reference);
        this.repository = ApplicationModel.getServiceRepository();
    }

    /**
     * Get a string presenting the service names that the Dubbo interface subscribed.
     * If it is a multiple-values, the content will be a comma-delimited String.
     *
     * @return non-null
     * @see RegistryConstants#SUBSCRIBED_SERVICE_NAMES_KEY
     * @since 2.7.8
     */
    @Parameter(key = SUBSCRIBED_SERVICE_NAMES_KEY)
    public String getServices() {
        return services;
    }

    /**
     * It's an alias method for {@link #getServices()}, but the more convenient.
     *
     * @return the String {@link List} presenting the Dubbo interface subscribed
     * @since 2.7.8
     */
    @Parameter(excluded = true)
    public Set<String> getSubscribedServices() {
        return splitToSet(getServices(), COMMA_SEPARATOR_CHAR);
    }

    /**
     * Set the service names that the Dubbo interface subscribed.
     *
     * @param services If it is a multiple-values, the content will be a comma-delimited String.
     * @since 2.7.8
     */
    public void setServices(String services) {
        this.services = services;
    }

    public synchronized T get() {
        if (destroyed) {
            throw new IllegalStateException("The invoker of ReferenceConfig(" + url + ") has already destroyed!");
        }
        if (ref == null) {
            init();
        }
        return ref;
    }

    public synchronized void destroy() {
        if (ref == null) {
            return;
        }
        if (destroyed) {
            return;
        }
        destroyed = true;
        try {
            invoker.destroy();
        } catch (Throwable t) {
            logger.warn("Unexpected error occured when destroy invoker of ReferenceConfig(" + url + ").", t);
        }
        invoker = null;
        ref = null;

        // dispatch a ReferenceConfigDestroyedEvent since 2.7.4
        dispatch(new ReferenceConfigDestroyedEvent(this));
    }

    public synchronized void init() {
        if (initialized) {
            return;
        }

        if (bootstrap == null) {
            bootstrap = DubboBootstrap.getInstance();
            bootstrap.init();
        }

        checkAndUpdateSubConfigs();

        checkStubAndLocal(interfaceClass);
        ConfigValidationUtils.checkMock(interfaceClass, this);

        Map<String, String> map = new HashMap<String, String>();
        map.put(SIDE_KEY, CONSUMER_SIDE);

        ReferenceConfigBase.appendRuntimeParameters(map);
        if (!ProtocolUtils.isGeneric(generic)) {
            String revision = Version.getVersion(interfaceClass, version);
            if (revision != null && revision.length() > 0) {
                map.put(REVISION_KEY, revision);
            }

            String[] methods = Wrapper.getWrapper(interfaceClass).getMethodNames();
            if (methods.length == 0) {
                logger.warn("No method found in service interface " + interfaceClass.getName());
                map.put(METHODS_KEY, ANY_VALUE);
            } else {
                map.put(METHODS_KEY, StringUtils.join(new HashSet<String>(Arrays.asList(methods)), COMMA_SEPARATOR));
            }
        }
        map.put(INTERFACE_KEY, interfaceName);
        AbstractConfig.appendParameters(map, getMetrics());
        AbstractConfig.appendParameters(map, getApplication());
        AbstractConfig.appendParameters(map, getModule());
        // remove 'default.' prefix for configs from ConsumerConfig
        // appendParameters(map, consumer, Constants.DEFAULT_KEY);
        AbstractConfig.appendParameters(map, consumer);
        AbstractConfig.appendParameters(map, this);
        MetadataReportConfig metadataReportConfig = getMetadataReportConfig();
        if (metadataReportConfig != null && metadataReportConfig.isValid()) {
            map.putIfAbsent(METADATA_KEY, REMOTE_METADATA_STORAGE_TYPE);
        }
        Map<String, AsyncMethodInfo> attributes = null;
        if (CollectionUtils.isNotEmpty(getMethods())) {
            attributes = new HashMap<>();
            for (MethodConfig methodConfig : getMethods()) {
                AbstractConfig.appendParameters(map, methodConfig, methodConfig.getName());
                String retryKey = methodConfig.getName() + ".retry";
                if (map.containsKey(retryKey)) {
                    String retryValue = map.remove(retryKey);
                    if ("false".equals(retryValue)) {
                        map.put(methodConfig.getName() + ".retries", "0");
                    }
                }
                AsyncMethodInfo asyncMethodInfo = AbstractConfig.convertMethodConfig2AsyncInfo(methodConfig);
                if (asyncMethodInfo != null) {
//                    consumerModel.getMethodModel(methodConfig.getName()).addAttribute(ASYNC_KEY, asyncMethodInfo);
                    attributes.put(methodConfig.getName(), asyncMethodInfo);
                }
            }
        }

        String hostToRegistry = ConfigUtils.getSystemProperty(DUBBO_IP_TO_REGISTRY);
        if (StringUtils.isEmpty(hostToRegistry)) {
            hostToRegistry = NetUtils.getLocalHost();
        } else if (isInvalidLocalHost(hostToRegistry)) {
            throw new IllegalArgumentException("Specified invalid registry ip from property:" + DUBBO_IP_TO_REGISTRY + ", value:" + hostToRegistry);
        }
        map.put(REGISTER_IP_KEY, hostToRegistry);

        serviceMetadata.getAttachments().putAll(map);

        ref = createProxy(map);

        serviceMetadata.setTarget(ref);
        serviceMetadata.addAttribute(PROXY_CLASS_REF, ref);
        ConsumerModel consumerModel = repository.lookupReferredService(serviceMetadata.getServiceKey());
        consumerModel.setProxyObject(ref);
        consumerModel.init(attributes);

        initialized = true;

        checkInvokerAvailable();

        // dispatch a ReferenceConfigInitializedEvent since 2.7.4
        dispatch(new ReferenceConfigInitializedEvent(this, invoker));
    }

    @SuppressWarnings({"unchecked", "rawtypes", "deprecation"})
    private T createProxy(Map<String, String> map) {
        if (shouldJvmRefer(map)) {
            URL url = new URL(LOCAL_PROTOCOL, LOCALHOST_VALUE, 0, interfaceClass.getName()).addParameters(map);
            invoker = REF_PROTOCOL.refer(interfaceClass, url);
            if (logger.isInfoEnabled()) {
                logger.info("Using injvm service " + interfaceClass.getName());
            }
        } else {
            urls.clear();
            if (url != null && url.length() > 0) { // user specified URL, could be peer-to-peer address, or register center's address.
                String[] us = SEMICOLON_SPLIT_PATTERN.split(url);
                if (us != null && us.length > 0) {
                    for (String u : us) {
                        URL url = URL.valueOf(u);
                        if (StringUtils.isEmpty(url.getPath())) {
                            url = url.setPath(interfaceName);
                        }
                        if (UrlUtils.isRegistry(url)) {
                            urls.add(url.addParameterAndEncoded(REFER_KEY, StringUtils.toQueryString(map)));
                        } else {
                            urls.add(ClusterUtils.mergeUrl(url, map));
                        }
                    }
                }
            } else { // assemble URL from register center's configuration
                // if protocols not injvm checkRegistry
                if (!LOCAL_PROTOCOL.equalsIgnoreCase(getProtocol())) {
                    checkRegistry();
                    List<URL> us = ConfigValidationUtils.loadRegistries(this, false);
                    if (CollectionUtils.isNotEmpty(us)) {
                        for (URL u : us) {
                            URL monitorUrl = ConfigValidationUtils.loadMonitor(this, u);
                            if (monitorUrl != null) {
                                map.put(MONITOR_KEY, URL.encode(monitorUrl.toFullString()));
                            }
                            urls.add(u.addParameterAndEncoded(REFER_KEY, StringUtils.toQueryString(map)));
                        }
                    }
                    if (urls.isEmpty()) {
                        throw new IllegalStateException("No such any registry to reference " + interfaceName + " on the consumer " + NetUtils.getLocalHost() + " use dubbo version " + Version.getVersion() + ", please config <dubbo:registry address=\"...\" /> to your spring config.");
                    }
                }
            }

            if (urls.size() == 1) {
                invoker = REF_PROTOCOL.refer(interfaceClass, urls.get(0));
            } else {
                List<Invoker<?>> invokers = new ArrayList<Invoker<?>>();
                URL registryURL = null;
                for (URL url : urls) {
                    invokers.add(REF_PROTOCOL.refer(interfaceClass, url));
                    if (UrlUtils.isRegistry(url)) {
                        registryURL = url; // use last registry url
                    }
                }
                if (registryURL != null) { // registry url is available
                    // for multi-subscription scenario, use 'zone-aware' policy by default
                    String cluster = registryURL.getParameter(CLUSTER_KEY, ZoneAwareCluster.NAME);
                    // The invoker wrap sequence would be: ZoneAwareClusterInvoker(StaticDirectory) -> FailoverClusterInvoker(RegistryDirectory, routing happens here) -> Invoker
                    invoker = Cluster.getCluster(cluster, false).join(new StaticDirectory(registryURL, invokers));
                } else { // not a registry url, must be direct invoke.
                    String cluster = CollectionUtils.isNotEmpty(invokers)
                            ? (invokers.get(0).getUrl() != null ? invokers.get(0).getUrl().getParameter(CLUSTER_KEY, ZoneAwareCluster.NAME) : Cluster.DEFAULT)
                            : Cluster.DEFAULT;
                    invoker = Cluster.getCluster(cluster).join(new StaticDirectory(invokers));
                }
            }
        }

        if (logger.isInfoEnabled()) {
            logger.info("Refer dubbo service " + interfaceClass.getName() + " from url " + invoker.getUrl());
        }
<<<<<<< HEAD
        /**
         * @since 2.7.0
         * ServiceData Store
         */
        String metadata = map.get(METADATA_KEY);
        WritableMetadataService metadataService = WritableMetadataService.getExtension(metadata == null ? DEFAULT_METADATA_STORAGE_TYPE : metadata);
        if (metadataService != null) {
            URL consumerURL = new URL(CONSUMER_PROTOCOL, map.remove(REGISTER_IP_KEY), 0, map.get(INTERFACE_KEY), map);
            metadataService.publishServiceDefinition(consumerURL);
        }
=======

        URL consumerURL = new URL(CONSUMER_PROTOCOL, map.remove(REGISTER_IP_KEY), 0, map.get(INTERFACE_KEY), map);
        MetadataUtils.publishServiceDefinition(consumerURL);

>>>>>>> ae514c0f
        // create service proxy
        return (T) PROXY_FACTORY.getProxy(invoker, ProtocolUtils.isGeneric(generic));
    }

    private void checkInvokerAvailable() throws IllegalStateException {
        if (shouldCheck() && !invoker.isAvailable()) {
            invoker.destroy();
            throw new IllegalStateException("Failed to check the status of the service "
                    + interfaceName
                    + ". No provider available for the service "
                    + (group == null ? "" : group + "/")
                    + interfaceName +
                    (version == null ? "" : ":" + version)
                    + " from the url "
                    + invoker.getUrl()
                    + " to the consumer "
                    + NetUtils.getLocalHost() + " use dubbo version " + Version.getVersion());
        }
    }

    /**
     * This method should be called right after the creation of this class's instance, before any property in other config modules is used.
     * Check each config modules are created properly and override their properties if necessary.
     */
    public void checkAndUpdateSubConfigs() {
        if (StringUtils.isEmpty(interfaceName)) {
            throw new IllegalStateException("<dubbo:reference interface=\"\" /> interface not allow null!");
        }
        completeCompoundConfigs(consumer);
        if (consumer != null) {
            if (StringUtils.isEmpty(registryIds)) {
                setRegistryIds(consumer.getRegistryIds());
            }
        }
        // get consumer's global configuration
        checkDefault();

        // init some null configuration.
        List<ConfigInitializer> configInitializers = ExtensionLoader.getExtensionLoader(ConfigInitializer.class)
                .getActivateExtension(URL.valueOf("configInitializer://"), (String[]) null);
        configInitializers.forEach(e -> e.initReferConfig(this));

        this.refresh();
        if (getGeneric() == null && getConsumer() != null) {
            setGeneric(getConsumer().getGeneric());
        }
        if (ProtocolUtils.isGeneric(generic)) {
            interfaceClass = GenericService.class;
        } else {
            try {
                interfaceClass = Class.forName(interfaceName, true, Thread.currentThread()
                        .getContextClassLoader());
            } catch (ClassNotFoundException e) {
                throw new IllegalStateException(e.getMessage(), e);
            }
            checkInterfaceAndMethods(interfaceClass, getMethods());
        }

        //init serivceMetadata
        serviceMetadata.setVersion(getVersion());
        serviceMetadata.setGroup(getGroup());
        serviceMetadata.setDefaultGroup(getGroup());
        serviceMetadata.setServiceType(getActualInterface());
        serviceMetadata.setServiceInterfaceName(interfaceName);
        // TODO, uncomment this line once service key is unified
        serviceMetadata.setServiceKey(URL.buildKey(interfaceName, group, version));

        ServiceRepository repository = ApplicationModel.getServiceRepository();
        ServiceDescriptor serviceDescriptor = repository.registerService(interfaceClass);
        repository.registerConsumer(
                serviceMetadata.getServiceKey(),
                serviceDescriptor,
                this,
                null,
                serviceMetadata);

        resolveFile();
        ConfigValidationUtils.validateReferenceConfig(this);
        postProcessConfig();
    }


    /**
     * Figure out should refer the service in the same JVM from configurations. The default behavior is true
     * 1. if injvm is specified, then use it
     * 2. then if a url is specified, then assume it's a remote call
     * 3. otherwise, check scope parameter
     * 4. if scope is not specified but the target service is provided in the same JVM, then prefer to make the local
     * call, which is the default behavior
     */
    protected boolean shouldJvmRefer(Map<String, String> map) {
        URL tmpUrl = new URL("temp", "localhost", 0, map);
        boolean isJvmRefer;
        if (isInjvm() == null) {
            // if a url is specified, don't do local reference
            if (url != null && url.length() > 0) {
                isJvmRefer = false;
            } else {
                // by default, reference local service if there is
                isJvmRefer = InjvmProtocol.getInjvmProtocol().isInjvmRefer(tmpUrl);
            }
        } else {
            isJvmRefer = isInjvm();
        }
        return isJvmRefer;
    }

    /**
     * Dispatch an {@link Event event}
     *
     * @param event an {@link Event event}
     * @since 2.7.5
     */
    protected void dispatch(Event event) {
        EventDispatcher.getDefaultExtension().dispatch(event);
    }

    public DubboBootstrap getBootstrap() {
        return bootstrap;
    }

    public void setBootstrap(DubboBootstrap bootstrap) {
        this.bootstrap = bootstrap;
    }

    private void postProcessConfig() {
        List<ConfigPostProcessor> configPostProcessors = ExtensionLoader.getExtensionLoader(ConfigPostProcessor.class)
                .getActivateExtension(URL.valueOf("configPostProcessor://"), (String[]) null);
        configPostProcessors.forEach(component -> component.postProcessReferConfig(this));
    }

    // just for test
    Invoker<?> getInvoker() {
        return invoker;
    }
}<|MERGE_RESOLUTION|>--- conflicted
+++ resolved
@@ -36,11 +36,7 @@
 import org.apache.dubbo.config.utils.ConfigValidationUtils;
 import org.apache.dubbo.event.Event;
 import org.apache.dubbo.event.EventDispatcher;
-<<<<<<< HEAD
-import org.apache.dubbo.metadata.WritableMetadataService;
-=======
 import org.apache.dubbo.registry.client.metadata.MetadataUtils;
->>>>>>> ae514c0f
 import org.apache.dubbo.rpc.Invoker;
 import org.apache.dubbo.rpc.Protocol;
 import org.apache.dubbo.rpc.ProxyFactory;
@@ -70,7 +66,6 @@
 import static org.apache.dubbo.common.constants.CommonConstants.COMMA_SEPARATOR;
 import static org.apache.dubbo.common.constants.CommonConstants.COMMA_SEPARATOR_CHAR;
 import static org.apache.dubbo.common.constants.CommonConstants.CONSUMER_SIDE;
-import static org.apache.dubbo.common.constants.CommonConstants.DEFAULT_METADATA_STORAGE_TYPE;
 import static org.apache.dubbo.common.constants.CommonConstants.INTERFACE_KEY;
 import static org.apache.dubbo.common.constants.CommonConstants.LOCALHOST_VALUE;
 import static org.apache.dubbo.common.constants.CommonConstants.METADATA_KEY;
@@ -395,23 +390,10 @@
         if (logger.isInfoEnabled()) {
             logger.info("Refer dubbo service " + interfaceClass.getName() + " from url " + invoker.getUrl());
         }
-<<<<<<< HEAD
-        /**
-         * @since 2.7.0
-         * ServiceData Store
-         */
-        String metadata = map.get(METADATA_KEY);
-        WritableMetadataService metadataService = WritableMetadataService.getExtension(metadata == null ? DEFAULT_METADATA_STORAGE_TYPE : metadata);
-        if (metadataService != null) {
-            URL consumerURL = new URL(CONSUMER_PROTOCOL, map.remove(REGISTER_IP_KEY), 0, map.get(INTERFACE_KEY), map);
-            metadataService.publishServiceDefinition(consumerURL);
-        }
-=======
 
         URL consumerURL = new URL(CONSUMER_PROTOCOL, map.remove(REGISTER_IP_KEY), 0, map.get(INTERFACE_KEY), map);
         MetadataUtils.publishServiceDefinition(consumerURL);
 
->>>>>>> ae514c0f
         // create service proxy
         return (T) PROXY_FACTORY.getProxy(invoker, ProtocolUtils.isGeneric(generic));
     }
