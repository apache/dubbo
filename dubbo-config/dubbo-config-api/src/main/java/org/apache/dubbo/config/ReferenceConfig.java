/*
 * Licensed to the Apache Software Foundation (ASF) under one or more
 * contributor license agreements.  See the NOTICE file distributed with
 * this work for additional information regarding copyright ownership.
 * The ASF licenses this file to You under the Apache License, Version 2.0
 * (the "License"); you may not use this file except in compliance with
 * the License.  You may obtain a copy of the License at
 *
 *     http://www.apache.org/licenses/LICENSE-2.0
 *
 * Unless required by applicable law or agreed to in writing, software
 * distributed under the License is distributed on an "AS IS" BASIS,
 * WITHOUT WARRANTIES OR CONDITIONS OF ANY KIND, either express or implied.
 * See the License for the specific language governing permissions and
 * limitations under the License.
 */
package org.apache.dubbo.config;

import org.apache.dubbo.common.URL;
import org.apache.dubbo.common.Version;
import org.apache.dubbo.common.constants.RegistryConstants;
import org.apache.dubbo.common.extension.ExtensionLoader;
import org.apache.dubbo.common.logger.Logger;
import org.apache.dubbo.common.logger.LoggerFactory;
import org.apache.dubbo.common.url.component.ServiceConfigURL;
import org.apache.dubbo.common.utils.CollectionUtils;
import org.apache.dubbo.common.utils.ConfigUtils;
import org.apache.dubbo.common.utils.NetUtils;
import org.apache.dubbo.common.utils.StringUtils;
import org.apache.dubbo.common.utils.UrlUtils;
import org.apache.dubbo.config.annotation.Reference;
import org.apache.dubbo.config.bootstrap.ModuleDeployer;
import org.apache.dubbo.config.support.Parameter;
import org.apache.dubbo.config.utils.ConfigValidationUtils;
import org.apache.dubbo.registry.client.metadata.MetadataUtils;
import org.apache.dubbo.rpc.Invoker;
import org.apache.dubbo.rpc.Protocol;
import org.apache.dubbo.rpc.ProxyFactory;
import org.apache.dubbo.rpc.cluster.Cluster;
import org.apache.dubbo.rpc.cluster.directory.StaticDirectory;
import org.apache.dubbo.rpc.cluster.support.ClusterUtils;
import org.apache.dubbo.rpc.cluster.support.registry.ZoneAwareCluster;
import org.apache.dubbo.rpc.model.ApplicationModel;
import org.apache.dubbo.rpc.model.AsyncMethodInfo;
import org.apache.dubbo.rpc.model.ConsumerModel;
import org.apache.dubbo.rpc.model.ModuleServiceRepository;
import org.apache.dubbo.rpc.model.ScopeModel;
import org.apache.dubbo.rpc.model.ServiceDescriptor;
import org.apache.dubbo.rpc.protocol.injvm.InjvmProtocol;
import org.apache.dubbo.rpc.service.GenericService;
import org.apache.dubbo.rpc.support.ProtocolUtils;

import java.util.ArrayList;
import java.util.Arrays;
import java.util.HashMap;
import java.util.HashSet;
import java.util.List;
import java.util.Map;
import java.util.Set;

import static org.apache.dubbo.common.constants.CommonConstants.ANY_VALUE;
import static org.apache.dubbo.common.constants.CommonConstants.CLUSTER_KEY;
import static org.apache.dubbo.common.constants.CommonConstants.COMMA_SEPARATOR;
import static org.apache.dubbo.common.constants.CommonConstants.COMMA_SEPARATOR_CHAR;
import static org.apache.dubbo.common.constants.CommonConstants.CONSUMER_SIDE;
import static org.apache.dubbo.common.constants.CommonConstants.INTERFACE_KEY;
import static org.apache.dubbo.common.constants.CommonConstants.LOCALHOST_VALUE;
import static org.apache.dubbo.common.constants.CommonConstants.METADATA_KEY;
import static org.apache.dubbo.common.constants.CommonConstants.METHODS_KEY;
import static org.apache.dubbo.common.constants.CommonConstants.MONITOR_KEY;
import static org.apache.dubbo.common.constants.CommonConstants.PROXY_CLASS_REF;
import static org.apache.dubbo.common.constants.CommonConstants.REMOTE_METADATA_STORAGE_TYPE;
import static org.apache.dubbo.common.constants.CommonConstants.REVISION_KEY;
import static org.apache.dubbo.common.constants.CommonConstants.SEMICOLON_SPLIT_PATTERN;
import static org.apache.dubbo.common.constants.CommonConstants.SIDE_KEY;
import static org.apache.dubbo.common.constants.RegistryConstants.SUBSCRIBED_SERVICE_NAMES_KEY;
import static org.apache.dubbo.common.utils.NetUtils.isInvalidLocalHost;
import static org.apache.dubbo.common.utils.StringUtils.splitToSet;
import static org.apache.dubbo.config.Constants.DUBBO_IP_TO_REGISTRY;
import static org.apache.dubbo.registry.Constants.CONSUMER_PROTOCOL;
import static org.apache.dubbo.registry.Constants.REGISTER_IP_KEY;
import static org.apache.dubbo.rpc.Constants.LOCAL_PROTOCOL;
import static org.apache.dubbo.rpc.cluster.Constants.PEER_KEY;
import static org.apache.dubbo.rpc.cluster.Constants.REFER_KEY;

/**
 * Please avoid using this class for any new application,
 * use {@link ReferenceConfigBase} instead.
 */
public class ReferenceConfig<T> extends ReferenceConfigBase<T> {

    public static final Logger logger = LoggerFactory.getLogger(ReferenceConfig.class);

    /**
     * The {@link Protocol} implementation with adaptive functionality,it will be different in different scenarios.
     * A particular {@link Protocol} implementation is determined by the protocol attribute in the {@link URL}.
     * For example:
     *
     * <li>when the url is registry://224.5.6.7:1234/org.apache.dubbo.registry.RegistryService?application=dubbo-sample,
     * then the protocol is <b>RegistryProtocol</b></li>
     *
     * <li>when the url is dubbo://224.5.6.7:1234/org.apache.dubbo.config.api.DemoService?application=dubbo-sample, then
     * the protocol is <b>DubboProtocol</b></li>
     * <p>
     * Actually，when the {@link ExtensionLoader} init the {@link Protocol} instants,it will automatically wraps two
     * layers, and eventually will get a <b>ProtocolFilterWrapper</b> or <b>ProtocolListenerWrapper</b>
     */
    private Protocol protocolSPI;

    /**
     * A {@link ProxyFactory} implementation that will generate a reference service's proxy,the JavassistProxyFactory is
     * its default implementation
     */
    private ProxyFactory proxyFactory;

    private ConsumerModel consumerModel;

    /**
     * The interface proxy reference
     */
    private transient volatile T ref;

    /**
     * The invoker of the reference service
     */
    private transient volatile Invoker<?> invoker;

    /**
     * The flag whether the ReferenceConfig has been initialized
     */
    private transient volatile boolean initialized;

    /**
     * whether this ReferenceConfig has been destroyed
     */
    private transient volatile boolean destroyed;

    /**
     * The service names that the Dubbo interface subscribed.
     *
     * @since 2.7.8
     */
    private String services;

    public ReferenceConfig() {
        super();
    }

    public ReferenceConfig(Reference reference) {
        super(reference);
    }

    @Override
    protected void postProcessAfterScopeModelChanged(ScopeModel oldScopeModel, ScopeModel newScopeModel) {
        super.postProcessAfterScopeModelChanged(oldScopeModel, newScopeModel);

        protocolSPI = this.getExtensionLoader(Protocol.class).getAdaptiveExtension();
        proxyFactory = this.getExtensionLoader(ProxyFactory.class).getAdaptiveExtension();
    }

    /**
     * Get a string presenting the service names that the Dubbo interface subscribed.
     * If it is a multiple-values, the content will be a comma-delimited String.
     *
     * @return non-null
     * @see RegistryConstants#SUBSCRIBED_SERVICE_NAMES_KEY
     * @since 2.7.8
     */
    @Deprecated
    @Parameter(key = SUBSCRIBED_SERVICE_NAMES_KEY)
    public String getServices() {
        return services;
    }

    /**
     * It's an alias method for {@link #getServices()}, but the more convenient.
     *
     * @return the String {@link List} presenting the Dubbo interface subscribed
     * @since 2.7.8
     */
    @Deprecated
    @Parameter(excluded = true)
    public Set<String> getSubscribedServices() {
        return splitToSet(getServices(), COMMA_SEPARATOR_CHAR);
    }

    /**
     * Set the service names that the Dubbo interface subscribed.
     *
     * @param services If it is a multiple-values, the content will be a comma-delimited String.
     * @since 2.7.8
     */
    public void setServices(String services) {
        this.services = services;
    }

    @Override
    public synchronized T get() {
        if (destroyed) {
            throw new IllegalStateException("The invoker of ReferenceConfig(" + url + ") has already destroyed!");
        }

        if (ref == null) {
            init();
        }

        return ref;
    }

    @Override
    public synchronized void destroy() {
        super.destroy();
        if (destroyed) {
            return;
        }
        destroyed = true;
        try {
            if (invoker != null) {
                invoker.destroy();
            }
        } catch (Throwable t) {
            logger.warn("Unexpected error occurred when destroy invoker of ReferenceConfig(" + url + ").", t);
        }
        invoker = null;
        ref = null;
<<<<<<< HEAD
        ModuleServiceRepository repository = getScopeModel().getServiceRepository();
        repository.unregisterConsumer(consumerModel);
        getScopeModel().getConfigManager().removeConfig(this);
=======
        if (consumerModel != null) {
            ModuleServiceRepository repository = getScopeModel().getServiceRepository();
            repository.unregisterConsumer(consumerModel);
        }
>>>>>>> 8376a6d1
    }

    protected synchronized void init() {
        if (initialized) {
            return;
        }

<<<<<<< HEAD
        if (getScopeModel() == null) {
            setScopeModel(ApplicationModel.defaultModel().getDefaultModule());
=======
        // Using DubboBootstrap API will associate bootstrap when registering reference.
        // Loading by Spring context will associate bootstrap in afterPropertiesSet() method.
        // Initializing bootstrap here only for compatible with old API usages.
        if (bootstrap == null) {
            bootstrap = DubboBootstrap.getInstance(getScopeModel().getApplicationModel());
            bootstrap.initialize();
            bootstrap.reference(this);
>>>>>>> 8376a6d1
        }

        // prepare application for reference
        ModuleDeployer.get(getScopeModel()).prepare();

        // check state
//        if (!bootstrap.isInitialized()) {
//            throw new IllegalStateException("DubboBootstrap is not initialized");
//        }

        if (!this.isRefreshed()) {
            this.refresh();
        }

        //init serviceMetadata
        initServiceMetadata(consumer);
        serviceMetadata.setServiceType(getServiceInterfaceClass());
        // TODO, uncomment this line once service key is unified
        serviceMetadata.setServiceKey(URL.buildKey(interfaceName, group, version));

        Map<String, String> referenceParameters = appendConfig();


        ModuleServiceRepository repository = getScopeModel().getServiceRepository();
        ServiceDescriptor serviceDescriptor = repository.registerService(interfaceClass);
        consumerModel = new ConsumerModel(serviceMetadata.getServiceKey(), proxy, serviceDescriptor, this,
            getScopeModel(), serviceMetadata, createAsyncMethodInfo());

        repository.registerConsumer(consumerModel);

        serviceMetadata.getAttachments().putAll(referenceParameters);

        ref = createProxy(referenceParameters);

        serviceMetadata.setTarget(ref);
        serviceMetadata.addAttribute(PROXY_CLASS_REF, ref);

        consumerModel.setProxyObject(ref);
        consumerModel.initMethodModels();

        initialized = true;

        checkInvokerAvailable();
    }

    /**
     * convert and aggregate async method info
     *
     * @return Map<String, AsyncMethodInfo>
     */
    private Map<String, AsyncMethodInfo> createAsyncMethodInfo() {
        Map<String, AsyncMethodInfo> attributes = null;
        if (CollectionUtils.isNotEmpty(getMethods())) {
            attributes = new HashMap<>(16);
            for (MethodConfig methodConfig : getMethods()) {
                AsyncMethodInfo asyncMethodInfo = methodConfig.convertMethodConfig2AsyncInfo();
                if (asyncMethodInfo != null) {
                    attributes.put(methodConfig.getName(), asyncMethodInfo);
                }
            }
        }

        return attributes;
    }

    /**
     * Append all configuration required for service reference.
     *
     * @return reference parameters
     */
    private Map<String, String> appendConfig() {
        Map<String, String> map = new HashMap<>(16);

        map.put(INTERFACE_KEY, interfaceName);
        map.put(SIDE_KEY, CONSUMER_SIDE);

        ReferenceConfigBase.appendRuntimeParameters(map);

        if (!ProtocolUtils.isGeneric(generic)) {
            String revision = Version.getVersion(interfaceClass, version);
            if (revision != null && revision.length() > 0) {
                map.put(REVISION_KEY, revision);
            }

            String[] methods = methods(interfaceClass);
            if (methods.length == 0) {
                logger.warn("No method found in service interface " + interfaceClass.getName());
                map.put(METHODS_KEY, ANY_VALUE);
            } else {
                map.put(METHODS_KEY, StringUtils.join(new HashSet<>(Arrays.asList(methods)), COMMA_SEPARATOR));
            }
        }

        AbstractConfig.appendParameters(map, getMetrics());
        AbstractConfig.appendParameters(map, getApplication());
        AbstractConfig.appendParameters(map, getModule());
        AbstractConfig.appendParameters(map, consumer);
        AbstractConfig.appendParameters(map, this);

        MetadataReportConfig metadataReportConfig = getMetadataReportConfig();
        if (metadataReportConfig != null && metadataReportConfig.isValid()) {
            map.putIfAbsent(METADATA_KEY, REMOTE_METADATA_STORAGE_TYPE);
        }

        String hostToRegistry = ConfigUtils.getSystemProperty(DUBBO_IP_TO_REGISTRY);
        if (StringUtils.isEmpty(hostToRegistry)) {
            hostToRegistry = NetUtils.getLocalHost();
        } else if (isInvalidLocalHost(hostToRegistry)) {
            throw new IllegalArgumentException(
                "Specified invalid registry ip from property:" + DUBBO_IP_TO_REGISTRY + ", value:" + hostToRegistry);
        }

        map.put(REGISTER_IP_KEY, hostToRegistry);

        if (CollectionUtils.isNotEmpty(getMethods())) {
            for (MethodConfig methodConfig : getMethods()) {
                AbstractConfig.appendParameters(map, methodConfig, methodConfig.getName());
                String retryKey = methodConfig.getName() + ".retry";
                if (map.containsKey(retryKey)) {
                    String retryValue = map.remove(retryKey);
                    if ("false".equals(retryValue)) {
                        map.put(methodConfig.getName() + ".retries", "0");
                    }
                }
            }
        }

        return map;
    }

    @SuppressWarnings({"unchecked"})
    private T createProxy(Map<String, String> referenceParameters) {
        if (shouldJvmRefer(referenceParameters)) {
            createInvokerForLocal(referenceParameters);
        } else {
            urls.clear();
            if (url != null && url.length() > 0) {
                // user specified URL, could be peer-to-peer address, or register center's address.
                parseUrl(referenceParameters);
            } else {
                // if protocols not in jvm checkRegistry
                if (!LOCAL_PROTOCOL.equalsIgnoreCase(getProtocol())) {
                    aggregateUrlFromRegistry(referenceParameters);
                }
            }
            createInvokerForRemote();
        }

        if (logger.isInfoEnabled()) {
            logger.info("Referred dubbo service " + interfaceClass.getName());
        }

        URL consumerUrl = new ServiceConfigURL(CONSUMER_PROTOCOL, referenceParameters.get(REGISTER_IP_KEY), 0,
            referenceParameters.get(INTERFACE_KEY), referenceParameters);
        consumerUrl = consumerUrl.setScopeModel(getScopeModel());
        consumerUrl = consumerUrl.setServiceModel(consumerModel);
        MetadataUtils.publishServiceDefinition(consumerUrl);

        // create service proxy
        return (T) proxyFactory.getProxy(invoker, ProtocolUtils.isGeneric(generic));
    }

    /**
     * Make a local reference, create a local invoker.
     *
     * @param referenceParameters
     */
    private void createInvokerForLocal(Map<String, String> referenceParameters) {
        URL url = new ServiceConfigURL(LOCAL_PROTOCOL, LOCALHOST_VALUE, 0, interfaceClass.getName()).addParameters(referenceParameters);
        url = url.setScopeModel(getScopeModel());
        url = url.setServiceModel(consumerModel);
        invoker = protocolSPI.refer(interfaceClass, url);
        if (logger.isInfoEnabled()) {
            logger.info("Using in jvm service " + interfaceClass.getName());
        }
    }

    /**
     * Parse the directly configured url.
     */
    private void parseUrl(Map<String, String> referenceParameters) {
        String[] us = SEMICOLON_SPLIT_PATTERN.split(url);
        if (us != null && us.length > 0) {
            for (String u : us) {
                URL url = URL.valueOf(u);
                if (StringUtils.isEmpty(url.getPath())) {
                    url = url.setPath(interfaceName);
                }
                url = url.setScopeModel(getScopeModel());
                url = url.setServiceModel(consumerModel);
                if (UrlUtils.isRegistry(url)) {
                    urls.add(url.putAttribute(REFER_KEY, referenceParameters));
                } else {
                    URL peerUrl = getScopeModel().getApplicationModel().getBeanFactory().getBean(ClusterUtils.class).mergeUrl(url, referenceParameters);
                    peerUrl = peerUrl.putAttribute(PEER_KEY, true);
                    urls.add(peerUrl);
                }
            }
        }
    }

    /**
     * Get URLs from the registry and aggregate them.
     */
    private void aggregateUrlFromRegistry(Map<String, String> referenceParameters) {
        checkRegistry();
        List<URL> us = ConfigValidationUtils.loadRegistries(this, false);
        if (CollectionUtils.isNotEmpty(us)) {
            for (URL u : us) {
                URL monitorUrl = ConfigValidationUtils.loadMonitor(this, u);
                if (monitorUrl != null) {
                    u = u.putAttribute(MONITOR_KEY, monitorUrl);
                }
                u = u.setScopeModel(getScopeModel());
                u = u.setServiceModel(consumerModel);
                urls.add(u.putAttribute(REFER_KEY, referenceParameters));
            }
        }
        if (urls.isEmpty()) {
            throw new IllegalStateException(
                "No such any registry to reference " + interfaceName + " on the consumer " + NetUtils.getLocalHost() +
                    " use dubbo version " + Version.getVersion() +
                    ", please config <dubbo:registry address=\"...\" /> to your spring config.");
        }
    }


    /**
     * Make a remote reference, create a remote reference invoker
     */
    @SuppressWarnings({"unchecked", "rawtypes"})
    private void createInvokerForRemote() {
        if (urls.size() == 1) {
            invoker = protocolSPI.refer(interfaceClass, urls.get(0));
        } else {
            List<Invoker<?>> invokers = new ArrayList<>();
            URL registryUrl = null;
            for (URL url : urls) {
                // For multi-registry scenarios, it is not checked whether each referInvoker is available.
                // Because this invoker may become available later.
                invokers.add(protocolSPI.refer(interfaceClass, url));

                if (UrlUtils.isRegistry(url)) {
                    // use last registry url
                    registryUrl = url;
                }
            }

            if (registryUrl != null) {
                // registry url is available
                // for multi-subscription scenario, use 'zone-aware' policy by default
                String cluster = registryUrl.getParameter(CLUSTER_KEY, ZoneAwareCluster.NAME);
                // The invoker wrap sequence would be: ZoneAwareClusterInvoker(StaticDirectory) -> FailoverClusterInvoker(RegistryDirectory, routing happens here) -> Invoker
                invoker = Cluster.getCluster(registryUrl.getScopeModel(), cluster, false).join(new StaticDirectory(registryUrl, invokers));
            } else {
                // not a registry url, must be direct invoke.
                String cluster = CollectionUtils.isNotEmpty(invokers) ?
                    (invokers.get(0).getUrl() != null ? invokers.get(0).getUrl().getParameter(CLUSTER_KEY, ZoneAwareCluster.NAME) :
                        Cluster.DEFAULT)
                    : Cluster.DEFAULT;
                ScopeModel scopeModel = CollectionUtils.isNotEmpty(invokers) ?
                    (invokers.get(0).getUrl() != null ? invokers.get(0).getUrl().getScopeModel() : null)
                    : null;
                invoker = Cluster.getCluster(scopeModel, cluster).join(new StaticDirectory(invokers));
            }
        }
    }

    private void checkInvokerAvailable() throws IllegalStateException {
        if (shouldCheck() && !invoker.isAvailable()) {
            invoker.destroy();
            throw new IllegalStateException("Failed to check the status of the service "
                + interfaceName
                + ". No provider available for the service "
                + (group == null ? "" : group + "/")
                + interfaceName +
                (version == null ? "" : ":" + version)
                + " from the url "
                + invoker.getUrl()
                + " to the consumer "
                + NetUtils.getLocalHost() + " use dubbo version " + Version.getVersion());
        }
    }

    /**
     * This method should be called right after the creation of this class's instance, before any property in other config modules is used.
     * Check each config modules are created properly and override their properties if necessary.
     */
    protected void checkAndUpdateSubConfigs() {
        if (StringUtils.isEmpty(interfaceName)) {
            throw new IllegalStateException("<dubbo:reference interface=\"\" /> interface not allow null!");
        }

        // get consumer's global configuration
        completeCompoundConfigs();

        // init some null configuration.
        List<ConfigInitializer> configInitializers = this.getExtensionLoader(ConfigInitializer.class)
            .getActivateExtension(URL.valueOf("configInitializer://"), (String[]) null);
        configInitializers.forEach(e -> e.initReferConfig(this));

        if (getGeneric() == null && getConsumer() != null) {
            setGeneric(getConsumer().getGeneric());
        }
        if (ProtocolUtils.isGeneric(generic)) {
            interfaceClass = GenericService.class;
        } else {
            try {
                if (getInterfaceClassLoader() != null) {
                    interfaceClass = Class.forName(interfaceName, true, getInterfaceClassLoader());
                } else {
                    interfaceClass = Class.forName(interfaceName, true, Thread.currentThread()
                        .getContextClassLoader());
                }
            } catch (ClassNotFoundException e) {
                throw new IllegalStateException(e.getMessage(), e);
            }
            //checkInterfaceAndMethods(interfaceClass, getMethods());
        }

        checkStubAndLocal(interfaceClass);
        ConfigValidationUtils.checkMock(interfaceClass, this);

        resolveFile();
        ConfigValidationUtils.validateReferenceConfig(this);
        postProcessConfig();
    }

    @Override
    protected void postProcessRefresh() {
        super.postProcessRefresh();
        checkAndUpdateSubConfigs();
    }

    protected void completeCompoundConfigs() {
        super.completeCompoundConfigs(consumer);
        if (consumer != null) {
            if (StringUtils.isEmpty(registryIds)) {
                setRegistryIds(consumer.getRegistryIds());
            }
        }
    }

    /**
     * Figure out should refer the service in the same JVM from configurations. The default behavior is true
     * 1. if injvm is specified, then use it
     * 2. then if a url is specified, then assume it's a remote call
     * 3. otherwise, check scope parameter
     * 4. if scope is not specified but the target service is provided in the same JVM, then prefer to make the local
     * call, which is the default behavior
     */
    protected boolean shouldJvmRefer(Map<String, String> map) {
        URL tmpUrl = new ServiceConfigURL("temp", "localhost", 0, map);
        boolean isJvmRefer;
        if (isInjvm() == null) {
            // if an url is specified, don't do local reference
            if (StringUtils.isNotEmpty(url)) {
                isJvmRefer = false;
            } else {
                // by default, reference local service if there is
                isJvmRefer = InjvmProtocol.getInjvmProtocol().isInjvmRefer(tmpUrl);
            }
        } else {
            isJvmRefer = isInjvm();
        }
        return isJvmRefer;
    }

    private void postProcessConfig() {
        List<ConfigPostProcessor> configPostProcessors = this.getExtensionLoader(ConfigPostProcessor.class)
            .getActivateExtension(URL.valueOf("configPostProcessor://"), (String[]) null);
        configPostProcessors.forEach(component -> component.postProcessReferConfig(this));
    }

    /**
     * just for test
     *
     * @return
     */
    @Deprecated
    public Invoker<?> getInvoker() {
        return invoker;
    }
}<|MERGE_RESOLUTION|>--- conflicted
+++ resolved
@@ -223,16 +223,11 @@
         }
         invoker = null;
         ref = null;
-<<<<<<< HEAD
-        ModuleServiceRepository repository = getScopeModel().getServiceRepository();
-        repository.unregisterConsumer(consumerModel);
-        getScopeModel().getConfigManager().removeConfig(this);
-=======
         if (consumerModel != null) {
             ModuleServiceRepository repository = getScopeModel().getServiceRepository();
             repository.unregisterConsumer(consumerModel);
         }
->>>>>>> 8376a6d1
+        getScopeModel().getConfigManager().removeConfig(this);
     }
 
     protected synchronized void init() {
@@ -240,27 +235,12 @@
             return;
         }
 
-<<<<<<< HEAD
         if (getScopeModel() == null) {
             setScopeModel(ApplicationModel.defaultModel().getDefaultModule());
-=======
-        // Using DubboBootstrap API will associate bootstrap when registering reference.
-        // Loading by Spring context will associate bootstrap in afterPropertiesSet() method.
-        // Initializing bootstrap here only for compatible with old API usages.
-        if (bootstrap == null) {
-            bootstrap = DubboBootstrap.getInstance(getScopeModel().getApplicationModel());
-            bootstrap.initialize();
-            bootstrap.reference(this);
->>>>>>> 8376a6d1
         }
 
         // prepare application for reference
         ModuleDeployer.get(getScopeModel()).prepare();
-
-        // check state
-//        if (!bootstrap.isInitialized()) {
-//            throw new IllegalStateException("DubboBootstrap is not initialized");
-//        }
 
         if (!this.isRefreshed()) {
             this.refresh();
