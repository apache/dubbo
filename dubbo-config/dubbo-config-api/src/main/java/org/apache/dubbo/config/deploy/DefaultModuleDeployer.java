/*
 * Licensed to the Apache Software Foundation (ASF) under one or more
 * contributor license agreements.  See the NOTICE file distributed with
 * this work for additional information regarding copyright ownership.
 * The ASF licenses this file to You under the Apache License, Version 2.0
 * (the "License"); you may not use this file except in compliance with
 * the License.  You may obtain a copy of the License at
 *
 *     http://www.apache.org/licenses/LICENSE-2.0
 *
 * Unless required by applicable law or agreed to in writing, software
 * distributed under the License is distributed on an "AS IS" BASIS,
 * WITHOUT WARRANTIES OR CONDITIONS OF ANY KIND, either express or implied.
 * See the License for the specific language governing permissions and
 * limitations under the License.
 */
package org.apache.dubbo.config.deploy;

import org.apache.dubbo.common.config.ReferenceCache;
import org.apache.dubbo.common.deploy.AbstractDeployer;
import org.apache.dubbo.common.deploy.ApplicationDeployer;
import org.apache.dubbo.common.deploy.ModuleDeployListener;
import org.apache.dubbo.common.deploy.ModuleDeployer;
import org.apache.dubbo.common.logger.Logger;
import org.apache.dubbo.common.logger.LoggerFactory;
import org.apache.dubbo.common.threadpool.manager.ExecutorRepository;
import org.apache.dubbo.common.utils.StringUtils;
import org.apache.dubbo.config.ConsumerConfig;
import org.apache.dubbo.config.ModuleConfig;
import org.apache.dubbo.config.ProviderConfig;
import org.apache.dubbo.config.ReferenceConfig;
import org.apache.dubbo.config.ServiceConfig;
import org.apache.dubbo.config.ServiceConfigBase;
import org.apache.dubbo.config.context.ModuleConfigManager;
import org.apache.dubbo.config.utils.SimpleReferenceCache;
import org.apache.dubbo.rpc.model.ConsumerModel;
import org.apache.dubbo.rpc.model.ModuleModel;
import org.apache.dubbo.rpc.model.ModuleServiceRepository;
import org.apache.dubbo.rpc.model.ProviderModel;

import java.util.ArrayList;
import java.util.List;
import java.util.Set;
import java.util.concurrent.CompletableFuture;
import java.util.concurrent.ExecutorService;
import java.util.concurrent.Future;

/**
 * Export/refer services of module
 */
public class DefaultModuleDeployer extends AbstractDeployer<ModuleModel> implements ModuleDeployer {

    private static final Logger logger = LoggerFactory.getLogger(DefaultModuleDeployer.class);

    private final List<CompletableFuture<?>> asyncExportingFutures = new ArrayList<>();

    private final List<CompletableFuture<?>> asyncReferringFutures = new ArrayList<>();

    private List<ServiceConfigBase<?>> exportedServices = new ArrayList<>();

    private ModuleModel moduleModel;

    private ExecutorRepository executorRepository;

    private final ModuleConfigManager configManager;

    private final SimpleReferenceCache referenceCache;
    private String identifier;

    private ApplicationDeployer applicationDeployer;
    private CompletableFuture startFuture;
    private Boolean background;
    private Boolean exportAsync;
    private Boolean referAsync;


    public DefaultModuleDeployer(ModuleModel moduleModel) {
        super(moduleModel);
        this.moduleModel = moduleModel;
        configManager = moduleModel.getConfigManager();
        executorRepository = moduleModel.getExtensionLoader(ExecutorRepository.class).getDefaultExtension();
        referenceCache = SimpleReferenceCache.newCache();
        applicationDeployer = DefaultApplicationDeployer.get(moduleModel);

        //load spi listener
        Set<ModuleDeployListener> listeners = moduleModel.getExtensionLoader(ModuleDeployListener.class).getSupportedExtensionInstances();
        for (ModuleDeployListener listener : listeners) {
            this.addDeployListener(listener);
        }
    }

    @Override
    public void initialize() throws IllegalStateException {
        if (initialized.get()) {
            return;
        }
        // Ensure that the initialization is completed when concurrent calls
        synchronized (this) {
            if (initialized.get()) {
                return;
            }
            loadConfigs();

            // read ModuleConfig
            ModuleConfig moduleConfig = moduleModel.getConfigManager().getModule().orElseThrow(() -> new IllegalStateException("Default module config is not initialized"));
            exportAsync = Boolean.TRUE.equals(moduleConfig.getExportAsync());
            referAsync = Boolean.TRUE.equals(moduleConfig.getReferAsync());

            // start in background
            background = moduleConfig.getBackground();
            if (background == null) {
                // compatible with old usages
                background = isExportBackground() || isReferBackground();
            }

            initialized.set(true);
            if (logger.isInfoEnabled()) {
                logger.info(getIdentifier() + " has been initialized!");
            }
        }
    }

    @Override
    public synchronized Future start() throws IllegalStateException {
        if (isStarting() || isStarted()) {
            return startFuture;
        }

        onModuleStarting();
        startFuture = new CompletableFuture();

        applicationDeployer.initialize();

        // initialize
        initialize();

        // export services
        exportServices();

        // prepare application instance
        if (hasExportedServices()) {
            applicationDeployer.prepareApplicationInstance();
        }

        // refer services
        referServices();

        executorRepository.getSharedExecutor().submit(() -> {

            // wait for export finish
            waitExportFinish();

            // wait for refer finish
            waitReferFinish();

            onModuleStarted();
        });

        return startFuture;
    }

    private boolean hasExportedServices() {
        return configManager.getServices().size() > 0;
    }

    @Override
    public void stop() throws IllegalStateException {
        moduleModel.destroy();
    }
    
    @Override
    public void preDestroy() throws IllegalStateException {
        applicationDeployer.preDestroy();
    }

    @Override
    public void preDestroy() throws IllegalStateException {
        if (isStopping() || isStopped()) {
            return;
        }
        onModuleStopping();
    }

    @Override
    public synchronized void postDestroy() throws IllegalStateException {
        if (isStopped()) {
            return;
        }
        unexportServices();
        unreferServices();

        ModuleServiceRepository serviceRepository = moduleModel.getServiceRepository();
        if (serviceRepository != null) {
            List<ConsumerModel> consumerModels = serviceRepository.getReferredServices();

            for (ConsumerModel consumerModel : consumerModels) {
                try {
                    if (consumerModel.getReferenceConfig() != null) {
                        consumerModel.getReferenceConfig().destroy();
                    } else if (consumerModel.getDestroyCaller() != null) {
                        consumerModel.getDestroyCaller().call();
                    }
                } catch (Throwable t) {
                    logger.error("Unable to destroy consumerModel.", t);
                }
            }

            List<ProviderModel> exportedServices = serviceRepository.getExportedServices();
            for (ProviderModel providerModel : exportedServices) {
                try {
                    if (providerModel.getServiceConfig() != null) {
                        providerModel.getServiceConfig().unexport();
                    } else if (providerModel.getDestroyCaller() != null) {
                        providerModel.getDestroyCaller().call();
                    }
                } catch (Throwable t) {
                    logger.error("Unable to destroy providerModel.", t);
                }
            }
            serviceRepository.destroy();
        }
        onModuleStopped();
    }

    private void onModuleStarting() {
        setStarting();
        logger.info(getIdentifier() + " is starting.");
        applicationDeployer.checkStarting();
    }

    @SuppressWarnings("unchecked")
    private void onModuleStarted() {
        setStarted();
        logger.info(getIdentifier() + " has started.");
        applicationDeployer.checkStarted();
<<<<<<< HEAD
        // must set startFuture because this start() is also called by DubboDeployApplicationListener.onContextRefreshedEvent().
=======
        // complete module start future after application state changed, fix #9012 ?
>>>>>>> d7f600e2
        startFuture.complete(true);
    }

    private void onModuleStopping() {
        setStopping();
        logger.info(getIdentifier() + " is stopping.");
    }

    private void onModuleStopped() {
        setStopped();
        logger.info(getIdentifier() + " has stopped.");
    }

    private void loadConfigs() {
        // load module configs
        moduleModel.getConfigManager().loadConfigs();
        moduleModel.getConfigManager().refreshAll();
    }

    private void exportServices() {
        for (ServiceConfigBase sc : configManager.getServices()) {
            exportServiceInternal(sc);
        }
    }

    private void exportServiceInternal(ServiceConfigBase sc) {
        ServiceConfig<?> serviceConfig = (ServiceConfig<?>) sc;
        if (!serviceConfig.isRefreshed()) {
            serviceConfig.refresh();
        }
        if (sc.isExported()) {
            return;
        }
        if (exportAsync || sc.shouldExportAsync()) {
            ExecutorService executor = executorRepository.getServiceExportExecutor();
            CompletableFuture<Void> future = CompletableFuture.runAsync(() -> {
                try {
                    if (!sc.isExported()) {
                        sc.exportOnly();
                        exportedServices.add(sc);
                    }
                } catch (Throwable t) {
                    logger.error(getIdentifier() + " export async catch error : " + t.getMessage(), t);
                }
            }, executor);

            asyncExportingFutures.add(future);
        } else {
            if (!sc.isExported()) {
                sc.exportOnly();
                exportedServices.add(sc);
            }
        }
    }

    private void unexportServices() {
        exportedServices.forEach(sc -> {
            try {
                configManager.removeConfig(sc);
                sc.unexport();
            } catch (Exception ignored) {
                // ignored
            }
        });
        exportedServices.clear();

        asyncExportingFutures.forEach(future -> {
            if (!future.isDone()) {
                future.cancel(true);
            }
        });
        asyncExportingFutures.clear();
    }

    private void referServices() {
        configManager.getReferences().forEach(rc -> {
            try {
                ReferenceConfig<?> referenceConfig = (ReferenceConfig<?>) rc;
                if (!referenceConfig.isRefreshed()) {
                    referenceConfig.refresh();
                }

                if (rc.shouldInit()) {
                    if (referAsync || rc.shouldReferAsync()) {
                        ExecutorService executor = executorRepository.getServiceReferExecutor();
                        CompletableFuture<Void> future = CompletableFuture.runAsync(() -> {
                            try {
                                referenceCache.get(rc);
                            } catch (Throwable t) {
                                logger.error(getIdentifier() + " refer async catch error : " + t.getMessage(), t);
                            }
                        }, executor);

                        asyncReferringFutures.add(future);
                    } else {
                        referenceCache.get(rc);
                    }
                }
            } catch (Throwable t) {
                logger.error(getIdentifier() + " refer catch error", t);
                referenceCache.destroy(rc);
            }
        });
    }

    private void unreferServices() {
        try {
            asyncReferringFutures.forEach(future -> {
                if (!future.isDone()) {
                    future.cancel(true);
                }
            });
            asyncReferringFutures.clear();
            referenceCache.destroyAll();
        } catch (Exception ignored) {
        }
    }

    private void waitExportFinish() {
        try {
            logger.info(getIdentifier() + " waiting services exporting ...");
            CompletableFuture<?> future = CompletableFuture.allOf(asyncExportingFutures.toArray(new CompletableFuture[0]));
            future.get();
        } catch (Exception e) {
            logger.warn(getIdentifier() + " export services occurred an exception.");
        } finally {
            logger.info(getIdentifier() + " export services finished.");
            asyncExportingFutures.clear();
        }
    }

    private void waitReferFinish() {
        try {
            logger.info(getIdentifier() + " waiting services referring ...");
            CompletableFuture<?> future = CompletableFuture.allOf(asyncReferringFutures.toArray(new CompletableFuture[0]));
            future.get();
        } catch (Exception e) {
            logger.warn(getIdentifier() + " refer services occurred an exception.");
        } finally {
            logger.info(getIdentifier() + " refer services finished.");
            asyncReferringFutures.clear();
        }
    }

    @Override
    public boolean isBackground() {
        return background;
    }

    private boolean isExportBackground() {
        return moduleModel.getConfigManager().getProviders()
            .stream()
            .map(ProviderConfig::getExportBackground)
            .filter(k -> k != null && k)
            .findAny()
            .isPresent();
    }

    private boolean isReferBackground() {
        return moduleModel.getConfigManager().getConsumers()
            .stream()
            .map(ConsumerConfig::getReferBackground)
            .filter(k -> k != null && k)
            .findAny()
            .isPresent();
    }

    private String getIdentifier() {
        if (identifier == null) {
            identifier = "Dubbo module[" + moduleModel.getInternalId() + "]";
            if (moduleModel.getModelName() != null
                && !StringUtils.isEquals(moduleModel.getModelName(), moduleModel.getInternalName())) {
                identifier += "(" + moduleModel.getModelName() + ")";
            }
        }
        return identifier;
    }

    @Override
    public ReferenceCache getReferenceCache() {
        return referenceCache;
    }

    /**
     * Prepare for export/refer service, trigger initializing application and module
     */
    @Override
    public void prepare() {
        applicationDeployer.initialize();
        this.initialize();
    }

    /**
     * After export one service, trigger starting application
     */
    @Override
    public void notifyExportService(ServiceConfigBase<?> sc) {
        applicationDeployer.prepareApplicationInstance();
    }

}<|MERGE_RESOLUTION|>--- conflicted
+++ resolved
@@ -170,15 +170,12 @@
     
     @Override
     public void preDestroy() throws IllegalStateException {
-        applicationDeployer.preDestroy();
-    }
-
-    @Override
-    public void preDestroy() throws IllegalStateException {
         if (isStopping() || isStopped()) {
             return;
         }
         onModuleStopping();
+        // it should be executed before applicationModel.removeModule() to get extension loader of zookeeper. 
+        applicationDeployer.preDestroy();
     }
 
     @Override
@@ -233,11 +230,7 @@
         setStarted();
         logger.info(getIdentifier() + " has started.");
         applicationDeployer.checkStarted();
-<<<<<<< HEAD
         // must set startFuture because this start() is also called by DubboDeployApplicationListener.onContextRefreshedEvent().
-=======
-        // complete module start future after application state changed, fix #9012 ?
->>>>>>> d7f600e2
         startFuture.complete(true);
     }
 
