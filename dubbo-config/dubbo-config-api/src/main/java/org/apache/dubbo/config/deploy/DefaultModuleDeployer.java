/*
 * Licensed to the Apache Software Foundation (ASF) under one or more
 * contributor license agreements.  See the NOTICE file distributed with
 * this work for additional information regarding copyright ownership.
 * The ASF licenses this file to You under the Apache License, Version 2.0
 * (the "License"); you may not use this file except in compliance with
 * the License.  You may obtain a copy of the License at
 *
 *     http://www.apache.org/licenses/LICENSE-2.0
 *
 * Unless required by applicable law or agreed to in writing, software
 * distributed under the License is distributed on an "AS IS" BASIS,
 * WITHOUT WARRANTIES OR CONDITIONS OF ANY KIND, either express or implied.
 * See the License for the specific language governing permissions and
 * limitations under the License.
 */
package org.apache.dubbo.config.deploy;

import org.apache.dubbo.common.config.ReferenceCache;
import org.apache.dubbo.common.deploy.AbstractDeployer;
import org.apache.dubbo.common.deploy.ApplicationDeployer;
import org.apache.dubbo.common.deploy.DeployState;
import org.apache.dubbo.common.deploy.ModuleDeployListener;
import org.apache.dubbo.common.deploy.ModuleDeployer;
import org.apache.dubbo.common.logger.Logger;
import org.apache.dubbo.common.logger.LoggerFactory;
import org.apache.dubbo.common.threadpool.manager.ExecutorRepository;
import org.apache.dubbo.common.utils.StringUtils;
import org.apache.dubbo.config.ConsumerConfig;
import org.apache.dubbo.config.ModuleConfig;
import org.apache.dubbo.config.ProviderConfig;
import org.apache.dubbo.config.ReferenceConfig;
import org.apache.dubbo.config.ServiceConfig;
import org.apache.dubbo.config.ServiceConfigBase;
import org.apache.dubbo.config.context.ModuleConfigManager;
import org.apache.dubbo.config.utils.SimpleReferenceCache;
import org.apache.dubbo.rpc.model.ConsumerModel;
import org.apache.dubbo.rpc.model.ModuleModel;
import org.apache.dubbo.rpc.model.ModuleServiceRepository;
import org.apache.dubbo.rpc.model.ProviderModel;

import java.util.ArrayList;
import java.util.List;
import java.util.Set;
import java.util.concurrent.CompletableFuture;
import java.util.concurrent.ExecutorService;
import java.util.concurrent.Future;

/**
 * Export/refer services of module
 */
public class DefaultModuleDeployer extends AbstractDeployer<ModuleModel> implements ModuleDeployer {

    private static final Logger logger = LoggerFactory.getLogger(DefaultModuleDeployer.class);

    private final List<CompletableFuture<?>> asyncExportingFutures = new ArrayList<>();

    private final List<CompletableFuture<?>> asyncReferringFutures = new ArrayList<>();

    private List<ServiceConfigBase<?>> exportedServices = new ArrayList<>();

    private ModuleModel moduleModel;

    private ExecutorRepository executorRepository;

    private final ModuleConfigManager configManager;

    private final SimpleReferenceCache referenceCache;
    private String identifier;

    private ApplicationDeployer applicationDeployer;
    private CompletableFuture startFuture;
    private Boolean background;
    private Boolean exportAsync;
    private Boolean referAsync;
    private CompletableFuture<?> exportFuture;
    private CompletableFuture<?> referFuture;


    public DefaultModuleDeployer(ModuleModel moduleModel) {
        super(moduleModel);
        this.moduleModel = moduleModel;
        configManager = moduleModel.getConfigManager();
        executorRepository = moduleModel.getExtensionLoader(ExecutorRepository.class).getDefaultExtension();
        referenceCache = SimpleReferenceCache.newCache();
        applicationDeployer = DefaultApplicationDeployer.get(moduleModel);

        //load spi listener
        Set<ModuleDeployListener> listeners = moduleModel.getExtensionLoader(ModuleDeployListener.class).getSupportedExtensionInstances();
        for (ModuleDeployListener listener : listeners) {
            this.addDeployListener(listener);
        }
    }

    @Override
    public void initialize() throws IllegalStateException {
        if (initialized.get()) {
            return;
        }
        // Ensure that the initialization is completed when concurrent calls
        synchronized (this) {
            if (initialized.get()) {
                return;
            }
            loadConfigs();

            // read ModuleConfig
            ModuleConfig moduleConfig = moduleModel.getConfigManager().getModule().orElseThrow(() -> new IllegalStateException("Default module config is not initialized"));
            exportAsync = Boolean.TRUE.equals(moduleConfig.getExportAsync());
            referAsync = Boolean.TRUE.equals(moduleConfig.getReferAsync());

            // start in background
            background = moduleConfig.getBackground();
            if (background == null) {
                // compatible with old usages
                background = isExportBackground() || isReferBackground();
            }

            initialized.set(true);
            if (logger.isInfoEnabled()) {
                logger.info(getIdentifier() + " has been initialized!");
            }
        }
    }

    @Override
    public synchronized Future start() throws IllegalStateException {
        if (isStopping() || isStopped() || isFailed()) {
            throw new IllegalStateException(getIdentifier() + " is stopping or stopped, can not start again");
        }

        if (isStarting() || isStarted()) {
            return startFuture;
        }

        onModuleStarting();

        // initialize
        applicationDeployer.initialize();
        initialize();

        // export services
        exportServices();

        // prepare application instance
        // exclude internal module to avoid wait itself
        if (moduleModel != moduleModel.getApplicationModel().getInternalModule()) {
            applicationDeployer.prepareApplicationInstance();
        }

        // refer services
        referServices();

        executorRepository.getSharedExecutor().submit(() -> {
<<<<<<< HEAD

            // wait for export finish
            waitExportFinish();

            // wait for refer finish
            waitReferFinish();

            onModuleStarted();
=======
            try {
                // wait for export finish
                waitExportFinish();
                // wait for refer finish
                waitReferFinish();
            } catch (Throwable e) {
                logger.warn("wait for export/refer services occurred an exception", e);
            } finally {
                onModuleStarted();
            }
>>>>>>> d69fa048
        });

        return startFuture;
    }

    @Override
    public Future getStartFuture() {
        return startFuture;
    }

    private boolean hasExportedServices() {
        return configManager.getServices().size() > 0;
    }

    @Override
    public void stop() throws IllegalStateException {
        moduleModel.destroy();
    }

    @Override
    public void preDestroy() throws IllegalStateException {
        if (isStopping() || isStopped()) {
            return;
        }
        onModuleStopping();
    }

    @Override
    public synchronized void postDestroy() throws IllegalStateException {
        if (isStopped()) {
            return;
        }
        unexportServices();
        unreferServices();

        ModuleServiceRepository serviceRepository = moduleModel.getServiceRepository();
        if (serviceRepository != null) {
            List<ConsumerModel> consumerModels = serviceRepository.getReferredServices();

            for (ConsumerModel consumerModel : consumerModels) {
                try {
                    if (consumerModel.getReferenceConfig() != null) {
                        consumerModel.getReferenceConfig().destroy();
                    } else if (consumerModel.getDestroyCaller() != null) {
                        consumerModel.getDestroyCaller().call();
                    }
                } catch (Throwable t) {
                    logger.error("Unable to destroy consumerModel.", t);
                }
            }

            List<ProviderModel> exportedServices = serviceRepository.getExportedServices();
            for (ProviderModel providerModel : exportedServices) {
                try {
                    if (providerModel.getServiceConfig() != null) {
                        providerModel.getServiceConfig().unexport();
                    } else if (providerModel.getDestroyCaller() != null) {
                        providerModel.getDestroyCaller().call();
                    }
                } catch (Throwable t) {
                    logger.error("Unable to destroy providerModel.", t);
                }
            }
            serviceRepository.destroy();
        }
        onModuleStopped();
    }

    private void onModuleStarting() {
        setStarting();
        startFuture = new CompletableFuture();
        logger.info(getIdentifier() + " is starting.");
        applicationDeployer.notifyModuleChanged(moduleModel, DeployState.STARTING);
    }

    private void onModuleStarted() {
        try {
            if (isStarting()) {
                setStarted();
                logger.info(getIdentifier() + " has started.");
                applicationDeployer.notifyModuleChanged(moduleModel, DeployState.STARTED);
            }
        } finally {
            // complete module start future after application state changed
            completeStartFuture(true);
        }
    }

<<<<<<< HEAD
    private void onModuleStarted() {
        setStarted();
        logger.info(getIdentifier() + " has started.");
        applicationDeployer.checkStarted();
        // must set startFuture because this start() is also called by DubboDeployApplicationListener#onContextRefreshedEvent.
        startFuture.complete(true);
=======
    private void completeStartFuture(boolean value) {
        if (startFuture != null && !startFuture.isDone()) {
            startFuture.complete(value);
        }
        if (exportFuture != null && !exportFuture.isDone()) {
            exportFuture.cancel(true);
        }
        if (referFuture != null && !referFuture.isDone()) {
            referFuture.cancel(true);
        }
>>>>>>> d69fa048
    }

    private void onModuleStopping() {
        try {
            setStopping();
            logger.info(getIdentifier() + " is stopping.");
            applicationDeployer.notifyModuleChanged(moduleModel, DeployState.STOPPING);
        } finally {
            completeStartFuture(false);
        }
    }

    private void onModuleStopped() {
        try {
            setStopped();
            logger.info(getIdentifier() + " has stopped.");
            applicationDeployer.notifyModuleChanged(moduleModel, DeployState.STOPPED);
        } finally {
            completeStartFuture(false);
        }
    }

    private void loadConfigs() {
        // load module configs
        moduleModel.getConfigManager().loadConfigs();
        moduleModel.getConfigManager().refreshAll();
    }

    private void exportServices() {
        for (ServiceConfigBase sc : configManager.getServices()) {
            exportServiceInternal(sc);
        }
    }

    private void exportServiceInternal(ServiceConfigBase sc) {
        ServiceConfig<?> serviceConfig = (ServiceConfig<?>) sc;
        if (!serviceConfig.isRefreshed()) {
            serviceConfig.refresh();
        }
        if (sc.isExported()) {
            return;
        }
        if (exportAsync || sc.shouldExportAsync()) {
            ExecutorService executor = executorRepository.getServiceExportExecutor();
            CompletableFuture<Void> future = CompletableFuture.runAsync(() -> {
                try {
                    if (!sc.isExported()) {
                        sc.export();
                        exportedServices.add(sc);
                    }
                } catch (Throwable t) {
                    logger.error(getIdentifier() + " export async catch error : " + t.getMessage(), t);
                }
            }, executor);

            asyncExportingFutures.add(future);
        } else {
            if (!sc.isExported()) {
                sc.export();
                exportedServices.add(sc);
            }
        }
    }

    private void unexportServices() {
        exportedServices.forEach(sc -> {
            try {
                configManager.removeConfig(sc);
                sc.unexport();
            } catch (Exception ignored) {
                // ignored
            }
        });
        exportedServices.clear();

        asyncExportingFutures.forEach(future -> {
            if (!future.isDone()) {
                future.cancel(true);
            }
        });
        asyncExportingFutures.clear();
    }

    private void referServices() {
        configManager.getReferences().forEach(rc -> {
            try {
                ReferenceConfig<?> referenceConfig = (ReferenceConfig<?>) rc;
                if (!referenceConfig.isRefreshed()) {
                    referenceConfig.refresh();
                }

                if (rc.shouldInit()) {
                    if (referAsync || rc.shouldReferAsync()) {
                        ExecutorService executor = executorRepository.getServiceReferExecutor();
                        CompletableFuture<Void> future = CompletableFuture.runAsync(() -> {
                            try {
                                referenceCache.get(rc);
                            } catch (Throwable t) {
                                logger.error(getIdentifier() + " refer async catch error : " + t.getMessage(), t);
                            }
                        }, executor);

                        asyncReferringFutures.add(future);
                    } else {
                        referenceCache.get(rc);
                    }
                }
            } catch (Throwable t) {
                logger.error(getIdentifier() + " refer catch error", t);
                referenceCache.destroy(rc);
            }
        });
    }

    private void unreferServices() {
        try {
            asyncReferringFutures.forEach(future -> {
                if (!future.isDone()) {
                    future.cancel(true);
                }
            });
            asyncReferringFutures.clear();
            referenceCache.destroyAll();
        } catch (Exception ignored) {
        }
    }

    private void waitExportFinish() {
        try {
            logger.info(getIdentifier() + " waiting services exporting ...");
            exportFuture = CompletableFuture.allOf(asyncExportingFutures.toArray(new CompletableFuture[0]));
            exportFuture.get();
        } catch (Throwable e) {
            logger.warn(getIdentifier() + " export services occurred an exception: " + e.toString());
        } finally {
            logger.info(getIdentifier() + " export services finished.");
            asyncExportingFutures.clear();
        }
    }

    private void waitReferFinish() {
        try {
            logger.info(getIdentifier() + " waiting services referring ...");
            referFuture = CompletableFuture.allOf(asyncReferringFutures.toArray(new CompletableFuture[0]));
            referFuture.get();
        } catch (Throwable e) {
            logger.warn(getIdentifier() + " refer services occurred an exception: " + e.toString());
        } finally {
            logger.info(getIdentifier() + " refer services finished.");
            asyncReferringFutures.clear();
        }
    }

    @Override
    public boolean isBackground() {
        return background;
    }

    private boolean isExportBackground() {
        return moduleModel.getConfigManager().getProviders()
            .stream()
            .map(ProviderConfig::getExportBackground)
            .filter(k -> k != null && k)
            .findAny()
            .isPresent();
    }

    private boolean isReferBackground() {
        return moduleModel.getConfigManager().getConsumers()
            .stream()
            .map(ConsumerConfig::getReferBackground)
            .filter(k -> k != null && k)
            .findAny()
            .isPresent();
    }

    public String getIdentifier() {
        if (identifier == null) {
            identifier = "Dubbo module[" + moduleModel.getInternalId() + "]";
            if (moduleModel.getModelName() != null
                && !StringUtils.isEquals(moduleModel.getModelName(), moduleModel.getInternalName())) {
                identifier += "(" + moduleModel.getModelName() + ")";
            }
        }
        return identifier;
    }

    @Override
    public ReferenceCache getReferenceCache() {
        return referenceCache;
    }

    /**
     * Prepare for export/refer service, trigger initializing application and module
     */
    @Override
    public void prepare() {
        applicationDeployer.initialize();
        this.initialize();
    }

}<|MERGE_RESOLUTION|>--- conflicted
+++ resolved
@@ -152,16 +152,6 @@
         referServices();
 
         executorRepository.getSharedExecutor().submit(() -> {
-<<<<<<< HEAD
-
-            // wait for export finish
-            waitExportFinish();
-
-            // wait for refer finish
-            waitReferFinish();
-
-            onModuleStarted();
-=======
             try {
                 // wait for export finish
                 waitExportFinish();
@@ -172,7 +162,6 @@
             } finally {
                 onModuleStarted();
             }
->>>>>>> d69fa048
         });
 
         return startFuture;
@@ -261,14 +250,6 @@
         }
     }
 
-<<<<<<< HEAD
-    private void onModuleStarted() {
-        setStarted();
-        logger.info(getIdentifier() + " has started.");
-        applicationDeployer.checkStarted();
-        // must set startFuture because this start() is also called by DubboDeployApplicationListener#onContextRefreshedEvent.
-        startFuture.complete(true);
-=======
     private void completeStartFuture(boolean value) {
         if (startFuture != null && !startFuture.isDone()) {
             startFuture.complete(value);
@@ -279,7 +260,6 @@
         if (referFuture != null && !referFuture.isDone()) {
             referFuture.cancel(true);
         }
->>>>>>> d69fa048
     }
 
     private void onModuleStopping() {
