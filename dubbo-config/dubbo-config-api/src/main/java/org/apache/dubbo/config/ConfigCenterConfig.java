/*
 * Licensed to the Apache Software Foundation (ASF) under one or more
 * contributor license agreements.  See the NOTICE file distributed with
 * this work for additional information regarding copyright ownership.
 * The ASF licenses this file to You under the Apache License, Version 2.0
 * (the "License"); you may not use this file except in compliance with
 * the License.  You may obtain a copy of the License at
 *
 *     http://www.apache.org/licenses/LICENSE-2.0
 *
 * Unless required by applicable law or agreed to in writing, software
 * distributed under the License is distributed on an "AS IS" BASIS,
 * WITHOUT WARRANTIES OR CONDITIONS OF ANY KIND, either express or implied.
 * See the License for the specific language governing permissions and
 * limitations under the License.
 */
package org.apache.dubbo.config;

import org.apache.dubbo.common.URL;
import org.apache.dubbo.common.config.Environment;
import org.apache.dubbo.common.constants.CommonConstants;
import org.apache.dubbo.common.utils.StringUtils;
import org.apache.dubbo.common.utils.UrlUtils;
import org.apache.dubbo.config.support.Parameter;

import java.util.Map;
import java.util.concurrent.atomic.AtomicBoolean;

import static org.apache.dubbo.common.constants.CommonConstants.ANYHOST_VALUE;
import static org.apache.dubbo.common.constants.CommonConstants.PATH_KEY;
import static org.apache.dubbo.common.constants.CommonConstants.PROTOCOL_KEY;
import static org.apache.dubbo.config.Constants.CONFIG_APPNAME_KEY;
import static org.apache.dubbo.common.constants.ConfigConstants.CONFIG_CHECK_KEY;
import static org.apache.dubbo.common.constants.ConfigConstants.CONFIG_CLUSTER_KEY;
import static org.apache.dubbo.config.Constants.CONFIG_CONFIGFILE_KEY;
import static org.apache.dubbo.config.Constants.CONFIG_ENABLE_KEY;
import static org.apache.dubbo.common.constants.ConfigConstants.CONFIG_GROUP_KEY;
import static org.apache.dubbo.common.constants.ConfigConstants.CONFIG_NAMESPACE_KEY;
import static org.apache.dubbo.config.Constants.CONFIG_TIMEOUT_KEY;
import static org.apache.dubbo.common.constants.ConfigConstants.ZOOKEEPER_PROTOCOL;

/**
 * ConfigCenterConfig
 */
public class ConfigCenterConfig extends AbstractConfig {
    private AtomicBoolean inited = new AtomicBoolean(false);

    private String protocol;
    private String address;

    /* The config center cluster, it's real meaning may very on different Config Center products. */
    private String cluster;

    /* The namespace of the config center, generally it's used for multi-tenant,
    but it's real meaning depends on the actual Config Center you use.
    */

    private String namespace = CommonConstants.DUBBO;
    /* The group of the config center, generally it's used to identify an isolated space for a batch of config items,
    but it's real meaning depends on the actual Config Center you use.
    */
    private String group = CommonConstants.DUBBO;
    private String username;
    private String password;
    private Long timeout = 3000L;

    // If the Config Center is given the highest priority, it will override all the other configurations
    private Boolean highestPriority = true;

    // Decide the behaviour when initial connection try fails, 'true' means interrupt the whole process once fail.
    private Boolean check = true;

    /* Used to specify the key that your properties file mapping to, most of the time you do not need to change this parameter.
    Notice that for Apollo, this parameter is meaningless, set the 'namespace' is enough.
    */
    private String configFile = CommonConstants.DEFAULT_DUBBO_PROPERTIES;

    /* the .properties file under 'configFile' is global shared while .properties under this one is limited only to this application
    */
    private String appConfigFile;

    /* If the Config Center product you use have some special parameters that is not covered by this class, you can add it to here.
    For example, with XML:
      <dubbo:config-center>
           <dubbo:parameter key="config.{your key}" value="{your value}" />
      </dubbo:config-center>
     */
    private Map<String, String> parameters;

    public ConfigCenterConfig() {
    }

    public URL toUrl() {
        Map<String, String> map = this.getMetaData();
        if (StringUtils.isEmpty(address)) {
            address = ANYHOST_VALUE;
        }
        map.put(PATH_KEY, ConfigCenterConfig.class.getSimpleName());
        // use 'zookeeper' as the default configcenter.
        if (StringUtils.isEmpty(map.get(PROTOCOL_KEY))) {
            map.put(PROTOCOL_KEY, ZOOKEEPER_PROTOCOL);
        }
        return UrlUtils.parseURL(address, map);
    }

    public boolean checkOrUpdateInited() {
        return inited.compareAndSet(false, true);
    }

    public void setExternalConfig(Map<String, String> externalConfiguration) {
        Environment.getInstance().setExternalConfigMap(externalConfiguration);
    }

    public void setAppExternalConfig(Map<String, String> appExternalConfiguration) {
        Environment.getInstance().setAppExternalConfigMap(appExternalConfiguration);
    }

    public String getProtocol() {
        return protocol;
    }

    public void setProtocol(String protocol) {
        this.protocol = protocol;
    }

    @Parameter(excluded = true)
    public String getAddress() {
        return address;
    }

    public void setAddress(String address) {
        this.address = address;
    }

    @Parameter(key = CONFIG_CLUSTER_KEY, useKeyAsProperty = false)
    public String getCluster() {
        return cluster;
    }

    public void setCluster(String cluster) {
        this.cluster = cluster;
    }

    @Parameter(key = CONFIG_NAMESPACE_KEY, useKeyAsProperty = false)
    public String getNamespace() {
        return namespace;
    }

    public void setNamespace(String namespace) {
        this.namespace = namespace;
    }

    @Parameter(key = CONFIG_GROUP_KEY, useKeyAsProperty = false)
    public String getGroup() {
        return group;
    }

    public void setGroup(String group) {
        this.group = group;
    }

    @Parameter(key = CONFIG_CHECK_KEY, useKeyAsProperty = false)
    public Boolean isCheck() {
        return check;
    }

    public void setCheck(Boolean check) {
        this.check = check;
    }

    @Parameter(key = CONFIG_ENABLE_KEY, useKeyAsProperty = false)
    public Boolean isHighestPriority() {
        return highestPriority;
    }

    public void setHighestPriority(Boolean highestPriority) {
        this.highestPriority = highestPriority;
    }

    public String getUsername() {
        return username;
    }

    public void setUsername(String username) {
        this.username = username;
    }

    public String getPassword() {
        return password;
    }

    public void setPassword(String password) {
        this.password = password;
    }

    @Parameter(key = CONFIG_TIMEOUT_KEY, useKeyAsProperty = false)
    public Long getTimeout() {
        return timeout;
    }

    public void setTimeout(Long timeout) {
        this.timeout = timeout;
    }

    @Parameter(key = CONFIG_CONFIGFILE_KEY, useKeyAsProperty = false)
    public String getConfigFile() {
        return configFile;
    }

    public void setConfigFile(String configFile) {
        this.configFile = configFile;
    }

    @Parameter(excluded = true)
    public String getAppConfigFile() {
        return appConfigFile;
    }

    public void setAppConfigFile(String appConfigFile) {
        this.appConfigFile = appConfigFile;
    }

<<<<<<< HEAD
=======
    @Parameter(key = CONFIG_APPNAME_KEY, useKeyAsProperty = false)
    public String getAppName() {
        return appName;
    }

    public void setAppName(String appName) {
        this.appName = appName;
    }

>>>>>>> bfb60773
    public Map<String, String> getParameters() {
        return parameters;
    }

    public void setParameters(Map<String, String> parameters) {
        checkParameterName(parameters);
        this.parameters = parameters;
    }

    @Override
    @Parameter(excluded = true)
    public boolean isValid() {
        if (StringUtils.isEmpty(address)) {
            return false;
        }

        return address.contains("://") || StringUtils.isNotEmpty(protocol);
    }
}<|MERGE_RESOLUTION|>--- conflicted
+++ resolved
@@ -220,18 +220,6 @@
         this.appConfigFile = appConfigFile;
     }
 
-<<<<<<< HEAD
-=======
-    @Parameter(key = CONFIG_APPNAME_KEY, useKeyAsProperty = false)
-    public String getAppName() {
-        return appName;
-    }
-
-    public void setAppName(String appName) {
-        this.appName = appName;
-    }
-
->>>>>>> bfb60773
     public Map<String, String> getParameters() {
         return parameters;
     }
