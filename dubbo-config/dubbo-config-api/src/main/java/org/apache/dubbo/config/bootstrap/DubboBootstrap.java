/*
 * Licensed to the Apache Software Foundation (ASF) under one or more
 * contributor license agreements.  See the NOTICE file distributed with
 * this work for additional information regarding copyright ownership.
 * The ASF licenses this file to You under the Apache License, Version 2.0
 * (the "License"); you may not use this file except in compliance with
 * the License.  You may obtain a copy of the License at
 *
 *     http://www.apache.org/licenses/LICENSE-2.0
 *
 * Unless required by applicable law or agreed to in writing, software
 * distributed under the License is distributed on an "AS IS" BASIS,
 * WITHOUT WARRANTIES OR CONDITIONS OF ANY KIND, either express or implied.
 * See the License for the specific language governing permissions and
 * limitations under the License.
 */
package org.apache.dubbo.config.bootstrap;

import org.apache.dubbo.common.URL;
import org.apache.dubbo.common.config.Environment;
import org.apache.dubbo.common.config.configcenter.DynamicConfiguration;
import org.apache.dubbo.common.config.configcenter.wrapper.CompositeDynamicConfiguration;
import org.apache.dubbo.common.extension.ExtensionLoader;
import org.apache.dubbo.common.lang.ShutdownHookCallback;
import org.apache.dubbo.common.lang.ShutdownHookCallbacks;
import org.apache.dubbo.common.logger.Logger;
import org.apache.dubbo.common.logger.LoggerFactory;
import org.apache.dubbo.common.threadpool.concurrent.ScheduledCompletableFuture;
import org.apache.dubbo.common.threadpool.manager.ExecutorRepository;
import org.apache.dubbo.common.utils.CollectionUtils;
import org.apache.dubbo.common.utils.StringUtils;
import org.apache.dubbo.config.ApplicationConfig;
import org.apache.dubbo.config.ConfigCenterConfig;
import org.apache.dubbo.config.ConsumerConfig;
import org.apache.dubbo.config.DubboShutdownHook;
import org.apache.dubbo.config.MetadataReportConfig;
import org.apache.dubbo.config.MetricsConfig;
import org.apache.dubbo.config.ModuleConfig;
import org.apache.dubbo.config.MonitorConfig;
import org.apache.dubbo.config.ProtocolConfig;
import org.apache.dubbo.config.ProviderConfig;
import org.apache.dubbo.config.ReferenceConfig;
import org.apache.dubbo.config.RegistryConfig;
import org.apache.dubbo.config.ServiceConfig;
import org.apache.dubbo.config.ServiceConfigBase;
import org.apache.dubbo.config.SslConfig;
import org.apache.dubbo.config.bootstrap.builders.ApplicationBuilder;
import org.apache.dubbo.config.bootstrap.builders.ConsumerBuilder;
import org.apache.dubbo.config.bootstrap.builders.ProtocolBuilder;
import org.apache.dubbo.config.bootstrap.builders.ProviderBuilder;
import org.apache.dubbo.config.bootstrap.builders.ReferenceBuilder;
import org.apache.dubbo.config.bootstrap.builders.RegistryBuilder;
import org.apache.dubbo.config.bootstrap.builders.ServiceBuilder;
import org.apache.dubbo.config.context.ConfigManager;
import org.apache.dubbo.config.metadata.ConfigurableMetadataServiceExporter;
import org.apache.dubbo.config.utils.ConfigValidationUtils;
import org.apache.dubbo.config.utils.ReferenceConfigCache;
import org.apache.dubbo.event.EventDispatcher;
import org.apache.dubbo.event.EventListener;
import org.apache.dubbo.event.GenericEventListener;
import org.apache.dubbo.metadata.MetadataService;
import org.apache.dubbo.metadata.MetadataServiceExporter;
import org.apache.dubbo.metadata.WritableMetadataService;
import org.apache.dubbo.metadata.report.MetadataReportInstance;
import org.apache.dubbo.registry.client.DefaultServiceInstance;
import org.apache.dubbo.registry.client.ServiceDiscovery;
import org.apache.dubbo.registry.client.ServiceDiscoveryRegistry;
import org.apache.dubbo.registry.client.ServiceInstance;
import org.apache.dubbo.registry.support.AbstractRegistryFactory;
import org.apache.dubbo.rpc.Protocol;
import org.apache.dubbo.rpc.model.ApplicationModel;

import java.io.IOException;
import java.util.ArrayList;
import java.util.Collection;
import java.util.HashMap;
import java.util.List;
import java.util.Set;
import java.util.SortedSet;
import java.util.concurrent.CompletableFuture;
import java.util.concurrent.ExecutorService;
import java.util.concurrent.Future;
import java.util.concurrent.atomic.AtomicBoolean;
import java.util.concurrent.locks.Condition;
import java.util.concurrent.locks.Lock;
import java.util.concurrent.locks.ReentrantLock;
import java.util.function.Consumer;
import java.util.stream.Collectors;

import static java.util.Arrays.asList;
import static java.util.concurrent.Executors.newSingleThreadExecutor;
import static org.apache.dubbo.common.config.ConfigurationUtils.parseProperties;
import static org.apache.dubbo.common.config.configcenter.DynamicConfiguration.getDynamicConfiguration;
import static org.apache.dubbo.common.constants.CommonConstants.DEFAULT_METADATA_STORAGE_TYPE;
import static org.apache.dubbo.common.constants.CommonConstants.REMOTE_METADATA_STORAGE_TYPE;
import static org.apache.dubbo.common.function.ThrowableAction.execute;
import static org.apache.dubbo.common.utils.StringUtils.isNotEmpty;
import static org.apache.dubbo.metadata.WritableMetadataService.getExtension;
import static org.apache.dubbo.registry.client.metadata.ServiceInstanceMetadataUtils.setMetadataStorageType;
import static org.apache.dubbo.remoting.Constants.CLIENT_KEY;

/**
 * See {@link ApplicationModel} and {@link ExtensionLoader} for why this class is designed to be singleton.
 *
 * The bootstrap class of Dubbo
 *
 * Get singleton instance by calling static method {@link #getInstance()}.
 * Designed as singleton because some classes inside Dubbo, such as ExtensionLoader, are designed only for one instance per process.
 *
 * @since 2.7.5
 */
public class DubboBootstrap extends GenericEventListener {

    public static final String DEFAULT_REGISTRY_ID = "REGISTRY#DEFAULT";

    public static final String DEFAULT_PROTOCOL_ID = "PROTOCOL#DEFAULT";

    public static final String DEFAULT_SERVICE_ID = "SERVICE#DEFAULT";

    public static final String DEFAULT_REFERENCE_ID = "REFERENCE#DEFAULT";

    public static final String DEFAULT_PROVIDER_ID = "PROVIDER#DEFAULT";

    public static final String DEFAULT_CONSUMER_ID = "CONSUMER#DEFAULT";

    private static final String NAME = DubboBootstrap.class.getSimpleName();

    private final Logger logger = LoggerFactory.getLogger(getClass());

    private static DubboBootstrap instance;

    private final AtomicBoolean awaited = new AtomicBoolean(false);

    private final Lock lock = new ReentrantLock();

    private final Condition condition = lock.newCondition();

    private final ExecutorService executorService = newSingleThreadExecutor();

    private final EventDispatcher eventDispatcher = EventDispatcher.getDefaultExtension();

    private final ExecutorRepository executorRepository = ExtensionLoader.getExtensionLoader(ExecutorRepository.class).getDefaultExtension();

    private final ConfigManager configManager;

    private final Environment environment;

    private ReferenceConfigCache cache;

    private volatile boolean exportAsync;

    private volatile boolean referAsync;

    private AtomicBoolean initialized = new AtomicBoolean(false);

    private AtomicBoolean started = new AtomicBoolean(false);

    private AtomicBoolean destroyed = new AtomicBoolean(false);

    private volatile ServiceInstance serviceInstance;

    private volatile MetadataService metadataService;

    private volatile MetadataServiceExporter metadataServiceExporter;

    private List<ServiceConfigBase<?>> exportedServices = new ArrayList<>();

    private List<Future<?>> asyncExportingFutures = new ArrayList<>();

    private List<CompletableFuture<Object>> asyncReferringFutures = new ArrayList<>();

    /**
     * See {@link ApplicationModel} and {@link ExtensionLoader} for why DubboBootstrap is designed to be singleton.
     */
    public static synchronized DubboBootstrap getInstance() {
        if (instance == null) {
            instance = new DubboBootstrap();
        }
        return instance;
    }

    private DubboBootstrap() {
        configManager = ApplicationModel.getConfigManager();
        environment = ApplicationModel.getEnvironment();

        DubboShutdownHook.getDubboShutdownHook().register();
        ShutdownHookCallbacks.INSTANCE.addCallback(new ShutdownHookCallback() {
            @Override
            public void callback() throws Throwable {
                DubboBootstrap.this.destroy();
            }
        });
    }

    public void unRegisterShutdownHook() {
        DubboShutdownHook.getDubboShutdownHook().unregister();
    }

    private boolean isOnlyRegisterProvider() {
        Boolean registerConsumer = getApplication().getRegisterConsumer();
        return registerConsumer == null || !registerConsumer;
    }

    private String getMetadataType() {
        String type = getApplication().getMetadataType();
        if (StringUtils.isEmpty(type)) {
            type = DEFAULT_METADATA_STORAGE_TYPE;
        }
        return type;
    }

    public DubboBootstrap metadataReport(MetadataReportConfig metadataReportConfig) {
        configManager.addMetadataReport(metadataReportConfig);
        return this;
    }

    public DubboBootstrap metadataReports(List<MetadataReportConfig> metadataReportConfigs) {
        if (CollectionUtils.isEmpty(metadataReportConfigs)) {
            return this;
        }

        configManager.addMetadataReports(metadataReportConfigs);
        return this;
    }

    // {@link ApplicationConfig} correlative methods

    /**
     * Set the name of application
     *
     * @param name the name of application
     * @return current {@link DubboBootstrap} instance
     */
    public DubboBootstrap application(String name) {
        return application(name, builder -> {
            // DO NOTHING
        });
    }

    /**
     * Set the name of application and it's future build
     *
     * @param name            the name of application
     * @param consumerBuilder {@link ApplicationBuilder}
     * @return current {@link DubboBootstrap} instance
     */
    public DubboBootstrap application(String name, Consumer<ApplicationBuilder> consumerBuilder) {
        ApplicationBuilder builder = createApplicationBuilder(name);
        consumerBuilder.accept(builder);
        return application(builder.build());
    }

    /**
     * Set the {@link ApplicationConfig}
     *
     * @param applicationConfig the {@link ApplicationConfig}
     * @return current {@link DubboBootstrap} instance
     */
    public DubboBootstrap application(ApplicationConfig applicationConfig) {
        configManager.setApplication(applicationConfig);
        return this;
    }


    // {@link RegistryConfig} correlative methods

    /**
     * Add an instance of {@link RegistryConfig} with {@link #DEFAULT_REGISTRY_ID default ID}
     *
     * @param consumerBuilder the {@link Consumer} of {@link RegistryBuilder}
     * @return current {@link DubboBootstrap} instance
     */
    public DubboBootstrap registry(Consumer<RegistryBuilder> consumerBuilder) {
        return registry(DEFAULT_REGISTRY_ID, consumerBuilder);
    }

    /**
     * Add an instance of {@link RegistryConfig} with the specified ID
     *
     * @param id              the {@link RegistryConfig#getId() id}  of {@link RegistryConfig}
     * @param consumerBuilder the {@link Consumer} of {@link RegistryBuilder}
     * @return current {@link DubboBootstrap} instance
     */
    public DubboBootstrap registry(String id, Consumer<RegistryBuilder> consumerBuilder) {
        RegistryBuilder builder = createRegistryBuilder(id);
        consumerBuilder.accept(builder);
        return registry(builder.build());
    }

    /**
     * Add an instance of {@link RegistryConfig}
     *
     * @param registryConfig an instance of {@link RegistryConfig}
     * @return current {@link DubboBootstrap} instance
     */
    public DubboBootstrap registry(RegistryConfig registryConfig) {
        configManager.addRegistry(registryConfig);
        return this;
    }

    /**
     * Add an instance of {@link RegistryConfig}
     *
     * @param registryConfigs the multiple instances of {@link RegistryConfig}
     * @return current {@link DubboBootstrap} instance
     */
    public DubboBootstrap registries(List<RegistryConfig> registryConfigs) {
        if (CollectionUtils.isEmpty(registryConfigs)) {
            return this;
        }
        registryConfigs.forEach(this::registry);
        return this;
    }


    // {@link ProtocolConfig} correlative methods
    public DubboBootstrap protocol(Consumer<ProtocolBuilder> consumerBuilder) {
        return protocol(DEFAULT_PROTOCOL_ID, consumerBuilder);
    }

    public DubboBootstrap protocol(String id, Consumer<ProtocolBuilder> consumerBuilder) {
        ProtocolBuilder builder = createProtocolBuilder(id);
        consumerBuilder.accept(builder);
        return protocol(builder.build());
    }

    public DubboBootstrap protocol(ProtocolConfig protocolConfig) {
        return protocols(asList(protocolConfig));
    }

    public DubboBootstrap protocols(List<ProtocolConfig> protocolConfigs) {
        if (CollectionUtils.isEmpty(protocolConfigs)) {
            return this;
        }
        configManager.addProtocols(protocolConfigs);
        return this;
    }

    // {@link ServiceConfig} correlative methods
    public <S> DubboBootstrap service(Consumer<ServiceBuilder<S>> consumerBuilder) {
        return service(DEFAULT_SERVICE_ID, consumerBuilder);
    }

    public <S> DubboBootstrap service(String id, Consumer<ServiceBuilder<S>> consumerBuilder) {
        ServiceBuilder builder = createServiceBuilder(id);
        consumerBuilder.accept(builder);
        return service(builder.build());
    }

    public DubboBootstrap service(ServiceConfig<?> serviceConfig) {
        configManager.addService(serviceConfig);
        return this;
    }

    public DubboBootstrap services(List<ServiceConfig> serviceConfigs) {
        if (CollectionUtils.isEmpty(serviceConfigs)) {
            return this;
        }
        serviceConfigs.forEach(configManager::addService);
        return this;
    }

    // {@link Reference} correlative methods
    public <S> DubboBootstrap reference(Consumer<ReferenceBuilder<S>> consumerBuilder) {
        return reference(DEFAULT_REFERENCE_ID, consumerBuilder);
    }

    public <S> DubboBootstrap reference(String id, Consumer<ReferenceBuilder<S>> consumerBuilder) {
        ReferenceBuilder builder = createReferenceBuilder(id);
        consumerBuilder.accept(builder);
        return reference(builder.build());
    }

    public DubboBootstrap reference(ReferenceConfig<?> referenceConfig) {
        configManager.addReference(referenceConfig);
        return this;
    }

    public DubboBootstrap references(List<ReferenceConfig> referenceConfigs) {
        if (CollectionUtils.isEmpty(referenceConfigs)) {
            return this;
        }

        referenceConfigs.forEach(configManager::addReference);
        return this;
    }

    // {@link ProviderConfig} correlative methods
    public DubboBootstrap provider(Consumer<ProviderBuilder> builderConsumer) {
        return provider(DEFAULT_PROVIDER_ID, builderConsumer);
    }

    public DubboBootstrap provider(String id, Consumer<ProviderBuilder> builderConsumer) {
        ProviderBuilder builder = createProviderBuilder(id);
        builderConsumer.accept(builder);
        return provider(builder.build());
    }

    public DubboBootstrap provider(ProviderConfig providerConfig) {
        return providers(asList(providerConfig));
    }

    public DubboBootstrap providers(List<ProviderConfig> providerConfigs) {
        if (CollectionUtils.isEmpty(providerConfigs)) {
            return this;
        }

        providerConfigs.forEach(configManager::addProvider);
        return this;
    }

    // {@link ConsumerConfig} correlative methods
    public DubboBootstrap consumer(Consumer<ConsumerBuilder> builderConsumer) {
        return consumer(DEFAULT_CONSUMER_ID, builderConsumer);
    }

    public DubboBootstrap consumer(String id, Consumer<ConsumerBuilder> builderConsumer) {
        ConsumerBuilder builder = createConsumerBuilder(id);
        builderConsumer.accept(builder);
        return consumer(builder.build());
    }

    public DubboBootstrap consumer(ConsumerConfig consumerConfig) {
        return consumers(asList(consumerConfig));
    }

    public DubboBootstrap consumers(List<ConsumerConfig> consumerConfigs) {
        if (CollectionUtils.isEmpty(consumerConfigs)) {
            return this;
        }

        consumerConfigs.forEach(configManager::addConsumer);
        return this;
    }

    // {@link ConfigCenterConfig} correlative methods
    public DubboBootstrap configCenter(ConfigCenterConfig configCenterConfig) {
        return configCenters(asList(configCenterConfig));
    }

    public DubboBootstrap configCenters(List<ConfigCenterConfig> configCenterConfigs) {
        if (CollectionUtils.isEmpty(configCenterConfigs)) {
            return this;
        }
        configManager.addConfigCenters(configCenterConfigs);
        return this;
    }

    public DubboBootstrap monitor(MonitorConfig monitor) {
        configManager.setMonitor(monitor);
        return this;
    }

    public DubboBootstrap metrics(MetricsConfig metrics) {
        configManager.setMetrics(metrics);
        return this;
    }

    public DubboBootstrap module(ModuleConfig module) {
        configManager.setModule(module);
        return this;
    }

    public DubboBootstrap ssl(SslConfig sslConfig) {
        configManager.setSsl(sslConfig);
        return this;
    }

    public DubboBootstrap cache(ReferenceConfigCache cache) {
        this.cache = cache;
        return this;
    }

    public ReferenceConfigCache getCache() {
        if (cache == null) {
            cache = ReferenceConfigCache.getCache();
        }
        return cache;
    }

    public DubboBootstrap exportAsync() {
        this.exportAsync = true;
        return this;
    }

    public DubboBootstrap referAsync() {
        this.referAsync = true;
        return this;
    }

    @Deprecated
    public void init() {
        initialize();
    }

    /**
     * Initialize
     */
    private void initialize() {
        if (!initialized.compareAndSet(false, true)) {
            return;
        }

        ApplicationModel.initFrameworkExts();

        startConfigCenter();

        useRegistryAsConfigCenterIfNecessary();

        loadRemoteConfigs();

        checkGlobalConfigs();

        initMetadataService();

        initEventListener();

        if (logger.isInfoEnabled()) {
            logger.info(NAME + " has been initialized!");
        }
    }

    private void checkGlobalConfigs() {
        // check Application
        ConfigValidationUtils.validateApplicationConfig(getApplication());

        // check Metadata
        Collection<MetadataReportConfig> metadatas = configManager.getMetadataConfigs();
        if (CollectionUtils.isEmpty(metadatas)) {
            MetadataReportConfig metadataReportConfig = new MetadataReportConfig();
            metadataReportConfig.refresh();
            if (metadataReportConfig.isValid()) {
                configManager.addMetadataReport(metadataReportConfig);
                metadatas = configManager.getMetadataConfigs();
            }
        }
        if (CollectionUtils.isNotEmpty(metadatas)) {
            for (MetadataReportConfig metadataReportConfig : metadatas) {
                metadataReportConfig.refresh();
                ConfigValidationUtils.validateMetadataConfig(metadataReportConfig);
            }
        }

        // check Provider
        Collection<ProviderConfig> providers = configManager.getProviders();
        if (CollectionUtils.isEmpty(providers)) {
            configManager.getDefaultProvider().orElseGet(() -> {
                ProviderConfig providerConfig = new ProviderConfig();
                configManager.addProvider(providerConfig);
                providerConfig.refresh();
                return providerConfig;
            });
        }
        for (ProviderConfig providerConfig : configManager.getProviders()) {
            ConfigValidationUtils.validateProviderConfig(providerConfig);
        }
        // check Consumer
        Collection<ConsumerConfig> consumers = configManager.getConsumers();
        if (CollectionUtils.isEmpty(consumers)) {
            configManager.getDefaultConsumer().orElseGet(() -> {
                ConsumerConfig consumerConfig = new ConsumerConfig();
                configManager.addConsumer(consumerConfig);
                consumerConfig.refresh();
                return consumerConfig;
            });
        }
        for (ConsumerConfig consumerConfig : configManager.getConsumers()) {
            ConfigValidationUtils.validateConsumerConfig(consumerConfig);
        }

        // check Monitor
        ConfigValidationUtils.validateMonitorConfig(getMonitor());
        // check Metrics
        ConfigValidationUtils.validateMetricsConfig(getMetrics());
        // check Module
        ConfigValidationUtils.validateModuleConfig(getModule());
        // check Ssl
        ConfigValidationUtils.validateSslConfig(getSsl());
    }

    private void startConfigCenter() {
        Collection<ConfigCenterConfig> configCenters = configManager.getConfigCenters();

        // check Config Center
        if (CollectionUtils.isEmpty(configCenters)) {
            ConfigCenterConfig configCenterConfig = new ConfigCenterConfig();
            configCenterConfig.refresh();
            if (configCenterConfig.isValid()) {
                configManager.addConfigCenter(configCenterConfig);
                configCenters = configManager.getConfigCenters();
            }
        } else {
            for (ConfigCenterConfig configCenterConfig : configCenters) {
                configCenterConfig.refresh();
                ConfigValidationUtils.validateConfigCenterConfig(configCenterConfig);
            }
        }

        if (CollectionUtils.isNotEmpty(configCenters)) {
            CompositeDynamicConfiguration compositeDynamicConfiguration = new CompositeDynamicConfiguration();
            for (ConfigCenterConfig configCenter : configCenters) {
                compositeDynamicConfiguration.addConfiguration(prepareEnvironment(configCenter));
            }
            environment.setDynamicConfiguration(compositeDynamicConfiguration);
        }
        configManager.refreshAll();
    }

    private void startMetadataReport() {
        ApplicationConfig applicationConfig = getApplication();

        String metadataType = applicationConfig.getMetadataType();
        // FIXME, multiple metadata config support.
        Collection<MetadataReportConfig> metadataReportConfigs = configManager.getMetadataConfigs();
        if (CollectionUtils.isEmpty(metadataReportConfigs)) {
            if (REMOTE_METADATA_STORAGE_TYPE.equals(metadataType)) {
                throw new IllegalStateException("No MetadataConfig found, you must specify the remote Metadata Center address when 'metadata=remote' is enabled.");
            }
            return;
        }
        MetadataReportConfig metadataReportConfig = metadataReportConfigs.iterator().next();
        ConfigValidationUtils.validateMetadataConfig(metadataReportConfig);
        if (!metadataReportConfig.isValid()) {
            return;
        }

        MetadataReportInstance.init(metadataReportConfig.toUrl());
    }

    /**
     * For compatibility purpose, use registry as the default config center when the registry protocol is zookeeper and
     * there's no config center specified explicitly.
     */
    private void useRegistryAsConfigCenterIfNecessary() {
        // we use the loading status of DynamicConfiguration to decide whether ConfigCenter has been initiated.
        if (environment.getDynamicConfiguration().isPresent()) {
            return;
        }

        if (CollectionUtils.isNotEmpty(configManager.getConfigCenters())) {
            return;
        }

        configManager.getDefaultRegistries().stream()
                .filter(registryConfig -> registryConfig.getUseAsConfigCenter() == null || registryConfig.getUseAsConfigCenter())
                .forEach(registryConfig -> {
                    String protocol = registryConfig.getProtocol();
                    String id = "config-center-" + protocol + "-" + registryConfig.getPort();
                    ConfigCenterConfig cc = new ConfigCenterConfig();
                    cc.setId(id);
                    if (cc.getParameters() == null) {
                        cc.setParameters(new HashMap<>());
                    }
                    if (registryConfig.getParameters() != null) {
                        cc.getParameters().putAll(registryConfig.getParameters());
                    }
                    cc.getParameters().put(CLIENT_KEY, registryConfig.getClient());
                    cc.setProtocol(registryConfig.getProtocol());
                    cc.setPort(registryConfig.getPort());
                    cc.setAddress(registryConfig.getAddress());
                    cc.setNamespace(registryConfig.getGroup());
                    cc.setUsername(registryConfig.getUsername());
                    cc.setPassword(registryConfig.getPassword());
                    if (registryConfig.getTimeout() != null) {
                        cc.setTimeout(registryConfig.getTimeout().longValue());
                    }
                    cc.setHighestPriority(false);
                    configManager.addConfigCenter(cc);
                });
        startConfigCenter();
    }

    private void loadRemoteConfigs() {
        // registry ids to registry configs
        List<RegistryConfig> tmpRegistries = new ArrayList<>();
        Set<String> registryIds = configManager.getRegistryIds();
        registryIds.forEach(id -> {
            if (tmpRegistries.stream().noneMatch(reg -> reg.getId().equals(id))) {
                tmpRegistries.add(configManager.getRegistry(id).orElseGet(() -> {
                    RegistryConfig registryConfig = new RegistryConfig();
                    registryConfig.setId(id);
                    registryConfig.refresh();
                    return registryConfig;
                }));
            }
        });

        configManager.addRegistries(tmpRegistries);

        // protocol ids to protocol configs
        List<ProtocolConfig> tmpProtocols = new ArrayList<>();
        Set<String> protocolIds = configManager.getProtocolIds();
        protocolIds.forEach(id -> {
            if (tmpProtocols.stream().noneMatch(prot -> prot.getId().equals(id))) {
                tmpProtocols.add(configManager.getProtocol(id).orElseGet(() -> {
                    ProtocolConfig protocolConfig = new ProtocolConfig();
                    protocolConfig.setId(id);
                    protocolConfig.refresh();
                    return protocolConfig;
                }));
            }
        });

        configManager.addProtocols(tmpProtocols);
    }


    /**
     * Initialize {@link MetadataService} from {@link WritableMetadataService}'s extension
     */
    private void initMetadataService() {
        startMetadataReport();
        this.metadataService = getExtension(getMetadataType());
        this.metadataServiceExporter = new ConfigurableMetadataServiceExporter(metadataService);
    }

    /**
     * Initialize {@link EventListener}
     */
    private void initEventListener() {
        // Add current instance into listeners
        addEventListener(this);
    }

    private List<ServiceDiscovery> getServiceDiscoveries() {
        return AbstractRegistryFactory.getRegistries()
                .stream()
                .filter(registry -> registry instanceof ServiceDiscoveryRegistry)
                .map(registry -> (ServiceDiscoveryRegistry) registry)
                .map(ServiceDiscoveryRegistry::getServiceDiscovery)
                .collect(Collectors.toList());
    }

    /**
     * Start the bootstrap
     */
    public DubboBootstrap start() {
        if (started.compareAndSet(false, true)) {
            initialize();
            if (logger.isInfoEnabled()) {
                logger.info(NAME + " is starting...");
            }
            // 1. export Dubbo Services
            exportServices();

            // Not only provider register
            if (!isOnlyRegisterProvider() || hasExportedServices()) {
                // 2. export MetadataService
                exportMetadataService();
                //3. Register the local ServiceInstance if required
                registerServiceInstance();
            }

            referServices();

            if (logger.isInfoEnabled()) {
                logger.info(NAME + " has started.");
            }
        }
        return this;
    }

    private boolean hasExportedServices() {
        return !metadataService.getExportedURLs().isEmpty();
    }

    /**
     * Block current thread to be await.
     *
     * @return {@link DubboBootstrap}
     */
    public DubboBootstrap await() {
        // if has been waited, no need to wait again, return immediately
        if (!awaited.get()) {
            if (!executorService.isShutdown()) {
                executeMutually(() -> {
                    while (!awaited.get()) {
                        if (logger.isInfoEnabled()) {
                            logger.info(NAME + " awaiting ...");
                        }
                        try {
                            condition.await();
                        } catch (InterruptedException e) {
                            Thread.currentThread().interrupt();
                        }
                    }
                });
            }
        }
        return this;
    }

    public DubboBootstrap awaitFinish() throws Exception {
        logger.info(NAME + " waiting services exporting / referring ...");
        if (exportAsync && asyncExportingFutures.size() > 0) {
            CompletableFuture future = CompletableFuture.allOf(asyncExportingFutures.toArray(new CompletableFuture[0]));
            future.get();
        }
        if (referAsync && asyncReferringFutures.size() > 0) {
            CompletableFuture future = CompletableFuture.allOf(asyncReferringFutures.toArray(new CompletableFuture[0]));
            future.get();
        }

        logger.info("Service export / refer finished.");
        return this;
    }

    public boolean isInitialized() {
        return initialized.get();
    }

    public boolean isStarted() {
        return started.get();
    }

    public DubboBootstrap stop() throws IllegalStateException {
        destroy();
        return this;
    }
    /* serve for builder apis, begin */

    private ApplicationBuilder createApplicationBuilder(String name) {
        return new ApplicationBuilder().name(name);
    }

    private RegistryBuilder createRegistryBuilder(String id) {
        return new RegistryBuilder().id(id);
    }

    private ProtocolBuilder createProtocolBuilder(String id) {
        return new ProtocolBuilder().id(id);
    }

    private ServiceBuilder createServiceBuilder(String id) {
        return new ServiceBuilder().id(id);
    }

    private ReferenceBuilder createReferenceBuilder(String id) {
        return new ReferenceBuilder().id(id);
    }

    private ProviderBuilder createProviderBuilder(String id) {
        return new ProviderBuilder().id(id);
    }

    private ConsumerBuilder createConsumerBuilder(String id) {
        return new ConsumerBuilder().id(id);
    }
    /* serve for builder apis, end */

    private DynamicConfiguration prepareEnvironment(ConfigCenterConfig configCenter) {
        if (configCenter.isValid()) {
            if (!configCenter.checkOrUpdateInited()) {
                return null;
            }
            DynamicConfiguration dynamicConfiguration = getDynamicConfiguration(configCenter.toUrl());
            String configContent = dynamicConfiguration.getProperties(configCenter.getConfigFile(), configCenter.getGroup());

            String appGroup = getApplication().getName();
            String appConfigContent = null;
            if (isNotEmpty(appGroup)) {
                appConfigContent = dynamicConfiguration.getProperties
                        (isNotEmpty(configCenter.getAppConfigFile()) ? configCenter.getAppConfigFile() : configCenter.getConfigFile(),
                                appGroup
                        );
            }
            try {
                environment.setConfigCenterFirst(configCenter.isHighestPriority());
                environment.updateExternalConfigurationMap(parseProperties(configContent));
                environment.updateAppExternalConfigurationMap(parseProperties(appConfigContent));
            } catch (IOException e) {
                throw new IllegalStateException("Failed to parse configurations from Config Center.", e);
            }
            return dynamicConfiguration;
        }
        return null;
    }

    /**
     * Add an instance of {@link EventListener}
     *
     * @param listener {@link EventListener}
     * @return {@link DubboBootstrap}
     */
    public DubboBootstrap addEventListener(EventListener<?> listener) {
        eventDispatcher.addEventListener(listener);
        return this;
    }

    /**
     * export {@link MetadataService}
     */
    private void exportMetadataService() {
        metadataServiceExporter.export();
    }

    private void unexportMetadataService() {
<<<<<<< HEAD
        if (metadataServiceExporter != null) {
=======
        if (metadataServiceExporter != null && metadataServiceExporter.isExported()) {
>>>>>>> ac720cc1
            metadataServiceExporter.unexport();
        }
    }

    private void exportServices() {
        configManager.getServices().forEach(sc -> {
            // TODO, compatible with ServiceConfig.export()
            ServiceConfig serviceConfig = (ServiceConfig) sc;
            serviceConfig.setBootstrap(this);

            if (exportAsync) {
                ExecutorService executor = executorRepository.getServiceExporterExecutor();
                Future<?> future = executor.submit(() -> {
                    sc.export();
                });
                asyncExportingFutures.add(future);
            } else {
                sc.export();
                exportedServices.add(sc);
            }
        });
    }

    private void unexportServices() {
        exportedServices.forEach(sc -> {
            configManager.removeConfig(sc);
            sc.unexport();
        });

        asyncExportingFutures.forEach(future -> {
            if (!future.isDone()) {
                future.cancel(true);
            }
        });
        asyncExportingFutures.clear();
        exportedServices.clear();
    }

    private void referServices() {
        if (cache == null) {
            cache = ReferenceConfigCache.getCache();
        }

        configManager.getReferences().forEach(rc -> {
            // TODO, compatible with  ReferenceConfig.refer()
            ReferenceConfig referenceConfig = (ReferenceConfig) rc;
            referenceConfig.setBootstrap(this);

            if (rc.shouldInit()) {
                if (referAsync) {
                    CompletableFuture<Object> future = ScheduledCompletableFuture.submit(
                            executorRepository.getServiceExporterExecutor(),
                            () -> cache.get(rc)
                    );
                    asyncReferringFutures.add(future);
                } else {
                    cache.get(rc);
                }
            }
        });
    }

    private void unreferServices() {
        if (cache == null) {
            cache = ReferenceConfigCache.getCache();
        }

        asyncReferringFutures.forEach(future -> {
            if (!future.isDone()) {
                future.cancel(true);
            }
        });
        asyncReferringFutures.clear();
        cache.destroyAll();
    }

    private void registerServiceInstance() {
        if (CollectionUtils.isEmpty(getServiceDiscoveries())) {
            return;
        }

        ApplicationConfig application = getApplication();

        String serviceName = application.getName();

        URL exportedURL = selectMetadataServiceExportedURL();

        String host = exportedURL.getHost();

        int port = exportedURL.getPort();

        ServiceInstance serviceInstance = createServiceInstance(serviceName, host, port);

        getServiceDiscoveries().forEach(serviceDiscovery -> serviceDiscovery.register(serviceInstance));
    }

    private URL selectMetadataServiceExportedURL() {

        URL selectedURL = null;

        SortedSet<String> urlValues = metadataService.getExportedURLs();

        for (String urlValue : urlValues) {
            URL url = URL.valueOf(urlValue);
            if (MetadataService.class.getName().equals(url.getServiceInterface())) {
                continue;
            }
            if ("rest".equals(url.getProtocol())) { // REST first
                selectedURL = url;
                break;
            } else {
                selectedURL = url; // If not found, take any one
            }
        }

        if (selectedURL == null && CollectionUtils.isNotEmpty(urlValues)) {
            selectedURL = URL.valueOf(urlValues.iterator().next());
        }

        return selectedURL;
    }

    private void unregisterServiceInstance() {
        if (serviceInstance != null) {
            getServiceDiscoveries().forEach(serviceDiscovery -> {
                serviceDiscovery.unregister(serviceInstance);
            });
        }
    }

    private ServiceInstance createServiceInstance(String serviceName, String host, int port) {
        this.serviceInstance = new DefaultServiceInstance(serviceName, host, port);
        setMetadataStorageType(serviceInstance, getMetadataType());
        return this.serviceInstance;
    }

    public void destroy() {
        // for compatibility purpose
        DubboShutdownHook.destroyAll();

        if (started.compareAndSet(true, false)
                && destroyed.compareAndSet(false, true)) {

            unregisterServiceInstance();
            unexportMetadataService();
            unexportServices();
            unreferServices();

            destroyRegistries();
            destroyProtocols();
            destroyServiceDiscoveries();

            clear();
            shutdown();
            release();
        }
    }

    /**
     * Destroy all the protocols.
     */
    private void destroyProtocols() {
        ExtensionLoader<Protocol> loader = ExtensionLoader.getExtensionLoader(Protocol.class);
        for (String protocolName : loader.getLoadedExtensions()) {
            try {
                Protocol protocol = loader.getLoadedExtension(protocolName);
                if (protocol != null) {
                    protocol.destroy();
                }
            } catch (Throwable t) {
                logger.warn(t.getMessage(), t);
            }
        }
        if (logger.isDebugEnabled()) {
            logger.debug(NAME + "'s all ProtocolConfigs have been destroyed.");
        }
    }

    private void destroyRegistries() {
        AbstractRegistryFactory.destroyAll();
    }

    private void destroyServiceDiscoveries() {
        getServiceDiscoveries().forEach(serviceDiscovery -> {
            execute(() -> {
                serviceDiscovery.destroy();
            });
        });
        if (logger.isDebugEnabled()) {
            logger.debug(NAME + "'s all ServiceDiscoveries have been destroyed.");
        }
    }

    private void clear() {
        clearConfigs();
        clearApplicationModel();
    }

    private void clearApplicationModel() {

    }

    private void clearConfigs() {
        configManager.clear();
        if (logger.isDebugEnabled()) {
            logger.debug(NAME + "'s configs have been clear.");
        }
    }

    private void release() {
        executeMutually(() -> {
            while (awaited.compareAndSet(false, true)) {
                if (logger.isInfoEnabled()) {
                    logger.info(NAME + " is about to shutdown...");
                }
                condition.signalAll();
            }
        });
    }

    private void shutdown() {
        if (!executorService.isShutdown()) {
            // Shutdown executorService
            executorService.shutdown();
        }
    }

    private void executeMutually(Runnable runnable) {
        try {
            lock.lock();
            runnable.run();
        } finally {
            lock.unlock();
        }
    }

    public ApplicationConfig getApplication() {
        ApplicationConfig application = configManager
                .getApplication()
                .orElseGet(() -> {
                    ApplicationConfig applicationConfig = new ApplicationConfig();
                    configManager.setApplication(applicationConfig);
                    return applicationConfig;
                });

        application.refresh();
        return application;
    }

    private MonitorConfig getMonitor() {
        MonitorConfig monitor = configManager
                .getMonitor()
                .orElseGet(() -> {
                    MonitorConfig monitorConfig = new MonitorConfig();
                    configManager.setMonitor(monitorConfig);
                    return monitorConfig;
                });

        monitor.refresh();
        return monitor;
    }

    private MetricsConfig getMetrics() {
        MetricsConfig metrics = configManager
                .getMetrics()
                .orElseGet(() -> {
                    MetricsConfig metricsConfig = new MetricsConfig();
                    configManager.setMetrics(metricsConfig);
                    return metricsConfig;
                });
        metrics.refresh();
        return metrics;
    }

    private ModuleConfig getModule() {
        ModuleConfig module = configManager
                .getModule()
                .orElseGet(() -> {
                    ModuleConfig moduleConfig = new ModuleConfig();
                    configManager.setModule(moduleConfig);
                    return moduleConfig;
                });

        module.refresh();
        return module;
    }

    private SslConfig getSsl() {
        SslConfig ssl = configManager
                .getSsl()
                .orElseGet(() -> {
                    SslConfig sslConfig = new SslConfig();
                    configManager.setSsl(sslConfig);
                    return sslConfig;
                });

        ssl.refresh();
        return ssl;
    }
}<|MERGE_RESOLUTION|>--- conflicted
+++ resolved
@@ -895,11 +895,7 @@
     }
 
     private void unexportMetadataService() {
-<<<<<<< HEAD
-        if (metadataServiceExporter != null) {
-=======
         if (metadataServiceExporter != null && metadataServiceExporter.isExported()) {
->>>>>>> ac720cc1
             metadataServiceExporter.unexport();
         }
     }
