--- conflicted
+++ resolved
@@ -1379,14 +1379,11 @@
                     destroyRegistries();
                     destroyProtocols();
                     destroyServiceDiscoveries();
-<<<<<<< HEAD
+                    destroyExecutorRepository();
 
                     // check config
                     checkConfigState();
 
-=======
-                    destroyExecutorRepository();
->>>>>>> 259dff2d
                     clear();
                     shutdown();
                     release();
@@ -1401,7 +1398,6 @@
         }
     }
 
-<<<<<<< HEAD
     private void onStart() {
         ExtensionLoader<DubboBootstrapStartStopListener> exts = getExtensionLoader(DubboBootstrapStartStopListener.class);
         exts.getSupportedExtensionInstances().forEach(ext -> ext.onStart(this));
@@ -1418,10 +1414,10 @@
             logger.error("Dubbo config was cleaned prematurely");
             throw new IllegalStateException("Dubbo config was cleaned prematurely");
         }
-=======
+    }
+
     private void destroyExecutorRepository() {
         ExtensionLoader.getExtensionLoader(ExecutorRepository.class).getDefaultExtension().destroyAll();
->>>>>>> 259dff2d
     }
 
     private void destroyRegistries() {
