--- conflicted
+++ resolved
@@ -1300,20 +1300,15 @@
             if (exportAsync) {
                 ExecutorService executor = executorRepository.getServiceExporterExecutor();
                 Future<?> future = executor.submit(() -> {
-<<<<<<< HEAD
-                    /**
-                     * 导出服务
-                     */
-                    sc.export();
-                    exportedServices.add(sc);
-=======
                 	try {
+                        /**
+                         * 导出服务
+                         */
                         sc.export();
                         exportedServices.add(sc);
                 	}catch (Throwable t) {
                 		logger.error("export async catch error : " + t.getMessage(), t);
 					}
->>>>>>> 3e022879
                 });
                 asyncExportingFutures.add(future);
             } else {
