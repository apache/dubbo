--- conflicted
+++ resolved
@@ -570,17 +570,9 @@
          */
         initMetadataService();
 
-<<<<<<< HEAD
-        /**
-         * 初始化MetadataServiceExporter对应得实现
-         */
-        initMetadataServiceExports();
-
         /**
          * init监听
          */
-=======
->>>>>>> 2584cab7
         initEventListener();
 
         if (logger.isInfoEnabled()) {
@@ -735,25 +727,10 @@
             }
             return;
         }
-<<<<<<< HEAD
+
         /**
          * 获取集合中得第一个metadataReportConfig
          */
-        MetadataReportConfig metadataReportConfig = metadataReportConfigs.iterator().next();
-        /**
-         * 校验metadataReportConfig
-         */
-        ConfigValidationUtils.validateMetadataConfig(metadataReportConfig);
-        if (!metadataReportConfig.isValid()) {
-            return;
-        }
-
-        /**
-         * init  初始化元数据中心
-         */
-        MetadataReportInstance.init(metadataReportConfig.toUrl());
-=======
-
         for (MetadataReportConfig metadataReportConfig : metadataReportConfigs) {
             ConfigValidationUtils.validateMetadataConfig(metadataReportConfig);
             if (!metadataReportConfig.isValid()) {
@@ -761,7 +738,6 @@
             }
             MetadataReportInstance.init(metadataReportConfig);
         }
->>>>>>> 2584cab7
     }
 
     /**
@@ -1045,23 +1021,11 @@
      * Initialize {@link MetadataService} from {@link WritableMetadataService}'s extension
      */
     private void initMetadataService() {
-<<<<<<< HEAD
         /**
          * 获取metadataType对应得WritableMetadataService实现
          */
-        this.metadataService = WritableMetadataService.getExtension(getMetadataType());
-    }
-
-    /**
-     * Initialize {@link #metadataServiceExporters MetadataServiceExporter}
-     * 初始化MetadataServiceExporter对应得实现
-     */
-    private void initMetadataServiceExports() {
-        this.metadataServiceExporters = getExtensionLoader(MetadataServiceExporter.class).getSupportedExtensionInstances();
-=======
         this.metadataService = getDefaultExtension();
         this.metadataServiceExporter = new ConfigurableMetadataServiceExporter(metadataService);
->>>>>>> 2584cab7
     }
 
     /**
@@ -1306,7 +1270,6 @@
      * export {@link MetadataService}
      */
     private void exportMetadataService() {
-<<<<<<< HEAD
         /**
          * ConfigurableMetadataServiceExporter
          *      启动元数据服务以供服务消费者调用  但不向注册中心和配置中心写入信息
@@ -1315,14 +1278,7 @@
          *      导出服务url集合：exported-urls:dubbo-nacos-provider-demo:1c4d10cf00f5e9dc
          *      订阅服务url集合：dubbo-nacos-provider-demo:X【x为当前没有订阅服务】
          */
-        metadataServiceExporters
-                .stream()
-                // 过滤
-                .filter(this::supports)
-                .forEach(MetadataServiceExporter::export);
-=======
         metadataServiceExporter.export();
->>>>>>> 2584cab7
     }
 
     private void unexportMetadataService() {
@@ -1460,7 +1416,6 @@
          */
         ServiceInstance serviceInstance = createServiceInstance(serviceName, host, port);
 
-<<<<<<< HEAD
         /**
          * 计算serviceInstance中的metadata
          *
@@ -1475,13 +1430,6 @@
          * 导出服务对应的hashcode
          *      dubbo.exported-services.revision=3b46c4664c6d5a
          */
-        preRegisterServiceInstance(serviceInstance);
-
-        /**
-         * 向注册中心注册serviceInstance   EventPublishingServiceDiscovery
-         */
-        getServiceDiscoveries().forEach(serviceDiscovery -> serviceDiscovery.register(serviceInstance));
-=======
         doRegisterServiceInstance(serviceInstance);
 
         // scheduled task for updating Metadata and ServiceInstance
@@ -1494,7 +1442,6 @@
                 logger.error("refresh metadata and instance failed", e);
             }
         }, 0, ConfigurationUtils.get(METADATA_PUBLISH_DELAY_KEY, DEFAULT_METADATA_PUBLISH_DELAY), TimeUnit.MILLISECONDS);
->>>>>>> 2584cab7
     }
 
     private void doRegisterServiceInstance(ServiceInstance serviceInstance) {
@@ -1516,31 +1463,11 @@
         });
     }
 
-<<<<<<< HEAD
-    /**
-     * Customize {@link ServiceInstance the service instance}
-     *
-     * @param serviceInstance {@link ServiceInstance the service instance}
-     * @since 2.7.8
-     */
-    private void customizeServiceInstance(ServiceInstance serviceInstance) {
-        ExtensionLoader<ServiceInstanceCustomizer> loader =
-                getExtensionLoader(ServiceInstanceCustomizer.class);
-        // FIXME, sort customizer before apply
-        /**
-         * 获取ServiceInstanceCustomizer对应的所有实现
-         */
-        loader.getSupportedExtensionInstances().forEach(customizer -> {
-            // customizes
-            customizer.customize(serviceInstance);
-        });
-=======
     private void publishMetadataToRemote(ServiceInstance serviceInstance) {
 //        InMemoryWritableMetadataService localMetadataService = (InMemoryWritableMetadataService)WritableMetadataService.getDefaultExtension();
 //        localMetadataService.blockUntilUpdated();
         RemoteMetadataServiceImpl remoteMetadataService = MetadataUtils.getRemoteMetadataService();
         remoteMetadataService.publishMetadata(serviceInstance.getServiceName());
->>>>>>> 2584cab7
     }
 
     /**
