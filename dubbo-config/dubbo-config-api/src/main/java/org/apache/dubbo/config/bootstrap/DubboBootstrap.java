/*
 * Licensed to the Apache Software Foundation (ASF) under one or more
 * contributor license agreements.  See the NOTICE file distributed with
 * this work for additional information regarding copyright ownership.
 * The ASF licenses this file to You under the Apache License, Version 2.0
 * (the "License"); you may not use this file except in compliance with
 * the License.  You may obtain a copy of the License at
 *
 *     http://www.apache.org/licenses/LICENSE-2.0
 *
 * Unless required by applicable law or agreed to in writing, software
 * distributed under the License is distributed on an "AS IS" BASIS,
 * WITHOUT WARRANTIES OR CONDITIONS OF ANY KIND, either express or implied.
 * See the License for the specific language governing permissions and
 * limitations under the License.
 */
package org.apache.dubbo.config.bootstrap;

import org.apache.dubbo.common.URL;
import org.apache.dubbo.common.config.ConfigurationUtils;
import org.apache.dubbo.common.config.Environment;
import org.apache.dubbo.common.config.configcenter.DynamicConfiguration;
import org.apache.dubbo.common.config.configcenter.DynamicConfigurationFactory;
import org.apache.dubbo.common.config.configcenter.wrapper.CompositeDynamicConfiguration;
import org.apache.dubbo.common.constants.CommonConstants;
import org.apache.dubbo.common.extension.ExtensionLoader;
import org.apache.dubbo.common.lang.ShutdownHookCallbacks;
import org.apache.dubbo.common.logger.Logger;
import org.apache.dubbo.common.logger.LoggerFactory;
import org.apache.dubbo.common.threadpool.manager.ExecutorRepository;
import org.apache.dubbo.common.utils.ArrayUtils;
import org.apache.dubbo.common.utils.CollectionUtils;
import org.apache.dubbo.common.utils.ConfigUtils;
import org.apache.dubbo.common.utils.StringUtils;
import org.apache.dubbo.config.AbstractConfig;
import org.apache.dubbo.config.ApplicationConfig;
import org.apache.dubbo.config.ConfigCenterConfig;
import org.apache.dubbo.config.ConsumerConfig;
import org.apache.dubbo.config.DubboShutdownHook;
import org.apache.dubbo.config.MetadataReportConfig;
import org.apache.dubbo.config.MetricsConfig;
import org.apache.dubbo.config.ModuleConfig;
import org.apache.dubbo.config.MonitorConfig;
import org.apache.dubbo.config.ProtocolConfig;
import org.apache.dubbo.config.ProviderConfig;
import org.apache.dubbo.config.ReferenceConfig;
import org.apache.dubbo.config.ReferenceConfigBase;
import org.apache.dubbo.config.RegistryConfig;
import org.apache.dubbo.config.ServiceConfig;
import org.apache.dubbo.config.ServiceConfigBase;
import org.apache.dubbo.config.SslConfig;
import org.apache.dubbo.config.bootstrap.builders.ApplicationBuilder;
import org.apache.dubbo.config.bootstrap.builders.ConsumerBuilder;
import org.apache.dubbo.config.bootstrap.builders.ProtocolBuilder;
import org.apache.dubbo.config.bootstrap.builders.ProviderBuilder;
import org.apache.dubbo.config.bootstrap.builders.ReferenceBuilder;
import org.apache.dubbo.config.bootstrap.builders.RegistryBuilder;
import org.apache.dubbo.config.bootstrap.builders.ServiceBuilder;
import org.apache.dubbo.config.context.ConfigManager;
import org.apache.dubbo.config.metadata.ConfigurableMetadataServiceExporter;
import org.apache.dubbo.config.utils.ConfigValidationUtils;
import org.apache.dubbo.config.utils.ReferenceConfigCache;
import org.apache.dubbo.metadata.MetadataService;
import org.apache.dubbo.metadata.MetadataServiceExporter;
import org.apache.dubbo.metadata.WritableMetadataService;
import org.apache.dubbo.metadata.report.MetadataReportFactory;
import org.apache.dubbo.metadata.report.MetadataReportInstance;
import org.apache.dubbo.metadata.report.support.AbstractMetadataReportFactory;
import org.apache.dubbo.registry.client.DefaultServiceInstance;
import org.apache.dubbo.registry.client.ServiceInstance;
import org.apache.dubbo.registry.client.metadata.ServiceInstanceMetadataUtils;
import org.apache.dubbo.registry.client.metadata.store.InMemoryWritableMetadataService;
import org.apache.dubbo.registry.support.AbstractRegistryFactory;
import org.apache.dubbo.rpc.Protocol;
import org.apache.dubbo.rpc.model.ApplicationModel;

import java.io.IOException;
import java.util.ArrayList;
import java.util.Arrays;
import java.util.Collection;
import java.util.HashMap;
import java.util.LinkedHashMap;
import java.util.List;
import java.util.Map;
import java.util.Optional;
import java.util.Set;
import java.util.concurrent.CompletableFuture;
import java.util.concurrent.ExecutorService;
import java.util.concurrent.ScheduledFuture;
import java.util.concurrent.TimeUnit;
import java.util.concurrent.atomic.AtomicBoolean;
import java.util.concurrent.locks.Condition;
import java.util.concurrent.locks.Lock;
import java.util.concurrent.locks.ReentrantLock;
import java.util.function.Consumer;
import java.util.function.Supplier;
import java.util.stream.Collectors;

import static java.lang.String.format;
import static java.util.Collections.singletonList;
import static java.util.concurrent.Executors.newSingleThreadExecutor;
import static org.apache.dubbo.common.config.ConfigurationUtils.parseProperties;
import static org.apache.dubbo.common.config.configcenter.DynamicConfigurationFactory.getDynamicConfigurationFactory;
import static org.apache.dubbo.common.constants.CommonConstants.DEFAULT_METADATA_STORAGE_TYPE;
import static org.apache.dubbo.common.constants.CommonConstants.DUBBO;
import static org.apache.dubbo.common.constants.CommonConstants.REGISTRY_SPLIT_PATTERN;
import static org.apache.dubbo.common.constants.CommonConstants.REMOTE_METADATA_STORAGE_TYPE;
import static org.apache.dubbo.common.extension.ExtensionLoader.getExtensionLoader;
import static org.apache.dubbo.common.function.ThrowableAction.execute;
import static org.apache.dubbo.common.utils.StringUtils.isEmpty;
import static org.apache.dubbo.common.utils.StringUtils.isNotEmpty;
import static org.apache.dubbo.metadata.MetadataConstants.DEFAULT_METADATA_PUBLISH_DELAY;
import static org.apache.dubbo.metadata.MetadataConstants.METADATA_PUBLISH_DELAY_KEY;
import static org.apache.dubbo.metadata.WritableMetadataService.getDefaultExtension;
import static org.apache.dubbo.registry.client.metadata.ServiceInstanceMetadataUtils.setMetadataStorageType;
import static org.apache.dubbo.registry.support.AbstractRegistryFactory.getServiceDiscoveries;
import static org.apache.dubbo.remoting.Constants.CLIENT_KEY;

/**
 * See {@link ApplicationModel} and {@link ExtensionLoader} for why this class is designed to be singleton.
 * <p>
 * The bootstrap class of Dubbo
 * <p>
 * Get singleton instance by calling static method {@link #getInstance()}.
 * Designed as singleton because some classes inside Dubbo, such as ExtensionLoader, are designed only for one instance per process.
 *
 * @since 2.7.5
 */
public final class DubboBootstrap {

    public static final String DEFAULT_REGISTRY_ID = "REGISTRY#DEFAULT";

    public static final String DEFAULT_PROTOCOL_ID = "PROTOCOL#DEFAULT";

    public static final String DEFAULT_SERVICE_ID = "SERVICE#DEFAULT";

    public static final String DEFAULT_REFERENCE_ID = "REFERENCE#DEFAULT";

    public static final String DEFAULT_PROVIDER_ID = "PROVIDER#DEFAULT";

    public static final String DEFAULT_CONSUMER_ID = "CONSUMER#DEFAULT";

    private static final String NAME = DubboBootstrap.class.getSimpleName();

    private final Logger logger = LoggerFactory.getLogger(getClass());

    private static volatile DubboBootstrap instance;

    private final AtomicBoolean awaited = new AtomicBoolean(false);

    private volatile BootstrapTakeoverMode takeoverMode = BootstrapTakeoverMode.AUTO;

    private final Lock lock = new ReentrantLock();

    private final Condition condition = lock.newCondition();

    private final Lock destroyLock = new ReentrantLock();

    private final ExecutorService executorService = newSingleThreadExecutor();

    private final ExecutorRepository executorRepository = getExtensionLoader(ExecutorRepository.class).getDefaultExtension();

    protected ScheduledFuture<?> asyncMetadataFuture;

    protected final ConfigManager configManager;

    protected final Environment environment;

    protected ReferenceConfigCache cache;

    protected AtomicBoolean initialized = new AtomicBoolean(false);

    protected AtomicBoolean started = new AtomicBoolean(false);

    protected AtomicBoolean startup = new AtomicBoolean(true);

    protected AtomicBoolean destroyed = new AtomicBoolean(false);

<<<<<<< HEAD
    protected AtomicBoolean shutdown = new AtomicBoolean(false);
=======
    private volatile boolean isCurrentlyInStart = false;

    private volatile ServiceInstance serviceInstance;
>>>>>>> 3ac0c370

    protected volatile ServiceInstance serviceInstance;

    protected volatile MetadataService metadataService;

    protected volatile MetadataServiceExporter metadataServiceExporter;

    protected List<ServiceConfigBase<?>> exportedServices = new ArrayList<>();

    protected final List<CompletableFuture<?>> asyncExportingFutures = new ArrayList<>();

<<<<<<< HEAD
    protected final List<CompletableFuture<?>> asyncReferringFutures = new ArrayList<>();

    protected boolean asyncExportFinish = true;
=======
    private volatile boolean asyncExportFinish = true;

    private volatile boolean asyncReferFinish = true;
>>>>>>> 3ac0c370

    protected boolean asyncReferFinish = true;

    protected static boolean ignoreConfigState;

    /**
     * See {@link ApplicationModel} and {@link ExtensionLoader} for why DubboBootstrap is designed to be singleton.
     */
    public static DubboBootstrap getInstance() {
        if (instance == null) {
            synchronized (DubboBootstrap.class) {
                if (instance == null) {
                    instance = new DubboBootstrap();
                }
            }
        }
        return instance;
    }

    /**
     * Try reset dubbo status for new instance.
     *
     * @deprecated For testing purposes only
     */
    @Deprecated
    public static void reset() {
        reset(true);
    }

    /**
     * Try reset dubbo status for new instance.
     *
     * @deprecated For testing purposes only
     */
    @Deprecated
    public static void reset(boolean destroy) {
        ConfigUtils.setProperties(null);
        DubboBootstrap.ignoreConfigState = true;
        if (destroy) {
            if (instance != null) {
                instance.destroy();
                instance = null;
            }
            MetadataReportInstance.reset();
            AbstractRegistryFactory.reset();
            ExtensionLoader.destroyAll();
            //ExtensionLoader.resetExtensionLoader(GovernanceRuleRepository.class);
        } else {
            instance = null;
        }

        ApplicationModel.reset();
        ShutdownHookCallbacks.INSTANCE.clear();
    }

    private DubboBootstrap() {
        configManager = ApplicationModel.getConfigManager();
        environment = ApplicationModel.getEnvironment();

        DubboShutdownHook.getDubboShutdownHook().register();
        ShutdownHookCallbacks.INSTANCE.addCallback(DubboBootstrap.this::destroy);
    }

    public ConfigManager getConfigManager() {
        return configManager;
    }

    public void unRegisterShutdownHook() {
        DubboShutdownHook.getDubboShutdownHook().unregister();
    }

    private boolean isRegisterConsumerInstance() {
        Boolean registerConsumer = getApplication().getRegisterConsumer();
        return Boolean.TRUE.equals(registerConsumer);
    }

    private String getMetadataType() {
        String type = getApplication().getMetadataType();
        if (StringUtils.isEmpty(type)) {
            type = DEFAULT_METADATA_STORAGE_TYPE;
        }
        return type;
    }

    public DubboBootstrap metadataReport(MetadataReportConfig metadataReportConfig) {
        configManager.addMetadataReport(metadataReportConfig);
        return this;
    }

    public DubboBootstrap metadataReports(List<MetadataReportConfig> metadataReportConfigs) {
        if (CollectionUtils.isEmpty(metadataReportConfigs)) {
            return this;
        }

        configManager.addMetadataReports(metadataReportConfigs);
        return this;
    }

    // {@link ApplicationConfig} correlative methods

    /**
     * Set the name of application
     *
     * @param name the name of application
     * @return current {@link DubboBootstrap} instance
     */
    public DubboBootstrap application(String name) {
        return application(name, builder -> {
            // DO NOTHING
        });
    }

    /**
     * Set the name of application and it's future build
     *
     * @param name            the name of application
     * @param consumerBuilder {@link ApplicationBuilder}
     * @return current {@link DubboBootstrap} instance
     */
    public DubboBootstrap application(String name, Consumer<ApplicationBuilder> consumerBuilder) {
        ApplicationBuilder builder = createApplicationBuilder(name);
        consumerBuilder.accept(builder);
        return application(builder.build());
    }

    /**
     * Set the {@link ApplicationConfig}
     *
     * @param applicationConfig the {@link ApplicationConfig}
     * @return current {@link DubboBootstrap} instance
     */
    public DubboBootstrap application(ApplicationConfig applicationConfig) {
        configManager.setApplication(applicationConfig);
        return this;
    }


    // {@link RegistryConfig} correlative methods

    /**
     * Add an instance of {@link RegistryConfig} with {@link #DEFAULT_REGISTRY_ID default ID}
     *
     * @param consumerBuilder the {@link Consumer} of {@link RegistryBuilder}
     * @return current {@link DubboBootstrap} instance
     */
    public DubboBootstrap registry(Consumer<RegistryBuilder> consumerBuilder) {
        return registry(DEFAULT_REGISTRY_ID, consumerBuilder);
    }

    /**
     * Add an instance of {@link RegistryConfig} with the specified ID
     *
     * @param id              the {@link RegistryConfig#getId() id}  of {@link RegistryConfig}
     * @param consumerBuilder the {@link Consumer} of {@link RegistryBuilder}
     * @return current {@link DubboBootstrap} instance
     */
    public DubboBootstrap registry(String id, Consumer<RegistryBuilder> consumerBuilder) {
        RegistryBuilder builder = createRegistryBuilder(id);
        consumerBuilder.accept(builder);
        return registry(builder.build());
    }

    /**
     * Add an instance of {@link RegistryConfig}
     *
     * @param registryConfig an instance of {@link RegistryConfig}
     * @return current {@link DubboBootstrap} instance
     */
    public DubboBootstrap registry(RegistryConfig registryConfig) {
        configManager.addRegistry(registryConfig);
        return this;
    }

    /**
     * Add an instance of {@link RegistryConfig}
     *
     * @param registryConfigs the multiple instances of {@link RegistryConfig}
     * @return current {@link DubboBootstrap} instance
     */
    public DubboBootstrap registries(List<RegistryConfig> registryConfigs) {
        if (CollectionUtils.isEmpty(registryConfigs)) {
            return this;
        }
        registryConfigs.forEach(this::registry);
        return this;
    }


    // {@link ProtocolConfig} correlative methods
    public DubboBootstrap protocol(Consumer<ProtocolBuilder> consumerBuilder) {
        return protocol(DEFAULT_PROTOCOL_ID, consumerBuilder);
    }

    public DubboBootstrap protocol(String id, Consumer<ProtocolBuilder> consumerBuilder) {
        ProtocolBuilder builder = createProtocolBuilder(id);
        consumerBuilder.accept(builder);
        return protocol(builder.build());
    }

    public DubboBootstrap protocol(ProtocolConfig protocolConfig) {
        return protocols(singletonList(protocolConfig));
    }

    public DubboBootstrap protocols(List<ProtocolConfig> protocolConfigs) {
        if (CollectionUtils.isEmpty(protocolConfigs)) {
            return this;
        }
        configManager.addProtocols(protocolConfigs);
        return this;
    }

    // {@link ServiceConfig} correlative methods
    public <S> DubboBootstrap service(Consumer<ServiceBuilder<S>> consumerBuilder) {
        return service(DEFAULT_SERVICE_ID, consumerBuilder);
    }

    public <S> DubboBootstrap service(String id, Consumer<ServiceBuilder<S>> consumerBuilder) {
        ServiceBuilder builder = createServiceBuilder(id);
        consumerBuilder.accept(builder);
        return service(builder.build());
    }

    public DubboBootstrap service(ServiceConfig<?> serviceConfig) {
        serviceConfig.setBootstrap(this);
        configManager.addService(serviceConfig);
        return this;
    }

    public DubboBootstrap services(List<ServiceConfig> serviceConfigs) {
        if (CollectionUtils.isEmpty(serviceConfigs)) {
            return this;
        }
        serviceConfigs.forEach(configManager::addService);
        return this;
    }

    // {@link Reference} correlative methods
    public <S> DubboBootstrap reference(Consumer<ReferenceBuilder<S>> consumerBuilder) {
        return reference(DEFAULT_REFERENCE_ID, consumerBuilder);
    }

    public <S> DubboBootstrap reference(String id, Consumer<ReferenceBuilder<S>> consumerBuilder) {
        ReferenceBuilder builder = createReferenceBuilder(id);
        consumerBuilder.accept(builder);
        return reference(builder.build());
    }

    public DubboBootstrap reference(ReferenceConfig<?> referenceConfig) {
        referenceConfig.setBootstrap(this);
        configManager.addReference(referenceConfig);
        return this;
    }

    public DubboBootstrap references(List<ReferenceConfig> referenceConfigs) {
        if (CollectionUtils.isEmpty(referenceConfigs)) {
            return this;
        }

        referenceConfigs.forEach(configManager::addReference);
        return this;
    }

    // {@link ProviderConfig} correlative methods
    public DubboBootstrap provider(Consumer<ProviderBuilder> builderConsumer) {
        return provider(DEFAULT_PROVIDER_ID, builderConsumer);
    }

    public DubboBootstrap provider(String id, Consumer<ProviderBuilder> builderConsumer) {
        ProviderBuilder builder = createProviderBuilder(id);
        builderConsumer.accept(builder);
        return provider(builder.build());
    }

    public DubboBootstrap provider(ProviderConfig providerConfig) {
        return providers(singletonList(providerConfig));
    }

    public DubboBootstrap providers(List<ProviderConfig> providerConfigs) {
        if (CollectionUtils.isEmpty(providerConfigs)) {
            return this;
        }

        providerConfigs.forEach(configManager::addProvider);
        return this;
    }

    // {@link ConsumerConfig} correlative methods
    public DubboBootstrap consumer(Consumer<ConsumerBuilder> builderConsumer) {
        return consumer(DEFAULT_CONSUMER_ID, builderConsumer);
    }

    public DubboBootstrap consumer(String id, Consumer<ConsumerBuilder> builderConsumer) {
        ConsumerBuilder builder = createConsumerBuilder(id);
        builderConsumer.accept(builder);
        return consumer(builder.build());
    }

    public DubboBootstrap consumer(ConsumerConfig consumerConfig) {
        return consumers(singletonList(consumerConfig));
    }

    public DubboBootstrap consumers(List<ConsumerConfig> consumerConfigs) {
        if (CollectionUtils.isEmpty(consumerConfigs)) {
            return this;
        }

        consumerConfigs.forEach(configManager::addConsumer);
        return this;
    }

    // {@link ConfigCenterConfig} correlative methods
    public DubboBootstrap configCenter(ConfigCenterConfig configCenterConfig) {
        return configCenters(singletonList(configCenterConfig));
    }

    public DubboBootstrap configCenters(List<ConfigCenterConfig> configCenterConfigs) {
        if (CollectionUtils.isEmpty(configCenterConfigs)) {
            return this;
        }
        configManager.addConfigCenters(configCenterConfigs);
        return this;
    }

    public DubboBootstrap monitor(MonitorConfig monitor) {
        configManager.setMonitor(monitor);
        return this;
    }

    public DubboBootstrap metrics(MetricsConfig metrics) {
        configManager.setMetrics(metrics);
        return this;
    }

    public DubboBootstrap module(ModuleConfig module) {
        configManager.setModule(module);
        return this;
    }

    public DubboBootstrap ssl(SslConfig sslConfig) {
        configManager.setSsl(sslConfig);
        return this;
    }

    public DubboBootstrap cache(ReferenceConfigCache cache) {
        this.cache = cache;
        return this;
    }

    public ReferenceConfigCache getCache() {
        if (cache == null) {
            cache = ReferenceConfigCache.getCache();
        }
        return cache;
    }

    /**
     * Initialize
     */
    public synchronized void initialize() {
        if (!initialized.compareAndSet(false, true)) {
            return;
        }

        ApplicationModel.initFrameworkExts();

        startConfigCenter();

        loadConfigsFromProps();

        checkGlobalConfigs();

        // @since 2.7.8
        startMetadataCenter();

        initMetadataService();

        if (logger.isInfoEnabled()) {
            logger.info(NAME + " has been initialized!");
        }
    }

    private void checkGlobalConfigs() {
        // check config types (ignore metadata-center)
        List<Class<? extends AbstractConfig>> multipleConfigTypes = Arrays.asList(
            ApplicationConfig.class,
            ProtocolConfig.class,
            RegistryConfig.class,
            MetadataReportConfig.class,
            ProviderConfig.class,
            ConsumerConfig.class,
            MonitorConfig.class,
            ModuleConfig.class,
            MetricsConfig.class,
            SslConfig.class);

        for (Class<? extends AbstractConfig> configType : multipleConfigTypes) {
            checkDefaultAndValidateConfigs(configType);
        }

        // check port conflicts
        Map<Integer, ProtocolConfig> protocolPortMap = new LinkedHashMap<>();
        for (ProtocolConfig protocol : configManager.getProtocols()) {
            Integer port = protocol.getPort();
            if (port == null || port == -1) {
                continue;
            }
            ProtocolConfig prevProtocol = protocolPortMap.get(port);
            if (prevProtocol != null) {
                throw new IllegalStateException("Duplicated port used by protocol configs, port: " + port +
                    ", configs: " + Arrays.asList(prevProtocol, protocol));
            }
            protocolPortMap.put(port, protocol);
        }

        // check reference and service
        for (ReferenceConfigBase<?> reference : configManager.getReferences()) {
            reference.refresh();
        }
        for (ServiceConfigBase service : configManager.getServices()) {
            service.refresh();
        }
    }

    private <T extends AbstractConfig> void checkDefaultAndValidateConfigs(Class<T> configType) {
        try {
            if (shouldAddDefaultConfig(configType)) {
                T config = configType.newInstance();
                config.refresh();
                if (!isNeedValidation(config) || config.isValid()) {
                    configManager.addConfig(config);
                } else {
                    logger.info("Ignore invalid config: " + config);
                }
            }
        } catch (Exception e) {
            throw new IllegalStateException("Add default config failed: " + configType.getSimpleName(), e);
        }

        //validate configs
        Collection<T> configs = configManager.getConfigs(configType);
        for (T config : configs) {
            validateConfig(config);
        }

        // check required default
        if (isRequired(configType) && configs.isEmpty()) {
            throw new IllegalStateException("Default config not found for " + configType.getSimpleName());
        }
    }

    /**
     * The component configuration that does not affect the main process does not need to be verified.
     *
     * @param config
     * @param <T>
     * @return
     */
    private <T extends AbstractConfig> boolean isNeedValidation(T config) {
        if (config instanceof MetadataReportConfig) {
            return false;
        }
        return true;
    }

    private <T extends AbstractConfig> void validateConfig(T config) {
        if (config instanceof ProtocolConfig) {
            ConfigValidationUtils.validateProtocolConfig((ProtocolConfig) config);
        } else if (config instanceof RegistryConfig) {
            ConfigValidationUtils.validateRegistryConfig((RegistryConfig) config);
        } else if (config instanceof MetadataReportConfig) {
            ConfigValidationUtils.validateMetadataConfig((MetadataReportConfig) config);
        } else if (config instanceof ProviderConfig) {
            ConfigValidationUtils.validateProviderConfig((ProviderConfig) config);
        } else if (config instanceof ConsumerConfig) {
            ConfigValidationUtils.validateConsumerConfig((ConsumerConfig) config);
        } else if (config instanceof ApplicationConfig) {
            ConfigValidationUtils.validateApplicationConfig((ApplicationConfig) config);
        } else if (config instanceof MonitorConfig) {
            ConfigValidationUtils.validateMonitorConfig((MonitorConfig) config);
        } else if (config instanceof ModuleConfig) {
            ConfigValidationUtils.validateModuleConfig((ModuleConfig) config);
        } else if (config instanceof MetricsConfig) {
            ConfigValidationUtils.validateMetricsConfig((MetricsConfig) config);
        } else if (config instanceof SslConfig) {
            ConfigValidationUtils.validateSslConfig((SslConfig) config);
        }
    }

    /**
     * The configuration that does not affect the main process is not necessary.
     *
     * @param clazz
     * @param <T>
     * @return
     */
    private <T extends AbstractConfig> boolean isRequired(Class<T> clazz) {
        if (clazz == RegistryConfig.class ||
            clazz == MetadataReportConfig.class ||
            clazz == MonitorConfig.class ||
            clazz == MetricsConfig.class) {
            return false;
        }
        return true;
    }

    private <T extends AbstractConfig> boolean shouldAddDefaultConfig(Class<T> clazz) {
        // Configurations that are not required will not be automatically added to the default configuration
        if (!isRequired(clazz)) {
            return false;
        }

        return configManager.getDefaultConfigs(clazz).isEmpty();
    }

    private void startConfigCenter() {

        // load application config
        loadConfigs(ApplicationConfig.class);

        // load config centers
        loadConfigs(ConfigCenterConfig.class);

        useRegistryAsConfigCenterIfNecessary();

        // check Config Center
        Collection<ConfigCenterConfig> configCenters = configManager.getConfigCenters();
        if (CollectionUtils.isEmpty(configCenters)) {
            ConfigCenterConfig configCenterConfig = new ConfigCenterConfig();
            configCenterConfig.refresh();
            ConfigValidationUtils.validateConfigCenterConfig(configCenterConfig);
            if (configCenterConfig.isValid()) {
                configManager.addConfigCenter(configCenterConfig);
                configCenters = configManager.getConfigCenters();
            }
        } else {
            for (ConfigCenterConfig configCenterConfig : configCenters) {
                configCenterConfig.refresh();
                ConfigValidationUtils.validateConfigCenterConfig(configCenterConfig);
            }
        }

        if (CollectionUtils.isNotEmpty(configCenters)) {
            CompositeDynamicConfiguration compositeDynamicConfiguration = new CompositeDynamicConfiguration();
            for (ConfigCenterConfig configCenter : configCenters) {
                // Pass config from ConfigCenterBean to environment
                environment.updateExternalConfigMap(configCenter.getExternalConfiguration());
                environment.updateAppExternalConfigMap(configCenter.getAppExternalConfiguration());

                // Fetch config from remote config center
                compositeDynamicConfiguration.addConfiguration(prepareEnvironment(configCenter));
            }
            environment.setDynamicConfiguration(compositeDynamicConfiguration);
        }

        configManager.refreshAll();
    }

    private void startMetadataCenter() {

        useRegistryAsMetadataCenterIfNecessary();

        ApplicationConfig applicationConfig = getApplication();

        String metadataType = applicationConfig.getMetadataType();
        // FIXME, multiple metadata config support.
        Collection<MetadataReportConfig> metadataReportConfigs = configManager.getMetadataConfigs();
        if (CollectionUtils.isEmpty(metadataReportConfigs)) {
            if (REMOTE_METADATA_STORAGE_TYPE.equals(metadataType)) {
                throw new IllegalStateException("No MetadataConfig found, Metadata Center address is required when 'metadata=remote' is enabled.");
            }
            return;
        }

        for (MetadataReportConfig metadataReportConfig : metadataReportConfigs) {
            ConfigValidationUtils.validateMetadataConfig(metadataReportConfig);
            if (!metadataReportConfig.isValid()) {
                logger.info("Ignore invalid metadata-report config: " + metadataReportConfig);
                continue;
            }
            MetadataReportInstance.init(metadataReportConfig);
        }
    }

    /**
     * For compatibility purpose, use registry as the default config center when
     * there's no config center specified explicitly and
     * useAsConfigCenter of registryConfig is null or true
     */
    private void useRegistryAsConfigCenterIfNecessary() {
        // we use the loading status of DynamicConfiguration to decide whether ConfigCenter has been initiated.
        if (environment.getDynamicConfiguration().isPresent()) {
            return;
        }

        if (CollectionUtils.isNotEmpty(configManager.getConfigCenters())) {
            return;
        }

        // load registry
        loadConfigs(RegistryConfig.class);

        List<RegistryConfig> defaultRegistries = configManager.getDefaultRegistries();
        if (defaultRegistries.size() > 0) {
            defaultRegistries
                .stream()
                .filter(this::isUsedRegistryAsConfigCenter)
                .map(this::registryAsConfigCenter)
                .forEach(configCenter -> {
                    if (configManager.getConfigCenter(configCenter.getId()).isPresent()) {
                        return;
                    }
                    configManager.addConfigCenter(configCenter);
                    logger.info("use registry as config-center: " + configCenter);

                });
        }
    }

    private boolean isUsedRegistryAsConfigCenter(RegistryConfig registryConfig) {
        return isUsedRegistryAsCenter(registryConfig, registryConfig::getUseAsConfigCenter, "config",
            DynamicConfigurationFactory.class);
    }

    private ConfigCenterConfig registryAsConfigCenter(RegistryConfig registryConfig) {
        String protocol = registryConfig.getProtocol();
        Integer port = registryConfig.getPort();
        URL url = URL.valueOf(registryConfig.getAddress());
        String id = "config-center-" + protocol + "-" + url.getHost() + "-" + port;
        ConfigCenterConfig cc = new ConfigCenterConfig();
        cc.setId(id);
        if (cc.getParameters() == null) {
            cc.setParameters(new HashMap<>());
        }
        if (registryConfig.getParameters() != null) {
            cc.getParameters().putAll(registryConfig.getParameters()); // copy the parameters
        }
        cc.getParameters().put(CLIENT_KEY, registryConfig.getClient());
        cc.setProtocol(protocol);
        cc.setPort(port);
        if (StringUtils.isNotEmpty(registryConfig.getGroup())) {
            cc.setGroup(registryConfig.getGroup());
        }
        cc.setAddress(getRegistryCompatibleAddress(registryConfig));
        cc.setNamespace(registryConfig.getGroup());
        cc.setUsername(registryConfig.getUsername());
        cc.setPassword(registryConfig.getPassword());
        if (registryConfig.getTimeout() != null) {
            cc.setTimeout(registryConfig.getTimeout().longValue());
        }
        cc.setHighestPriority(false);
        return cc;
    }

    private void useRegistryAsMetadataCenterIfNecessary() {

        Collection<MetadataReportConfig> metadataConfigs = configManager.getMetadataConfigs();

        if (CollectionUtils.isNotEmpty(metadataConfigs)) {
            return;
        }

        List<RegistryConfig> defaultRegistries = configManager.getDefaultRegistries();
        if (defaultRegistries.size() > 0) {
            defaultRegistries
                .stream()
                .filter(this::isUsedRegistryAsMetadataCenter)
                .map(this::registryAsMetadataCenter)
                .forEach(metadataReportConfig -> {
                    Optional<MetadataReportConfig> configOptional = configManager.getConfig(MetadataReportConfig.class, metadataReportConfig.getId());
                    if (configOptional.isPresent()) {
                        return;
                    }
                    configManager.addMetadataReport(metadataReportConfig);
                    logger.info("use registry as metadata-center: " + metadataReportConfig);
                });
        }
    }

    private boolean isUsedRegistryAsMetadataCenter(RegistryConfig registryConfig) {
        return isUsedRegistryAsCenter(registryConfig, registryConfig::getUseAsMetadataCenter, "metadata",
            MetadataReportFactory.class);
    }

    /**
     * Is used the specified registry as a center infrastructure
     *
     * @param registryConfig       the {@link RegistryConfig}
     * @param usedRegistryAsCenter the configured value on
     * @param centerType           the type name of center
     * @param extensionClass       an extension class of a center infrastructure
     * @return
     * @since 2.7.8
     */
    private boolean isUsedRegistryAsCenter(RegistryConfig registryConfig, Supplier<Boolean> usedRegistryAsCenter,
                                           String centerType,
                                           Class<?> extensionClass) {
        final boolean supported;

        Boolean configuredValue = usedRegistryAsCenter.get();
        if (configuredValue != null) { // If configured, take its value.
            supported = configuredValue.booleanValue();
        } else {                       // Or check the extension existence
            String protocol = registryConfig.getProtocol();
            supported = supportsExtension(extensionClass, protocol);
            if (logger.isInfoEnabled()) {
                logger.info(format("No value is configured in the registry, the %s extension[name : %s] %s as the %s center"
                    , extensionClass.getSimpleName(), protocol, supported ? "supports" : "does not support", centerType));
            }
        }

        if (logger.isInfoEnabled()) {
            logger.info(format("The registry[%s] will be %s as the %s center", registryConfig,
                supported ? "used" : "not used", centerType));
        }
        return supported;
    }

    /**
     * Supports the extension with the specified class and name
     *
     * @param extensionClass the {@link Class} of extension
     * @param name           the name of extension
     * @return if supports, return <code>true</code>, or <code>false</code>
     * @since 2.7.8
     */
    private boolean supportsExtension(Class<?> extensionClass, String name) {
        if (isNotEmpty(name)) {
            ExtensionLoader extensionLoader = getExtensionLoader(extensionClass);
            return extensionLoader.hasExtension(name);
        }
        return false;
    }

    private MetadataReportConfig registryAsMetadataCenter(RegistryConfig registryConfig) {
        String protocol = registryConfig.getProtocol();
        URL url = URL.valueOf(registryConfig.getAddress());
        String id = "metadata-center-" + protocol + "-" + url.getHost() + "-" + url.getPort();
        MetadataReportConfig metadataReportConfig = new MetadataReportConfig();
        metadataReportConfig.setId(id);
        if (metadataReportConfig.getParameters() == null) {
            metadataReportConfig.setParameters(new HashMap<>());
        }
        if (registryConfig.getParameters() != null) {
            metadataReportConfig.getParameters().putAll(registryConfig.getParameters()); // copy the parameters
        }
        metadataReportConfig.getParameters().put(CLIENT_KEY, registryConfig.getClient());
        metadataReportConfig.setGroup(registryConfig.getGroup());
        metadataReportConfig.setAddress(getRegistryCompatibleAddress(registryConfig));
        metadataReportConfig.setUsername(registryConfig.getUsername());
        metadataReportConfig.setPassword(registryConfig.getPassword());
        metadataReportConfig.setTimeout(registryConfig.getTimeout());
        return metadataReportConfig;
    }

    private String getRegistryCompatibleAddress(RegistryConfig registryConfig) {
        String registryAddress = registryConfig.getAddress();
        String[] addresses = REGISTRY_SPLIT_PATTERN.split(registryAddress);
        if (ArrayUtils.isEmpty(addresses)) {
            throw new IllegalStateException("Invalid registry address found.");
        }
        String address = addresses[0];
        // since 2.7.8
        // Issue : https://github.com/apache/dubbo/issues/6476
        StringBuilder metadataAddressBuilder = new StringBuilder();
        URL url = URL.valueOf(address);
        String protocolFromAddress = url.getProtocol();
        if (isEmpty(protocolFromAddress)) {
            // If the protocol from address is missing, is like :
            // "dubbo.registry.address = 127.0.0.1:2181"
            String protocolFromConfig = registryConfig.getProtocol();
            metadataAddressBuilder.append(protocolFromConfig).append("://");
        }
        metadataAddressBuilder.append(address);
        return metadataAddressBuilder.toString();
    }

    private void loadConfigsFromProps() {

        // application config has load before starting config center
        // load dubbo.applications.xxx
        loadConfigs(ApplicationConfig.class);

        // load dubbo.modules.xxx
        loadConfigs(ModuleConfig.class);

        // load dubbo.monitors.xxx
        loadConfigs(MonitorConfig.class);

        // load dubbo.metricses.xxx
        loadConfigs(MetricsConfig.class);

        // load multiple config types:
        // load dubbo.protocols.xxx
        loadConfigs(ProtocolConfig.class);

        // load dubbo.registries.xxx
        loadConfigs(RegistryConfig.class);

        // load dubbo.providers.xxx
        loadConfigs(ProviderConfig.class);

        // load dubbo.consumers.xxx
        loadConfigs(ConsumerConfig.class);

        // load dubbo.metadata-report.xxx
        loadConfigs(MetadataReportConfig.class);

        // config centers has bean loaded before starting config center
        //loadConfigs(ConfigCenterConfig.class);

    }

    private <T extends AbstractConfig> void loadConfigs(Class<T> cls) {
        // load multiple configs with id
        Set<String> configIds = this.getConfigIds(cls);
        configIds.forEach(id -> {
            if (!configManager.getConfig(cls, id).isPresent()) {
                T config = null;
                try {
                    config = cls.newInstance();
                    config.setId(id);
                } catch (Exception e) {
                    throw new IllegalStateException("create config instance failed, id: " + id + ", type:" + cls.getSimpleName());
                }

                String key = null;
                boolean addDefaultNameConfig = false;
                try {
                    // add default name config (same as id), e.g. dubbo.protocols.rest.port=1234
                    key = DUBBO + "." + AbstractConfig.getPluralTagName(cls) + "." + id + ".name";
                    if (ConfigUtils.getProperties().getProperty(key) == null) {
                        ConfigUtils.getProperties().setProperty(key, id);
                        addDefaultNameConfig = true;
                    }

                    config.refresh();
                    configManager.addConfig(config);
                } catch (Exception e) {
                    logger.error("load config failed, id: " + id + ", type:" + cls.getSimpleName(), e);
                    throw new IllegalStateException("load config failed, id: " + id + ", type:" + cls.getSimpleName());
                } finally {
                    if (addDefaultNameConfig && key != null) {
                        ConfigUtils.getProperties().remove(key);
                    }
                }
            }
        });

        // If none config of the type, try load single config
        if (configManager.getConfigs(cls).isEmpty()) {
            // load single config
            Environment env = ApplicationModel.getEnvironment();
            List<Map<String, String>> configurationMaps = env.getConfigurationMaps();
            if (ConfigurationUtils.hasSubProperties(configurationMaps, AbstractConfig.getTypePrefix(cls))) {
                T config = null;
                try {
                    config = cls.newInstance();
                    config.refresh();
                } catch (Exception e) {
                    throw new IllegalStateException("create default config instance failed, type:" + cls.getSimpleName());
                }

                configManager.addConfig(config);
            }
        }

    }

    /**
     * Search props and extract config ids of specify type.
     * <pre>
     * # properties
     * dubbo.registries.registry1.address=xxx
     * dubbo.registries.registry2.port=xxx
     *
     * # extract
     * Set configIds = getConfigIds(RegistryConfig.class)
     *
     * # result
     * configIds: ["registry1", "registry2"]
     * </pre>
     *
     * @param clazz config type
     * @return ids of specify config type
     */
    private Set<String> getConfigIds(Class<? extends AbstractConfig> clazz) {
        String prefix = CommonConstants.DUBBO + "." + AbstractConfig.getPluralTagName(clazz) + ".";
        Environment environment = ApplicationModel.getEnvironment();
        return ConfigurationUtils.getSubIds(environment.getConfigurationMaps(), prefix);
    }

    /**
     * Initialize {@link MetadataService} from {@link WritableMetadataService}'s extension
     */
    private void initMetadataService() {
//        startMetadataCenter();
        this.metadataService = getDefaultExtension();
        this.metadataServiceExporter = new ConfigurableMetadataServiceExporter(metadataService);
    }

    /**
     * Start the bootstrap
     */
    public synchronized DubboBootstrap start() {
        // avoid re-entry start method multiple times in same thread
        if (isCurrentlyInStart) {
            return this;
        }

        isCurrentlyInStart = true;
        try {
            if (started.compareAndSet(false, true)) {
                startup.set(false);
                shutdown.set(false);
                awaited.set(false);

                initialize();

                if (logger.isInfoEnabled()) {
                    logger.info(NAME + " is starting...");
                }

                doStart();

                if (logger.isInfoEnabled()) {
                    logger.info(NAME + " has started.");
                }
            } else {
                if (logger.isInfoEnabled()) {
                    logger.info(NAME + " is started, export/refer new services.");
                }

                doStart();

                if (logger.isInfoEnabled()) {
                    logger.info(NAME + " finish export/refer new services.");
                }
            }
            return this;
        } finally {
            isCurrentlyInStart = false;
        }
    }

    private void doStart() {
        // 1. export Dubbo Services
        exportServices();

        // If register consumer instance or has exported services
        if (isRegisterConsumerInstance() || hasExportedServices()) {
            // 2. export MetadataService
            exportMetadataService();
            // 3. Register the local ServiceInstance if required
            registerServiceInstance();
        }

        referServices();

        // wait async export / refer finish if needed
        awaitFinish();

        if (isExportBackground() || isReferBackground()) {
            new Thread(() -> {
                while (!asyncExportFinish || !asyncReferFinish) {
                    try {
                        Thread.sleep(1000);
                    } catch (InterruptedException e) {
                        logger.error(NAME + " waiting async export / refer occurred and error.", e);
                    }
                }
                onStarted();
            }).start();
        } else {
            onStarted();
        }
    }

    private boolean hasExportedServices() {
        return CollectionUtils.isNotEmpty(configManager.getServices());
    }

    /**
     * Block current thread to be await.
     *
     * @return {@link DubboBootstrap}
     */
    public DubboBootstrap await() {
        // if has been waited, no need to wait again, return immediately
        if (!awaited.get()) {
            if (!executorService.isShutdown()) {
                executeMutually(() -> {
                    while (!awaited.get()) {
                        if (logger.isInfoEnabled()) {
                            logger.info(NAME + " awaiting ...");
                        }
                        try {
                            condition.await();
                        } catch (InterruptedException e) {
                            Thread.currentThread().interrupt();
                        }
                    }
                });
            }
        }
        return this;
    }

    private void waitAsyncExportIfNeeded() {
        if (asyncExportingFutures.size() > 0) {
            asyncExportFinish = false;
            if (isExportBackground()) {
                new Thread(this::waitExportFinish).start();
            } else {
                waitExportFinish();
            }
        }
    }

    private boolean isExportBackground() {
        List<Boolean> list = configManager.getProviders()
            .stream()
            .map(ProviderConfig::getExportBackground)
            .filter(k -> k != null && k)
            .collect(Collectors.toList());

        return CollectionUtils.isNotEmpty(list);
    }

    private void waitExportFinish() {
        try {
            logger.info(NAME + " waiting services exporting asynchronously...");
            CompletableFuture<?> future = CompletableFuture.allOf(asyncExportingFutures.toArray(new CompletableFuture[0]));
            future.get();
        } catch (Exception e) {
            logger.warn(NAME + " asynchronous export occurred an exception.");
        } finally {
            executorRepository.shutdownServiceExportExecutor();
            logger.info(NAME + " asynchronous export finished.");
            asyncExportFinish = true;
        }
    }

    private void waitAsyncReferIfNeeded() {
        if (asyncReferringFutures.size() > 0) {
            asyncReferFinish = false;
            if (isReferBackground()) {
                new Thread(this::waitReferFinish).start();
            } else {
                waitReferFinish();
            }
        }
    }

    private boolean isReferBackground() {
        List<Boolean> list = configManager.getConsumers()
            .stream()
            .map(ConsumerConfig::getReferBackground)
            .filter(k -> k != null && k)
            .collect(Collectors.toList());

        return CollectionUtils.isNotEmpty(list);
    }

    private void waitReferFinish() {
        try {
            logger.info(NAME + " waiting services referring asynchronously...");
            CompletableFuture<?> future = CompletableFuture.allOf(asyncReferringFutures.toArray(new CompletableFuture[0]));
            future.get();
        } catch (Exception e) {
            logger.warn(NAME + " asynchronous refer occurred an exception.");
        } finally {
            executorRepository.shutdownServiceExportExecutor();
            logger.info(NAME + " asynchronous refer finished.");
            asyncReferFinish = true;
        }
    }

    private void awaitFinish() {
        waitAsyncExportIfNeeded();
        waitAsyncReferIfNeeded();
    }

    public boolean isInitialized() {
        return initialized.get();
    }

    public boolean isStarted() {
        return started.get();
    }

    public boolean isStartup() {
        return startup.get();
    }

    public boolean isShutdown() {
        return shutdown.get();
    }


    public DubboBootstrap stop() throws IllegalStateException {
        destroy();
        return this;
    }
    /* serve for builder apis, begin */

    private ApplicationBuilder createApplicationBuilder(String name) {
        return new ApplicationBuilder().name(name);
    }

    private RegistryBuilder createRegistryBuilder(String id) {
        return new RegistryBuilder().id(id);
    }

    private ProtocolBuilder createProtocolBuilder(String id) {
        return new ProtocolBuilder().id(id);
    }

    private ServiceBuilder createServiceBuilder(String id) {
        return new ServiceBuilder().id(id);
    }

    private ReferenceBuilder createReferenceBuilder(String id) {
        return new ReferenceBuilder().id(id);
    }

    private ProviderBuilder createProviderBuilder(String id) {
        return new ProviderBuilder().id(id);
    }

    private ConsumerBuilder createConsumerBuilder(String id) {
        return new ConsumerBuilder().id(id);
    }
    /* serve for builder apis, end */

    private DynamicConfiguration prepareEnvironment(ConfigCenterConfig configCenter) {
        if (configCenter.isValid()) {
            if (!configCenter.checkOrUpdateInitialized(true)) {
                return null;
            }

            DynamicConfiguration dynamicConfiguration = null;
            try {
                dynamicConfiguration = getDynamicConfiguration(configCenter.toUrl());
            } catch (Exception e) {
                if (!configCenter.isCheck()) {
                    logger.warn("The configuration center failed to initialize", e);
                    configCenter.checkOrUpdateInitialized(false);
                    return null;
                } else {
                    throw new IllegalStateException(e);
                }
            }

            String configContent = dynamicConfiguration.getProperties(configCenter.getConfigFile(), configCenter.getGroup());

            String appGroup = getApplication().getName();
            String appConfigContent = null;
            if (isNotEmpty(appGroup)) {
                appConfigContent = dynamicConfiguration.getProperties
                    (isNotEmpty(configCenter.getAppConfigFile()) ? configCenter.getAppConfigFile() : configCenter.getConfigFile(),
                        appGroup
                    );
            }
            try {
                environment.updateExternalConfigMap(parseProperties(configContent));
                environment.updateAppExternalConfigMap(parseProperties(appConfigContent));
            } catch (IOException e) {
                throw new IllegalStateException("Failed to parse configurations from Config Center.", e);
            }
            return dynamicConfiguration;
        }
        return null;
    }

    /**
     * Get the instance of {@link DynamicConfiguration} by the specified connection {@link URL} of config-center
     *
     * @param connectionURL of config-center
     * @return non-null
     * @since 2.7.5
     */
    private DynamicConfiguration getDynamicConfiguration(URL connectionURL) {
        String protocol = connectionURL.getProtocol();
        DynamicConfigurationFactory factory = getDynamicConfigurationFactory(protocol);
        return factory.getDynamicConfiguration(connectionURL);
    }

    /**
     * export {@link MetadataService}
     */
    private void exportMetadataService() {
        metadataServiceExporter.export();
    }

    private void unexportMetadataService() {
        if (metadataServiceExporter != null && metadataServiceExporter.isExported()) {
            try{
                metadataServiceExporter.unexport();
            }catch (Exception ignored){
                // ignored
            }
        }
    }

    private void exportServices() {
        for (ServiceConfigBase sc : configManager.getServices()) {
            // TODO, compatible with ServiceConfig.export()
            ServiceConfig<?> serviceConfig = (ServiceConfig<?>) sc;
            serviceConfig.setBootstrap(this);
            if (!serviceConfig.isRefreshed()) {
                serviceConfig.refresh();
            }
            if (sc.isExported()) {
                continue;
            }
            if (sc.shouldExportAsync()) {
                ExecutorService executor = executorRepository.getServiceExportExecutor();
                CompletableFuture<Void> future = CompletableFuture.runAsync(() -> {
                    try {
                        if (!sc.isExported()) {
                            sc.export();
                            exportedServices.add(sc);
                        }
                    } catch (Throwable t) {
                        logger.error("export async catch error : " + t.getMessage(), t);
                    }
                }, executor);

                asyncExportingFutures.add(future);
            } else {
                if (!sc.isExported()) {
                    sc.export();
                    exportedServices.add(sc);
                }
            }
        }
    }

    private void unexportServices() {
        exportedServices.forEach(sc -> {
            try{
                configManager.removeConfig(sc);
                sc.unexport();
            }catch (Exception ignored){
                // ignored
            }
        });

        asyncExportingFutures.forEach(future -> {
            if (!future.isDone()) {
                future.cancel(true);
            }
        });
        asyncExportingFutures.clear();
        exportedServices.clear();
    }

    private void referServices() {
        if (cache == null) {
            cache = ReferenceConfigCache.getCache();
        }

        configManager.getReferences().forEach(rc -> {
            try {
                // TODO, compatible with  ReferenceConfig.refer()
                ReferenceConfig<?> referenceConfig = (ReferenceConfig<?>) rc;
                referenceConfig.setBootstrap(this);
                if (!referenceConfig.isRefreshed()) {
                    referenceConfig.refresh();
                }

                if (rc.shouldInit()) {
                    if (rc.shouldReferAsync()) {
                        ExecutorService executor = executorRepository.getServiceReferExecutor();
                        CompletableFuture<Void> future = CompletableFuture.runAsync(() -> {
                            try {
                                cache.get(rc);
                            } catch (Throwable t) {
                                logger.error("refer async catch error : " + t.getMessage(), t);
                            }
                        }, executor);

                        asyncReferringFutures.add(future);
                    } else {
                        cache.get(rc);
                    }
                }
            } catch (Throwable t) {
                logger.error("refer catch error", t);
                cache.destroy(rc);
            }
        });
    }

    private void unreferServices() {
        try{
            if (cache == null) {
                cache = ReferenceConfigCache.getCache();
            }

            asyncReferringFutures.forEach(future -> {
                if (!future.isDone()) {
                    future.cancel(true);
                }
            });
            asyncReferringFutures.clear();
            cache.destroyAll();
        }catch (Exception ignored){
        }
    }

<<<<<<< HEAD
    protected void registerServiceInstance() {
        ApplicationConfig application = getApplication();
=======
    private void registerServiceInstance() {
        if (this.serviceInstance != null) {
            return;
        }
>>>>>>> 3ac0c370

        ApplicationConfig application = getApplication();
        String serviceName = application.getName();
        ServiceInstance serviceInstance = createServiceInstance(serviceName);
        boolean registered = true;
        try {
            ServiceInstanceMetadataUtils.registerMetadataAndInstance(serviceInstance);
        } catch (Exception e) {
            registered = false;
            logger.error("Register instance error", e);
        }
<<<<<<< HEAD

        // scheduled task for updating Metadata and ServiceInstance
        asyncMetadataFuture = executorRepository.nextScheduledExecutor().scheduleAtFixedRate(() -> {
            InMemoryWritableMetadataService localMetadataService = (InMemoryWritableMetadataService) WritableMetadataService.getDefaultExtension();
            localMetadataService.blockUntilUpdated();
            try {
                ServiceInstanceMetadataUtils.refreshMetadataAndInstance(serviceInstance);
            } catch (Exception e) {
                logger.error("Refresh instance and metadata error", e);
            } finally {
                localMetadataService.releaseBlock();
            }
        }, 0, ConfigurationUtils.get(METADATA_PUBLISH_DELAY_KEY, DEFAULT_METADATA_PUBLISH_DELAY), TimeUnit.MILLISECONDS);
    }

=======
        if(registered){
            // scheduled task for updating Metadata and ServiceInstance
            executorRepository.nextScheduledExecutor().scheduleAtFixedRate(() -> {
                InMemoryWritableMetadataService localMetadataService = (InMemoryWritableMetadataService) WritableMetadataService.getDefaultExtension();
                localMetadataService.blockUntilUpdated();
                try {
                    ServiceInstanceMetadataUtils.refreshMetadataAndInstance(serviceInstance);
                } catch (Exception e) {
                    logger.error("Refresh instance and metadata error", e);
                } finally {
                    localMetadataService.releaseBlock();
                }
            }, 0, ConfigurationUtils.get(METADATA_PUBLISH_DELAY_KEY, DEFAULT_METADATA_PUBLISH_DELAY), TimeUnit.MILLISECONDS);
        }
    }

    private void doRegisterServiceInstance(ServiceInstance serviceInstance) {
        // register instance only when at least one service is exported.
        if (serviceInstance.getPort() > 0) {
            if (REMOTE_METADATA_STORAGE_TYPE.equals(ServiceInstanceMetadataUtils.getMetadataStorageType(serviceInstance))) {
                publishMetadataToRemote(serviceInstance);
            }
            logger.info("Start registering instance address to registry.");
            getServiceDiscoveries().forEach(serviceDiscovery ->
            {
                ServiceInstance serviceInstanceForRegistry = new DefaultServiceInstance((DefaultServiceInstance) serviceInstance);
                calInstanceRevision(serviceDiscovery, serviceInstanceForRegistry);
                if (logger.isDebugEnabled()) {
                    logger.info("Start registering instance address to registry" + serviceDiscovery.getUrl() + ", instance " + serviceInstanceForRegistry);
                }
                // register metadata
                serviceDiscovery.register(serviceInstanceForRegistry);
            });
        }
    }

    private void publishMetadataToRemote(ServiceInstance serviceInstance) {
//        InMemoryWritableMetadataService localMetadataService = (InMemoryWritableMetadataService)WritableMetadataService.getDefaultExtension();
//        localMetadataService.blockUntilUpdated();
        if (logger.isInfoEnabled()) {
            logger.info("Start publishing metadata to remote center, this only makes sense for applications enabled remote metadata center.");
        }
        RemoteMetadataServiceImpl remoteMetadataService = MetadataUtils.getRemoteMetadataService();
        remoteMetadataService.publishMetadata(serviceInstance.getServiceName());
    }

>>>>>>> 3ac0c370
    private void unregisterServiceInstance() {
        if (serviceInstance != null) {
            getServiceDiscoveries().forEach(serviceDiscovery -> {
                try{
                    serviceDiscovery.unregister(serviceInstance);
                }catch (Exception ignored){
                    // ignored
                }
            });
        }
    }

    private ServiceInstance createServiceInstance(String serviceName) {
        this.serviceInstance = new DefaultServiceInstance(serviceName);
        setMetadataStorageType(serviceInstance, getMetadataType());
        ServiceInstanceMetadataUtils.customizeInstance(this.serviceInstance);
        return this.serviceInstance;
    }

    public void destroy() {
        if (destroyLock.tryLock()
            && shutdown.compareAndSet(false, true)) {
            try {
                if (destroyed.compareAndSet(false, true)) {
                    if (started.compareAndSet(true, false)) {
                        unregisterServiceInstance();
                        unexportMetadataService();
                        unexportServices();
                        unreferServices();
                        if (asyncMetadataFuture != null) {
                            asyncMetadataFuture.cancel(true);
                        }
                    }

                    destroyRegistries();
                    destroyProtocols();
                    destroyServiceDiscoveries();
                    destroyExecutorRepository();
                    destroyMetadataReports();

                    // check config
                    checkConfigState();

                    clear();
                    shutdown();
                    release();

                    onStop();
                }

                destroyDynamicConfigurations();
                ShutdownHookCallbacks.INSTANCE.clear();
            }catch (Throwable ignored){
                // ignored
                logger.warn(ignored.getMessage(),ignored);
            }finally {
                initialized.set(false);
                startup.set(false);
                destroyLock.unlock();
            }
        }
    }

    private void onStarted() {
        startup.set(true);
        if (logger.isInfoEnabled()) {
            logger.info(NAME + " is ready.");
        }
        ExtensionLoader<DubboBootstrapStartStopListener> exts = getExtensionLoader(DubboBootstrapStartStopListener.class);
        exts.getSupportedExtensionInstances().forEach(ext -> ext.onStart(this));
    }

    private void onStop() {
        ExtensionLoader<DubboBootstrapStartStopListener> exts = getExtensionLoader(DubboBootstrapStartStopListener.class);
        exts.getSupportedExtensionInstances().forEach(ext -> ext.onStop(this));
    }

    private void checkConfigState() {
        // config manager should not be cleared at this moment
        if (!ignoreConfigState && !configManager.getApplication().isPresent()) {
            logger.error("Dubbo config was cleaned prematurely");
            throw new IllegalStateException("Dubbo config was cleaned prematurely");
        }
    }

    private void destroyExecutorRepository() {
        ExtensionLoader.getExtensionLoader(ExecutorRepository.class).getDefaultExtension().destroyAll();
    }

    private void destroyRegistries() {
        AbstractRegistryFactory.destroyAll();
    }

    /**
     * Destroy all the protocols.
     */
    private void destroyProtocols() {
        ExtensionLoader<Protocol> loader = ExtensionLoader.getExtensionLoader(Protocol.class);
        for (String protocolName : loader.getLoadedExtensions()) {
            try {
                Protocol protocol = loader.getLoadedExtension(protocolName);
                if (protocol != null) {
                    protocol.destroy();
                }
            } catch (Throwable t) {
                logger.warn(t.getMessage(), t);
            }
        }
    }

    private void destroyServiceDiscoveries() {
        getServiceDiscoveries().forEach(serviceDiscovery -> {
            try{
                execute(serviceDiscovery::destroy);
            }catch (Throwable ignored){
                logger.warn(ignored.getMessage(),ignored);
            }
        });
        if (logger.isDebugEnabled()) {
            logger.debug(NAME + "'s all ServiceDiscoveries have been destroyed.");
        }
    }

    private void destroyMetadataReports() {
        AbstractMetadataReportFactory.destroy();
        MetadataReportInstance.reset();
        ExtensionLoader.resetExtensionLoader(MetadataReportFactory.class);
    }

    private void destroyDynamicConfigurations() {
        // DynamicConfiguration may be cached somewhere, and maybe used during destroy
        // destroy them may cause some troubles, so just clear instances cache
        ExtensionLoader.resetExtensionLoader(DynamicConfigurationFactory.class);
    }

    private void clear() {
        clearConfigs();
        clearApplicationModel();
    }

    private void clearApplicationModel() {

    }

    private void clearConfigs() {
        configManager.destroy();
        if (logger.isDebugEnabled()) {
            logger.debug(NAME + "'s configs have been clear.");
        }
    }

    private void release() {
        executeMutually(() -> {
            if (awaited.compareAndSet(false, true)) {
                if (logger.isInfoEnabled()) {
                    logger.info(NAME + " is about to shutdown...");
                }
                condition.signalAll();
            }
        });
    }

    private void shutdown() {
        if (!executorService.isShutdown()) {
            // Shutdown executorService
            try{
                executorService.shutdown();
            }catch (Throwable ignored){
                // ignored
                logger.warn(ignored.getMessage(),ignored);
            }
        }
    }

    private void executeMutually(Runnable runnable) {
        try {
            lock.lock();
            runnable.run();
        } finally {
            lock.unlock();
        }
    }

    public ApplicationConfig getApplication() {
        return configManager.getApplicationOrElseThrow();
    }

    public void setTakeoverMode(BootstrapTakeoverMode takeoverMode) {
        this.started.set(false);
        this.takeoverMode = takeoverMode;
    }

    public BootstrapTakeoverMode getTakeoverMode() {
        return takeoverMode;
    }
}<|MERGE_RESOLUTION|>--- conflicted
+++ resolved
@@ -176,13 +176,7 @@
 
     protected AtomicBoolean destroyed = new AtomicBoolean(false);
 
-<<<<<<< HEAD
-    protected AtomicBoolean shutdown = new AtomicBoolean(false);
-=======
-    private volatile boolean isCurrentlyInStart = false;
-
-    private volatile ServiceInstance serviceInstance;
->>>>>>> 3ac0c370
+    protected volatile boolean isCurrentlyInStart = false;
 
     protected volatile ServiceInstance serviceInstance;
 
@@ -194,17 +188,11 @@
 
     protected final List<CompletableFuture<?>> asyncExportingFutures = new ArrayList<>();
 
-<<<<<<< HEAD
     protected final List<CompletableFuture<?>> asyncReferringFutures = new ArrayList<>();
 
-    protected boolean asyncExportFinish = true;
-=======
-    private volatile boolean asyncExportFinish = true;
-
-    private volatile boolean asyncReferFinish = true;
->>>>>>> 3ac0c370
-
-    protected boolean asyncReferFinish = true;
+    protected volatile boolean asyncExportFinish = true;
+
+    protected volatile boolean asyncReferFinish = true;
 
     protected static boolean ignoreConfigState;
 
@@ -1514,15 +1502,10 @@
         }
     }
 
-<<<<<<< HEAD
     protected void registerServiceInstance() {
-        ApplicationConfig application = getApplication();
-=======
-    private void registerServiceInstance() {
         if (this.serviceInstance != null) {
             return;
         }
->>>>>>> 3ac0c370
 
         ApplicationConfig application = getApplication();
         String serviceName = application.getName();
@@ -1534,26 +1517,9 @@
             registered = false;
             logger.error("Register instance error", e);
         }
-<<<<<<< HEAD
-
-        // scheduled task for updating Metadata and ServiceInstance
-        asyncMetadataFuture = executorRepository.nextScheduledExecutor().scheduleAtFixedRate(() -> {
-            InMemoryWritableMetadataService localMetadataService = (InMemoryWritableMetadataService) WritableMetadataService.getDefaultExtension();
-            localMetadataService.blockUntilUpdated();
-            try {
-                ServiceInstanceMetadataUtils.refreshMetadataAndInstance(serviceInstance);
-            } catch (Exception e) {
-                logger.error("Refresh instance and metadata error", e);
-            } finally {
-                localMetadataService.releaseBlock();
-            }
-        }, 0, ConfigurationUtils.get(METADATA_PUBLISH_DELAY_KEY, DEFAULT_METADATA_PUBLISH_DELAY), TimeUnit.MILLISECONDS);
-    }
-
-=======
         if(registered){
             // scheduled task for updating Metadata and ServiceInstance
-            executorRepository.nextScheduledExecutor().scheduleAtFixedRate(() -> {
+            asyncMetadataFuture = executorRepository.nextScheduledExecutor().scheduleAtFixedRate(() -> {
                 InMemoryWritableMetadataService localMetadataService = (InMemoryWritableMetadataService) WritableMetadataService.getDefaultExtension();
                 localMetadataService.blockUntilUpdated();
                 try {
@@ -1567,37 +1533,6 @@
         }
     }
 
-    private void doRegisterServiceInstance(ServiceInstance serviceInstance) {
-        // register instance only when at least one service is exported.
-        if (serviceInstance.getPort() > 0) {
-            if (REMOTE_METADATA_STORAGE_TYPE.equals(ServiceInstanceMetadataUtils.getMetadataStorageType(serviceInstance))) {
-                publishMetadataToRemote(serviceInstance);
-            }
-            logger.info("Start registering instance address to registry.");
-            getServiceDiscoveries().forEach(serviceDiscovery ->
-            {
-                ServiceInstance serviceInstanceForRegistry = new DefaultServiceInstance((DefaultServiceInstance) serviceInstance);
-                calInstanceRevision(serviceDiscovery, serviceInstanceForRegistry);
-                if (logger.isDebugEnabled()) {
-                    logger.info("Start registering instance address to registry" + serviceDiscovery.getUrl() + ", instance " + serviceInstanceForRegistry);
-                }
-                // register metadata
-                serviceDiscovery.register(serviceInstanceForRegistry);
-            });
-        }
-    }
-
-    private void publishMetadataToRemote(ServiceInstance serviceInstance) {
-//        InMemoryWritableMetadataService localMetadataService = (InMemoryWritableMetadataService)WritableMetadataService.getDefaultExtension();
-//        localMetadataService.blockUntilUpdated();
-        if (logger.isInfoEnabled()) {
-            logger.info("Start publishing metadata to remote center, this only makes sense for applications enabled remote metadata center.");
-        }
-        RemoteMetadataServiceImpl remoteMetadataService = MetadataUtils.getRemoteMetadataService();
-        remoteMetadataService.publishMetadata(serviceInstance.getServiceName());
-    }
-
->>>>>>> 3ac0c370
     private void unregisterServiceInstance() {
         if (serviceInstance != null) {
             getServiceDiscoveries().forEach(serviceDiscovery -> {
