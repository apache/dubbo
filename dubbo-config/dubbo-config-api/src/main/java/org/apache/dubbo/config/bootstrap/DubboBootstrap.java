--- conflicted
+++ resolved
@@ -81,7 +81,6 @@
 import java.util.Collection;
 import java.util.HashMap;
 import java.util.List;
-import java.util.Optional;
 import java.util.Set;
 import java.util.SortedSet;
 import java.util.concurrent.CompletableFuture;
@@ -94,10 +93,6 @@
 import java.util.concurrent.locks.ReentrantLock;
 import java.util.function.Consumer;
 import java.util.function.Supplier;
-<<<<<<< HEAD
-import java.util.stream.Collectors;
-=======
->>>>>>> ae514c0f
 
 import static java.lang.String.format;
 import static java.util.Arrays.asList;
@@ -706,13 +701,9 @@
         cc.getParameters().put(CLIENT_KEY, registryConfig.getClient());
         cc.setProtocol(protocol);
         cc.setPort(port);
-<<<<<<< HEAD
-        cc.setGroup(registryConfig.getGroup());
-=======
         if (StringUtils.isNotEmpty(registryConfig.getGroup())) {
             cc.setGroup(registryConfig.getGroup());
         }
->>>>>>> ae514c0f
         cc.setAddress(getRegistryCompatibleAddress(registryConfig));
         cc.setNamespace(registryConfig.getGroup());
         cc.setUsername(registryConfig.getUsername());
@@ -1077,20 +1068,9 @@
     }
 
     private void unexportMetadataService() {
-<<<<<<< HEAD
-        Optional.ofNullable(metadataServiceExporters)
-                .ifPresent(set -> set.stream()
-                        .filter(this::supports)
-                        .forEach(MetadataServiceExporter::unexport));
-    }
-
-    private boolean supports(MetadataServiceExporter exporter) {
-        return exporter.supports(getMetadataType());
-=======
         if (metadataServiceExporter != null && metadataServiceExporter.isExported()) {
             metadataServiceExporter.unexport();
         }
->>>>>>> ae514c0f
     }
 
     private void exportServices() {
