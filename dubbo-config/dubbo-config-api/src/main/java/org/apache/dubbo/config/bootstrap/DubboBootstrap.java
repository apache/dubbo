--- conflicted
+++ resolved
@@ -16,11 +16,6 @@
  */
 package org.apache.dubbo.config.bootstrap;
 
-<<<<<<< HEAD
-=======
-import org.apache.dubbo.common.URL;
-import org.apache.dubbo.common.config.ConfigurationUtils;
->>>>>>> 8376a6d1
 import org.apache.dubbo.common.config.Environment;
 import org.apache.dubbo.common.extension.ExtensionLoader;
 import org.apache.dubbo.common.lang.ShutdownHookCallbacks;
@@ -28,12 +23,6 @@
 import org.apache.dubbo.common.logger.LoggerFactory;
 import org.apache.dubbo.common.threadpool.manager.ExecutorRepository;
 import org.apache.dubbo.common.utils.CollectionUtils;
-<<<<<<< HEAD
-import org.apache.dubbo.common.utils.ConfigUtils;
-=======
-import org.apache.dubbo.common.utils.StringUtils;
-import org.apache.dubbo.config.AbstractConfig;
->>>>>>> 8376a6d1
 import org.apache.dubbo.config.ApplicationConfig;
 import org.apache.dubbo.config.ConfigCenterConfig;
 import org.apache.dubbo.config.ConsumerConfig;
@@ -125,23 +114,6 @@
         return instance;
     }
 
-    public static DubboBootstrap getInstance(ApplicationModel applicationModel) {
-        Map<String, Object> attribute = applicationModel.getAttribute();
-        Object cached = attribute.get(NAME);
-        if (cached instanceof DubboBootstrap) {
-            return (DubboBootstrap) cached;
-        } else {
-            synchronized (applicationModel) {
-                cached = attribute.get(NAME);
-                if (cached instanceof DubboBootstrap) {
-                    return (DubboBootstrap) cached;
-                } else {
-                    return new DubboBootstrap(applicationModel);
-                }
-            }
-        }
-    }
-
     public static DubboBootstrap newInstance() {
         return new DubboBootstrap(FrameworkModel.defaultModel());
     }
@@ -171,11 +143,6 @@
      */
     @Deprecated
     public static void reset(boolean destroy) {
-<<<<<<< HEAD
-        ConfigUtils.setProperties(null);
-=======
-        DubboBootstrap.ignoreConfigState = true;
->>>>>>> 8376a6d1
         if (destroy) {
             if (instance != null) {
                 instance.destroy();
@@ -199,11 +166,9 @@
 
     private DubboBootstrap(ApplicationModel applicationModel) {
         this.applicationModel = applicationModel;
-        applicationModel.getAttribute().put(NAME, this);
         configManager = applicationModel.getApplicationConfigManager();
         environment = applicationModel.getApplicationEnvironment();
 
-<<<<<<< HEAD
         referenceCache = new CompositeReferenceCache(applicationModel);
         executorRepository = applicationModel.getExtensionLoader(ExecutorRepository.class).getDefaultExtension();
         applicationDeployer = ApplicationDeployer.get(applicationModel);
@@ -224,12 +189,6 @@
     public DubboBootstrap start() {
         applicationDeployer.start();
         return this;
-=======
-        executorRepository = getExtensionLoader(ExecutorRepository.class).getDefaultExtension();
-        DubboShutdownHook.getDubboShutdownHook().register();
-        ShutdownHookCallbacks.INSTANCE.addCallback(DubboBootstrap.this::destroy);
-        cache = ReferenceConfigCache.newCache();
->>>>>>> 8376a6d1
     }
 
     public DubboBootstrap stop() throws IllegalStateException {
@@ -762,1091 +721,6 @@
             for (ReferenceConfig referenceConfig : referenceConfigs) {
                 this.reference(referenceConfig);
             }
-<<<<<<< HEAD
-=======
-            metadataReportInstance.init(metadataReportConfig);
-        }
-    }
-
-    /**
-     * For compatibility purpose, use registry as the default config center when
-     * there's no config center specified explicitly and
-     * useAsConfigCenter of registryConfig is null or true
-     */
-    private void useRegistryAsConfigCenterIfNecessary() {
-        // we use the loading status of DynamicConfiguration to decide whether ConfigCenter has been initiated.
-        if (environment.getDynamicConfiguration().isPresent()) {
-            return;
-        }
-
-        if (CollectionUtils.isNotEmpty(configManager.getConfigCenters())) {
-            return;
-        }
-
-        // load registry
-        loadConfigs(RegistryConfig.class);
-
-        List<RegistryConfig> defaultRegistries = configManager.getDefaultRegistries();
-        if (defaultRegistries.size() > 0) {
-            defaultRegistries
-                .stream()
-                .filter(this::isUsedRegistryAsConfigCenter)
-                .map(this::registryAsConfigCenter)
-                .forEach(configCenter -> {
-                    if (configManager.getConfigCenter(configCenter.getId()).isPresent()) {
-                        return;
-                    }
-                    configManager.addConfigCenter(configCenter);
-                    logger.info("use registry as config-center: " + configCenter);
-
-                });
-        }
-    }
-
-    private boolean isUsedRegistryAsConfigCenter(RegistryConfig registryConfig) {
-        return isUsedRegistryAsCenter(registryConfig, registryConfig::getUseAsConfigCenter, "config",
-            DynamicConfigurationFactory.class);
-    }
-
-    private ConfigCenterConfig registryAsConfigCenter(RegistryConfig registryConfig) {
-        String protocol = registryConfig.getProtocol();
-        Integer port = registryConfig.getPort();
-        URL url = URL.valueOf(registryConfig.getAddress(), registryConfig.getScopeModel());
-        String id = "config-center-" + protocol + "-" + url.getHost() + "-" + port;
-        ConfigCenterConfig cc = new ConfigCenterConfig();
-        cc.setId(id);
-        cc.setScopeModel(applicationModel);
-        if (cc.getParameters() == null) {
-            cc.setParameters(new HashMap<>());
-        }
-        if (registryConfig.getParameters() != null) {
-            cc.getParameters().putAll(registryConfig.getParameters()); // copy the parameters
-        }
-        cc.getParameters().put(CLIENT_KEY, registryConfig.getClient());
-        cc.setProtocol(protocol);
-        cc.setPort(port);
-        if (StringUtils.isNotEmpty(registryConfig.getGroup())) {
-            cc.setGroup(registryConfig.getGroup());
-        }
-        cc.setAddress(getRegistryCompatibleAddress(registryConfig));
-        cc.setNamespace(registryConfig.getGroup());
-        cc.setUsername(registryConfig.getUsername());
-        cc.setPassword(registryConfig.getPassword());
-        if (registryConfig.getTimeout() != null) {
-            cc.setTimeout(registryConfig.getTimeout().longValue());
-        }
-        cc.setHighestPriority(false);
-        return cc;
-    }
-
-    private void useRegistryAsMetadataCenterIfNecessary() {
-
-        Collection<MetadataReportConfig> metadataConfigs = configManager.getMetadataConfigs();
-
-        if (CollectionUtils.isNotEmpty(metadataConfigs)) {
-            return;
-        }
-
-        List<RegistryConfig> defaultRegistries = configManager.getDefaultRegistries();
-        if (defaultRegistries.size() > 0) {
-            defaultRegistries
-                .stream()
-                .filter(this::isUsedRegistryAsMetadataCenter)
-                .map(this::registryAsMetadataCenter)
-                .forEach(metadataReportConfig -> {
-                    Optional<MetadataReportConfig> configOptional = configManager.getConfig(MetadataReportConfig.class, metadataReportConfig.getId());
-                    if (configOptional.isPresent()) {
-                        return;
-                    }
-                    configManager.addMetadataReport(metadataReportConfig);
-                    logger.info("use registry as metadata-center: " + metadataReportConfig);
-                });
-        }
-    }
-
-    private boolean isUsedRegistryAsMetadataCenter(RegistryConfig registryConfig) {
-        return isUsedRegistryAsCenter(registryConfig, registryConfig::getUseAsMetadataCenter, "metadata",
-            MetadataReportFactory.class);
-    }
-
-    /**
-     * Is used the specified registry as a center infrastructure
-     *
-     * @param registryConfig       the {@link RegistryConfig}
-     * @param usedRegistryAsCenter the configured value on
-     * @param centerType           the type name of center
-     * @param extensionClass       an extension class of a center infrastructure
-     * @return
-     * @since 2.7.8
-     */
-    private boolean isUsedRegistryAsCenter(RegistryConfig registryConfig, Supplier<Boolean> usedRegistryAsCenter,
-                                           String centerType,
-                                           Class<?> extensionClass) {
-        final boolean supported;
-
-        Boolean configuredValue = usedRegistryAsCenter.get();
-        if (configuredValue != null) { // If configured, take its value.
-            supported = configuredValue.booleanValue();
-        } else {                       // Or check the extension existence
-            String protocol = registryConfig.getProtocol();
-            supported = supportsExtension(extensionClass, protocol);
-            if (logger.isInfoEnabled()) {
-                logger.info(format("No value is configured in the registry, the %s extension[name : %s] %s as the %s center"
-                    , extensionClass.getSimpleName(), protocol, supported ? "supports" : "does not support", centerType));
-            }
-        }
-
-        if (logger.isInfoEnabled()) {
-            logger.info(format("The registry[%s] will be %s as the %s center", registryConfig,
-                supported ? "used" : "not used", centerType));
-        }
-        return supported;
-    }
-
-    /**
-     * Supports the extension with the specified class and name
-     *
-     * @param extensionClass the {@link Class} of extension
-     * @param name           the name of extension
-     * @return if supports, return <code>true</code>, or <code>false</code>
-     * @since 2.7.8
-     */
-    private boolean supportsExtension(Class<?> extensionClass, String name) {
-        if (isNotEmpty(name)) {
-            ExtensionLoader extensionLoader = getExtensionLoader(extensionClass);
-            return extensionLoader.hasExtension(name);
-        }
-        return false;
-    }
-
-    private MetadataReportConfig registryAsMetadataCenter(RegistryConfig registryConfig) {
-        String protocol = registryConfig.getProtocol();
-        URL url = URL.valueOf(registryConfig.getAddress(), registryConfig.getScopeModel());
-        String id = "metadata-center-" + protocol + "-" + url.getHost() + "-" + url.getPort();
-        MetadataReportConfig metadataReportConfig = new MetadataReportConfig();
-        metadataReportConfig.setId(id);
-        metadataReportConfig.setScopeModel(applicationModel);
-        if (metadataReportConfig.getParameters() == null) {
-            metadataReportConfig.setParameters(new HashMap<>());
-        }
-        if (registryConfig.getParameters() != null) {
-            metadataReportConfig.getParameters().putAll(registryConfig.getParameters()); // copy the parameters
-        }
-        metadataReportConfig.getParameters().put(CLIENT_KEY, registryConfig.getClient());
-        metadataReportConfig.setGroup(registryConfig.getGroup());
-        metadataReportConfig.setAddress(getRegistryCompatibleAddress(registryConfig));
-        metadataReportConfig.setUsername(registryConfig.getUsername());
-        metadataReportConfig.setPassword(registryConfig.getPassword());
-        metadataReportConfig.setTimeout(registryConfig.getTimeout());
-        return metadataReportConfig;
-    }
-
-    private String getRegistryCompatibleAddress(RegistryConfig registryConfig) {
-        String registryAddress = registryConfig.getAddress();
-        String[] addresses = REGISTRY_SPLIT_PATTERN.split(registryAddress);
-        if (ArrayUtils.isEmpty(addresses)) {
-            throw new IllegalStateException("Invalid registry address found.");
-        }
-        String address = addresses[0];
-        // since 2.7.8
-        // Issue : https://github.com/apache/dubbo/issues/6476
-        StringBuilder metadataAddressBuilder = new StringBuilder();
-        URL url = URL.valueOf(address, registryConfig.getScopeModel());
-        String protocolFromAddress = url.getProtocol();
-        if (isEmpty(protocolFromAddress)) {
-            // If the protocol from address is missing, is like :
-            // "dubbo.registry.address = 127.0.0.1:2181"
-            String protocolFromConfig = registryConfig.getProtocol();
-            metadataAddressBuilder.append(protocolFromConfig).append("://");
-        }
-        metadataAddressBuilder.append(address);
-        return metadataAddressBuilder.toString();
-    }
-
-    private void loadConfigsFromProps() {
-
-        // application config has load before starting config center
-        // load dubbo.applications.xxx
-        loadConfigs(ApplicationConfig.class);
-
-        // load dubbo.modules.xxx
-        loadConfigs(ModuleConfig.class);
-
-        // load dubbo.monitors.xxx
-        loadConfigs(MonitorConfig.class);
-
-        // load dubbo.metricses.xxx
-        loadConfigs(MetricsConfig.class);
-
-        // load multiple config types:
-        // load dubbo.protocols.xxx
-        loadConfigs(ProtocolConfig.class);
-
-        // load dubbo.registries.xxx
-        loadConfigs(RegistryConfig.class);
-
-        // load dubbo.providers.xxx
-        loadConfigs(ProviderConfig.class);
-
-        // load dubbo.consumers.xxx
-        loadConfigs(ConsumerConfig.class);
-
-        // load dubbo.metadata-report.xxx
-        loadConfigs(MetadataReportConfig.class);
-
-        // config centers has bean loaded before starting config center
-        //loadConfigs(ConfigCenterConfig.class);
-
-    }
-
-    private <T extends AbstractConfig> void loadConfigs(Class<T> cls) {
-        // load multiple configs with id
-        Set<String> configIds = this.getConfigIds(cls);
-        configIds.forEach(id -> {
-            if (!configManager.getConfig(cls, id).isPresent()) {
-                T config = null;
-                try {
-                    config = createConfig(cls);
-                    config.setId(id);
-                } catch (Exception e) {
-                    throw new IllegalStateException("create config instance failed, id: " + id + ", type:" + cls.getSimpleName());
-                }
-
-                String key = null;
-                boolean addDefaultNameConfig = false;
-                try {
-                    // add default name config (same as id), e.g. dubbo.protocols.rest.port=1234
-                    key = DUBBO + "." + AbstractConfig.getPluralTagName(cls) + "." + id + ".name";
-                    if (applicationModel.getApplicationEnvironment().getPropertiesConfiguration().getProperty(key) == null) {
-                        applicationModel.getApplicationEnvironment().getPropertiesConfiguration().setProperty(key, id);
-                        addDefaultNameConfig = true;
-                    }
-
-                    config.refresh();
-                    configManager.addConfig(config);
-                } catch (Exception e) {
-                    logger.error("load config failed, id: " + id + ", type:" + cls.getSimpleName(), e);
-                    throw new IllegalStateException("load config failed, id: " + id + ", type:" + cls.getSimpleName());
-                } finally {
-                    if (addDefaultNameConfig && key != null) {
-                        applicationModel.getApplicationEnvironment().getPropertiesConfiguration().remove(key);
-                    }
-                }
-            }
-        });
-
-        // If none config of the type, try load single config
-        if (configManager.getConfigs(cls).isEmpty()) {
-            // load single config
-            List<Map<String, String>> configurationMaps = environment.getConfigurationMaps();
-            if (ConfigurationUtils.hasSubProperties(configurationMaps, AbstractConfig.getTypePrefix(cls))) {
-                T config = null;
-                try {
-                    config = createConfig(cls);
-                    config.refresh();
-                } catch (Exception e) {
-                    throw new IllegalStateException("create default config instance failed, type:" + cls.getSimpleName());
-                }
-
-                configManager.addConfig(config);
-            }
-        }
-
-    }
-
-    private <T extends AbstractConfig> T createConfig(Class<T> cls) throws InstantiationException, IllegalAccessException {
-        T config = cls.newInstance();
-        if (config instanceof ProviderConfig || config instanceof ConsumerConfig || config instanceof ReferenceConfigBase
-            || config instanceof ServiceConfigBase) {
-            config.setScopeModel(getCurrentModule().moduleModel);
-        } else {
-            config.setScopeModel(applicationModel);
-        }
-        return config;
-    }
-
-    /**
-     * Search props and extract config ids of specify type.
-     * <pre>
-     * # properties
-     * dubbo.registries.registry1.address=xxx
-     * dubbo.registries.registry2.port=xxx
-     *
-     * # extract
-     * Set configIds = getConfigIds(RegistryConfig.class)
-     *
-     * # result
-     * configIds: ["registry1", "registry2"]
-     * </pre>
-     *
-     * @param clazz config type
-     * @return ids of specify config type
-     */
-    private Set<String> getConfigIds(Class<? extends AbstractConfig> clazz) {
-        String prefix = CommonConstants.DUBBO + "." + AbstractConfig.getPluralTagName(clazz) + ".";
-        return ConfigurationUtils.getSubIds(environment.getConfigurationMaps(), prefix);
-    }
-
-    /**
-     * Initialize {@link MetadataService} from {@link WritableMetadataService}'s extension
-     */
-    private void initMetadataService() {
-//        startMetadataCenter();
-        this.metadataService = getExtensionLoader(WritableMetadataService.class).getDefaultExtension();
-        // support injection by super type MetadataService
-        applicationModel.getBeanFactory().registerBean(this.metadataService);
-
-        //this.metadataServiceExporter = new ConfigurableMetadataServiceExporter(metadataService);
-        this.metadataServiceExporter = getExtensionLoader(MetadataServiceExporter.class).getDefaultExtension();
-    }
-
-    /**
-     * Start the bootstrap
-     */
-    public synchronized DubboBootstrap start() {
-        // avoid re-entry start method multiple times in same thread
-        if (isCurrentlyInStart) {
-            return this;
-        }
-
-        isCurrentlyInStart = true;
-        try {
-            if (started.compareAndSet(false, true)) {
-                startup.set(false);
-                shutdown.set(false);
-                awaited.set(false);
-
-                initialize();
-
-                if (logger.isInfoEnabled()) {
-                    logger.info(NAME + " is starting...");
-                }
-
-                doStart();
-
-                if (logger.isInfoEnabled()) {
-                    logger.info(NAME + " has started.");
-                }
-            } else {
-                if (logger.isInfoEnabled()) {
-                    logger.info(NAME + " is started, export/refer new services.");
-                }
-
-                doStart();
-
-                if (logger.isInfoEnabled()) {
-                    logger.info(NAME + " finish export/refer new services.");
-                }
-            }
-            return this;
-        } finally {
-            isCurrentlyInStart = false;
-        }
-    }
-
-    private void doStart() {
-        // 1. export Dubbo Services
-        exportServices();
-
-        // If register consumer instance or has exported services
-        if (isRegisterConsumerInstance() || hasExportedServices()) {
-            // 2. export MetadataService
-            exportMetadataService();
-            // 3. Register the local ServiceInstance if required
-            registerServiceInstance();
-        }
-
-        referServices();
-
-        // wait async export / refer finish if needed
-        awaitFinish();
-
-        if (isExportBackground() || isReferBackground()) {
-            new Thread(() -> {
-                while (!asyncExportFinish || !asyncReferFinish) {
-                    try {
-                        Thread.sleep(1000);
-                    } catch (InterruptedException e) {
-                        logger.error(NAME + " waiting async export / refer occurred and error.", e);
-                    }
-                }
-                onStarted();
-            }).start();
-        } else {
-            onStarted();
-        }
-    }
-
-    private boolean hasExportedServices() {
-        return CollectionUtils.isNotEmpty(configManager.getServices());
-    }
-
-    /**
-     * Block current thread to be await.
-     *
-     * @return {@link DubboBootstrap}
-     */
-    public DubboBootstrap await() {
-        // if has been waited, no need to wait again, return immediately
-        if (!awaited.get()) {
-            if (!executorService.isShutdown()) {
-                executeMutually(() -> {
-                    while (!awaited.get()) {
-                        if (logger.isInfoEnabled()) {
-                            logger.info(NAME + " awaiting ...");
-                        }
-                        try {
-                            condition.await();
-                        } catch (InterruptedException e) {
-                            Thread.currentThread().interrupt();
-                        }
-                    }
-                });
-            }
-        }
-        return this;
-    }
-
-    private void waitAsyncExportIfNeeded() {
-        if (asyncExportingFutures.size() > 0) {
-            asyncExportFinish = false;
-            if (isExportBackground()) {
-                new Thread(this::waitExportFinish).start();
-            } else {
-                waitExportFinish();
-            }
-        }
-    }
-
-    private boolean isExportBackground() {
-        List<Boolean> list = configManager.getProviders()
-            .stream()
-            .map(ProviderConfig::getExportBackground)
-            .filter(k -> k != null && k)
-            .collect(Collectors.toList());
-
-        return CollectionUtils.isNotEmpty(list);
-    }
-
-    private void waitExportFinish() {
-        try {
-            logger.info(NAME + " waiting services exporting asynchronously...");
-            CompletableFuture<?> future = CompletableFuture.allOf(asyncExportingFutures.toArray(new CompletableFuture[0]));
-            future.get();
-        } catch (Exception e) {
-            logger.warn(NAME + " asynchronous export occurred an exception.");
-        } finally {
-            executorRepository.shutdownServiceExportExecutor();
-            logger.info(NAME + " asynchronous export finished.");
-            asyncExportFinish = true;
-        }
-    }
-
-    private void waitAsyncReferIfNeeded() {
-        if (asyncReferringFutures.size() > 0) {
-            asyncReferFinish = false;
-            if (isReferBackground()) {
-                new Thread(this::waitReferFinish).start();
-            } else {
-                waitReferFinish();
-            }
-        }
-    }
-
-    private boolean isReferBackground() {
-        List<Boolean> list = configManager.getConsumers()
-            .stream()
-            .map(ConsumerConfig::getReferBackground)
-            .filter(k -> k != null && k)
-            .collect(Collectors.toList());
-
-        return CollectionUtils.isNotEmpty(list);
-    }
-
-    private void waitReferFinish() {
-        try {
-            logger.info(NAME + " waiting services referring asynchronously...");
-            CompletableFuture<?> future = CompletableFuture.allOf(asyncReferringFutures.toArray(new CompletableFuture[0]));
-            future.get();
-        } catch (Exception e) {
-            logger.warn(NAME + " asynchronous refer occurred an exception.");
-        } finally {
-            executorRepository.shutdownServiceExportExecutor();
-            logger.info(NAME + " asynchronous refer finished.");
-            asyncReferFinish = true;
-        }
-    }
-
-    private void awaitFinish() {
-        waitAsyncExportIfNeeded();
-        waitAsyncReferIfNeeded();
-    }
-
-    public boolean isInitialized() {
-        return initialized.get();
-    }
-
-    public boolean isStarted() {
-        return started.get();
-    }
-
-    public boolean isStartup() {
-        return startup.get();
-    }
-
-    public boolean isShutdown() {
-        return shutdown.get();
-    }
-
-
-    public DubboBootstrap stop() throws IllegalStateException {
-        destroy();
-        return this;
-    }
-    /* serve for builder apis, begin */
-
-    private ApplicationBuilder createApplicationBuilder(String name) {
-        return new ApplicationBuilder().name(name);
-    }
-
-    private RegistryBuilder createRegistryBuilder(String id) {
-        return new RegistryBuilder().id(id);
-    }
-
-    private ProtocolBuilder createProtocolBuilder(String id) {
-        return new ProtocolBuilder().id(id);
-    }
-
-    private ServiceBuilder createServiceBuilder(String id) {
-        return new ServiceBuilder().id(id);
-    }
-
-    private ReferenceBuilder createReferenceBuilder(String id) {
-        return new ReferenceBuilder().id(id);
-    }
-
-    private ProviderBuilder createProviderBuilder(String id) {
-        return new ProviderBuilder().id(id);
-    }
-
-    private ConsumerBuilder createConsumerBuilder(String id) {
-        return new ConsumerBuilder().id(id);
-    }
-    /* serve for builder apis, end */
-
-    private DynamicConfiguration prepareEnvironment(ConfigCenterConfig configCenter) {
-        if (configCenter.isValid()) {
-            if (!configCenter.checkOrUpdateInitialized(true)) {
-                return null;
-            }
-
-            DynamicConfiguration dynamicConfiguration = null;
-            try {
-                dynamicConfiguration = getDynamicConfiguration(configCenter.toUrl());
-            } catch (Exception e) {
-                if (!configCenter.isCheck()) {
-                    logger.warn("The configuration center failed to initialize", e);
-                    configCenter.checkOrUpdateInitialized(false);
-                    return null;
-                } else {
-                    throw new IllegalStateException(e);
-                }
-            }
-
-            String configContent = dynamicConfiguration.getProperties(configCenter.getConfigFile(), configCenter.getGroup());
-
-            String appGroup = getApplication().getName();
-            String appConfigContent = null;
-            if (isNotEmpty(appGroup)) {
-                appConfigContent = dynamicConfiguration.getProperties
-                    (isNotEmpty(configCenter.getAppConfigFile()) ? configCenter.getAppConfigFile() : configCenter.getConfigFile(),
-                        appGroup
-                    );
-            }
-            try {
-                environment.updateExternalConfigMap(parseProperties(configContent));
-                environment.updateAppExternalConfigMap(parseProperties(appConfigContent));
-            } catch (IOException e) {
-                throw new IllegalStateException("Failed to parse configurations from Config Center.", e);
-            }
-            return dynamicConfiguration;
-        }
-        return null;
-    }
-
-    /**
-     * Get the instance of {@link DynamicConfiguration} by the specified connection {@link URL} of config-center
-     *
-     * @param connectionURL of config-center
-     * @return non-null
-     * @since 2.7.5
-     */
-    private DynamicConfiguration getDynamicConfiguration(URL connectionURL) {
-        String protocol = connectionURL.getProtocol();
-
-        DynamicConfigurationFactory factory = ConfigurationUtils.getDynamicConfigurationFactory(applicationModel, protocol);
-        return factory.getDynamicConfiguration(connectionURL);
-    }
-
-    /**
-     * export {@link MetadataService}
-     */
-    private void exportMetadataService() {
-        metadataServiceExporter.export();
-    }
-
-    private void unexportMetadataService() {
-        if (metadataServiceExporter != null && metadataServiceExporter.isExported()) {
-            try {
-                metadataServiceExporter.unexport();
-            } catch (Exception ignored) {
-                // ignored
-            }
-        }
-    }
-
-    private void exportServices() {
-        for (ServiceConfigBase sc : configManager.getServices()) {
-            // TODO, compatible with ServiceConfig.export()
-            ServiceConfig<?> serviceConfig = (ServiceConfig<?>) sc;
-            serviceConfig.setBootstrap(this);
-            if (!serviceConfig.isRefreshed()) {
-                serviceConfig.refresh();
-            }
-            if (sc.isExported()) {
-                continue;
-            }
-            if (sc.shouldExportAsync()) {
-                ExecutorService executor = executorRepository.getServiceExportExecutor();
-                CompletableFuture<Void> future = CompletableFuture.runAsync(() -> {
-                    try {
-                        if (!sc.isExported()) {
-                            sc.export();
-                            exportedServices.add(sc);
-                        }
-                    } catch (Throwable t) {
-                        logger.error("export async catch error : " + t.getMessage(), t);
-                    }
-                }, executor);
-
-                asyncExportingFutures.add(future);
-            } else {
-                if (!sc.isExported()) {
-                    sc.export();
-                    exportedServices.add(sc);
-                }
-            }
-        }
-    }
-
-    private void unexportServices() {
-        exportedServices.forEach(sc -> {
-            try {
-                configManager.removeConfig(sc);
-                sc.unexport();
-            } catch (Exception ignored) {
-                // ignored
-            }
-        });
-
-        asyncExportingFutures.forEach(future -> {
-            if (!future.isDone()) {
-                future.cancel(true);
-            }
-        });
-        asyncExportingFutures.clear();
-        exportedServices.clear();
-    }
-
-    private void referServices() {
-        configManager.getReferences().forEach(rc -> {
-            try {
-                // TODO, compatible with  ReferenceConfig.refer()
-                ReferenceConfig<?> referenceConfig = (ReferenceConfig<?>) rc;
-                referenceConfig.setBootstrap(this);
-                if (!referenceConfig.isRefreshed()) {
-                    referenceConfig.refresh();
-                }
-
-                if (rc.shouldInit()) {
-                    if (rc.shouldReferAsync()) {
-                        ExecutorService executor = executorRepository.getServiceReferExecutor();
-                        CompletableFuture<Void> future = CompletableFuture.runAsync(() -> {
-                            try {
-                                cache.get(rc);
-                            } catch (Throwable t) {
-                                logger.error("refer async catch error : " + t.getMessage(), t);
-                            }
-                        }, executor);
-
-                        asyncReferringFutures.add(future);
-                    } else {
-                        cache.get(rc);
-                    }
-                }
-            } catch (Throwable t) {
-                logger.error("refer catch error", t);
-                cache.destroy(rc);
-            }
-        });
-    }
-
-    private void unreferServices() {
-        try {
-            asyncReferringFutures.forEach(future -> {
-                if (!future.isDone()) {
-                    future.cancel(true);
-                }
-            });
-            asyncReferringFutures.clear();
-            cache.destroyAll();
-        } catch (Exception ignored) {
-        }
-    }
-
-    protected void registerServiceInstance() {
-        if (this.serviceInstance != null) {
-            return;
-        }
-
-        ApplicationConfig application = getApplication();
-        String serviceName = application.getName();
-        ServiceInstance serviceInstance = createServiceInstance(serviceName);
-        boolean registered = true;
-        try {
-            ServiceInstanceMetadataUtils.registerMetadataAndInstance(serviceInstance);
-        } catch (Exception e) {
-            registered = false;
-            logger.error("Register instance error", e);
-        }
-        if (registered) {
-            // scheduled task for updating Metadata and ServiceInstance
-            asyncMetadataFuture = executorRepository.nextScheduledExecutor().scheduleAtFixedRate(() -> {
-                InMemoryWritableMetadataService localMetadataService = (InMemoryWritableMetadataService) WritableMetadataService.getDefaultExtension(applicationModel);
-                localMetadataService.blockUntilUpdated();
-                try {
-                    ServiceInstanceMetadataUtils.refreshMetadataAndInstance(serviceInstance);
-                } catch (Exception e) {
-                    logger.error("Refresh instance and metadata error", e);
-                } finally {
-                    localMetadataService.releaseBlock();
-                }
-            }, 0, ConfigurationUtils.get(applicationModel, METADATA_PUBLISH_DELAY_KEY, DEFAULT_METADATA_PUBLISH_DELAY), TimeUnit.MILLISECONDS);
-        }
-    }
-
-    private void doRegisterServiceInstance(ServiceInstance serviceInstance) {
-        // register instance only when at least one service is exported.
-        if (serviceInstance.getPort() > 0) {
-            publishMetadataToRemote(serviceInstance);
-            logger.info("Start registering instance address to registry.");
-            getServiceDiscoveries().forEach(serviceDiscovery ->
-            {
-                ServiceInstance serviceInstanceForRegistry = new DefaultServiceInstance((DefaultServiceInstance) serviceInstance);
-                calInstanceRevision(serviceDiscovery, serviceInstanceForRegistry);
-                if (logger.isDebugEnabled()) {
-                    logger.info("Start registering instance address to registry" + serviceDiscovery.getUrl() + ", instance " + serviceInstanceForRegistry);
-                }
-                // register metadata
-                serviceDiscovery.register(serviceInstanceForRegistry);
-            });
-        }
-    }
-
-    private void publishMetadataToRemote(ServiceInstance serviceInstance) {
-//        InMemoryWritableMetadataService localMetadataService = (InMemoryWritableMetadataService)WritableMetadataService.getDefaultExtension();
-//        localMetadataService.blockUntilUpdated();
-        if (logger.isInfoEnabled()) {
-            logger.info("Start publishing metadata to remote center, this only makes sense for applications enabled remote metadata center.");
-        }
-        RemoteMetadataServiceImpl remoteMetadataService = applicationModel.getBeanFactory().getBean(RemoteMetadataServiceImpl.class);
-        remoteMetadataService.publishMetadata(serviceInstance.getServiceName());
-    }
-
-
-    private void unregisterServiceInstance() {
-        if (serviceInstance != null) {
-            getServiceDiscoveries().forEach(serviceDiscovery -> {
-                try {
-                    serviceDiscovery.unregister(serviceInstance);
-                } catch (Exception ignored) {
-                    // ignored
-                }
-            });
-        }
-    }
-
-    private ServiceInstance createServiceInstance(String serviceName) {
-        this.serviceInstance = new DefaultServiceInstance(serviceName, applicationModel);
-        setMetadataStorageType(serviceInstance, getMetadataType());
-        ServiceInstanceMetadataUtils.customizeInstance(this.serviceInstance);
-        return this.serviceInstance;
-    }
-
-    public void destroy() {
-        if (destroyLock.tryLock()
-            && shutdown.compareAndSet(false, true)) {
-            try {
-                if (destroyed.compareAndSet(false, true)) {
-                    if (started.compareAndSet(true, false)) {
-                        unregisterServiceInstance();
-                        unexportMetadataService();
-                        unexportServices();
-                        unreferServices();
-                        if (asyncMetadataFuture != null) {
-                            asyncMetadataFuture.cancel(true);
-                        }
-                    }
-
-                    destroyRegistries();
-                    destroyProtocols(applicationModel.getFrameworkModel());
-                    destroyServiceDiscoveries();
-                    destroyExecutorRepository();
-                    destroyMetadataReports();
-
-                    // check config
-                    checkConfigState();
-
-                    clear();
-                    shutdown();
-                    release();
-
-                    onStop();
-                }
-
-                destroyDynamicConfigurations();
-                ShutdownHookCallbacks.INSTANCE.clear();
-            } catch (Throwable ignored) {
-                // ignored
-                logger.warn(ignored.getMessage(), ignored);
-            } finally {
-                initialized.set(false);
-                startup.set(false);
-                destroyLock.unlock();
-            }
-
-            applicationModel.destroy();
-        }
-    }
-
-    private void onStarted() {
-        startup.set(true);
-        if (logger.isInfoEnabled()) {
-            logger.info(NAME + " is ready.");
-        }
-        ExtensionLoader<DubboBootstrapStartStopListener> exts = getExtensionLoader(DubboBootstrapStartStopListener.class);
-        exts.getSupportedExtensionInstances().forEach(ext -> ext.onStart(this));
-    }
-
-    private void onStop() {
-        ExtensionLoader<DubboBootstrapStartStopListener> exts = getExtensionLoader(DubboBootstrapStartStopListener.class);
-        exts.getSupportedExtensionInstances().forEach(ext -> ext.onStop(this));
-    }
-
-    private void checkConfigState() {
-        // config manager should not be cleared at this moment
-        if (!ignoreConfigState && !configManager.getApplication().isPresent()) {
-            logger.error("Dubbo config was cleaned prematurely");
-            throw new IllegalStateException("Dubbo config was cleaned prematurely");
-        }
-    }
-
-    private void destroyExecutorRepository() {
-        getExtensionLoader(ExecutorRepository.class).getDefaultExtension().destroyAll();
-    }
-
-    private void destroyRegistries() {
-        AbstractRegistryFactory.destroyAll();
-    }
-
-    /**
-     * Destroy all the protocols.
-     */
-    private static void destroyProtocols(FrameworkModel frameworkModel) {
-        //TODO destroy protocol in framework scope
-        ExtensionLoader<Protocol> loader = frameworkModel.getExtensionLoader(Protocol.class);
-        for (String protocolName : loader.getLoadedExtensions()) {
-            try {
-                Protocol protocol = loader.getLoadedExtension(protocolName);
-                if (protocol != null) {
-                    protocol.destroy();
-                }
-            } catch (Throwable t) {
-                logger.warn(t.getMessage(), t);
-            }
-        }
-    }
-
-    private static void destroyAllProtocols() {
-        for (FrameworkModel frameworkModel : FrameworkModel.getAllInstances()) {
-            destroyProtocols(frameworkModel);
-        }
-    }
-
-    private void destroyServiceDiscoveries() {
-        getServiceDiscoveries().forEach(serviceDiscovery -> {
-            try {
-                execute(serviceDiscovery::destroy);
-            } catch (Throwable ignored) {
-                logger.warn(ignored.getMessage(), ignored);
-            }
-        });
-        if (logger.isDebugEnabled()) {
-            logger.debug(NAME + "'s all ServiceDiscoveries have been destroyed.");
-        }
-    }
-
-    private void destroyMetadataReports() {
-        AbstractMetadataReportFactory.destroy();
-        MetadataReportInstance.reset();
-    }
-
-    private void destroyDynamicConfigurations() {
-        // DynamicConfiguration may be cached somewhere, and maybe used during destroy
-        // destroy them may cause some troubles, so just clear instances cache
-        // ExtensionLoader.resetExtensionLoader(DynamicConfigurationFactory.class);
-    }
-
-    private void clear() {
-        clearConfigs();
-        clearApplicationModel();
-    }
-
-    private void clearApplicationModel() {
-
-    }
-
-    private void clearConfigs() {
-        configManager.destroy();
-        if (logger.isDebugEnabled()) {
-            logger.debug(NAME + "'s configs have been clear.");
-        }
-    }
-
-    private void release() {
-        executeMutually(() -> {
-            if (awaited.compareAndSet(false, true)) {
-                if (logger.isInfoEnabled()) {
-                    logger.info(NAME + " is about to shutdown...");
-                }
-                condition.signalAll();
-            }
-        });
-    }
-
-    private void shutdown() {
-        if (!executorService.isShutdown()) {
-            // Shutdown executorService
-            try {
-                executorService.shutdown();
-            } catch (Throwable ignored) {
-                // ignored
-                logger.warn(ignored.getMessage(), ignored);
-            }
-        }
-    }
-
-    private void executeMutually(Runnable runnable) {
-        try {
-            lock.lock();
-            runnable.run();
-        } finally {
-            lock.unlock();
-        }
-    }
-
-    public ApplicationConfig getApplication() {
-        return configManager.getApplicationOrElseThrow();
-    }
-
-    public void setTakeoverMode(BootstrapTakeoverMode takeoverMode) {
-        this.started.set(false);
-        this.takeoverMode = takeoverMode;
-    }
-
-    public BootstrapTakeoverMode getTakeoverMode() {
-        return takeoverMode;
-    }
-
-    public Module addModule(ModuleModel moduleModel) {
-        applicationModel.addModule(moduleModel);
-        currentModule = new Module(moduleModel);
-        return currentModule;
-    }
-
-    public Module addModule() {
-        return this.addModule(new ModuleModel(applicationModel));
-    }
-
-    public DubboBootstrap endModule() {
-        currentModule = new Module(applicationModel.getDefaultModule());
-        return this;
-    }
-
-    public class Module {
-        private ModuleModel moduleModel;
-        private DubboBootstrap bootstrap;
-
-        public Module(ModuleModel moduleModel) {
-            this.moduleModel = moduleModel;
-            this.bootstrap = DubboBootstrap.this;
-        }
-
-        public DubboBootstrap endModule() {
-            return this.bootstrap.endModule();
-        }
-
-        // {@link ServiceConfig} correlative methods
-        public <S> Module service(Consumer<ServiceBuilder<S>> consumerBuilder) {
-            return service(null, consumerBuilder);
-        }
-
-        public <S> Module service(String id, Consumer<ServiceBuilder<S>> consumerBuilder) {
-            ServiceBuilder builder = createServiceBuilder(id);
-            consumerBuilder.accept(builder);
-            return service(builder.build());
-        }
-
-        public Module service(ServiceConfig<?> serviceConfig) {
-            serviceConfig.setBootstrap(this.bootstrap);
-            serviceConfig.setScopeModel(moduleModel);
-            configManager.addService(serviceConfig);
-            return this;
-        }
-
-        public Module services(List<ServiceConfig> serviceConfigs) {
-            if (CollectionUtils.isEmpty(serviceConfigs)) {
-                return this;
-            }
-            serviceConfigs.forEach(configManager::addService);
-            return this;
-        }
-
-        // {@link Reference} correlative methods
-        public <S> Module reference(Consumer<ReferenceBuilder<S>> consumerBuilder) {
-            return reference(null, consumerBuilder);
-        }
-
-        public <S> Module reference(String id, Consumer<ReferenceBuilder<S>> consumerBuilder) {
-            ReferenceBuilder builder = createReferenceBuilder(id);
-            consumerBuilder.accept(builder);
-            return reference(builder.build());
-        }
-
-        public Module reference(ReferenceConfig<?> referenceConfig) {
-            referenceConfig.setBootstrap(this.bootstrap);
-            referenceConfig.setScopeModel(moduleModel);
-            configManager.addReference(referenceConfig);
-            return this;
-        }
-
-        public Module references(List<ReferenceConfig> referenceConfigs) {
-            if (CollectionUtils.isEmpty(referenceConfigs)) {
-                return this;
-            }
-
-            referenceConfigs.forEach(configManager::addReference);
->>>>>>> 8376a6d1
             return this;
         }
 
