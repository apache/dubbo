/*
 * Licensed to the Apache Software Foundation (ASF) under one or more
 * contributor license agreements.  See the NOTICE file distributed with
 * this work for additional information regarding copyright ownership.
 * The ASF licenses this file to You under the Apache License, Version 2.0
 * (the "License"); you may not use this file except in compliance with
 * the License.  You may obtain a copy of the License at
 *
 *     http://www.apache.org/licenses/LICENSE-2.0
 *
 * Unless required by applicable law or agreed to in writing, software
 * distributed under the License is distributed on an "AS IS" BASIS,
 * WITHOUT WARRANTIES OR CONDITIONS OF ANY KIND, either express or implied.
 * See the License for the specific language governing permissions and
 * limitations under the License.
 */
package org.apache.dubbo.config.deploy;

import org.apache.dubbo.common.URL;
import org.apache.dubbo.common.config.ConfigurationUtils;
import org.apache.dubbo.common.config.Environment;
import org.apache.dubbo.common.config.ReferenceCache;
import org.apache.dubbo.common.config.configcenter.DynamicConfiguration;
import org.apache.dubbo.common.config.configcenter.DynamicConfigurationFactory;
import org.apache.dubbo.common.config.configcenter.wrapper.CompositeDynamicConfiguration;
import org.apache.dubbo.common.constants.LoggerCodeConstants;
import org.apache.dubbo.common.deploy.AbstractDeployer;
import org.apache.dubbo.common.deploy.ApplicationDeployListener;
import org.apache.dubbo.common.deploy.ApplicationDeployer;
import org.apache.dubbo.common.deploy.DeployListener;
import org.apache.dubbo.common.deploy.DeployState;
import org.apache.dubbo.common.deploy.ModuleDeployer;
import org.apache.dubbo.common.extension.ExtensionLoader;
import org.apache.dubbo.common.lang.ShutdownHookCallbacks;
import org.apache.dubbo.common.logger.ErrorTypeAwareLogger;
import org.apache.dubbo.common.logger.LoggerFactory;
import org.apache.dubbo.common.threadpool.manager.ExecutorRepository;
import org.apache.dubbo.common.threadpool.manager.FrameworkExecutorRepository;
import org.apache.dubbo.common.utils.ArrayUtils;
import org.apache.dubbo.common.utils.CollectionUtils;
import org.apache.dubbo.common.utils.StringUtils;
import org.apache.dubbo.config.ApplicationConfig;
import org.apache.dubbo.config.ConfigCenterConfig;
import org.apache.dubbo.config.DubboShutdownHook;
import org.apache.dubbo.config.MetadataReportConfig;
import org.apache.dubbo.config.MetricsConfig;
import org.apache.dubbo.config.RegistryConfig;
import org.apache.dubbo.config.context.ConfigManager;
import org.apache.dubbo.config.utils.CompositeReferenceCache;
import org.apache.dubbo.config.utils.ConfigValidationUtils;
import org.apache.dubbo.metadata.report.MetadataReportFactory;
import org.apache.dubbo.metadata.report.MetadataReportInstance;
import org.apache.dubbo.metrics.collector.ConfigCenterMetricsCollector;
import org.apache.dubbo.metrics.collector.DefaultMetricsCollector;
import org.apache.dubbo.metrics.event.MetricsEventBus;
import org.apache.dubbo.metrics.registry.event.RegistryEvent;
import org.apache.dubbo.metrics.report.MetricsReporter;
import org.apache.dubbo.metrics.report.MetricsReporterFactory;
import org.apache.dubbo.metrics.service.MetricsServiceExporter;
import org.apache.dubbo.registry.client.metadata.ServiceInstanceMetadataUtils;
import org.apache.dubbo.registry.support.RegistryManager;
import org.apache.dubbo.rpc.model.ApplicationModel;
import org.apache.dubbo.rpc.model.ModuleModel;
import org.apache.dubbo.rpc.model.ScopeModel;
import org.apache.dubbo.rpc.model.ScopeModelUtil;

import java.io.IOException;
import java.util.ArrayList;
import java.util.Collection;
import java.util.HashMap;
import java.util.List;
import java.util.Map;
import java.util.Objects;
import java.util.Optional;
import java.util.Set;
import java.util.concurrent.CompletableFuture;
import java.util.concurrent.Future;
import java.util.concurrent.ScheduledFuture;
import java.util.concurrent.TimeUnit;
import java.util.concurrent.atomic.AtomicBoolean;
import java.util.concurrent.atomic.AtomicInteger;
import java.util.function.Supplier;
import java.util.stream.Collectors;

import static java.lang.String.format;
import static org.apache.dubbo.common.config.ConfigurationUtils.parseProperties;
import static org.apache.dubbo.common.constants.CommonConstants.REGISTRY_SPLIT_PATTERN;
import static org.apache.dubbo.common.constants.CommonConstants.REMOTE_METADATA_STORAGE_TYPE;
import static org.apache.dubbo.common.constants.LoggerCodeConstants.CONFIG_FAILED_EXECUTE_DESTROY;
import static org.apache.dubbo.common.constants.LoggerCodeConstants.CONFIG_FAILED_INIT_CONFIG_CENTER;
import static org.apache.dubbo.common.constants.LoggerCodeConstants.CONFIG_FAILED_START_MODEL;
import static org.apache.dubbo.common.constants.LoggerCodeConstants.CONFIG_REFRESH_INSTANCE_ERROR;
import static org.apache.dubbo.common.constants.LoggerCodeConstants.CONFIG_REGISTER_INSTANCE_ERROR;
import static org.apache.dubbo.common.constants.MetricsConstants.PROTOCOL_PROMETHEUS;
import static org.apache.dubbo.common.utils.StringUtils.isEmpty;
import static org.apache.dubbo.common.utils.StringUtils.isNotEmpty;
import static org.apache.dubbo.metadata.MetadataConstants.DEFAULT_METADATA_PUBLISH_DELAY;
import static org.apache.dubbo.metadata.MetadataConstants.METADATA_PUBLISH_DELAY_KEY;
import static org.apache.dubbo.remoting.Constants.CLIENT_KEY;

/**
 * initialize and start application instance
 */
public class DefaultApplicationDeployer extends AbstractDeployer<ApplicationModel> implements ApplicationDeployer {

    private static final ErrorTypeAwareLogger logger = LoggerFactory.getErrorTypeAwareLogger(DefaultApplicationDeployer.class);

    private final ApplicationModel applicationModel;

    private final ConfigManager configManager;

    private final Environment environment;

    private final ReferenceCache referenceCache;

    private final FrameworkExecutorRepository frameworkExecutorRepository;
    private final ExecutorRepository executorRepository;

    private final AtomicBoolean hasPreparedApplicationInstance = new AtomicBoolean(false);
    private volatile boolean hasPreparedInternalModule = false;

    private ScheduledFuture<?> asyncMetadataFuture;
    private volatile CompletableFuture<Boolean> startFuture;
    private final DubboShutdownHook dubboShutdownHook;

    private volatile MetricsServiceExporter metricsServiceExporter;

    private final Object stateLock = new Object();
    private final Object startLock = new Object();
    private final Object destroyLock = new Object();
    private final Object internalModuleLock = new Object();

    public DefaultApplicationDeployer(ApplicationModel applicationModel) {
        super(applicationModel);
        this.applicationModel = applicationModel;
        configManager = applicationModel.getApplicationConfigManager();
        environment = applicationModel.getModelEnvironment();

        referenceCache = new CompositeReferenceCache(applicationModel);
        frameworkExecutorRepository = applicationModel.getFrameworkModel().getBeanFactory().getBean(FrameworkExecutorRepository.class);
        executorRepository = ExecutorRepository.getInstance(applicationModel);
        dubboShutdownHook = new DubboShutdownHook(applicationModel);

        // load spi listener
        Set<ApplicationDeployListener> deployListeners = applicationModel.getExtensionLoader(ApplicationDeployListener.class)
            .getSupportedExtensionInstances();
        for (ApplicationDeployListener listener : deployListeners) {
            this.addDeployListener(listener);
        }
    }

    public static ApplicationDeployer get(ScopeModel moduleOrApplicationModel) {
        ApplicationModel applicationModel = ScopeModelUtil.getApplicationModel(moduleOrApplicationModel);
        ApplicationDeployer applicationDeployer = applicationModel.getDeployer();
        if (applicationDeployer == null) {
            applicationDeployer = applicationModel.getBeanFactory().getOrRegisterBean(DefaultApplicationDeployer.class);
        }
        return applicationDeployer;
    }

    @Override
    public ApplicationModel getApplicationModel() {
        return applicationModel;
    }

    private <T> ExtensionLoader<T> getExtensionLoader(Class<T> type) {
        return applicationModel.getExtensionLoader(type);
    }

    private void unRegisterShutdownHook() {
        dubboShutdownHook.unregister();
    }

    /**
     * Close registration of instance for pure Consumer process by setting registerConsumer to 'false'
     * by default is true.
     */
    private boolean isRegisterConsumerInstance() {
        Boolean registerConsumer = getApplication().getRegisterConsumer();
        if (registerConsumer == null) {
            return true;
        }
        return Boolean.TRUE.equals(registerConsumer);
    }

    @Override
    public ReferenceCache getReferenceCache() {
        return referenceCache;
    }

    /**
     * Initialize
     */
    @Override
    public void initialize() {
        if (initialized) {
            return;
        }
        // Ensure that the initialization is completed when concurrent calls
        synchronized (startLock) {
            if (initialized) {
                return;
            }
            // register shutdown hook
            registerShutdownHook();

            startConfigCenter();

            loadApplicationConfigs();

            initModuleDeployers();


            initMetricsReporter();

            initMetricsService();

            // @since 2.7.8
            startMetadataCenter();

            initialized = true;

            if (logger.isInfoEnabled()) {
                logger.info(getIdentifier() + " has been initialized!");
            }
        }
    }

    private void registerShutdownHook() {
        dubboShutdownHook.register();
    }

    private void initModuleDeployers() {
        // make sure created default module
        applicationModel.getDefaultModule();
        // deployer initialize
        for (ModuleModel moduleModel : applicationModel.getModuleModels()) {
            moduleModel.getDeployer().initialize();
        }
    }

    private void loadApplicationConfigs() {
        configManager.loadConfigs();
    }

    private void startConfigCenter() {

        // load application config
        configManager.loadConfigsOfTypeFromProps(ApplicationConfig.class);

        // try set model name
        if (StringUtils.isBlank(applicationModel.getModelName())) {
            applicationModel.setModelName(applicationModel.tryGetApplicationName());
        }

        // load config centers
        configManager.loadConfigsOfTypeFromProps(ConfigCenterConfig.class);

        useRegistryAsConfigCenterIfNecessary();

        // check Config Center
        Collection<ConfigCenterConfig> configCenters = configManager.getConfigCenters();
        if (CollectionUtils.isEmpty(configCenters)) {
            ConfigCenterConfig configCenterConfig = new ConfigCenterConfig();
            configCenterConfig.setScopeModel(applicationModel);
            configCenterConfig.refresh();
            ConfigValidationUtils.validateConfigCenterConfig(configCenterConfig);
            if (configCenterConfig.isValid()) {
                configManager.addConfigCenter(configCenterConfig);
                configCenters = configManager.getConfigCenters();
            }
        } else {
            for (ConfigCenterConfig configCenterConfig : configCenters) {
                configCenterConfig.refresh();
                ConfigValidationUtils.validateConfigCenterConfig(configCenterConfig);
            }
        }

        if (CollectionUtils.isNotEmpty(configCenters)) {
            CompositeDynamicConfiguration compositeDynamicConfiguration = new CompositeDynamicConfiguration();
            for (ConfigCenterConfig configCenter : configCenters) {
                // Pass config from ConfigCenterBean to environment
                environment.updateExternalConfigMap(configCenter.getExternalConfiguration());
                environment.updateAppExternalConfigMap(configCenter.getAppExternalConfiguration());

                // Fetch config from remote config center
                compositeDynamicConfiguration.addConfiguration(prepareEnvironment(configCenter));
            }
            environment.setDynamicConfiguration(compositeDynamicConfiguration);
        }
    }

    private void startMetadataCenter() {

        useRegistryAsMetadataCenterIfNecessary();

        ApplicationConfig applicationConfig = getApplication();

        String metadataType = applicationConfig.getMetadataType();
        // FIXME, multiple metadata config support.
        Collection<MetadataReportConfig> metadataReportConfigs = configManager.getMetadataConfigs();
        if (CollectionUtils.isEmpty(metadataReportConfigs)) {
            if (REMOTE_METADATA_STORAGE_TYPE.equals(metadataType)) {
                throw new IllegalStateException("No MetadataConfig found, Metadata Center address is required when 'metadata=remote' is enabled.");
            }
            return;
        }

        MetadataReportInstance metadataReportInstance = applicationModel.getBeanFactory().getBean(MetadataReportInstance.class);
        List<MetadataReportConfig> validMetadataReportConfigs = new ArrayList<>(metadataReportConfigs.size());
        for (MetadataReportConfig metadataReportConfig : metadataReportConfigs) {
            if (ConfigValidationUtils.isValidMetadataConfig(metadataReportConfig)) {
                ConfigValidationUtils.validateMetadataConfig(metadataReportConfig);
                validMetadataReportConfigs.add(metadataReportConfig);
            }
        }
        metadataReportInstance.init(validMetadataReportConfigs);
        if (!metadataReportInstance.inited()) {
            throw new IllegalStateException(String.format("%s MetadataConfigs found, but none of them is valid.", metadataReportConfigs.size()));
        }
    }

    /**
     * For compatibility purpose, use registry as the default config center when
     * there's no config center specified explicitly and
     * useAsConfigCenter of registryConfig is null or true
     */
    private void useRegistryAsConfigCenterIfNecessary() {
        // we use the loading status of DynamicConfiguration to decide whether ConfigCenter has been initiated.
        if (environment.getDynamicConfiguration().isPresent()) {
            return;
        }

        if (CollectionUtils.isNotEmpty(configManager.getConfigCenters())) {
            return;
        }

        // load registry
        configManager.loadConfigsOfTypeFromProps(RegistryConfig.class);

        List<RegistryConfig> defaultRegistries = configManager.getDefaultRegistries();
        if (defaultRegistries.size() > 0) {
            defaultRegistries
                .stream()
                .filter(this::isUsedRegistryAsConfigCenter)
                .map(this::registryAsConfigCenter)
                .forEach(configCenter -> {
                    if (configManager.getConfigCenter(configCenter.getId()).isPresent()) {
                        return;
                    }
                    configManager.addConfigCenter(configCenter);
                    logger.info("use registry as config-center: " + configCenter);

                });
        }
    }

    private void initMetricsService() {
        this.metricsServiceExporter = getExtensionLoader(MetricsServiceExporter.class).getDefaultExtension();
        metricsServiceExporter.init();
    }

    private void initMetricsReporter() {
        DefaultMetricsCollector collector =
            applicationModel.getBeanFactory().getBean(DefaultMetricsCollector.class);
        MetricsConfig metricsConfig = configManager.getMetrics().orElse(null);
        // TODO compatible with old usage of metrics, remove protocol check after new metrics is ready for use.
        if (metricsConfig != null && PROTOCOL_PROMETHEUS.equals(metricsConfig.getProtocol())) {
            collector.setCollectEnabled(true);
            collector.collectApplication(applicationModel);
            String protocol = metricsConfig.getProtocol();
            MetricsReporterFactory metricsReporterFactory = getExtensionLoader(MetricsReporterFactory.class).getAdaptiveExtension();
            MetricsReporter metricsReporter = metricsReporterFactory.createMetricsReporter(metricsConfig.toUrl());
            metricsReporter.init();
            applicationModel.getBeanFactory().registerBean(metricsReporter);
        }
    }


    private boolean isUsedRegistryAsConfigCenter(RegistryConfig registryConfig) {
        return isUsedRegistryAsCenter(registryConfig, registryConfig::getUseAsConfigCenter, "config",
            DynamicConfigurationFactory.class);
    }

    private ConfigCenterConfig registryAsConfigCenter(RegistryConfig registryConfig) {
        String protocol = registryConfig.getProtocol();
        Integer port = registryConfig.getPort();
        URL url = URL.valueOf(registryConfig.getAddress(), registryConfig.getScopeModel());
        String id = "config-center-" + protocol + "-" + url.getHost() + "-" + port;
        ConfigCenterConfig cc = new ConfigCenterConfig();
        cc.setId(id);
        cc.setScopeModel(applicationModel);
        if (cc.getParameters() == null) {
            cc.setParameters(new HashMap<>());
        }
        if (CollectionUtils.isNotEmptyMap(registryConfig.getParameters())) {
            cc.getParameters().putAll(registryConfig.getParameters()); // copy the parameters
        }
        cc.getParameters().put(CLIENT_KEY, registryConfig.getClient());
        cc.setProtocol(protocol);
        cc.setPort(port);
        if (StringUtils.isNotEmpty(registryConfig.getGroup())) {
            cc.setGroup(registryConfig.getGroup());
        }
        cc.setAddress(getRegistryCompatibleAddress(registryConfig));
        cc.setNamespace(registryConfig.getGroup());
        cc.setUsername(registryConfig.getUsername());
        cc.setPassword(registryConfig.getPassword());
        if (registryConfig.getTimeout() != null) {
            cc.setTimeout(registryConfig.getTimeout().longValue());
        }
        cc.setHighestPriority(false);
        return cc;
    }

    private void useRegistryAsMetadataCenterIfNecessary() {

        Collection<MetadataReportConfig> originMetadataConfigs = configManager.getMetadataConfigs();
        if (originMetadataConfigs.stream().anyMatch(m -> Objects.nonNull(m.getAddress()))) {
            return;
        }

        Collection<MetadataReportConfig> metadataConfigsToOverride = originMetadataConfigs
            .stream()
            .filter(m -> Objects.isNull(m.getAddress()))
            .collect(Collectors.toList());

        if (metadataConfigsToOverride.size() > 1) {
            return;
        }

        MetadataReportConfig metadataConfigToOverride = metadataConfigsToOverride.stream().findFirst().orElse(null);

        List<RegistryConfig> defaultRegistries = configManager.getDefaultRegistries();
        if (!defaultRegistries.isEmpty()) {
            defaultRegistries
                .stream()
                .filter(this::isUsedRegistryAsMetadataCenter)
                .map(registryConfig -> registryAsMetadataCenter(registryConfig, metadataConfigToOverride))
                .forEach(metadataReportConfig -> {
                    overrideMetadataReportConfig(metadataConfigToOverride, metadataReportConfig);
                });
        }
    }

    private void overrideMetadataReportConfig(MetadataReportConfig metadataConfigToOverride, MetadataReportConfig metadataReportConfig) {
        if (metadataReportConfig.getId() == null) {
            Collection<MetadataReportConfig> metadataReportConfigs = configManager.getMetadataConfigs();
            if (CollectionUtils.isNotEmpty(metadataReportConfigs)) {
                for (MetadataReportConfig existedConfig : metadataReportConfigs) {
                    if (existedConfig.getId() == null && existedConfig.getAddress().equals(metadataReportConfig.getAddress())) {
                        return;
                    }
                }
            }
            configManager.removeConfig(metadataConfigToOverride);
            configManager.addMetadataReport(metadataReportConfig);
        } else {
            Optional<MetadataReportConfig> configOptional = configManager.getConfig(MetadataReportConfig.class, metadataReportConfig.getId());
            if (configOptional.isPresent()) {
                return;
            }
            configManager.removeConfig(metadataConfigToOverride);
            configManager.addMetadataReport(metadataReportConfig);
        }
        logger.info("use registry as metadata-center: " + metadataReportConfig);
    }

    private boolean isUsedRegistryAsMetadataCenter(RegistryConfig registryConfig) {
        return isUsedRegistryAsCenter(registryConfig, registryConfig::getUseAsMetadataCenter, "metadata",
            MetadataReportFactory.class);
    }

    /**
     * Is used the specified registry as a center infrastructure
     *
     * @param registryConfig       the {@link RegistryConfig}
     * @param usedRegistryAsCenter the configured value on
     * @param centerType           the type name of center
     * @param extensionClass       an extension class of a center infrastructure
     * @return
     * @since 2.7.8
     */
    private boolean isUsedRegistryAsCenter(RegistryConfig registryConfig, Supplier<Boolean> usedRegistryAsCenter,
                                           String centerType,
                                           Class<?> extensionClass) {
        final boolean supported;

        Boolean configuredValue = usedRegistryAsCenter.get();
        if (configuredValue != null) { // If configured, take its value.
            supported = configuredValue.booleanValue();
        } else {                       // Or check the extension existence
            String protocol = registryConfig.getProtocol();
            supported = supportsExtension(extensionClass, protocol);
            if (logger.isInfoEnabled()) {
                logger.info(format("No value is configured in the registry, the %s extension[name : %s] %s as the %s center"
                    , extensionClass.getSimpleName(), protocol, supported ? "supports" : "does not support", centerType));
            }
        }

        if (logger.isInfoEnabled()) {
            logger.info(format("The registry[%s] will be %s as the %s center", registryConfig,
                supported ? "used" : "not used", centerType));
        }
        return supported;
    }

    /**
     * Supports the extension with the specified class and name
     *
     * @param extensionClass the {@link Class} of extension
     * @param name           the name of extension
     * @return if supports, return <code>true</code>, or <code>false</code>
     * @since 2.7.8
     */
    private boolean supportsExtension(Class<?> extensionClass, String name) {
        if (isNotEmpty(name)) {
            ExtensionLoader<?> extensionLoader = getExtensionLoader(extensionClass);
            return extensionLoader.hasExtension(name);
        }
        return false;
    }

    private MetadataReportConfig registryAsMetadataCenter(RegistryConfig registryConfig, MetadataReportConfig originMetadataReportConfig) {
        MetadataReportConfig metadataReportConfig = originMetadataReportConfig == null ?
            new MetadataReportConfig(registryConfig.getApplicationModel()) : originMetadataReportConfig;
        if (metadataReportConfig.getId() == null) {
            metadataReportConfig.setId(registryConfig.getId());
        }
        metadataReportConfig.setScopeModel(applicationModel);
        if (metadataReportConfig.getParameters() == null) {
            metadataReportConfig.setParameters(new HashMap<>());
        }
        if (CollectionUtils.isNotEmptyMap(registryConfig.getParameters())) {
            for (Map.Entry<String, String> entry : registryConfig.getParameters().entrySet()) {
                metadataReportConfig.getParameters().putIfAbsent(entry.getKey(), entry.getValue()); // copy the parameters
            }
        }
        metadataReportConfig.getParameters().put(CLIENT_KEY, registryConfig.getClient());
        if (metadataReportConfig.getGroup() == null) {
            metadataReportConfig.setGroup(registryConfig.getGroup());
        }
        if (metadataReportConfig.getAddress() == null) {
            metadataReportConfig.setAddress(getRegistryCompatibleAddress(registryConfig));
        }
        if (metadataReportConfig.getUsername() == null) {
            metadataReportConfig.setUsername(registryConfig.getUsername());
        }
        if (metadataReportConfig.getPassword() == null) {
            metadataReportConfig.setPassword(registryConfig.getPassword());
        }
        if (metadataReportConfig.getTimeout() == null) {
            metadataReportConfig.setTimeout(registryConfig.getTimeout());
        }
        return metadataReportConfig;
    }

    private String getRegistryCompatibleAddress(RegistryConfig registryConfig) {
        String registryAddress = registryConfig.getAddress();
        String[] addresses = REGISTRY_SPLIT_PATTERN.split(registryAddress);
        if (ArrayUtils.isEmpty(addresses)) {
            throw new IllegalStateException("Invalid registry address found.");
        }
        String address = addresses[0];
        // since 2.7.8
        // Issue : https://github.com/apache/dubbo/issues/6476
        StringBuilder metadataAddressBuilder = new StringBuilder();
        URL url = URL.valueOf(address, registryConfig.getScopeModel());
        String protocolFromAddress = url.getProtocol();
        if (isEmpty(protocolFromAddress)) {
            // If the protocol from address is missing, is like :
            // "dubbo.registry.address = 127.0.0.1:2181"
            String protocolFromConfig = registryConfig.getProtocol();
            metadataAddressBuilder.append(protocolFromConfig).append("://");
        }
        metadataAddressBuilder.append(address);
        return metadataAddressBuilder.toString();
    }

    /**
     * Start the bootstrap
     *
     * @return
     */
    @Override
    public Future start() {
        synchronized (startLock) {
            if (isStopping() || isStopped() || isFailed()) {
                throw new IllegalStateException(getIdentifier() + " is stopping or stopped, can not start again");
            }

            try {
                // maybe call start again after add new module, check if any new module
                boolean hasPendingModule = hasPendingModule();

                if (isStarting()) {
                    // currently, is starting, maybe both start by module and application
                    // if it has new modules, start them
                    if (hasPendingModule) {
                        startModules();
                    }
                    // if it is starting, reuse previous startFuture
                    return startFuture;
                }

                // if is started and no new module, just return
                if (isStarted() && !hasPendingModule) {
                    return CompletableFuture.completedFuture(false);
                }

                // pending -> starting : first start app
                // started -> starting : re-start app
                onStarting();

                initialize();

                doStart();
            } catch (Throwable e) {
                onFailed(getIdentifier() + " start failure", e);
                throw e;
            }

            return startFuture;
        }
    }

    private boolean hasPendingModule() {
        boolean found = false;
        for (ModuleModel moduleModel : applicationModel.getModuleModels()) {
            if (moduleModel.getDeployer().isPending()) {
                found = true;
                break;
            }
        }
        return found;
    }

    @Override
    public Future getStartFuture() {
        return startFuture;
    }

    private void doStart() {
        startModules();

        // prepare application instance
//        prepareApplicationInstance();

        // Ignore checking new module after start
//        executorRepository.getSharedExecutor().submit(() -> {
//            try {
//                while (isStarting()) {
//                    // notify when any module state changed
//                    synchronized (stateLock) {
//                        try {
//                            stateLock.wait(500);
//                        } catch (InterruptedException e) {
//                            // ignore
//                        }
//                    }
//
//                    // if has new module, do start again
//                    if (hasPendingModule()) {
//                        startModules();
//                    }
//                }
//            } catch (Throwable e) {
//                onFailed(getIdentifier() + " check start occurred an exception", e);
//            }
//        });
    }

    private void startModules() {
        // ensure init and start internal module first
        prepareInternalModule();

        // filter and start pending modules, ignore new module during starting, throw exception of module start
        for (ModuleModel moduleModel : applicationModel.getModuleModels()) {
            if (moduleModel.getDeployer().isPending()) {
                moduleModel.getDeployer().start();
            }
        }
    }

    @Override
    public void prepareApplicationInstance() {
        if (hasPreparedApplicationInstance.get()) {
            return;
        }

        // export MetricsService
        exportMetricsService();

        if (isRegisterConsumerInstance()) {
            exportMetadataService();
            if (hasPreparedApplicationInstance.compareAndSet(false, true)) {
                // register the local ServiceInstance if required
                registerServiceInstance();
            }
        }
    }

    public void prepareInternalModule() {
        if (hasPreparedInternalModule) {
            return;
        }
        synchronized (internalModuleLock) {
            if (hasPreparedInternalModule) {
                return;
            }

            // start internal module
            ModuleDeployer internalModuleDeployer = applicationModel.getInternalModule().getDeployer();
            if (!internalModuleDeployer.isStarted()) {
                Future future = internalModuleDeployer.start();
                // wait for internal module startup
                try {
                    future.get(5, TimeUnit.SECONDS);
                    hasPreparedInternalModule = true;
                } catch (Exception e) {
                    logger.warn(CONFIG_FAILED_START_MODEL, "", "", "wait for internal module startup failed: " + e.getMessage(), e);
                }
            }
        }
    }

    private void exportMetricsService() {
        try {
            metricsServiceExporter.export();
        } catch (Exception e) {
            logger.error(LoggerCodeConstants.COMMON_METRICS_COLLECTOR_EXCEPTION, "", "",
                "exportMetricsService an exception occurred when handle starting event", e);
        }
    }

    private void unexportMetricsService() {
        if (metricsServiceExporter != null) {
            try {
                metricsServiceExporter.unexport();
            } catch (Exception ignored) {
                // ignored
            }
        }
    }

    private boolean hasExportedServices() {
        for (ModuleModel moduleModel : applicationModel.getModuleModels()) {
            if (CollectionUtils.isNotEmpty(moduleModel.getConfigManager().getServices())) {
                return true;
            }
        }
        return false;
    }

    @Override
    public boolean isBackground() {
        for (ModuleModel moduleModel : applicationModel.getModuleModels()) {
            if (moduleModel.getDeployer().isBackground()) {
                return true;
            }
        }
        return false;
    }

    private DynamicConfiguration prepareEnvironment(ConfigCenterConfig configCenter) {
        if (configCenter.isValid()) {
            if (!configCenter.checkOrUpdateInitialized(true)) {
                return null;
            }

            DynamicConfiguration dynamicConfiguration;
            try {
                dynamicConfiguration = getDynamicConfiguration(configCenter.toUrl());
            } catch (Exception e) {
                if (!configCenter.isCheck()) {
                    logger.warn(CONFIG_FAILED_INIT_CONFIG_CENTER, "", "", "The configuration center failed to initialize", e);
                    configCenter.setInitialized(false);
                    return null;
                } else {
                    throw new IllegalStateException(e);
                }
            }
            ApplicationModel applicationModel = getApplicationModel();
            ConfigCenterMetricsCollector collector =
                applicationModel.getBeanFactory().getOrRegisterBean(ConfigCenterMetricsCollector.class);

            if (StringUtils.isNotEmpty(configCenter.getConfigFile())) {
                String configContent = dynamicConfiguration.getProperties(configCenter.getConfigFile(), configCenter.getGroup());
                String appGroup = getApplication().getName();
                String appConfigContent = null;
                String appConfigFile = null;
                if (isNotEmpty(appGroup)) {
                    appConfigFile = isNotEmpty(configCenter.getAppConfigFile()) ? configCenter.getAppConfigFile() : configCenter.getConfigFile();
                    appConfigContent = dynamicConfiguration.getProperties(appConfigFile, appGroup);
                }
                try {
                    Map<String, String> configMap = parseProperties(configContent);
                    Map<String, String> appConfigMap = parseProperties(appConfigContent);

                    environment.updateExternalConfigMap(configMap);
                    environment.updateAppExternalConfigMap(appConfigMap);

                    // Add metrics
                    collector.increase4Initialized(configCenter.getConfigFile(), configCenter.getGroup(),
                        configCenter.getProtocol(), applicationModel.getApplicationName(), configMap.size());
                    if (isNotEmpty(appGroup)) {
                        collector.increase4Initialized(appConfigFile, appGroup,
                            configCenter.getProtocol(), applicationModel.getApplicationName(), appConfigMap.size());
                    }
                } catch (IOException e) {
                    throw new IllegalStateException("Failed to parse configurations from Config Center.", e);
                }
            }
            return dynamicConfiguration;
        }
        return null;
    }

    /**
     * Get the instance of {@link DynamicConfiguration} by the specified connection {@link URL} of config-center
     *
     * @param connectionURL of config-center
     * @return non-null
     * @since 2.7.5
     */
    private DynamicConfiguration getDynamicConfiguration(URL connectionURL) {
        String protocol = connectionURL.getProtocol();

        DynamicConfigurationFactory factory = ConfigurationUtils.getDynamicConfigurationFactory(applicationModel, protocol);
        return factory.getDynamicConfiguration(connectionURL);
    }

    private volatile boolean registered;

    private final AtomicInteger instanceRefreshScheduleTimes = new AtomicInteger(0);

    /**
     * Indicate that how many threads are updating service
     */
    private final AtomicInteger serviceRefreshState = new AtomicInteger(0);

    private void registerServiceInstance() {
        try {
            registered = true;
            MetricsEventBus.post(new RegistryEvent.MetricsApplicationRegisterEvent(applicationModel),
                () -> {
                    ServiceInstanceMetadataUtils.registerMetadataAndInstance(applicationModel);
                    return null;
                }
            );
        } catch (Exception e) {
            logger.error(CONFIG_REGISTER_INSTANCE_ERROR, "configuration server disconnected", "", "Register instance error.", e);
        }

        if (registered) {
            // scheduled task for updating Metadata and ServiceInstance
            asyncMetadataFuture = frameworkExecutorRepository.getSharedScheduledExecutor().scheduleWithFixedDelay(() -> {

                // ignore refresh metadata on stopping
                if (applicationModel.isDestroyed()) {
                    return;
                }

                // refresh for 30 times (default for 30s) when deployer is not started, prevent submit too many revision
                if (instanceRefreshScheduleTimes.incrementAndGet() % 30 != 0 && !isStarted()) {
                    return;
                }

                // refresh for 5 times (default for 5s) when services are being updated by other threads, prevent submit too many revision
                // note: should not always wait here
                if (serviceRefreshState.get() != 0 && instanceRefreshScheduleTimes.get() % 5 != 0) {
                    return;
                }

                try {
                    if (!applicationModel.isDestroyed() && registered) {
                        ServiceInstanceMetadataUtils.refreshMetadataAndInstance(applicationModel);
                    }
                } catch (Exception e) {
                    if (!applicationModel.isDestroyed()) {
                        logger.error(CONFIG_REFRESH_INSTANCE_ERROR, "", "", "Refresh instance and metadata error.", e);
                    }
                }
            }, 0, ConfigurationUtils.get(applicationModel, METADATA_PUBLISH_DELAY_KEY, DEFAULT_METADATA_PUBLISH_DELAY), TimeUnit.MILLISECONDS);
        }
    }

    @Override
    public void increaseServiceRefreshCount() {
        serviceRefreshState.incrementAndGet();
    }

    @Override
    public void decreaseServiceRefreshCount() {
        serviceRefreshState.decrementAndGet();
    }

    private void unregisterServiceInstance() {
        if (registered) {
            ServiceInstanceMetadataUtils.unregisterMetadataAndInstance(applicationModel);
        }
    }

    @Override
    public void stop() {
        applicationModel.destroy();
    }

    @Override
    public void preDestroy() {
        synchronized (destroyLock) {
            if (isStopping() || isStopped()) {
                return;
            }
            onStopping();

            unexportMetricsService();

            unregisterServiceInstance();

            unRegisterShutdownHook();
            if (asyncMetadataFuture != null) {
                asyncMetadataFuture.cancel(true);
            }

        }
    }

    @Override
    public void postDestroy() {
        synchronized (destroyLock) {
            // expect application model is destroyed before here
            if (isStopped()) {
                return;
            }
            try {
                destroyRegistries();
                destroyMetadataReports();

                executeShutdownCallbacks();

                // TODO should we close unused protocol server which only used by this application?
                // protocol server will be closed on all applications of same framework are stopped currently, but no associate to application
                // see org.apache.dubbo.config.deploy.FrameworkModelCleaner#destroyProtocols
                // see org.apache.dubbo.config.bootstrap.DubboBootstrapMultiInstanceTest#testMultiProviderApplicationStopOneByOne

                // destroy all executor services
                destroyExecutorRepository();

                onStopped();
            } catch (Throwable ex) {
                String msg = getIdentifier() + " an error occurred while stopping application: " + ex.getMessage();
                onFailed(msg, ex);
            }
        }
    }

    private void executeShutdownCallbacks() {
        ShutdownHookCallbacks shutdownHookCallbacks = applicationModel.getBeanFactory().getBean(ShutdownHookCallbacks.class);
        shutdownHookCallbacks.callback();
    }

    @Override
    public void notifyModuleChanged(ModuleModel moduleModel, DeployState state) {
        checkState(moduleModel, state);

        // notify module state changed or module changed
        synchronized (stateLock) {
            stateLock.notifyAll();
        }
    }

    @Override
    public void checkState(ModuleModel moduleModel, DeployState moduleState) {
        synchronized (stateLock) {
            if (!moduleModel.isInternal() && moduleState == DeployState.STARTED) {
                prepareApplicationInstance();
            }
            DeployState newState = calculateState();
            switch (newState) {
                case STARTED:
                    onStarted();
                    break;
                case STARTING:
                    onStarting();
                    break;
                case STOPPING:
                    onStopping();
                    break;
                case STOPPED:
                    onStopped();
                    break;
                case FAILED:
                    Throwable error = null;
                    ModuleModel errorModule = null;
                    for (ModuleModel module : applicationModel.getModuleModels()) {
                        ModuleDeployer deployer = module.getDeployer();
                        if (deployer.isFailed() && deployer.getError() != null) {
                            error = deployer.getError();
                            errorModule = module;
                            break;
                        }
                    }
                    onFailed(getIdentifier() + " found failed module: " + errorModule.getDesc(), error);
                    break;
                case PENDING:
                    // cannot change to pending from other state
                    // setPending();
                    break;
            }
        }
    }

    private DeployState calculateState() {
        DeployState newState = DeployState.UNKNOWN;
        int pending = 0, starting = 0, started = 0, stopping = 0, stopped = 0, failed = 0;
        for (ModuleModel moduleModel : applicationModel.getModuleModels()) {
            ModuleDeployer deployer = moduleModel.getDeployer();
            if (deployer == null) {
                pending++;
            } else if (deployer.isPending()) {
                pending++;
            } else if (deployer.isStarting()) {
                starting++;
            } else if (deployer.isStarted()) {
                started++;
            } else if (deployer.isStopping()) {
                stopping++;
            } else if (deployer.isStopped()) {
                stopped++;
            } else if (deployer.isFailed()) {
                failed++;
            }
        }

        if (failed > 0) {
            newState = DeployState.FAILED;
        } else if (started > 0) {
            if (pending + starting + stopping + stopped == 0) {
                // all modules have been started
                newState = DeployState.STARTED;
            } else if (pending + starting > 0) {
                // some module is pending and some is started
                newState = DeployState.STARTING;
            } else if (stopping + stopped > 0) {
                newState = DeployState.STOPPING;
            }
        } else if (starting > 0) {
            // any module is starting
            newState = DeployState.STARTING;
        } else if (pending > 0) {
            if (starting + starting + stopping + stopped == 0) {
                // all modules have not starting or started
                newState = DeployState.PENDING;
            } else if (stopping + stopped > 0) {
                // some is pending and some is stopping or stopped
                newState = DeployState.STOPPING;
            }
        } else if (stopping > 0) {
            // some is stopping and some stopped
            newState = DeployState.STOPPING;
        } else if (stopped > 0) {
            // all modules are stopped
            newState = DeployState.STOPPED;
        }
        return newState;
    }

    private void exportMetadataService() {
        if (!isStarting()) {
            return;
        }
        for (DeployListener<ApplicationModel> listener : listeners) {
            try {
                if (listener instanceof ApplicationDeployListener) {
                    ((ApplicationDeployListener) listener).onModuleStarted(applicationModel);
                }
            } catch (Throwable e) {
                logger.error(CONFIG_FAILED_START_MODEL, "", "", getIdentifier() + " an exception occurred when handle starting event", e);
            }
        }
    }

    private void onStarting() {
        // pending -> starting
        // started -> starting
        if (!(isPending() || isStarted())) {
            return;
        }
        setStarting();
        startFuture = new CompletableFuture();
        if (logger.isInfoEnabled()) {
            logger.info(getIdentifier() + " is starting.");
        }
    }

    private void onStarted() {
        try {
            // starting -> started
            if (!isStarting()) {
                return;
            }
            setStarted();
            if (logger.isInfoEnabled()) {
                logger.info(getIdentifier() + " is ready.");
            }
            // refresh metadata
            try {
                if (registered) {
                    ServiceInstanceMetadataUtils.refreshMetadataAndInstance(applicationModel);
                }
            } catch (Exception e) {
                logger.error(CONFIG_REFRESH_INSTANCE_ERROR, "", "", "Refresh instance and metadata error.", e);
            }
        } finally {
            // complete future
            completeStartFuture(true);
        }
    }

<<<<<<< HEAD
=======
    private void startMetricsCollector() {
        DefaultMetricsCollector collector = applicationModel.getBeanFactory().getBean(DefaultMetricsCollector.class);
        collector.registryDefaultSample();
    }

>>>>>>> 1435c23e
    private void completeStartFuture(boolean success) {
        if (startFuture != null) {
            startFuture.complete(success);
        }
    }

    private void onStopping() {
        try {
            if (isStopping() || isStopped()) {
                return;
            }
            setStopping();
            if (logger.isInfoEnabled()) {
                logger.info(getIdentifier() + " is stopping.");
            }
        } finally {
            completeStartFuture(false);
        }
    }

    private void onStopped() {
        try {
            if (isStopped()) {
                return;
            }
            setStopped();
            if (logger.isInfoEnabled()) {
                logger.info(getIdentifier() + " has stopped.");
            }
        } finally {
            completeStartFuture(false);
        }
    }

    private void onFailed(String msg, Throwable ex) {
        try {
            setFailed(ex);
            logger.error(CONFIG_FAILED_START_MODEL, "", "", msg, ex);
        } finally {
            completeStartFuture(false);
        }
    }

    private void destroyExecutorRepository() {
        // shutdown export/refer executor
        executorRepository.shutdownServiceExportExecutor();
        executorRepository.shutdownServiceReferExecutor();
        ExecutorRepository.getInstance(applicationModel).destroyAll();
    }

    private void destroyRegistries() {
        RegistryManager.getInstance(applicationModel).destroyAll();
    }

    private void destroyServiceDiscoveries() {
        RegistryManager.getInstance(applicationModel).getServiceDiscoveries().forEach(serviceDiscovery -> {
            try {
                serviceDiscovery.destroy();
            } catch (Throwable ignored) {
                logger.warn(CONFIG_FAILED_EXECUTE_DESTROY, "", "", ignored.getMessage(), ignored);
            }
        });
        if (logger.isDebugEnabled()) {
            logger.debug(getIdentifier() + "'s all ServiceDiscoveries have been destroyed.");
        }
    }

    private void destroyMetadataReports() {
        // only destroy MetadataReport of this application
        List<MetadataReportFactory> metadataReportFactories = getExtensionLoader(MetadataReportFactory.class).getLoadedExtensionInstances();
        for (MetadataReportFactory metadataReportFactory : metadataReportFactories) {
            metadataReportFactory.destroy();
        }
    }

    private ApplicationConfig getApplication() {
        return configManager.getApplicationOrElseThrow();
    }


}<|MERGE_RESOLUTION|>--- conflicted
+++ resolved
@@ -1118,14 +1118,6 @@
         }
     }
 
-<<<<<<< HEAD
-=======
-    private void startMetricsCollector() {
-        DefaultMetricsCollector collector = applicationModel.getBeanFactory().getBean(DefaultMetricsCollector.class);
-        collector.registryDefaultSample();
-    }
-
->>>>>>> 1435c23e
     private void completeStartFuture(boolean success) {
         if (startFuture != null) {
             startFuture.complete(success);
