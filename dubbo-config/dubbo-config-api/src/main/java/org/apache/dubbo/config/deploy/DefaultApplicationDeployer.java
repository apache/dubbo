/*
 * Licensed to the Apache Software Foundation (ASF) under one or more
 * contributor license agreements.  See the NOTICE file distributed with
 * this work for additional information regarding copyright ownership.
 * The ASF licenses this file to You under the Apache License, Version 2.0
 * (the "License"); you may not use this file except in compliance with
 * the License.  You may obtain a copy of the License at
 *
 *     http://www.apache.org/licenses/LICENSE-2.0
 *
 * Unless required by applicable law or agreed to in writing, software
 * distributed under the License is distributed on an "AS IS" BASIS,
 * WITHOUT WARRANTIES OR CONDITIONS OF ANY KIND, either express or implied.
 * See the License for the specific language governing permissions and
 * limitations under the License.
 */
package org.apache.dubbo.config.deploy;

import org.apache.dubbo.common.URL;
import org.apache.dubbo.common.beans.factory.ScopeBeanFactory;
import org.apache.dubbo.common.config.ConfigurationUtils;
import org.apache.dubbo.common.config.Environment;
import org.apache.dubbo.common.config.ReferenceCache;
import org.apache.dubbo.common.config.configcenter.DynamicConfiguration;
import org.apache.dubbo.common.config.configcenter.DynamicConfigurationFactory;
import org.apache.dubbo.common.config.configcenter.wrapper.CompositeDynamicConfiguration;
import org.apache.dubbo.common.constants.LoggerCodeConstants;
import org.apache.dubbo.common.deploy.AbstractDeployer;
import org.apache.dubbo.common.deploy.ApplicationDeployListener;
import org.apache.dubbo.common.deploy.ApplicationDeployer;
import org.apache.dubbo.common.deploy.DeployListener;
import org.apache.dubbo.common.deploy.DeployState;
import org.apache.dubbo.common.deploy.ModuleDeployer;
import org.apache.dubbo.common.extension.ExtensionLoader;
import org.apache.dubbo.common.lang.ShutdownHookCallbacks;
import org.apache.dubbo.common.logger.ErrorTypeAwareLogger;
import org.apache.dubbo.common.logger.LoggerFactory;
import org.apache.dubbo.common.threadpool.manager.ExecutorRepository;
import org.apache.dubbo.common.threadpool.manager.FrameworkExecutorRepository;
import org.apache.dubbo.common.utils.ArrayUtils;
import org.apache.dubbo.common.utils.CollectionUtils;
import org.apache.dubbo.common.utils.StringUtils;
import org.apache.dubbo.config.ApplicationConfig;
import org.apache.dubbo.config.ConfigCenterConfig;
import org.apache.dubbo.config.DubboShutdownHook;
import org.apache.dubbo.config.MetadataReportConfig;
import org.apache.dubbo.config.MetricsConfig;
import org.apache.dubbo.config.RegistryConfig;
import org.apache.dubbo.config.context.ConfigManager;
import org.apache.dubbo.config.utils.CompositeReferenceCache;
import org.apache.dubbo.config.utils.ConfigValidationUtils;
import org.apache.dubbo.metadata.report.MetadataReportFactory;
import org.apache.dubbo.metadata.report.MetadataReportInstance;
import org.apache.dubbo.metrics.collector.DefaultMetricsCollector;
import org.apache.dubbo.metrics.collector.MetricsCollector;
import org.apache.dubbo.metrics.event.SimpleMetricsEventMulticaster;
import org.apache.dubbo.metrics.listener.MetricsListener;
import org.apache.dubbo.metrics.model.TimePair;
import org.apache.dubbo.metrics.registry.event.RegistryEvent;
import org.apache.dubbo.metrics.report.MetricsReporter;
import org.apache.dubbo.metrics.report.MetricsReporterFactory;
import org.apache.dubbo.metrics.service.MetricsServiceExporter;
import org.apache.dubbo.registry.client.metadata.ServiceInstanceMetadataUtils;
import org.apache.dubbo.registry.support.RegistryManager;
import org.apache.dubbo.rpc.model.ApplicationModel;
import org.apache.dubbo.rpc.model.ModuleModel;
import org.apache.dubbo.rpc.model.ScopeModel;
import org.apache.dubbo.rpc.model.ScopeModelUtil;

import java.io.IOException;
import java.util.ArrayList;
import java.util.Collection;
import java.util.HashMap;
import java.util.List;
import java.util.Map;
import java.util.Objects;
import java.util.Optional;
import java.util.Set;
import java.util.concurrent.CompletableFuture;
import java.util.concurrent.Future;
import java.util.concurrent.ScheduledFuture;
import java.util.concurrent.TimeUnit;
import java.util.concurrent.atomic.AtomicBoolean;
import java.util.function.Supplier;
import java.util.stream.Collectors;

import static java.lang.String.format;
import static org.apache.dubbo.common.config.ConfigurationUtils.parseProperties;
import static org.apache.dubbo.common.constants.CommonConstants.REGISTRY_SPLIT_PATTERN;
import static org.apache.dubbo.common.constants.CommonConstants.REMOTE_METADATA_STORAGE_TYPE;
import static org.apache.dubbo.common.constants.LoggerCodeConstants.CONFIG_FAILED_EXECUTE_DESTROY;
import static org.apache.dubbo.common.constants.LoggerCodeConstants.CONFIG_FAILED_INIT_CONFIG_CENTER;
import static org.apache.dubbo.common.constants.LoggerCodeConstants.CONFIG_FAILED_START_MODEL;
import static org.apache.dubbo.common.constants.LoggerCodeConstants.CONFIG_REFRESH_INSTANCE_ERROR;
import static org.apache.dubbo.common.constants.LoggerCodeConstants.CONFIG_REGISTER_INSTANCE_ERROR;
import static org.apache.dubbo.common.constants.MetricsConstants.PROTOCOL_PROMETHEUS;
import static org.apache.dubbo.common.utils.StringUtils.isEmpty;
import static org.apache.dubbo.common.utils.StringUtils.isNotEmpty;
import static org.apache.dubbo.metadata.MetadataConstants.DEFAULT_METADATA_PUBLISH_DELAY;
import static org.apache.dubbo.metadata.MetadataConstants.METADATA_PUBLISH_DELAY_KEY;
import static org.apache.dubbo.remoting.Constants.CLIENT_KEY;

/**
 * initialize and start application instance
 */
public class DefaultApplicationDeployer extends AbstractDeployer<ApplicationModel> implements ApplicationDeployer {

    private static final ErrorTypeAwareLogger logger = LoggerFactory.getErrorTypeAwareLogger(DefaultApplicationDeployer.class);

    private final ApplicationModel applicationModel;

    private final ConfigManager configManager;

    private final Environment environment;

    private final ReferenceCache referenceCache;

    private final FrameworkExecutorRepository frameworkExecutorRepository;
    private final ExecutorRepository executorRepository;

    private final AtomicBoolean hasPreparedApplicationInstance = new AtomicBoolean(false);
    private volatile boolean hasPreparedInternalModule = false;

    private ScheduledFuture<?> asyncMetadataFuture;
    private volatile CompletableFuture<Boolean> startFuture;
    private final DubboShutdownHook dubboShutdownHook;

    private volatile MetricsServiceExporter metricsServiceExporter;

    private final Object stateLock = new Object();
    private final Object startLock = new Object();
    private final Object destroyLock = new Object();
    private final Object internalModuleLock = new Object();

    private SimpleMetricsEventMulticaster eventMulticaster;

    public DefaultApplicationDeployer(ApplicationModel applicationModel) {
        super(applicationModel);
        this.applicationModel = applicationModel;
        configManager = applicationModel.getApplicationConfigManager();
        environment = applicationModel.getModelEnvironment();

        referenceCache = new CompositeReferenceCache(applicationModel);
        frameworkExecutorRepository = applicationModel.getFrameworkModel().getBeanFactory().getBean(FrameworkExecutorRepository.class);
        executorRepository = ExecutorRepository.getInstance(applicationModel);
        dubboShutdownHook = new DubboShutdownHook(applicationModel);

        // load spi listener
        Set<ApplicationDeployListener> deployListeners = applicationModel.getExtensionLoader(ApplicationDeployListener.class)
            .getSupportedExtensionInstances();
        for (ApplicationDeployListener listener : deployListeners) {
            this.addDeployListener(listener);
        }
    }

    public static ApplicationDeployer get(ScopeModel moduleOrApplicationModel) {
        ApplicationModel applicationModel = ScopeModelUtil.getApplicationModel(moduleOrApplicationModel);
        ApplicationDeployer applicationDeployer = applicationModel.getDeployer();
        if (applicationDeployer == null) {
            applicationDeployer = applicationModel.getBeanFactory().getOrRegisterBean(DefaultApplicationDeployer.class);
        }
        return applicationDeployer;
    }

    @Override
    public ApplicationModel getApplicationModel() {
        return applicationModel;
    }

    private <T> ExtensionLoader<T> getExtensionLoader(Class<T> type) {
        return applicationModel.getExtensionLoader(type);
    }

    private void unRegisterShutdownHook() {
        dubboShutdownHook.unregister();
    }

    /**
     * Close registration of instance for pure Consumer process by setting registerConsumer to 'false'
     * by default is true.
     */
    private boolean isRegisterConsumerInstance() {
        Boolean registerConsumer = getApplication().getRegisterConsumer();
        if (registerConsumer == null) {
            return true;
        }
        return Boolean.TRUE.equals(registerConsumer);
    }

    @Override
    public ReferenceCache getReferenceCache() {
        return referenceCache;
    }

    /**
     * Initialize
     */
    @Override
    public void initialize() {
        if (initialized) {
            return;
        }
        // Ensure that the initialization is completed when concurrent calls
        synchronized (startLock) {
            if (initialized) {
                return;
            }
            // register shutdown hook
            registerShutdownHook();

            startConfigCenter();

            loadApplicationConfigs();

            initModuleDeployers();


            initMetricsReporter();

            initMetricsService();

            // @since 2.7.8
            startMetadataCenter();

            initialized = true;

            if (logger.isInfoEnabled()) {
                logger.info(getIdentifier() + " has been initialized!");
            }
        }
    }

    private void registerShutdownHook() {
        dubboShutdownHook.register();
    }

    private void initModuleDeployers() {
        // make sure created default module
        applicationModel.getDefaultModule();
        // copy modules and initialize avoid ConcurrentModificationException if add new module
        List<ModuleModel> moduleModels = new ArrayList<>(applicationModel.getModuleModels());
        for (ModuleModel moduleModel : moduleModels) {
            moduleModel.getDeployer().initialize();
        }
    }

    private void loadApplicationConfigs() {
        configManager.loadConfigs();
    }

    private void startConfigCenter() {

        // load application config
        configManager.loadConfigsOfTypeFromProps(ApplicationConfig.class);

        // try set model name
        if (StringUtils.isBlank(applicationModel.getModelName())) {
            applicationModel.setModelName(applicationModel.tryGetApplicationName());
        }

        // load config centers
        configManager.loadConfigsOfTypeFromProps(ConfigCenterConfig.class);

        useRegistryAsConfigCenterIfNecessary();

        // check Config Center
        Collection<ConfigCenterConfig> configCenters = configManager.getConfigCenters();
        if (CollectionUtils.isEmpty(configCenters)) {
            ConfigCenterConfig configCenterConfig = new ConfigCenterConfig();
            configCenterConfig.setScopeModel(applicationModel);
            configCenterConfig.refresh();
            ConfigValidationUtils.validateConfigCenterConfig(configCenterConfig);
            if (configCenterConfig.isValid()) {
                configManager.addConfigCenter(configCenterConfig);
                configCenters = configManager.getConfigCenters();
            }
        } else {
            for (ConfigCenterConfig configCenterConfig : configCenters) {
                configCenterConfig.refresh();
                ConfigValidationUtils.validateConfigCenterConfig(configCenterConfig);
            }
        }

        if (CollectionUtils.isNotEmpty(configCenters)) {
            CompositeDynamicConfiguration compositeDynamicConfiguration = new CompositeDynamicConfiguration();
            for (ConfigCenterConfig configCenter : configCenters) {
                // Pass config from ConfigCenterBean to environment
                environment.updateExternalConfigMap(configCenter.getExternalConfiguration());
                environment.updateAppExternalConfigMap(configCenter.getAppExternalConfiguration());

                // Fetch config from remote config center
                compositeDynamicConfiguration.addConfiguration(prepareEnvironment(configCenter));
            }
            environment.setDynamicConfiguration(compositeDynamicConfiguration);
        }
    }

    private void startMetadataCenter() {

        useRegistryAsMetadataCenterIfNecessary();

        ApplicationConfig applicationConfig = getApplication();

        String metadataType = applicationConfig.getMetadataType();
        // FIXME, multiple metadata config support.
        Collection<MetadataReportConfig> metadataReportConfigs = configManager.getMetadataConfigs();
        if (CollectionUtils.isEmpty(metadataReportConfigs)) {
            if (REMOTE_METADATA_STORAGE_TYPE.equals(metadataType)) {
                throw new IllegalStateException("No MetadataConfig found, Metadata Center address is required when 'metadata=remote' is enabled.");
            }
            return;
        }

        MetadataReportInstance metadataReportInstance = applicationModel.getBeanFactory().getBean(MetadataReportInstance.class);
        List<MetadataReportConfig> validMetadataReportConfigs = new ArrayList<>(metadataReportConfigs.size());
        for (MetadataReportConfig metadataReportConfig : metadataReportConfigs) {
            if (ConfigValidationUtils.isValidMetadataConfig(metadataReportConfig)) {
                ConfigValidationUtils.validateMetadataConfig(metadataReportConfig);
                validMetadataReportConfigs.add(metadataReportConfig);
            }
        }
        metadataReportInstance.init(validMetadataReportConfigs);
        if (!metadataReportInstance.inited()) {
            throw new IllegalStateException(String.format("%s MetadataConfigs found, but none of them is valid.", metadataReportConfigs.size()));
        }
    }

    /**
     * For compatibility purpose, use registry as the default config center when
     * there's no config center specified explicitly and
     * useAsConfigCenter of registryConfig is null or true
     */
    private void useRegistryAsConfigCenterIfNecessary() {
        // we use the loading status of DynamicConfiguration to decide whether ConfigCenter has been initiated.
        if (environment.getDynamicConfiguration().isPresent()) {
            return;
        }

        if (CollectionUtils.isNotEmpty(configManager.getConfigCenters())) {
            return;
        }

        // load registry
        configManager.loadConfigsOfTypeFromProps(RegistryConfig.class);

        List<RegistryConfig> defaultRegistries = configManager.getDefaultRegistries();
        if (defaultRegistries.size() > 0) {
            defaultRegistries
                .stream()
                .filter(this::isUsedRegistryAsConfigCenter)
                .map(this::registryAsConfigCenter)
                .forEach(configCenter -> {
                    if (configManager.getConfigCenter(configCenter.getId()).isPresent()) {
                        return;
                    }
                    configManager.addConfigCenter(configCenter);
                    logger.info("use registry as config-center: " + configCenter);

                });
        }
    }

    private void initMetricsService() {
        this.metricsServiceExporter = getExtensionLoader(MetricsServiceExporter.class).getDefaultExtension();
        metricsServiceExporter.init();
    }

    @SuppressWarnings({"rawtypes"})
    private void initMetricsReporter() {

        ScopeBeanFactory beanFactory = applicationModel.getFrameworkModel().getBeanFactory();
        MetricsConfig metricsConfig = configManager.getMetrics().orElse(null);
        this.eventMulticaster = beanFactory.getOrRegisterBean(SimpleMetricsEventMulticaster.class);

        // TODO compatible with old usage of metrics, remove protocol check after new metrics is ready for use.
        if (metricsConfig != null && PROTOCOL_PROMETHEUS.equals(metricsConfig.getProtocol())) {

            DefaultMetricsCollector collector =
                beanFactory.getOrRegisterBean(DefaultMetricsCollector.class);
            collector.setCollectEnabled(true);
<<<<<<< HEAD

            eventMulticaster.setAvailable();

            List<MetricsListener> metricsListeners = applicationModel.getExtensionLoader(MetricsListener.class)
                .getActivateExtensions();
            metricsListeners.forEach(this.eventMulticaster::addListener);

            List<MetricsCollector> customizeCollectors = applicationModel.getExtensionLoader(MetricsCollector.class)
                .getActivateExtensions();
            for (MetricsCollector customizeCollector : customizeCollectors) {
                beanFactory.registerBean(customizeCollector);
            }
            collector.addApplicationInfo(applicationModel.getApplicationName());
=======
            collector.addApplicationInfo(applicationModel.getApplicationName(), Version.getVersion());
            collector.addThreadPool(applicationModel.getFrameworkModel(), applicationModel.getApplicationName());
>>>>>>> cc32ebef
            String protocol = metricsConfig.getProtocol();
            if (StringUtils.isNotEmpty(protocol)) {
                MetricsReporterFactory metricsReporterFactory = getExtensionLoader(MetricsReporterFactory.class).getAdaptiveExtension();
                MetricsReporter metricsReporter = metricsReporterFactory.createMetricsReporter(metricsConfig.toUrl());
                metricsReporter.init();
            }
        }
    }


    private boolean isUsedRegistryAsConfigCenter(RegistryConfig registryConfig) {
        return isUsedRegistryAsCenter(registryConfig, registryConfig::getUseAsConfigCenter, "config",
            DynamicConfigurationFactory.class);
    }

    private ConfigCenterConfig registryAsConfigCenter(RegistryConfig registryConfig) {
        String protocol = registryConfig.getProtocol();
        Integer port = registryConfig.getPort();
        URL url = URL.valueOf(registryConfig.getAddress(), registryConfig.getScopeModel());
        String id = "config-center-" + protocol + "-" + url.getHost() + "-" + port;
        ConfigCenterConfig cc = new ConfigCenterConfig();
        cc.setId(id);
        cc.setScopeModel(applicationModel);
        if (cc.getParameters() == null) {
            cc.setParameters(new HashMap<>());
        }
        if (CollectionUtils.isNotEmptyMap(registryConfig.getParameters())) {
            cc.getParameters().putAll(registryConfig.getParameters()); // copy the parameters
        }
        cc.getParameters().put(CLIENT_KEY, registryConfig.getClient());
        cc.setProtocol(protocol);
        cc.setPort(port);
        if (StringUtils.isNotEmpty(registryConfig.getGroup())) {
            cc.setGroup(registryConfig.getGroup());
        }
        cc.setAddress(getRegistryCompatibleAddress(registryConfig));
        cc.setNamespace(registryConfig.getGroup());
        cc.setUsername(registryConfig.getUsername());
        cc.setPassword(registryConfig.getPassword());
        if (registryConfig.getTimeout() != null) {
            cc.setTimeout(registryConfig.getTimeout().longValue());
        }
        cc.setHighestPriority(false);
        return cc;
    }

    private void useRegistryAsMetadataCenterIfNecessary() {

        Collection<MetadataReportConfig> originMetadataConfigs = configManager.getMetadataConfigs();
        if (originMetadataConfigs.stream().anyMatch(m -> Objects.nonNull(m.getAddress()))) {
            return;
        }

        Collection<MetadataReportConfig> metadataConfigsToOverride = originMetadataConfigs
            .stream()
            .filter(m -> Objects.isNull(m.getAddress()))
            .collect(Collectors.toList());

        if (metadataConfigsToOverride.size() > 1) {
            return;
        }

        MetadataReportConfig metadataConfigToOverride = metadataConfigsToOverride.stream().findFirst().orElse(null);

        List<RegistryConfig> defaultRegistries = configManager.getDefaultRegistries();
        if (!defaultRegistries.isEmpty()) {
            defaultRegistries
                .stream()
                .filter(this::isUsedRegistryAsMetadataCenter)
                .map(registryConfig -> registryAsMetadataCenter(registryConfig, metadataConfigToOverride))
                .forEach(metadataReportConfig -> {
                    overrideMetadataReportConfig(metadataConfigToOverride, metadataReportConfig);
                });
        }
    }

    private void overrideMetadataReportConfig(MetadataReportConfig metadataConfigToOverride, MetadataReportConfig metadataReportConfig) {
        if (metadataReportConfig.getId() == null) {
            Collection<MetadataReportConfig> metadataReportConfigs = configManager.getMetadataConfigs();
            if (CollectionUtils.isNotEmpty(metadataReportConfigs)) {
                for (MetadataReportConfig existedConfig : metadataReportConfigs) {
                    if (existedConfig.getId() == null && existedConfig.getAddress().equals(metadataReportConfig.getAddress())) {
                        return;
                    }
                }
            }
            configManager.removeConfig(metadataConfigToOverride);
            configManager.addMetadataReport(metadataReportConfig);
        } else {
            Optional<MetadataReportConfig> configOptional = configManager.getConfig(MetadataReportConfig.class, metadataReportConfig.getId());
            if (configOptional.isPresent()) {
                return;
            }
            configManager.removeConfig(metadataConfigToOverride);
            configManager.addMetadataReport(metadataReportConfig);
        }
        logger.info("use registry as metadata-center: " + metadataReportConfig);
    }

    private boolean isUsedRegistryAsMetadataCenter(RegistryConfig registryConfig) {
        return isUsedRegistryAsCenter(registryConfig, registryConfig::getUseAsMetadataCenter, "metadata",
            MetadataReportFactory.class);
    }

    /**
     * Is used the specified registry as a center infrastructure
     *
     * @param registryConfig       the {@link RegistryConfig}
     * @param usedRegistryAsCenter the configured value on
     * @param centerType           the type name of center
     * @param extensionClass       an extension class of a center infrastructure
     * @return
     * @since 2.7.8
     */
    private boolean isUsedRegistryAsCenter(RegistryConfig registryConfig, Supplier<Boolean> usedRegistryAsCenter,
                                           String centerType,
                                           Class<?> extensionClass) {
        final boolean supported;

        Boolean configuredValue = usedRegistryAsCenter.get();
        if (configuredValue != null) { // If configured, take its value.
            supported = configuredValue.booleanValue();
        } else {                       // Or check the extension existence
            String protocol = registryConfig.getProtocol();
            supported = supportsExtension(extensionClass, protocol);
            if (logger.isInfoEnabled()) {
                logger.info(format("No value is configured in the registry, the %s extension[name : %s] %s as the %s center"
                    , extensionClass.getSimpleName(), protocol, supported ? "supports" : "does not support", centerType));
            }
        }

        if (logger.isInfoEnabled()) {
            logger.info(format("The registry[%s] will be %s as the %s center", registryConfig,
                supported ? "used" : "not used", centerType));
        }
        return supported;
    }

    /**
     * Supports the extension with the specified class and name
     *
     * @param extensionClass the {@link Class} of extension
     * @param name           the name of extension
     * @return if supports, return <code>true</code>, or <code>false</code>
     * @since 2.7.8
     */
    private boolean supportsExtension(Class<?> extensionClass, String name) {
        if (isNotEmpty(name)) {
            ExtensionLoader extensionLoader = getExtensionLoader(extensionClass);
            return extensionLoader.hasExtension(name);
        }
        return false;
    }

    private MetadataReportConfig registryAsMetadataCenter(RegistryConfig registryConfig, MetadataReportConfig originMetadataReportConfig) {
        MetadataReportConfig metadataReportConfig = originMetadataReportConfig == null ?
            new MetadataReportConfig(registryConfig.getApplicationModel()) : originMetadataReportConfig;
        if (metadataReportConfig.getId() == null) {
            metadataReportConfig.setId(registryConfig.getId());
        }
        metadataReportConfig.setScopeModel(applicationModel);
        if (metadataReportConfig.getParameters() == null) {
            metadataReportConfig.setParameters(new HashMap<>());
        }
        if (CollectionUtils.isNotEmptyMap(registryConfig.getParameters())) {
            for (Map.Entry<String, String> entry : registryConfig.getParameters().entrySet()) {
                metadataReportConfig.getParameters().putIfAbsent(entry.getKey(), entry.getValue()); // copy the parameters
            }
        }
        metadataReportConfig.getParameters().put(CLIENT_KEY, registryConfig.getClient());
        if (metadataReportConfig.getGroup() == null) {
            metadataReportConfig.setGroup(registryConfig.getGroup());
        }
        if (metadataReportConfig.getAddress() == null) {
            metadataReportConfig.setAddress(getRegistryCompatibleAddress(registryConfig));
        }
        if (metadataReportConfig.getUsername() == null) {
            metadataReportConfig.setUsername(registryConfig.getUsername());
        }
        if (metadataReportConfig.getPassword() == null) {
            metadataReportConfig.setPassword(registryConfig.getPassword());
        }
        if (metadataReportConfig.getTimeout() == null) {
            metadataReportConfig.setTimeout(registryConfig.getTimeout());
        }
        return metadataReportConfig;
    }

    private String getRegistryCompatibleAddress(RegistryConfig registryConfig) {
        String registryAddress = registryConfig.getAddress();
        String[] addresses = REGISTRY_SPLIT_PATTERN.split(registryAddress);
        if (ArrayUtils.isEmpty(addresses)) {
            throw new IllegalStateException("Invalid registry address found.");
        }
        String address = addresses[0];
        // since 2.7.8
        // Issue : https://github.com/apache/dubbo/issues/6476
        StringBuilder metadataAddressBuilder = new StringBuilder();
        URL url = URL.valueOf(address, registryConfig.getScopeModel());
        String protocolFromAddress = url.getProtocol();
        if (isEmpty(protocolFromAddress)) {
            // If the protocol from address is missing, is like :
            // "dubbo.registry.address = 127.0.0.1:2181"
            String protocolFromConfig = registryConfig.getProtocol();
            metadataAddressBuilder.append(protocolFromConfig).append("://");
        }
        metadataAddressBuilder.append(address);
        return metadataAddressBuilder.toString();
    }

    /**
     * Start the bootstrap
     *
     * @return
     */
    @Override
    public Future start() {
        synchronized (startLock) {
            if (isStopping() || isStopped() || isFailed()) {
                throw new IllegalStateException(getIdentifier() + " is stopping or stopped, can not start again");
            }

            try {
                // maybe call start again after add new module, check if any new module
                boolean hasPendingModule = hasPendingModule();

                if (isStarting()) {
                    // currently, is starting, maybe both start by module and application
                    // if it has new modules, start them
                    if (hasPendingModule) {
                        startModules();
                    }
                    // if it is starting, reuse previous startFuture
                    return startFuture;
                }

                // if is started and no new module, just return
                if (isStarted() && !hasPendingModule) {
                    return CompletableFuture.completedFuture(false);
                }

                // pending -> starting : first start app
                // started -> starting : re-start app
                onStarting();

                initialize();

                doStart();
            } catch (Throwable e) {
                onFailed(getIdentifier() + " start failure", e);
                throw e;
            }

            return startFuture;
        }
    }

    private boolean hasPendingModule() {
        boolean found = false;
        for (ModuleModel moduleModel : applicationModel.getModuleModels()) {
            if (moduleModel.getDeployer().isPending()) {
                found = true;
                break;
            }
        }
        return found;
    }

    @Override
    public Future getStartFuture() {
        return startFuture;
    }

    private void doStart() {
        startModules();

        // prepare application instance
//        prepareApplicationInstance();

        // Ignore checking new module after start
//        executorRepository.getSharedExecutor().submit(() -> {
//            try {
//                while (isStarting()) {
//                    // notify when any module state changed
//                    synchronized (stateLock) {
//                        try {
//                            stateLock.wait(500);
//                        } catch (InterruptedException e) {
//                            // ignore
//                        }
//                    }
//
//                    // if has new module, do start again
//                    if (hasPendingModule()) {
//                        startModules();
//                    }
//                }
//            } catch (Throwable e) {
//                onFailed(getIdentifier() + " check start occurred an exception", e);
//            }
//        });
    }

    private void startModules() {
        // ensure init and start internal module first
        prepareInternalModule();

        // filter and start pending modules, ignore new module during starting, throw exception of module start
        for (ModuleModel moduleModel : new ArrayList<>(applicationModel.getModuleModels())) {
            if (moduleModel.getDeployer().isPending()) {
                moduleModel.getDeployer().start();
            }
        }
    }

    @Override
    public void prepareApplicationInstance() {
        if (hasPreparedApplicationInstance.get()) {
            return;
        }

        // export MetricsService
        exportMetricsService();

        if (isRegisterConsumerInstance()) {
            exportMetadataService();
            if (hasPreparedApplicationInstance.compareAndSet(false, true)) {
                // register the local ServiceInstance if required
                registerServiceInstance();
            }
        }
    }

    public void prepareInternalModule() {
        if (hasPreparedInternalModule) {
            return;
        }
        synchronized (internalModuleLock) {
            if (hasPreparedInternalModule) {
                return;
            }

            // start internal module
            ModuleDeployer internalModuleDeployer = applicationModel.getInternalModule().getDeployer();
            if (!internalModuleDeployer.isStarted()) {
                Future future = internalModuleDeployer.start();
                // wait for internal module startup
                try {
                    future.get(5, TimeUnit.SECONDS);
                } catch (Exception e) {
                    logger.warn(CONFIG_FAILED_START_MODEL, "", "", "wait for internal module startup failed: " + e.getMessage(), e);
                }
            }
        }
    }

    private void exportMetricsService() {
        try {
            metricsServiceExporter.export();
        } catch (Exception e) {
            logger.error(LoggerCodeConstants.COMMON_METRICS_COLLECTOR_EXCEPTION, "", "",
                "exportMetricsService an exception occurred when handle starting event", e);
        }
    }

    private void unexportMetricsService() {
        if (metricsServiceExporter != null) {
            try {
                metricsServiceExporter.unexport();
            } catch (Exception ignored) {
                // ignored
            }
        }
    }

    private boolean hasExportedServices() {
        for (ModuleModel moduleModel : applicationModel.getModuleModels()) {
            if (CollectionUtils.isNotEmpty(moduleModel.getConfigManager().getServices())) {
                return true;
            }
        }
        return false;
    }

    @Override
    public boolean isBackground() {
        for (ModuleModel moduleModel : applicationModel.getModuleModels()) {
            if (moduleModel.getDeployer().isBackground()) {
                return true;
            }
        }
        return false;
    }

    private DynamicConfiguration prepareEnvironment(ConfigCenterConfig configCenter) {
        if (configCenter.isValid()) {
            if (!configCenter.checkOrUpdateInitialized(true)) {
                return null;
            }

            DynamicConfiguration dynamicConfiguration;
            try {
                dynamicConfiguration = getDynamicConfiguration(configCenter.toUrl());
            } catch (Exception e) {
                if (!configCenter.isCheck()) {
                    logger.warn(CONFIG_FAILED_INIT_CONFIG_CENTER, "", "", "The configuration center failed to initialize", e);
                    configCenter.setInitialized(false);
                    return null;
                } else {
                    throw new IllegalStateException(e);
                }
            }

            if (StringUtils.isNotEmpty(configCenter.getConfigFile())) {
                String configContent = dynamicConfiguration.getProperties(configCenter.getConfigFile(), configCenter.getGroup());
                String appGroup = getApplication().getName();
                String appConfigContent = null;
                if (isNotEmpty(appGroup)) {
                    appConfigContent = dynamicConfiguration.getProperties
                        (isNotEmpty(configCenter.getAppConfigFile()) ? configCenter.getAppConfigFile() : configCenter.getConfigFile(),
                            appGroup
                        );
                }
                try {
                    environment.updateExternalConfigMap(parseProperties(configContent));
                    environment.updateAppExternalConfigMap(parseProperties(appConfigContent));
                } catch (IOException e) {
                    throw new IllegalStateException("Failed to parse configurations from Config Center.", e);
                }
            }
            return dynamicConfiguration;
        }
        return null;
    }

    /**
     * Get the instance of {@link DynamicConfiguration} by the specified connection {@link URL} of config-center
     *
     * @param connectionURL of config-center
     * @return non-null
     * @since 2.7.5
     */
    private DynamicConfiguration getDynamicConfiguration(URL connectionURL) {
        String protocol = connectionURL.getProtocol();

        DynamicConfigurationFactory factory = ConfigurationUtils.getDynamicConfigurationFactory(applicationModel, protocol);
        return factory.getDynamicConfiguration(connectionURL);
    }

    private volatile boolean registered;

    private void registerServiceInstance() {
        TimePair timePair = TimePair.start();
        eventMulticaster.publishEvent(new RegistryEvent.MetricsRegisterEvent(applicationModel, timePair));
        try {
            registered = true;
            ServiceInstanceMetadataUtils.registerMetadataAndInstance(applicationModel);
            eventMulticaster.publishFinishEvent(new RegistryEvent.MetricsRegisterEvent(applicationModel, timePair));
        } catch (Exception e) {
            eventMulticaster.publishErrorEvent(new RegistryEvent.MetricsRegisterEvent(applicationModel, timePair));
            logger.error(CONFIG_REGISTER_INSTANCE_ERROR, "configuration server disconnected", "", "Register instance error.", e);
        }
        if (registered) {
            // scheduled task for updating Metadata and ServiceInstance
            asyncMetadataFuture = frameworkExecutorRepository.getSharedScheduledExecutor().scheduleWithFixedDelay(() -> {

                // ignore refresh metadata on stopping
                if (applicationModel.isDestroyed()) {
                    return;
                }
                try {
                    if (!applicationModel.isDestroyed() && registered) {
                        ServiceInstanceMetadataUtils.refreshMetadataAndInstance(applicationModel);
                    }
                } catch (Exception e) {
                    if (!applicationModel.isDestroyed()) {
                        logger.error(CONFIG_REFRESH_INSTANCE_ERROR, "", "", "Refresh instance and metadata error.", e);
                    }
                }
            }, 0, ConfigurationUtils.get(applicationModel, METADATA_PUBLISH_DELAY_KEY, DEFAULT_METADATA_PUBLISH_DELAY), TimeUnit.MILLISECONDS);
        }
    }

    private void unregisterServiceInstance() {
        if (registered) {
            ServiceInstanceMetadataUtils.unregisterMetadataAndInstance(applicationModel);
        }
    }

    @Override
    public void stop() {
        applicationModel.destroy();
    }

    @Override
    public void preDestroy() {
        synchronized (destroyLock) {
            if (isStopping() || isStopped()) {
                return;
            }
            onStopping();

            unexportMetricsService();

            unregisterServiceInstance();

            unRegisterShutdownHook();
            if (asyncMetadataFuture != null) {
                asyncMetadataFuture.cancel(true);
            }

        }
    }

    @Override
    public void postDestroy() {
        synchronized (destroyLock) {
            // expect application model is destroyed before here
            if (isStopped()) {
                return;
            }
            try {
                destroyRegistries();
                destroyMetadataReports();

                executeShutdownCallbacks();

                // TODO should we close unused protocol server which only used by this application?
                // protocol server will be closed on all applications of same framework are stopped currently, but no associate to application
                // see org.apache.dubbo.config.deploy.FrameworkModelCleaner#destroyProtocols
                // see org.apache.dubbo.config.bootstrap.DubboBootstrapMultiInstanceTest#testMultiProviderApplicationStopOneByOne

                // destroy all executor services
                destroyExecutorRepository();

                onStopped();
            } catch (Throwable ex) {
                String msg = getIdentifier() + " an error occurred while stopping application: " + ex.getMessage();
                onFailed(msg, ex);
            }
        }
    }

    private void executeShutdownCallbacks() {
        ShutdownHookCallbacks shutdownHookCallbacks = applicationModel.getBeanFactory().getBean(ShutdownHookCallbacks.class);
        shutdownHookCallbacks.callback();
    }

    @Override
    public void notifyModuleChanged(ModuleModel moduleModel, DeployState state) {
        checkState(moduleModel, state);

        // notify module state changed or module changed
        synchronized (stateLock) {
            stateLock.notifyAll();
        }
    }

    @Override
    public void checkState(ModuleModel moduleModel, DeployState moduleState) {
        synchronized (stateLock) {
            if (!moduleModel.isInternal() && moduleState == DeployState.STARTED) {
                prepareApplicationInstance();
            }
            DeployState newState = calculateState();
            switch (newState) {
                case STARTED:
                    onStarted();
                    break;
                case STARTING:
                    onStarting();
                    break;
                case STOPPING:
                    onStopping();
                    break;
                case STOPPED:
                    onStopped();
                    break;
                case FAILED:
                    Throwable error = null;
                    ModuleModel errorModule = null;
                    for (ModuleModel module : applicationModel.getModuleModels()) {
                        ModuleDeployer deployer = module.getDeployer();
                        if (deployer.isFailed() && deployer.getError() != null) {
                            error = deployer.getError();
                            errorModule = module;
                            break;
                        }
                    }
                    onFailed(getIdentifier() + " found failed module: " + errorModule.getDesc(), error);
                    break;
                case PENDING:
                    // cannot change to pending from other state
                    // setPending();
                    break;
            }
        }
    }

    private DeployState calculateState() {
        DeployState newState = DeployState.UNKNOWN;
        int pending = 0, starting = 0, started = 0, stopping = 0, stopped = 0, failed = 0;
        for (ModuleModel moduleModel : applicationModel.getModuleModels()) {
            ModuleDeployer deployer = moduleModel.getDeployer();
            if (deployer == null) {
                pending++;
            } else if (deployer.isPending()) {
                pending++;
            } else if (deployer.isStarting()) {
                starting++;
            } else if (deployer.isStarted()) {
                started++;
            } else if (deployer.isStopping()) {
                stopping++;
            } else if (deployer.isStopped()) {
                stopped++;
            } else if (deployer.isFailed()) {
                failed++;
            }
        }

        if (failed > 0) {
            newState = DeployState.FAILED;
        } else if (started > 0) {
            if (pending + starting + stopping + stopped == 0) {
                // all modules have been started
                newState = DeployState.STARTED;
            } else if (pending + starting > 0) {
                // some module is pending and some is started
                newState = DeployState.STARTING;
            } else if (stopping + stopped > 0) {
                newState = DeployState.STOPPING;
            }
        } else if (starting > 0) {
            // any module is starting
            newState = DeployState.STARTING;
        } else if (pending > 0) {
            if (starting + starting + stopping + stopped == 0) {
                // all modules have not starting or started
                newState = DeployState.PENDING;
            } else if (stopping + stopped > 0) {
                // some is pending and some is stopping or stopped
                newState = DeployState.STOPPING;
            }
        } else if (stopping > 0) {
            // some is stopping and some stopped
            newState = DeployState.STOPPING;
        } else if (stopped > 0) {
            // all modules are stopped
            newState = DeployState.STOPPED;
        }
        return newState;
    }

    private void exportMetadataService() {
        if (!isStarting()) {
            return;
        }
        for (DeployListener<ApplicationModel> listener : listeners) {
            try {
                if (listener instanceof ApplicationDeployListener) {
                    ((ApplicationDeployListener) listener).onModuleStarted(applicationModel);
                }
            } catch (Throwable e) {
                logger.error(CONFIG_FAILED_START_MODEL, "", "", getIdentifier() + " an exception occurred when handle starting event", e);
            }
        }
    }

    private void onStarting() {
        // pending -> starting
        // started -> starting
        if (!(isPending() || isStarted())) {
            return;
        }
        setStarting();
        startFuture = new CompletableFuture();
        if (logger.isInfoEnabled()) {
            logger.info(getIdentifier() + " is starting.");
        }
    }

    private void onStarted() {
        try {
            // starting -> started
            if (!isStarting()) {
                return;
            }
            setStarted();
            if (logger.isInfoEnabled()) {
                logger.info(getIdentifier() + " is ready.");
            }
            // refresh metadata
            try {
                if (registered) {
                    ServiceInstanceMetadataUtils.refreshMetadataAndInstance(applicationModel);
                }
            } catch (Exception e) {
                logger.error(CONFIG_REFRESH_INSTANCE_ERROR, "", "", "Refresh instance and metadata error.", e);
            }
        } finally {
            // complete future
            completeStartFuture(true);
        }
    }

    private void completeStartFuture(boolean success) {
        if (startFuture != null) {
            startFuture.complete(success);
        }
    }

    private void onStopping() {
        try {
            if (isStopping() || isStopped()) {
                return;
            }
            setStopping();
            if (logger.isInfoEnabled()) {
                logger.info(getIdentifier() + " is stopping.");
            }
        } finally {
            completeStartFuture(false);
        }
    }

    private void onStopped() {
        try {
            if (isStopped()) {
                return;
            }
            setStopped();
            if (logger.isInfoEnabled()) {
                logger.info(getIdentifier() + " has stopped.");
            }
        } finally {
            completeStartFuture(false);
        }
    }

    private void onFailed(String msg, Throwable ex) {
        try {
            setFailed(ex);
            logger.error(CONFIG_FAILED_START_MODEL, "", "", msg, ex);
        } finally {
            completeStartFuture(false);
        }
    }

    private void destroyExecutorRepository() {
        // shutdown export/refer executor
        executorRepository.shutdownServiceExportExecutor();
        executorRepository.shutdownServiceReferExecutor();
        ExecutorRepository.getInstance(applicationModel).destroyAll();
    }

    private void destroyRegistries() {
        RegistryManager.getInstance(applicationModel).destroyAll();
    }

    private void destroyServiceDiscoveries() {
        RegistryManager.getInstance(applicationModel).getServiceDiscoveries().forEach(serviceDiscovery -> {
            try {
                serviceDiscovery.destroy();
            } catch (Throwable ignored) {
                logger.warn(CONFIG_FAILED_EXECUTE_DESTROY, "", "", ignored.getMessage(), ignored);
            }
        });
        if (logger.isDebugEnabled()) {
            logger.debug(getIdentifier() + "'s all ServiceDiscoveries have been destroyed.");
        }
    }

    private void destroyMetadataReports() {
        // only destroy MetadataReport of this application
        List<MetadataReportFactory> metadataReportFactories = getExtensionLoader(MetadataReportFactory.class).getLoadedExtensionInstances();
        for (MetadataReportFactory metadataReportFactory : metadataReportFactories) {
            metadataReportFactory.destroy();
        }
    }

    private ApplicationConfig getApplication() {
        return configManager.getApplicationOrElseThrow();
    }

}<|MERGE_RESOLUTION|>--- conflicted
+++ resolved
@@ -378,8 +378,6 @@
             DefaultMetricsCollector collector =
                 beanFactory.getOrRegisterBean(DefaultMetricsCollector.class);
             collector.setCollectEnabled(true);
-<<<<<<< HEAD
-
             eventMulticaster.setAvailable();
 
             List<MetricsListener> metricsListeners = applicationModel.getExtensionLoader(MetricsListener.class)
@@ -392,10 +390,8 @@
                 beanFactory.registerBean(customizeCollector);
             }
             collector.addApplicationInfo(applicationModel.getApplicationName());
-=======
-            collector.addApplicationInfo(applicationModel.getApplicationName(), Version.getVersion());
             collector.addThreadPool(applicationModel.getFrameworkModel(), applicationModel.getApplicationName());
->>>>>>> cc32ebef
+
             String protocol = metricsConfig.getProtocol();
             if (StringUtils.isNotEmpty(protocol)) {
                 MetricsReporterFactory metricsReporterFactory = getExtensionLoader(MetricsReporterFactory.class).getAdaptiveExtension();
