/*
 * Licensed to the Apache Software Foundation (ASF) under one or more
 * contributor license agreements.  See the NOTICE file distributed with
 * this work for additional information regarding copyright ownership.
 * The ASF licenses this file to You under the Apache License, Version 2.0
 * (the "License"); you may not use this file except in compliance with
 * the License.  You may obtain a copy of the License at
 *
 *     http://www.apache.org/licenses/LICENSE-2.0
 *
 * Unless required by applicable law or agreed to in writing, software
 * distributed under the License is distributed on an "AS IS" BASIS,
 * WITHOUT WARRANTIES OR CONDITIONS OF ANY KIND, either express or implied.
 * See the License for the specific language governing permissions and
 * limitations under the License.
 */
package org.apache.dubbo.config.deploy;

import org.apache.dubbo.common.URL;
import org.apache.dubbo.common.config.ConfigurationUtils;
import org.apache.dubbo.common.config.Environment;
import org.apache.dubbo.common.config.ReferenceCache;
import org.apache.dubbo.common.config.configcenter.DynamicConfiguration;
import org.apache.dubbo.common.config.configcenter.DynamicConfigurationFactory;
import org.apache.dubbo.common.config.configcenter.wrapper.CompositeDynamicConfiguration;
import org.apache.dubbo.common.constants.LoggerCodeConstants;
import org.apache.dubbo.common.deploy.AbstractDeployer;
import org.apache.dubbo.common.deploy.ApplicationDeployListener;
import org.apache.dubbo.common.deploy.ApplicationDeployer;
import org.apache.dubbo.common.deploy.DeployListener;
import org.apache.dubbo.common.deploy.DeployState;
import org.apache.dubbo.common.deploy.ModuleDeployer;
import org.apache.dubbo.common.extension.ExtensionLoader;
import org.apache.dubbo.common.lang.ShutdownHookCallbacks;
import org.apache.dubbo.common.logger.ErrorTypeAwareLogger;
import org.apache.dubbo.common.logger.LoggerFactory;
import org.apache.dubbo.common.threadpool.manager.ExecutorRepository;
import org.apache.dubbo.common.threadpool.manager.FrameworkExecutorRepository;
import org.apache.dubbo.common.utils.ArrayUtils;
import org.apache.dubbo.common.utils.CollectionUtils;
import org.apache.dubbo.common.utils.StringUtils;
import org.apache.dubbo.config.ApplicationConfig;
import org.apache.dubbo.config.ConfigCenterConfig;
import org.apache.dubbo.config.DubboShutdownHook;
import org.apache.dubbo.config.MetadataReportConfig;
import org.apache.dubbo.config.MetricsConfig;
import org.apache.dubbo.config.RegistryConfig;
import org.apache.dubbo.config.context.ConfigManager;
import org.apache.dubbo.config.utils.CompositeReferenceCache;
import org.apache.dubbo.config.utils.ConfigValidationUtils;
import org.apache.dubbo.metadata.report.MetadataReportFactory;
import org.apache.dubbo.metadata.report.MetadataReportInstance;
import org.apache.dubbo.metrics.collector.ConfigCenterMetricsCollector;
import org.apache.dubbo.metrics.collector.DefaultMetricsCollector;
import org.apache.dubbo.metrics.event.MetricsEventBus;
import org.apache.dubbo.metrics.registry.event.RegistryEvent;
import org.apache.dubbo.metrics.report.MetricsReporter;
import org.apache.dubbo.metrics.report.MetricsReporterFactory;
import org.apache.dubbo.metrics.service.MetricsServiceExporter;
import org.apache.dubbo.registry.client.metadata.ServiceInstanceMetadataUtils;
import org.apache.dubbo.registry.support.RegistryManager;
import org.apache.dubbo.rpc.model.ApplicationModel;
import org.apache.dubbo.rpc.model.ModuleModel;
import org.apache.dubbo.rpc.model.ScopeModel;
import org.apache.dubbo.rpc.model.ScopeModelUtil;

import java.io.IOException;
import java.util.ArrayList;
import java.util.Collection;
import java.util.HashMap;
import java.util.List;
import java.util.Map;
import java.util.Objects;
import java.util.Optional;
import java.util.Set;
import java.util.concurrent.CompletableFuture;
import java.util.concurrent.Future;
import java.util.concurrent.ScheduledFuture;
import java.util.concurrent.TimeUnit;
import java.util.concurrent.atomic.AtomicBoolean;
import java.util.concurrent.atomic.AtomicInteger;
import java.util.function.Supplier;
import java.util.stream.Collectors;

import static java.lang.String.format;
import static org.apache.dubbo.common.config.ConfigurationUtils.parseProperties;
import static org.apache.dubbo.common.constants.CommonConstants.REGISTRY_SPLIT_PATTERN;
import static org.apache.dubbo.common.constants.CommonConstants.REMOTE_METADATA_STORAGE_TYPE;
import static org.apache.dubbo.common.constants.LoggerCodeConstants.CONFIG_FAILED_EXECUTE_DESTROY;
import static org.apache.dubbo.common.constants.LoggerCodeConstants.CONFIG_FAILED_INIT_CONFIG_CENTER;
import static org.apache.dubbo.common.constants.LoggerCodeConstants.CONFIG_FAILED_START_MODEL;
import static org.apache.dubbo.common.constants.LoggerCodeConstants.CONFIG_REFRESH_INSTANCE_ERROR;
import static org.apache.dubbo.common.constants.LoggerCodeConstants.CONFIG_REGISTER_INSTANCE_ERROR;
import static org.apache.dubbo.common.constants.MetricsConstants.PROTOCOL_PROMETHEUS;
import static org.apache.dubbo.common.utils.StringUtils.isEmpty;
import static org.apache.dubbo.common.utils.StringUtils.isNotEmpty;
import static org.apache.dubbo.metadata.MetadataConstants.DEFAULT_METADATA_PUBLISH_DELAY;
import static org.apache.dubbo.metadata.MetadataConstants.METADATA_PUBLISH_DELAY_KEY;
import static org.apache.dubbo.remoting.Constants.CLIENT_KEY;

/**
 * initialize and start application instance
 */
public class DefaultApplicationDeployer extends AbstractDeployer<ApplicationModel> implements ApplicationDeployer {

    private static final ErrorTypeAwareLogger logger = LoggerFactory.getErrorTypeAwareLogger(DefaultApplicationDeployer.class);

    private final ApplicationModel applicationModel;

    private final ConfigManager configManager;

    private final Environment environment;

    private final ReferenceCache referenceCache;

    private final FrameworkExecutorRepository frameworkExecutorRepository;
    private final ExecutorRepository executorRepository;

    private final AtomicBoolean hasPreparedApplicationInstance = new AtomicBoolean(false);
    private volatile boolean hasPreparedInternalModule = false;

    private ScheduledFuture<?> asyncMetadataFuture;
    private volatile CompletableFuture<Boolean> startFuture;
    private final DubboShutdownHook dubboShutdownHook;

    private volatile MetricsServiceExporter metricsServiceExporter;

    private final Object stateLock = new Object();
    private final Object startLock = new Object();
    private final Object destroyLock = new Object();
    private final Object internalModuleLock = new Object();

    public DefaultApplicationDeployer(ApplicationModel applicationModel) {
        super(applicationModel);
        this.applicationModel = applicationModel;
        configManager = applicationModel.getApplicationConfigManager();
        environment = applicationModel.getModelEnvironment();

        referenceCache = new CompositeReferenceCache(applicationModel);
        frameworkExecutorRepository = applicationModel.getFrameworkModel().getBeanFactory().getBean(FrameworkExecutorRepository.class);
        executorRepository = ExecutorRepository.getInstance(applicationModel);
        dubboShutdownHook = new DubboShutdownHook(applicationModel);

        // load spi listener
        Set<ApplicationDeployListener> deployListeners = applicationModel.getExtensionLoader(ApplicationDeployListener.class)
            .getSupportedExtensionInstances();
        for (ApplicationDeployListener listener : deployListeners) {
            this.addDeployListener(listener);
        }
    }

    public static ApplicationDeployer get(ScopeModel moduleOrApplicationModel) {
        ApplicationModel applicationModel = ScopeModelUtil.getApplicationModel(moduleOrApplicationModel);
        ApplicationDeployer applicationDeployer = applicationModel.getDeployer();
        if (applicationDeployer == null) {
            applicationDeployer = applicationModel.getBeanFactory().getOrRegisterBean(DefaultApplicationDeployer.class);
        }
        return applicationDeployer;
    }

    @Override
    public ApplicationModel getApplicationModel() {
        return applicationModel;
    }

    private <T> ExtensionLoader<T> getExtensionLoader(Class<T> type) {
        return applicationModel.getExtensionLoader(type);
    }

    private void unRegisterShutdownHook() {
        dubboShutdownHook.unregister();
    }

    /**
     * Close registration of instance for pure Consumer process by setting registerConsumer to 'false'
     * by default is true.
     */
    private boolean isRegisterConsumerInstance() {
        Boolean registerConsumer = getApplication().getRegisterConsumer();
        if (registerConsumer == null) {
            return true;
        }
        return Boolean.TRUE.equals(registerConsumer);
    }

    @Override
    public ReferenceCache getReferenceCache() {
        return referenceCache;
    }

    /**
     * Initialize
     */
    @Override
    public void initialize() {
        if (initialized) {
            return;
        }
        // Ensure that the initialization is completed when concurrent calls
        synchronized (startLock) {
            if (initialized) {
                return;
            }
            // register shutdown hook
            registerShutdownHook();

            startConfigCenter();

            loadApplicationConfigs();

            initModuleDeployers();


            initMetricsReporter();

            initMetricsService();

            // @since 2.7.8
            startMetadataCenter();

            initialized = true;

            if (logger.isInfoEnabled()) {
                logger.info(getIdentifier() + " has been initialized!");
            }
        }
    }

    private void registerShutdownHook() {
        dubboShutdownHook.register();
    }

    private void initModuleDeployers() {
        // make sure created default module
        applicationModel.getDefaultModule();
        // deployer initialize
        for (ModuleModel moduleModel : applicationModel.getModuleModels()) {
            moduleModel.getDeployer().initialize();
        }
    }

    private void loadApplicationConfigs() {
        configManager.loadConfigs();
    }

    private void startConfigCenter() {

        // load application config
        configManager.loadConfigsOfTypeFromProps(ApplicationConfig.class);

        // try set model name
        if (StringUtils.isBlank(applicationModel.getModelName())) {
            applicationModel.setModelName(applicationModel.tryGetApplicationName());
        }

        // load config centers
        configManager.loadConfigsOfTypeFromProps(ConfigCenterConfig.class);

        useRegistryAsConfigCenterIfNecessary();

        // check Config Center
        Collection<ConfigCenterConfig> configCenters = configManager.getConfigCenters();
        if (CollectionUtils.isEmpty(configCenters)) {
            ConfigCenterConfig configCenterConfig = new ConfigCenterConfig();
            configCenterConfig.setScopeModel(applicationModel);
            configCenterConfig.refresh();
            ConfigValidationUtils.validateConfigCenterConfig(configCenterConfig);
            if (configCenterConfig.isValid()) {
                configManager.addConfigCenter(configCenterConfig);
                configCenters = configManager.getConfigCenters();
            }
        } else {
            for (ConfigCenterConfig configCenterConfig : configCenters) {
                configCenterConfig.refresh();
                ConfigValidationUtils.validateConfigCenterConfig(configCenterConfig);
            }
        }

        if (CollectionUtils.isNotEmpty(configCenters)) {
            CompositeDynamicConfiguration compositeDynamicConfiguration = new CompositeDynamicConfiguration();
            for (ConfigCenterConfig configCenter : configCenters) {
                // Pass config from ConfigCenterBean to environment
                environment.updateExternalConfigMap(configCenter.getExternalConfiguration());
                environment.updateAppExternalConfigMap(configCenter.getAppExternalConfiguration());

                // Fetch config from remote config center
                compositeDynamicConfiguration.addConfiguration(prepareEnvironment(configCenter));
            }
            environment.setDynamicConfiguration(compositeDynamicConfiguration);
        }
    }

    private void startMetadataCenter() {

        useRegistryAsMetadataCenterIfNecessary();

        ApplicationConfig applicationConfig = getApplication();

        String metadataType = applicationConfig.getMetadataType();
        // FIXME, multiple metadata config support.
        Collection<MetadataReportConfig> metadataReportConfigs = configManager.getMetadataConfigs();
        if (CollectionUtils.isEmpty(metadataReportConfigs)) {
            if (REMOTE_METADATA_STORAGE_TYPE.equals(metadataType)) {
                throw new IllegalStateException("No MetadataConfig found, Metadata Center address is required when 'metadata=remote' is enabled.");
            }
            return;
        }

        MetadataReportInstance metadataReportInstance = applicationModel.getBeanFactory().getBean(MetadataReportInstance.class);
        List<MetadataReportConfig> validMetadataReportConfigs = new ArrayList<>(metadataReportConfigs.size());
        for (MetadataReportConfig metadataReportConfig : metadataReportConfigs) {
            if (ConfigValidationUtils.isValidMetadataConfig(metadataReportConfig)) {
                ConfigValidationUtils.validateMetadataConfig(metadataReportConfig);
                validMetadataReportConfigs.add(metadataReportConfig);
            }
        }
        metadataReportInstance.init(validMetadataReportConfigs);
        if (!metadataReportInstance.inited()) {
            throw new IllegalStateException(String.format("%s MetadataConfigs found, but none of them is valid.", metadataReportConfigs.size()));
        }
    }

    /**
     * For compatibility purpose, use registry as the default config center when
     * there's no config center specified explicitly and
     * useAsConfigCenter of registryConfig is null or true
     */
    private void useRegistryAsConfigCenterIfNecessary() {
        // we use the loading status of DynamicConfiguration to decide whether ConfigCenter has been initiated.
        if (environment.getDynamicConfiguration().isPresent()) {
            return;
        }

        if (CollectionUtils.isNotEmpty(configManager.getConfigCenters())) {
            return;
        }

        // load registry
        configManager.loadConfigsOfTypeFromProps(RegistryConfig.class);

        List<RegistryConfig> defaultRegistries = configManager.getDefaultRegistries();
        if (defaultRegistries.size() > 0) {
            defaultRegistries
                .stream()
                .filter(this::isUsedRegistryAsConfigCenter)
                .map(this::registryAsConfigCenter)
                .forEach(configCenter -> {
                    if (configManager.getConfigCenter(configCenter.getId()).isPresent()) {
                        return;
                    }
                    configManager.addConfigCenter(configCenter);
                    logger.info("use registry as config-center: " + configCenter);

                });
        }
    }

    private void initMetricsService() {
        this.metricsServiceExporter = getExtensionLoader(MetricsServiceExporter.class).getDefaultExtension();
        metricsServiceExporter.init();
    }

    private void initMetricsReporter() {
        DefaultMetricsCollector collector =
            applicationModel.getBeanFactory().getBean(DefaultMetricsCollector.class);
        MetricsConfig metricsConfig = configManager.getMetrics().orElse(null);
        // TODO compatible with old usage of metrics, remove protocol check after new metrics is ready for use.
        if (metricsConfig != null && PROTOCOL_PROMETHEUS.equals(metricsConfig.getProtocol())) {
            collector.setCollectEnabled(true);
            collector.collectApplication(applicationModel);
            String protocol = metricsConfig.getProtocol();
<<<<<<< HEAD
            if (StringUtils.isNotEmpty(protocol)) {
                MetricsReporterFactory metricsReporterFactory = getExtensionLoader(MetricsReporterFactory.class).getAdaptiveExtension();
                MetricsReporter metricsReporter = metricsReporterFactory.createMetricsReporter(metricsConfig.toUrl());
                metricsReporter.init();
            }
=======
            MetricsReporterFactory metricsReporterFactory = getExtensionLoader(MetricsReporterFactory.class).getAdaptiveExtension();
            MetricsReporter metricsReporter = metricsReporterFactory.createMetricsReporter(metricsConfig.toUrl());
            metricsReporter.init();
            applicationModel.getBeanFactory().registerBean(metricsReporter);
>>>>>>> 2fadada1
        }
    }


    private boolean isUsedRegistryAsConfigCenter(RegistryConfig registryConfig) {
        return isUsedRegistryAsCenter(registryConfig, registryConfig::getUseAsConfigCenter, "config",
            DynamicConfigurationFactory.class);
    }

    private ConfigCenterConfig registryAsConfigCenter(RegistryConfig registryConfig) {
        String protocol = registryConfig.getProtocol();
        Integer port = registryConfig.getPort();
        URL url = URL.valueOf(registryConfig.getAddress(), registryConfig.getScopeModel());
        String id = "config-center-" + protocol + "-" + url.getHost() + "-" + port;
        ConfigCenterConfig cc = new ConfigCenterConfig();
        cc.setId(id);
        cc.setScopeModel(applicationModel);
        if (cc.getParameters() == null) {
            cc.setParameters(new HashMap<>());
        }
        if (CollectionUtils.isNotEmptyMap(registryConfig.getParameters())) {
            cc.getParameters().putAll(registryConfig.getParameters()); // copy the parameters
        }
        cc.getParameters().put(CLIENT_KEY, registryConfig.getClient());
        cc.setProtocol(protocol);
        cc.setPort(port);
        if (StringUtils.isNotEmpty(registryConfig.getGroup())) {
            cc.setGroup(registryConfig.getGroup());
        }
        cc.setAddress(getRegistryCompatibleAddress(registryConfig));
        cc.setNamespace(registryConfig.getGroup());
        cc.setUsername(registryConfig.getUsername());
        cc.setPassword(registryConfig.getPassword());
        if (registryConfig.getTimeout() != null) {
            cc.setTimeout(registryConfig.getTimeout().longValue());
        }
        cc.setHighestPriority(false);
        return cc;
    }

    private void useRegistryAsMetadataCenterIfNecessary() {

        Collection<MetadataReportConfig> originMetadataConfigs = configManager.getMetadataConfigs();
        if (originMetadataConfigs.stream().anyMatch(m -> Objects.nonNull(m.getAddress()))) {
            return;
        }

        Collection<MetadataReportConfig> metadataConfigsToOverride = originMetadataConfigs
            .stream()
            .filter(m -> Objects.isNull(m.getAddress()))
            .collect(Collectors.toList());

        if (metadataConfigsToOverride.size() > 1) {
            return;
        }

        MetadataReportConfig metadataConfigToOverride = metadataConfigsToOverride.stream().findFirst().orElse(null);

        List<RegistryConfig> defaultRegistries = configManager.getDefaultRegistries();
        if (!defaultRegistries.isEmpty()) {
            defaultRegistries
                .stream()
                .filter(this::isUsedRegistryAsMetadataCenter)
                .map(registryConfig -> registryAsMetadataCenter(registryConfig, metadataConfigToOverride))
                .forEach(metadataReportConfig -> {
                    overrideMetadataReportConfig(metadataConfigToOverride, metadataReportConfig);
                });
        }
    }

    private void overrideMetadataReportConfig(MetadataReportConfig metadataConfigToOverride, MetadataReportConfig metadataReportConfig) {
        if (metadataReportConfig.getId() == null) {
            Collection<MetadataReportConfig> metadataReportConfigs = configManager.getMetadataConfigs();
            if (CollectionUtils.isNotEmpty(metadataReportConfigs)) {
                for (MetadataReportConfig existedConfig : metadataReportConfigs) {
                    if (existedConfig.getId() == null && existedConfig.getAddress().equals(metadataReportConfig.getAddress())) {
                        return;
                    }
                }
            }
            configManager.removeConfig(metadataConfigToOverride);
            configManager.addMetadataReport(metadataReportConfig);
        } else {
            Optional<MetadataReportConfig> configOptional = configManager.getConfig(MetadataReportConfig.class, metadataReportConfig.getId());
            if (configOptional.isPresent()) {
                return;
            }
            configManager.removeConfig(metadataConfigToOverride);
            configManager.addMetadataReport(metadataReportConfig);
        }
        logger.info("use registry as metadata-center: " + metadataReportConfig);
    }

    private boolean isUsedRegistryAsMetadataCenter(RegistryConfig registryConfig) {
        return isUsedRegistryAsCenter(registryConfig, registryConfig::getUseAsMetadataCenter, "metadata",
            MetadataReportFactory.class);
    }

    /**
     * Is used the specified registry as a center infrastructure
     *
     * @param registryConfig       the {@link RegistryConfig}
     * @param usedRegistryAsCenter the configured value on
     * @param centerType           the type name of center
     * @param extensionClass       an extension class of a center infrastructure
     * @return
     * @since 2.7.8
     */
    private boolean isUsedRegistryAsCenter(RegistryConfig registryConfig, Supplier<Boolean> usedRegistryAsCenter,
                                           String centerType,
                                           Class<?> extensionClass) {
        final boolean supported;

        Boolean configuredValue = usedRegistryAsCenter.get();
        if (configuredValue != null) { // If configured, take its value.
            supported = configuredValue.booleanValue();
        } else {                       // Or check the extension existence
            String protocol = registryConfig.getProtocol();
            supported = supportsExtension(extensionClass, protocol);
            if (logger.isInfoEnabled()) {
                logger.info(format("No value is configured in the registry, the %s extension[name : %s] %s as the %s center"
                    , extensionClass.getSimpleName(), protocol, supported ? "supports" : "does not support", centerType));
            }
        }

        if (logger.isInfoEnabled()) {
            logger.info(format("The registry[%s] will be %s as the %s center", registryConfig,
                supported ? "used" : "not used", centerType));
        }
        return supported;
    }

    /**
     * Supports the extension with the specified class and name
     *
     * @param extensionClass the {@link Class} of extension
     * @param name           the name of extension
     * @return if supports, return <code>true</code>, or <code>false</code>
     * @since 2.7.8
     */
    private boolean supportsExtension(Class<?> extensionClass, String name) {
        if (isNotEmpty(name)) {
            ExtensionLoader<?> extensionLoader = getExtensionLoader(extensionClass);
            return extensionLoader.hasExtension(name);
        }
        return false;
    }

    private MetadataReportConfig registryAsMetadataCenter(RegistryConfig registryConfig, MetadataReportConfig originMetadataReportConfig) {
        MetadataReportConfig metadataReportConfig = originMetadataReportConfig == null ?
            new MetadataReportConfig(registryConfig.getApplicationModel()) : originMetadataReportConfig;
        if (metadataReportConfig.getId() == null) {
            metadataReportConfig.setId(registryConfig.getId());
        }
        metadataReportConfig.setScopeModel(applicationModel);
        if (metadataReportConfig.getParameters() == null) {
            metadataReportConfig.setParameters(new HashMap<>());
        }
        if (CollectionUtils.isNotEmptyMap(registryConfig.getParameters())) {
            for (Map.Entry<String, String> entry : registryConfig.getParameters().entrySet()) {
                metadataReportConfig.getParameters().putIfAbsent(entry.getKey(), entry.getValue()); // copy the parameters
            }
        }
        metadataReportConfig.getParameters().put(CLIENT_KEY, registryConfig.getClient());
        if (metadataReportConfig.getGroup() == null) {
            metadataReportConfig.setGroup(registryConfig.getGroup());
        }
        if (metadataReportConfig.getAddress() == null) {
            metadataReportConfig.setAddress(getRegistryCompatibleAddress(registryConfig));
        }
        if (metadataReportConfig.getUsername() == null) {
            metadataReportConfig.setUsername(registryConfig.getUsername());
        }
        if (metadataReportConfig.getPassword() == null) {
            metadataReportConfig.setPassword(registryConfig.getPassword());
        }
        if (metadataReportConfig.getTimeout() == null) {
            metadataReportConfig.setTimeout(registryConfig.getTimeout());
        }
        return metadataReportConfig;
    }

    private String getRegistryCompatibleAddress(RegistryConfig registryConfig) {
        String registryAddress = registryConfig.getAddress();
        String[] addresses = REGISTRY_SPLIT_PATTERN.split(registryAddress);
        if (ArrayUtils.isEmpty(addresses)) {
            throw new IllegalStateException("Invalid registry address found.");
        }
        String address = addresses[0];
        // since 2.7.8
        // Issue : https://github.com/apache/dubbo/issues/6476
        StringBuilder metadataAddressBuilder = new StringBuilder();
        URL url = URL.valueOf(address, registryConfig.getScopeModel());
        String protocolFromAddress = url.getProtocol();
        if (isEmpty(protocolFromAddress)) {
            // If the protocol from address is missing, is like :
            // "dubbo.registry.address = 127.0.0.1:2181"
            String protocolFromConfig = registryConfig.getProtocol();
            metadataAddressBuilder.append(protocolFromConfig).append("://");
        }
        metadataAddressBuilder.append(address);
        return metadataAddressBuilder.toString();
    }

    /**
     * Start the bootstrap
     *
     * @return
     */
    @Override
    public Future start() {
        synchronized (startLock) {
            if (isStopping() || isStopped() || isFailed()) {
                throw new IllegalStateException(getIdentifier() + " is stopping or stopped, can not start again");
            }

            try {
                // maybe call start again after add new module, check if any new module
                boolean hasPendingModule = hasPendingModule();

                if (isStarting()) {
                    // currently, is starting, maybe both start by module and application
                    // if it has new modules, start them
                    if (hasPendingModule) {
                        startModules();
                    }
                    // if it is starting, reuse previous startFuture
                    return startFuture;
                }

                // if is started and no new module, just return
                if (isStarted() && !hasPendingModule) {
                    return CompletableFuture.completedFuture(false);
                }

                // pending -> starting : first start app
                // started -> starting : re-start app
                onStarting();

                initialize();

                doStart();
            } catch (Throwable e) {
                onFailed(getIdentifier() + " start failure", e);
                throw e;
            }

            return startFuture;
        }
    }

    private boolean hasPendingModule() {
        boolean found = false;
        for (ModuleModel moduleModel : applicationModel.getModuleModels()) {
            if (moduleModel.getDeployer().isPending()) {
                found = true;
                break;
            }
        }
        return found;
    }

    @Override
    public Future getStartFuture() {
        return startFuture;
    }

    private void doStart() {
        startModules();

        // prepare application instance
//        prepareApplicationInstance();

        // Ignore checking new module after start
//        executorRepository.getSharedExecutor().submit(() -> {
//            try {
//                while (isStarting()) {
//                    // notify when any module state changed
//                    synchronized (stateLock) {
//                        try {
//                            stateLock.wait(500);
//                        } catch (InterruptedException e) {
//                            // ignore
//                        }
//                    }
//
//                    // if has new module, do start again
//                    if (hasPendingModule()) {
//                        startModules();
//                    }
//                }
//            } catch (Throwable e) {
//                onFailed(getIdentifier() + " check start occurred an exception", e);
//            }
//        });
    }

    private void startModules() {
        // ensure init and start internal module first
        prepareInternalModule();

        // filter and start pending modules, ignore new module during starting, throw exception of module start
        for (ModuleModel moduleModel : applicationModel.getModuleModels()) {
            if (moduleModel.getDeployer().isPending()) {
                moduleModel.getDeployer().start();
            }
        }
    }

    @Override
    public void prepareApplicationInstance() {
        if (hasPreparedApplicationInstance.get()) {
            return;
        }

        // export MetricsService
        exportMetricsService();

        if (isRegisterConsumerInstance()) {
            exportMetadataService();
            if (hasPreparedApplicationInstance.compareAndSet(false, true)) {
                // register the local ServiceInstance if required
                registerServiceInstance();
            }
        }
    }

    public void prepareInternalModule() {
        if (hasPreparedInternalModule) {
            return;
        }
        synchronized (internalModuleLock) {
            if (hasPreparedInternalModule) {
                return;
            }

            // start internal module
            ModuleDeployer internalModuleDeployer = applicationModel.getInternalModule().getDeployer();
            if (!internalModuleDeployer.isStarted()) {
                Future future = internalModuleDeployer.start();
                // wait for internal module startup
                try {
                    future.get(5, TimeUnit.SECONDS);
                    hasPreparedInternalModule = true;
                } catch (Exception e) {
                    logger.warn(CONFIG_FAILED_START_MODEL, "", "", "wait for internal module startup failed: " + e.getMessage(), e);
                }
            }
        }
    }

    private void exportMetricsService() {
        try {
            metricsServiceExporter.export();
        } catch (Exception e) {
            logger.error(LoggerCodeConstants.COMMON_METRICS_COLLECTOR_EXCEPTION, "", "",
                "exportMetricsService an exception occurred when handle starting event", e);
        }
    }

    private void unexportMetricsService() {
        if (metricsServiceExporter != null) {
            try {
                metricsServiceExporter.unexport();
            } catch (Exception ignored) {
                // ignored
            }
        }
    }

    private boolean hasExportedServices() {
        for (ModuleModel moduleModel : applicationModel.getModuleModels()) {
            if (CollectionUtils.isNotEmpty(moduleModel.getConfigManager().getServices())) {
                return true;
            }
        }
        return false;
    }

    @Override
    public boolean isBackground() {
        for (ModuleModel moduleModel : applicationModel.getModuleModels()) {
            if (moduleModel.getDeployer().isBackground()) {
                return true;
            }
        }
        return false;
    }

    private DynamicConfiguration prepareEnvironment(ConfigCenterConfig configCenter) {
        if (configCenter.isValid()) {
            if (!configCenter.checkOrUpdateInitialized(true)) {
                return null;
            }

            DynamicConfiguration dynamicConfiguration;
            try {
                dynamicConfiguration = getDynamicConfiguration(configCenter.toUrl());
            } catch (Exception e) {
                if (!configCenter.isCheck()) {
                    logger.warn(CONFIG_FAILED_INIT_CONFIG_CENTER, "", "", "The configuration center failed to initialize", e);
                    configCenter.setInitialized(false);
                    return null;
                } else {
                    throw new IllegalStateException(e);
                }
            }
            ApplicationModel applicationModel = getApplicationModel();
            ConfigCenterMetricsCollector collector =
                applicationModel.getBeanFactory().getOrRegisterBean(ConfigCenterMetricsCollector.class);

            if (StringUtils.isNotEmpty(configCenter.getConfigFile())) {
                String configContent = dynamicConfiguration.getProperties(configCenter.getConfigFile(), configCenter.getGroup());
                String appGroup = getApplication().getName();
                String appConfigContent = null;
                String appConfigFile = null;
                if (isNotEmpty(appGroup)) {
                    appConfigFile = isNotEmpty(configCenter.getAppConfigFile()) ? configCenter.getAppConfigFile() : configCenter.getConfigFile();
                    appConfigContent = dynamicConfiguration.getProperties(appConfigFile, appGroup);
                }
                try {
                    Map<String, String> configMap = parseProperties(configContent);
                    Map<String, String> appConfigMap = parseProperties(appConfigContent);

                    environment.updateExternalConfigMap(configMap);
                    environment.updateAppExternalConfigMap(appConfigMap);

                    // Add metrics
                    collector.increase4Initialized(configCenter.getConfigFile(), configCenter.getGroup(),
                        configCenter.getProtocol(), applicationModel.getApplicationName(), configMap.size());
                    if (isNotEmpty(appGroup)) {
                        collector.increase4Initialized(appConfigFile, appGroup,
                            configCenter.getProtocol(), applicationModel.getApplicationName(), appConfigMap.size());
                    }
                } catch (IOException e) {
                    throw new IllegalStateException("Failed to parse configurations from Config Center.", e);
                }
            }
            return dynamicConfiguration;
        }
        return null;
    }

    /**
     * Get the instance of {@link DynamicConfiguration} by the specified connection {@link URL} of config-center
     *
     * @param connectionURL of config-center
     * @return non-null
     * @since 2.7.5
     */
    private DynamicConfiguration getDynamicConfiguration(URL connectionURL) {
        String protocol = connectionURL.getProtocol();

        DynamicConfigurationFactory factory = ConfigurationUtils.getDynamicConfigurationFactory(applicationModel, protocol);
        return factory.getDynamicConfiguration(connectionURL);
    }

    private volatile boolean registered;

    private final AtomicInteger instanceRefreshScheduleTimes = new AtomicInteger(0);

    /**
     * Indicate that how many threads are updating service
     */
    private final AtomicInteger serviceRefreshState = new AtomicInteger(0);

    private void registerServiceInstance() {
<<<<<<< HEAD
        TimePair timePair = TimePair.start();
        GlobalMetricsEventMulticaster eventMulticaster = applicationModel.getBeanFactory().getBean(GlobalMetricsEventMulticaster.class);
        eventMulticaster.publishEvent(new RegistryEvent.MetricsRegisterEvent(applicationModel, timePair));
        try {
            registered = true;
            ServiceInstanceMetadataUtils.registerMetadataAndInstance(applicationModel);
            eventMulticaster.publishFinishEvent(new RegistryEvent.MetricsRegisterEvent(applicationModel, timePair));
        } catch (Exception e) {
            eventMulticaster.publishErrorEvent(new RegistryEvent.MetricsRegisterEvent(applicationModel, timePair));
=======
        try {
            registered = true;
            MetricsEventBus.post(new RegistryEvent.MetricsApplicationRegisterEvent(applicationModel),
                () -> {
                    ServiceInstanceMetadataUtils.registerMetadataAndInstance(applicationModel);
                    return null;
                }
            );
        } catch (Exception e) {
>>>>>>> 2fadada1
            logger.error(CONFIG_REGISTER_INSTANCE_ERROR, "configuration server disconnected", "", "Register instance error.", e);
        }

        if (registered) {
            // scheduled task for updating Metadata and ServiceInstance
            asyncMetadataFuture = frameworkExecutorRepository.getSharedScheduledExecutor().scheduleWithFixedDelay(() -> {

                // ignore refresh metadata on stopping
                if (applicationModel.isDestroyed()) {
                    return;
                }

                // refresh for 30 times (default for 30s) when deployer is not started, prevent submit too many revision
                if (instanceRefreshScheduleTimes.incrementAndGet() % 30 != 0 && !isStarted()) {
                    return;
                }

                // refresh for 5 times (default for 5s) when services are being updated by other threads, prevent submit too many revision
                // note: should not always wait here
                if (serviceRefreshState.get() != 0 && instanceRefreshScheduleTimes.get() % 5 != 0) {
                    return;
                }

                try {
                    if (!applicationModel.isDestroyed() && registered) {
                        ServiceInstanceMetadataUtils.refreshMetadataAndInstance(applicationModel);
                    }
                } catch (Exception e) {
                    if (!applicationModel.isDestroyed()) {
                        logger.error(CONFIG_REFRESH_INSTANCE_ERROR, "", "", "Refresh instance and metadata error.", e);
                    }
                }
            }, 0, ConfigurationUtils.get(applicationModel, METADATA_PUBLISH_DELAY_KEY, DEFAULT_METADATA_PUBLISH_DELAY), TimeUnit.MILLISECONDS);
        }
    }

    @Override
    public void increaseServiceRefreshCount() {
        serviceRefreshState.incrementAndGet();
    }

    @Override
    public void decreaseServiceRefreshCount() {
        serviceRefreshState.decrementAndGet();
    }

    private void unregisterServiceInstance() {
        if (registered) {
            ServiceInstanceMetadataUtils.unregisterMetadataAndInstance(applicationModel);
        }
    }

    @Override
    public void stop() {
        applicationModel.destroy();
    }

    @Override
    public void preDestroy() {
        synchronized (destroyLock) {
            if (isStopping() || isStopped()) {
                return;
            }
            onStopping();

            unexportMetricsService();

            unregisterServiceInstance();

            unRegisterShutdownHook();
            if (asyncMetadataFuture != null) {
                asyncMetadataFuture.cancel(true);
            }

        }
    }

    @Override
    public void postDestroy() {
        synchronized (destroyLock) {
            // expect application model is destroyed before here
            if (isStopped()) {
                return;
            }
            try {
                destroyRegistries();
                destroyMetadataReports();

                executeShutdownCallbacks();

                // TODO should we close unused protocol server which only used by this application?
                // protocol server will be closed on all applications of same framework are stopped currently, but no associate to application
                // see org.apache.dubbo.config.deploy.FrameworkModelCleaner#destroyProtocols
                // see org.apache.dubbo.config.bootstrap.DubboBootstrapMultiInstanceTest#testMultiProviderApplicationStopOneByOne

                // destroy all executor services
                destroyExecutorRepository();

                onStopped();
            } catch (Throwable ex) {
                String msg = getIdentifier() + " an error occurred while stopping application: " + ex.getMessage();
                onFailed(msg, ex);
            }
        }
    }

    private void executeShutdownCallbacks() {
        ShutdownHookCallbacks shutdownHookCallbacks = applicationModel.getBeanFactory().getBean(ShutdownHookCallbacks.class);
        shutdownHookCallbacks.callback();
    }

    @Override
    public void notifyModuleChanged(ModuleModel moduleModel, DeployState state) {
        checkState(moduleModel, state);

        // notify module state changed or module changed
        synchronized (stateLock) {
            stateLock.notifyAll();
        }
    }

    @Override
    public void checkState(ModuleModel moduleModel, DeployState moduleState) {
        synchronized (stateLock) {
            if (!moduleModel.isInternal() && moduleState == DeployState.STARTED) {
                prepareApplicationInstance();
            }
            DeployState newState = calculateState();
            switch (newState) {
                case STARTED:
                    onStarted();
                    break;
                case STARTING:
                    onStarting();
                    break;
                case STOPPING:
                    onStopping();
                    break;
                case STOPPED:
                    onStopped();
                    break;
                case FAILED:
                    Throwable error = null;
                    ModuleModel errorModule = null;
                    for (ModuleModel module : applicationModel.getModuleModels()) {
                        ModuleDeployer deployer = module.getDeployer();
                        if (deployer.isFailed() && deployer.getError() != null) {
                            error = deployer.getError();
                            errorModule = module;
                            break;
                        }
                    }
                    onFailed(getIdentifier() + " found failed module: " + errorModule.getDesc(), error);
                    break;
                case PENDING:
                    // cannot change to pending from other state
                    // setPending();
                    break;
            }
        }
    }

    private DeployState calculateState() {
        DeployState newState = DeployState.UNKNOWN;
        int pending = 0, starting = 0, started = 0, stopping = 0, stopped = 0, failed = 0;
        for (ModuleModel moduleModel : applicationModel.getModuleModels()) {
            ModuleDeployer deployer = moduleModel.getDeployer();
            if (deployer == null) {
                pending++;
            } else if (deployer.isPending()) {
                pending++;
            } else if (deployer.isStarting()) {
                starting++;
            } else if (deployer.isStarted()) {
                started++;
            } else if (deployer.isStopping()) {
                stopping++;
            } else if (deployer.isStopped()) {
                stopped++;
            } else if (deployer.isFailed()) {
                failed++;
            }
        }

        if (failed > 0) {
            newState = DeployState.FAILED;
        } else if (started > 0) {
            if (pending + starting + stopping + stopped == 0) {
                // all modules have been started
                newState = DeployState.STARTED;
            } else if (pending + starting > 0) {
                // some module is pending and some is started
                newState = DeployState.STARTING;
            } else if (stopping + stopped > 0) {
                newState = DeployState.STOPPING;
            }
        } else if (starting > 0) {
            // any module is starting
            newState = DeployState.STARTING;
        } else if (pending > 0) {
            if (starting + starting + stopping + stopped == 0) {
                // all modules have not starting or started
                newState = DeployState.PENDING;
            } else if (stopping + stopped > 0) {
                // some is pending and some is stopping or stopped
                newState = DeployState.STOPPING;
            }
        } else if (stopping > 0) {
            // some is stopping and some stopped
            newState = DeployState.STOPPING;
        } else if (stopped > 0) {
            // all modules are stopped
            newState = DeployState.STOPPED;
        }
        return newState;
    }

    private void exportMetadataService() {
        if (!isStarting()) {
            return;
        }
        for (DeployListener<ApplicationModel> listener : listeners) {
            try {
                if (listener instanceof ApplicationDeployListener) {
                    ((ApplicationDeployListener) listener).onModuleStarted(applicationModel);
                }
            } catch (Throwable e) {
                logger.error(CONFIG_FAILED_START_MODEL, "", "", getIdentifier() + " an exception occurred when handle starting event", e);
            }
        }
    }

    private void onStarting() {
        // pending -> starting
        // started -> starting
        if (!(isPending() || isStarted())) {
            return;
        }
        setStarting();
        startFuture = new CompletableFuture();
        if (logger.isInfoEnabled()) {
            logger.info(getIdentifier() + " is starting.");
        }
    }

    private void onStarted() {
        try {
            // starting -> started
            if (!isStarting()) {
                return;
            }
            setStarted();
            startMetricsCollector();
            if (logger.isInfoEnabled()) {
                logger.info(getIdentifier() + " is ready.");
            }
            // refresh metadata
            try {
                if (registered) {
                    ServiceInstanceMetadataUtils.refreshMetadataAndInstance(applicationModel);
                }
            } catch (Exception e) {
                logger.error(CONFIG_REFRESH_INSTANCE_ERROR, "", "", "Refresh instance and metadata error.", e);
            }
        } finally {
            // complete future
            completeStartFuture(true);
        }
    }

    private void startMetricsCollector(){
        DefaultMetricsCollector collector = applicationModel.getBeanFactory().getBean(DefaultMetricsCollector.class);
        collector.registryDefaultSample();
    }

    private void completeStartFuture(boolean success) {
        if (startFuture != null) {
            startFuture.complete(success);
        }
    }

    private void onStopping() {
        try {
            if (isStopping() || isStopped()) {
                return;
            }
            setStopping();
            if (logger.isInfoEnabled()) {
                logger.info(getIdentifier() + " is stopping.");
            }
        } finally {
            completeStartFuture(false);
        }
    }

    private void onStopped() {
        try {
            if (isStopped()) {
                return;
            }
            setStopped();
            if (logger.isInfoEnabled()) {
                logger.info(getIdentifier() + " has stopped.");
            }
        } finally {
            completeStartFuture(false);
        }
    }

    private void onFailed(String msg, Throwable ex) {
        try {
            setFailed(ex);
            logger.error(CONFIG_FAILED_START_MODEL, "", "", msg, ex);
        } finally {
            completeStartFuture(false);
        }
    }

    private void destroyExecutorRepository() {
        // shutdown export/refer executor
        executorRepository.shutdownServiceExportExecutor();
        executorRepository.shutdownServiceReferExecutor();
        ExecutorRepository.getInstance(applicationModel).destroyAll();
    }

    private void destroyRegistries() {
        RegistryManager.getInstance(applicationModel).destroyAll();
    }

    private void destroyServiceDiscoveries() {
        RegistryManager.getInstance(applicationModel).getServiceDiscoveries().forEach(serviceDiscovery -> {
            try {
                serviceDiscovery.destroy();
            } catch (Throwable ignored) {
                logger.warn(CONFIG_FAILED_EXECUTE_DESTROY, "", "", ignored.getMessage(), ignored);
            }
        });
        if (logger.isDebugEnabled()) {
            logger.debug(getIdentifier() + "'s all ServiceDiscoveries have been destroyed.");
        }
    }

    private void destroyMetadataReports() {
        // only destroy MetadataReport of this application
        List<MetadataReportFactory> metadataReportFactories = getExtensionLoader(MetadataReportFactory.class).getLoadedExtensionInstances();
        for (MetadataReportFactory metadataReportFactory : metadataReportFactories) {
            metadataReportFactory.destroy();
        }
    }

    private ApplicationConfig getApplication() {
        return configManager.getApplicationOrElseThrow();
    }


}<|MERGE_RESOLUTION|>--- conflicted
+++ resolved
@@ -369,18 +369,10 @@
             collector.setCollectEnabled(true);
             collector.collectApplication(applicationModel);
             String protocol = metricsConfig.getProtocol();
-<<<<<<< HEAD
-            if (StringUtils.isNotEmpty(protocol)) {
-                MetricsReporterFactory metricsReporterFactory = getExtensionLoader(MetricsReporterFactory.class).getAdaptiveExtension();
-                MetricsReporter metricsReporter = metricsReporterFactory.createMetricsReporter(metricsConfig.toUrl());
-                metricsReporter.init();
-            }
-=======
             MetricsReporterFactory metricsReporterFactory = getExtensionLoader(MetricsReporterFactory.class).getAdaptiveExtension();
             MetricsReporter metricsReporter = metricsReporterFactory.createMetricsReporter(metricsConfig.toUrl());
             metricsReporter.init();
             applicationModel.getBeanFactory().registerBean(metricsReporter);
->>>>>>> 2fadada1
         }
     }
 
@@ -848,17 +840,6 @@
     private final AtomicInteger serviceRefreshState = new AtomicInteger(0);
 
     private void registerServiceInstance() {
-<<<<<<< HEAD
-        TimePair timePair = TimePair.start();
-        GlobalMetricsEventMulticaster eventMulticaster = applicationModel.getBeanFactory().getBean(GlobalMetricsEventMulticaster.class);
-        eventMulticaster.publishEvent(new RegistryEvent.MetricsRegisterEvent(applicationModel, timePair));
-        try {
-            registered = true;
-            ServiceInstanceMetadataUtils.registerMetadataAndInstance(applicationModel);
-            eventMulticaster.publishFinishEvent(new RegistryEvent.MetricsRegisterEvent(applicationModel, timePair));
-        } catch (Exception e) {
-            eventMulticaster.publishErrorEvent(new RegistryEvent.MetricsRegisterEvent(applicationModel, timePair));
-=======
         try {
             registered = true;
             MetricsEventBus.post(new RegistryEvent.MetricsApplicationRegisterEvent(applicationModel),
@@ -868,7 +849,6 @@
                 }
             );
         } catch (Exception e) {
->>>>>>> 2fadada1
             logger.error(CONFIG_REGISTER_INSTANCE_ERROR, "configuration server disconnected", "", "Register instance error.", e);
         }
 
@@ -1121,7 +1101,6 @@
                 return;
             }
             setStarted();
-            startMetricsCollector();
             if (logger.isInfoEnabled()) {
                 logger.info(getIdentifier() + " is ready.");
             }
@@ -1137,11 +1116,6 @@
             // complete future
             completeStartFuture(true);
         }
-    }
-
-    private void startMetricsCollector(){
-        DefaultMetricsCollector collector = applicationModel.getBeanFactory().getBean(DefaultMetricsCollector.class);
-        collector.registryDefaultSample();
     }
 
     private void completeStartFuture(boolean success) {
