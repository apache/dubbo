/*
 * Licensed to the Apache Software Foundation (ASF) under one or more
 * contributor license agreements.  See the NOTICE file distributed with
 * this work for additional information regarding copyright ownership.
 * The ASF licenses this file to You under the Apache License, Version 2.0
 * (the "License"); you may not use this file except in compliance with
 * the License.  You may obtain a copy of the License at
 *
 *     http://www.apache.org/licenses/LICENSE-2.0
 *
 * Unless required by applicable law or agreed to in writing, software
 * distributed under the License is distributed on an "AS IS" BASIS,
 * WITHOUT WARRANTIES OR CONDITIONS OF ANY KIND, either express or implied.
 * See the License for the specific language governing permissions and
 * limitations under the License.
 */
package org.apache.dubbo.config.deploy;

import org.apache.dubbo.common.URL;
import org.apache.dubbo.common.config.ConfigurationUtils;
import org.apache.dubbo.common.config.Environment;
import org.apache.dubbo.common.config.ReferenceCache;
import org.apache.dubbo.common.config.configcenter.DynamicConfiguration;
import org.apache.dubbo.common.config.configcenter.DynamicConfigurationFactory;
import org.apache.dubbo.common.config.configcenter.wrapper.CompositeDynamicConfiguration;
import org.apache.dubbo.common.deploy.AbstractDeployer;
import org.apache.dubbo.common.deploy.ApplicationDeployListener;
import org.apache.dubbo.common.deploy.ApplicationDeployer;
import org.apache.dubbo.common.deploy.DeployListener;
import org.apache.dubbo.common.deploy.DeployState;
import org.apache.dubbo.common.deploy.ModuleDeployer;
import org.apache.dubbo.common.extension.ExtensionLoader;
import org.apache.dubbo.common.lang.ShutdownHookCallbacks;
import org.apache.dubbo.common.logger.ErrorTypeAwareLogger;
import org.apache.dubbo.common.logger.LoggerFactory;
import org.apache.dubbo.common.metrics.MetricsReporter;
import org.apache.dubbo.common.metrics.MetricsReporterFactory;
import org.apache.dubbo.common.metrics.collector.DefaultMetricsCollector;
import org.apache.dubbo.common.metrics.service.MetricsServiceExporter;
import org.apache.dubbo.common.threadpool.manager.ExecutorRepository;
import org.apache.dubbo.common.threadpool.manager.FrameworkExecutorRepository;
import org.apache.dubbo.common.utils.ArrayUtils;
import org.apache.dubbo.common.utils.CollectionUtils;
import org.apache.dubbo.common.utils.StringUtils;
import org.apache.dubbo.config.ApplicationConfig;
import org.apache.dubbo.config.ConfigCenterConfig;
import org.apache.dubbo.config.DubboShutdownHook;
import org.apache.dubbo.config.MetadataReportConfig;
import org.apache.dubbo.config.MetricsConfig;
import org.apache.dubbo.config.RegistryConfig;
import org.apache.dubbo.config.context.ConfigManager;
import org.apache.dubbo.config.utils.CompositeReferenceCache;
import org.apache.dubbo.config.utils.ConfigValidationUtils;
import org.apache.dubbo.metadata.report.MetadataReportFactory;
import org.apache.dubbo.metadata.report.MetadataReportInstance;
import org.apache.dubbo.registry.client.metadata.ServiceInstanceMetadataUtils;
import org.apache.dubbo.registry.support.RegistryManager;
import org.apache.dubbo.rpc.model.ApplicationModel;
import org.apache.dubbo.rpc.model.ModuleModel;
import org.apache.dubbo.rpc.model.ScopeModel;
import org.apache.dubbo.rpc.model.ScopeModelUtil;

import java.io.IOException;
import java.util.ArrayList;
import java.util.Collection;
import java.util.HashMap;
import java.util.List;
import java.util.Optional;
import java.util.Set;
import java.util.concurrent.CompletableFuture;
import java.util.concurrent.Future;
import java.util.concurrent.ScheduledFuture;
import java.util.concurrent.TimeUnit;
import java.util.concurrent.atomic.AtomicBoolean;
import java.util.function.Supplier;

import static java.lang.String.format;
import static org.apache.dubbo.common.config.ConfigurationUtils.parseProperties;
import static org.apache.dubbo.common.constants.CommonConstants.REGISTRY_SPLIT_PATTERN;
import static org.apache.dubbo.common.constants.CommonConstants.REMOTE_METADATA_STORAGE_TYPE;
import static org.apache.dubbo.common.constants.MetricsConstants.PROTOCOL_PROMETHEUS;
import static org.apache.dubbo.common.utils.StringUtils.isEmpty;
import static org.apache.dubbo.common.utils.StringUtils.isNotEmpty;
import static org.apache.dubbo.metadata.MetadataConstants.DEFAULT_METADATA_PUBLISH_DELAY;
import static org.apache.dubbo.metadata.MetadataConstants.METADATA_PUBLISH_DELAY_KEY;
import static org.apache.dubbo.remoting.Constants.CLIENT_KEY;

/**
 * initialize and start application instance
 */
public class DefaultApplicationDeployer extends AbstractDeployer<ApplicationModel> implements ApplicationDeployer {

    private static final ErrorTypeAwareLogger logger = LoggerFactory.getErrorTypeAwareLogger(DefaultApplicationDeployer.class);

    private final ApplicationModel applicationModel;

    private final ConfigManager configManager;

    private final Environment environment;

    private final ReferenceCache referenceCache;

    private final FrameworkExecutorRepository frameworkExecutorRepository;
    private final ExecutorRepository executorRepository;

    private final AtomicBoolean hasPreparedApplicationInstance = new AtomicBoolean(false);
    private volatile boolean hasPreparedInternalModule = false;

    private ScheduledFuture<?> asyncMetadataFuture;
    private volatile CompletableFuture<Boolean> startFuture;
    private final DubboShutdownHook dubboShutdownHook;

    private volatile MetricsServiceExporter metricsServiceExporter;

    private final Object stateLock = new Object();
    private final Object startLock = new Object();
    private final Object destroyLock = new Object();
    private final Object internalModuleLock = new Object();

    public DefaultApplicationDeployer(ApplicationModel applicationModel) {
        super(applicationModel);
        this.applicationModel = applicationModel;
        configManager = applicationModel.getApplicationConfigManager();
        environment = applicationModel.getModelEnvironment();

        referenceCache = new CompositeReferenceCache(applicationModel);
        frameworkExecutorRepository = applicationModel.getFrameworkModel().getBeanFactory().getBean(FrameworkExecutorRepository.class);
        executorRepository = getExtensionLoader(ExecutorRepository.class).getDefaultExtension();
        dubboShutdownHook = new DubboShutdownHook(applicationModel);

        // load spi listener
        Set<ApplicationDeployListener> deployListeners = applicationModel.getExtensionLoader(ApplicationDeployListener.class)
            .getSupportedExtensionInstances();
        for (ApplicationDeployListener listener : deployListeners) {
            this.addDeployListener(listener);
        }
    }

    public static ApplicationDeployer get(ScopeModel moduleOrApplicationModel) {
        ApplicationModel applicationModel = ScopeModelUtil.getApplicationModel(moduleOrApplicationModel);
        ApplicationDeployer applicationDeployer = applicationModel.getDeployer();
        if (applicationDeployer == null) {
            applicationDeployer = applicationModel.getBeanFactory().getOrRegisterBean(DefaultApplicationDeployer.class);
        }
        return applicationDeployer;
    }

    @Override
    public ApplicationModel getApplicationModel() {
        return applicationModel;
    }

    private <T> ExtensionLoader<T> getExtensionLoader(Class<T> type) {
        return applicationModel.getExtensionLoader(type);
    }

    private void unRegisterShutdownHook() {
        dubboShutdownHook.unregister();
    }

    /**
     * Close registration of instance for pure Consumer process by setting registerConsumer to 'false'
     * by default is true.
     */
    private boolean isRegisterConsumerInstance() {
        Boolean registerConsumer = getApplication().getRegisterConsumer();
        if (registerConsumer == null) {
            return true;
        }
        return Boolean.TRUE.equals(registerConsumer);
    }

    @Override
    public ReferenceCache getReferenceCache() {
        return referenceCache;
    }

    /**
     * Initialize
     */
    @Override
    public void initialize() {
        if (initialized) {
            return;
        }
        // Ensure that the initialization is completed when concurrent calls
        synchronized (startLock) {
            if (initialized) {
                return;
            }
            // register shutdown hook
            registerShutdownHook();

            startConfigCenter();

            loadApplicationConfigs();

            initModuleDeployers();


            initMetricsReporter();

            initMetricsService();

            // @since 2.7.8
            startMetadataCenter();

            initialized = true;

            if (logger.isInfoEnabled()) {
                logger.info(getIdentifier() + " has been initialized!");
            }
        }
    }

    private void registerShutdownHook() {
        dubboShutdownHook.register();
    }

    private void initModuleDeployers() {
        // make sure created default module
        applicationModel.getDefaultModule();
        // copy modules and initialize avoid ConcurrentModificationException if add new module
        List<ModuleModel> moduleModels = new ArrayList<>(applicationModel.getModuleModels());
        for (ModuleModel moduleModel : moduleModels) {
            moduleModel.getDeployer().initialize();
        }
    }

    private void loadApplicationConfigs() {
        configManager.loadConfigs();
    }

    private void startConfigCenter() {

        // load application config
        configManager.loadConfigsOfTypeFromProps(ApplicationConfig.class);

        // try set model name
        if (StringUtils.isBlank(applicationModel.getModelName())) {
            applicationModel.setModelName(applicationModel.tryGetApplicationName());
        }

        // load config centers
        configManager.loadConfigsOfTypeFromProps(ConfigCenterConfig.class);

        useRegistryAsConfigCenterIfNecessary();

        // check Config Center
        Collection<ConfigCenterConfig> configCenters = configManager.getConfigCenters();
        if (CollectionUtils.isEmpty(configCenters)) {
            ConfigCenterConfig configCenterConfig = new ConfigCenterConfig();
            configCenterConfig.setScopeModel(applicationModel);
            configCenterConfig.refresh();
            ConfigValidationUtils.validateConfigCenterConfig(configCenterConfig);
            if (configCenterConfig.isValid()) {
                configManager.addConfigCenter(configCenterConfig);
                configCenters = configManager.getConfigCenters();
            }
        } else {
            for (ConfigCenterConfig configCenterConfig : configCenters) {
                configCenterConfig.refresh();
                ConfigValidationUtils.validateConfigCenterConfig(configCenterConfig);
            }
        }

        if (CollectionUtils.isNotEmpty(configCenters)) {
            CompositeDynamicConfiguration compositeDynamicConfiguration = new CompositeDynamicConfiguration();
            for (ConfigCenterConfig configCenter : configCenters) {
                // Pass config from ConfigCenterBean to environment
                environment.updateExternalConfigMap(configCenter.getExternalConfiguration());
                environment.updateAppExternalConfigMap(configCenter.getAppExternalConfiguration());

                // Fetch config from remote config center
                compositeDynamicConfiguration.addConfiguration(prepareEnvironment(configCenter));
            }
            environment.setDynamicConfiguration(compositeDynamicConfiguration);
        }
    }

    private void startMetadataCenter() {

        useRegistryAsMetadataCenterIfNecessary();

        ApplicationConfig applicationConfig = getApplication();

        String metadataType = applicationConfig.getMetadataType();
        // FIXME, multiple metadata config support.
        Collection<MetadataReportConfig> metadataReportConfigs = configManager.getMetadataConfigs();
        if (CollectionUtils.isEmpty(metadataReportConfigs)) {
            if (REMOTE_METADATA_STORAGE_TYPE.equals(metadataType)) {
                throw new IllegalStateException("No MetadataConfig found, Metadata Center address is required when 'metadata=remote' is enabled.");
            }
            return;
        }

        MetadataReportInstance metadataReportInstance = applicationModel.getBeanFactory().getBean(MetadataReportInstance.class);
        List<MetadataReportConfig> validMetadataReportConfigs = new ArrayList<>(metadataReportConfigs.size());
        for (MetadataReportConfig metadataReportConfig : metadataReportConfigs) {
            ConfigValidationUtils.validateMetadataConfig(metadataReportConfig);
            validMetadataReportConfigs.add(metadataReportConfig);
        }
        metadataReportInstance.init(validMetadataReportConfigs);
        if (!metadataReportInstance.inited()) {
            throw new IllegalStateException(String.format("%s MetadataConfigs found, but none of them is valid.", metadataReportConfigs.size()));
        }
    }

    /**
     * For compatibility purpose, use registry as the default config center when
     * there's no config center specified explicitly and
     * useAsConfigCenter of registryConfig is null or true
     */
    private void useRegistryAsConfigCenterIfNecessary() {
        // we use the loading status of DynamicConfiguration to decide whether ConfigCenter has been initiated.
        if (environment.getDynamicConfiguration().isPresent()) {
            return;
        }

        if (CollectionUtils.isNotEmpty(configManager.getConfigCenters())) {
            return;
        }

        // load registry
        configManager.loadConfigsOfTypeFromProps(RegistryConfig.class);

        List<RegistryConfig> defaultRegistries = configManager.getDefaultRegistries();
        if (defaultRegistries.size() > 0) {
            defaultRegistries
                .stream()
                .filter(this::isUsedRegistryAsConfigCenter)
                .map(this::registryAsConfigCenter)
                .forEach(configCenter -> {
                    if (configManager.getConfigCenter(configCenter.getId()).isPresent()) {
                        return;
                    }
                    configManager.addConfigCenter(configCenter);
                    logger.info("use registry as config-center: " + configCenter);

                });
        }
    }

    private void initMetricsService() {
        this.metricsServiceExporter = getExtensionLoader(MetricsServiceExporter.class).getDefaultExtension();
        metricsServiceExporter.init();
    }

    private void initMetricsReporter() {
        DefaultMetricsCollector collector = applicationModel.getBeanFactory().getOrRegisterBean(DefaultMetricsCollector.class);
        MetricsConfig metricsConfig = configManager.getMetrics().orElse(null);
        // TODO compatible with old usage of metrics, remove protocol check after new metrics is ready for use.
        if (metricsConfig != null && PROTOCOL_PROMETHEUS.equals(metricsConfig.getProtocol())) {
            collector.setCollectEnabled(true);
            String protocol = metricsConfig.getProtocol();
            if (StringUtils.isNotEmpty(protocol)) {
                MetricsReporterFactory metricsReporterFactory = getExtensionLoader(MetricsReporterFactory.class).getAdaptiveExtension();
                MetricsReporter metricsReporter = metricsReporterFactory.createMetricsReporter(metricsConfig.toUrl());
                metricsReporter.init();
            }
        }
    }


    private boolean isUsedRegistryAsConfigCenter(RegistryConfig registryConfig) {
        return isUsedRegistryAsCenter(registryConfig, registryConfig::getUseAsConfigCenter, "config",
            DynamicConfigurationFactory.class);
    }

    private ConfigCenterConfig registryAsConfigCenter(RegistryConfig registryConfig) {
        String protocol = registryConfig.getProtocol();
        Integer port = registryConfig.getPort();
        URL url = URL.valueOf(registryConfig.getAddress(), registryConfig.getScopeModel());
        String id = "config-center-" + protocol + "-" + url.getHost() + "-" + port;
        ConfigCenterConfig cc = new ConfigCenterConfig();
        cc.setId(id);
        cc.setScopeModel(applicationModel);
        if (cc.getParameters() == null) {
            cc.setParameters(new HashMap<>());
        }
        if (CollectionUtils.isNotEmptyMap(registryConfig.getParameters())) {
            cc.getParameters().putAll(registryConfig.getParameters()); // copy the parameters
        }
        cc.getParameters().put(CLIENT_KEY, registryConfig.getClient());
        cc.setProtocol(protocol);
        cc.setPort(port);
        if (StringUtils.isNotEmpty(registryConfig.getGroup())) {
            cc.setGroup(registryConfig.getGroup());
        }
        cc.setAddress(getRegistryCompatibleAddress(registryConfig));
        cc.setNamespace(registryConfig.getGroup());
        cc.setUsername(registryConfig.getUsername());
        cc.setPassword(registryConfig.getPassword());
        if (registryConfig.getTimeout() != null) {
            cc.setTimeout(registryConfig.getTimeout().longValue());
        }
        cc.setHighestPriority(false);
        return cc;
    }

    private void useRegistryAsMetadataCenterIfNecessary() {

        Collection<MetadataReportConfig> metadataConfigs = configManager.getMetadataConfigs();

        if (CollectionUtils.isNotEmpty(metadataConfigs)) {
            return;
        }

        List<RegistryConfig> defaultRegistries = configManager.getDefaultRegistries();
        if (defaultRegistries.size() > 0) {
            defaultRegistries
                .stream()
                .filter(this::isUsedRegistryAsMetadataCenter)
                .map(this::registryAsMetadataCenter)
                .forEach(metadataReportConfig -> {
                    if (metadataReportConfig.getId() == null) {
                        Collection<MetadataReportConfig> metadataReportConfigs = configManager.getMetadataConfigs();
                        if (CollectionUtils.isNotEmpty(metadataReportConfigs)) {
                            for (MetadataReportConfig existedConfig : metadataReportConfigs) {
                                if (existedConfig.getId() == null && existedConfig.getAddress().equals(metadataReportConfig.getAddress())) {
                                    return;
                                }
                            }
                        }
                        configManager.addMetadataReport(metadataReportConfig);
                    } else {
                        Optional<MetadataReportConfig> configOptional = configManager.getConfig(MetadataReportConfig.class, metadataReportConfig.getId());
                        if (configOptional.isPresent()) {
                            return;
                        }
                        configManager.addMetadataReport(metadataReportConfig);
                    }
                    logger.info("use registry as metadata-center: " + metadataReportConfig);
                });
        }
    }

    private boolean isUsedRegistryAsMetadataCenter(RegistryConfig registryConfig) {
        return isUsedRegistryAsCenter(registryConfig, registryConfig::getUseAsMetadataCenter, "metadata",
            MetadataReportFactory.class);
    }

    /**
     * Is used the specified registry as a center infrastructure
     *
     * @param registryConfig       the {@link RegistryConfig}
     * @param usedRegistryAsCenter the configured value on
     * @param centerType           the type name of center
     * @param extensionClass       an extension class of a center infrastructure
     * @return
     * @since 2.7.8
     */
    private boolean isUsedRegistryAsCenter(RegistryConfig registryConfig, Supplier<Boolean> usedRegistryAsCenter,
                                           String centerType,
                                           Class<?> extensionClass) {
        final boolean supported;

        Boolean configuredValue = usedRegistryAsCenter.get();
        if (configuredValue != null) { // If configured, take its value.
            supported = configuredValue.booleanValue();
        } else {                       // Or check the extension existence
            String protocol = registryConfig.getProtocol();
            supported = supportsExtension(extensionClass, protocol);
            if (logger.isInfoEnabled()) {
                logger.info(format("No value is configured in the registry, the %s extension[name : %s] %s as the %s center"
                    , extensionClass.getSimpleName(), protocol, supported ? "supports" : "does not support", centerType));
            }
        }

        if (logger.isInfoEnabled()) {
            logger.info(format("The registry[%s] will be %s as the %s center", registryConfig,
                supported ? "used" : "not used", centerType));
        }
        return supported;
    }

    /**
     * Supports the extension with the specified class and name
     *
     * @param extensionClass the {@link Class} of extension
     * @param name           the name of extension
     * @return if supports, return <code>true</code>, or <code>false</code>
     * @since 2.7.8
     */
    private boolean supportsExtension(Class<?> extensionClass, String name) {
        if (isNotEmpty(name)) {
            ExtensionLoader extensionLoader = getExtensionLoader(extensionClass);
            return extensionLoader.hasExtension(name);
        }
        return false;
    }

    private MetadataReportConfig registryAsMetadataCenter(RegistryConfig registryConfig) {
        String protocol = registryConfig.getProtocol();
        URL url = URL.valueOf(registryConfig.getAddress(), registryConfig.getScopeModel());
        MetadataReportConfig metadataReportConfig = new MetadataReportConfig();
        metadataReportConfig.setId(registryConfig.getId());
        metadataReportConfig.setScopeModel(applicationModel);
        if (metadataReportConfig.getParameters() == null) {
            metadataReportConfig.setParameters(new HashMap<>());
        }
        if (CollectionUtils.isNotEmptyMap(registryConfig.getParameters())) {
            metadataReportConfig.getParameters().putAll(registryConfig.getParameters()); // copy the parameters
        }
        metadataReportConfig.getParameters().put(CLIENT_KEY, registryConfig.getClient());
        metadataReportConfig.setGroup(registryConfig.getGroup());
        metadataReportConfig.setAddress(getRegistryCompatibleAddress(registryConfig));
        metadataReportConfig.setUsername(registryConfig.getUsername());
        metadataReportConfig.setPassword(registryConfig.getPassword());
        metadataReportConfig.setTimeout(registryConfig.getTimeout());
        return metadataReportConfig;
    }

    private String getRegistryCompatibleAddress(RegistryConfig registryConfig) {
        String registryAddress = registryConfig.getAddress();
        String[] addresses = REGISTRY_SPLIT_PATTERN.split(registryAddress);
        if (ArrayUtils.isEmpty(addresses)) {
            throw new IllegalStateException("Invalid registry address found.");
        }
        String address = addresses[0];
        // since 2.7.8
        // Issue : https://github.com/apache/dubbo/issues/6476
        StringBuilder metadataAddressBuilder = new StringBuilder();
        URL url = URL.valueOf(address, registryConfig.getScopeModel());
        String protocolFromAddress = url.getProtocol();
        if (isEmpty(protocolFromAddress)) {
            // If the protocol from address is missing, is like :
            // "dubbo.registry.address = 127.0.0.1:2181"
            String protocolFromConfig = registryConfig.getProtocol();
            metadataAddressBuilder.append(protocolFromConfig).append("://");
        }
        metadataAddressBuilder.append(address);
        return metadataAddressBuilder.toString();
    }

    /**
     * Start the bootstrap
     *
     * @return
     */
    @Override
    public Future start() {
        synchronized (startLock) {
            if (isStopping() || isStopped() || isFailed()) {
                throw new IllegalStateException(getIdentifier() + " is stopping or stopped, can not start again");
            }

            try {
                // maybe call start again after add new module, check if any new module
                boolean hasPendingModule = hasPendingModule();

                if (isStarting()) {
                    // currently, is starting, maybe both start by module and application
                    // if it has new modules, start them
                    if (hasPendingModule) {
                        startModules();
                    }
                    // if it is starting, reuse previous startFuture
                    return startFuture;
                }

                // if is started and no new module, just return
                if (isStarted() && !hasPendingModule) {
                    return CompletableFuture.completedFuture(false);
                }

                // pending -> starting : first start app
                // started -> starting : re-start app
                onStarting();

                initialize();

                doStart();
            } catch (Throwable e) {
                onFailed(getIdentifier() + " start failure", e);
                throw e;
            }

            return startFuture;
        }
    }

    private boolean hasPendingModule() {
        boolean found = false;
        for (ModuleModel moduleModel : applicationModel.getModuleModels()) {
            if (moduleModel.getDeployer().isPending()) {
                found = true;
                break;
            }
        }
        return found;
    }

    @Override
    public Future getStartFuture() {
        return startFuture;
    }

    private void doStart() {
        startModules();

        // prepare application instance
//        prepareApplicationInstance();

        // Ignore checking new module after start
//        executorRepository.getSharedExecutor().submit(() -> {
//            try {
//                while (isStarting()) {
//                    // notify when any module state changed
//                    synchronized (stateLock) {
//                        try {
//                            stateLock.wait(500);
//                        } catch (InterruptedException e) {
//                            // ignore
//                        }
//                    }
//
//                    // if has new module, do start again
//                    if (hasPendingModule()) {
//                        startModules();
//                    }
//                }
//            } catch (Throwable e) {
//                onFailed(getIdentifier() + " check start occurred an exception", e);
//            }
//        });
    }

    private void startModules() {
        // ensure init and start internal module first
        prepareInternalModule();

        // filter and start pending modules, ignore new module during starting, throw exception of module start
        for (ModuleModel moduleModel : new ArrayList<>(applicationModel.getModuleModels())) {
            if (moduleModel.getDeployer().isPending()) {
                moduleModel.getDeployer().start();
            }
        }
    }

    @Override
    public void prepareApplicationInstance() {
        if (hasPreparedApplicationInstance.get()) {
            return;
        }

        // export MetricsService
        exportMetricsService();

        if (isRegisterConsumerInstance()) {
            exportMetadataService();
            if (hasPreparedApplicationInstance.compareAndSet(false, true)) {
                // register the local ServiceInstance if required
                registerServiceInstance();
            }
        }
    }

    public void prepareInternalModule() {
        if(hasPreparedInternalModule){
            return;
        }
        synchronized (internalModuleLock) {
            if (hasPreparedInternalModule) {
                return;
            }

            // start internal module
            ModuleDeployer internalModuleDeployer = applicationModel.getInternalModule().getDeployer();
            if (!internalModuleDeployer.isStarted()) {
                Future future = internalModuleDeployer.start();
                // wait for internal module startup
                try {
                    future.get(5, TimeUnit.SECONDS);
                } catch (Exception e) {
                    logger.warn("wait for internal module startup failed: " + e.getMessage(), e);
                }
            }
        }
    }

    private void exportMetricsService() {
        metricsServiceExporter.export();
    }
    private void unexportMetricsService() {
        if (metricsServiceExporter != null) {
            try {
                metricsServiceExporter.unexport();
            } catch (Exception ignored) {
                // ignored
            }
        }
    }

    private boolean hasExportedServices() {
        for (ModuleModel moduleModel : applicationModel.getModuleModels()) {
            if (CollectionUtils.isNotEmpty(moduleModel.getConfigManager().getServices())) {
                return true;
            }
        }
        return false;
    }

    @Override
    public boolean isBackground() {
        for (ModuleModel moduleModel : applicationModel.getModuleModels()) {
            if (moduleModel.getDeployer().isBackground()) {
                return true;
            }
        }
        return false;
    }

    private DynamicConfiguration prepareEnvironment(ConfigCenterConfig configCenter) {
        if (configCenter.isValid()) {
            if (!configCenter.checkOrUpdateInitialized(true)) {
                return null;
            }

            DynamicConfiguration dynamicConfiguration;
            try {
                dynamicConfiguration = getDynamicConfiguration(configCenter.toUrl());
            } catch (Exception e) {
                if (!configCenter.isCheck()) {
                    logger.warn("The configuration center failed to initialize", e);
                    configCenter.setInitialized(false);
                    return null;
                } else {
                    throw new IllegalStateException(e);
                }
            }

            if (StringUtils.isNotEmpty(configCenter.getConfigFile())) {
                String configContent = dynamicConfiguration.getProperties(configCenter.getConfigFile(), configCenter.getGroup());
                String appGroup = getApplication().getName();
                String appConfigContent = null;
                if (isNotEmpty(appGroup)) {
                    appConfigContent = dynamicConfiguration.getProperties
                        (isNotEmpty(configCenter.getAppConfigFile()) ? configCenter.getAppConfigFile() : configCenter.getConfigFile(),
                            appGroup
                        );
                }
                try {
                    environment.updateExternalConfigMap(parseProperties(configContent));
                    environment.updateAppExternalConfigMap(parseProperties(appConfigContent));
                } catch (IOException e) {
                    throw new IllegalStateException("Failed to parse configurations from Config Center.", e);
                }
            }
            return dynamicConfiguration;
        }
        return null;
    }

    /**
     * Get the instance of {@link DynamicConfiguration} by the specified connection {@link URL} of config-center
     *
     * @param connectionURL of config-center
     * @return non-null
     * @since 2.7.5
     */
    private DynamicConfiguration getDynamicConfiguration(URL connectionURL) {
        String protocol = connectionURL.getProtocol();

        DynamicConfigurationFactory factory = ConfigurationUtils.getDynamicConfigurationFactory(applicationModel, protocol);
        return factory.getDynamicConfiguration(connectionURL);
    }

    private volatile boolean registered;

    private void registerServiceInstance() {
        try {
            registered = true;
            ServiceInstanceMetadataUtils.registerMetadataAndInstance(applicationModel);
        } catch (Exception e) {
            logger.error("5-11", "configuration server disconnected", "", "Register instance error.", e);
        }
        if (registered) {
            // scheduled task for updating Metadata and ServiceInstance
            asyncMetadataFuture = frameworkExecutorRepository.getSharedScheduledExecutor().scheduleWithFixedDelay(() -> {

                // ignore refresh metadata on stopping
                if (applicationModel.isDestroyed()) {
                    return;
                }
                try {
                    if (!applicationModel.isDestroyed() && registered) {
                        ServiceInstanceMetadataUtils.refreshMetadataAndInstance(applicationModel);
                    }
                } catch (Exception e) {
                    if (!applicationModel.isDestroyed()) {
                        logger.error("5-12", "", "", "Refresh instance and metadata error.", e);
                    }
                }
            }, 0, ConfigurationUtils.get(applicationModel, METADATA_PUBLISH_DELAY_KEY, DEFAULT_METADATA_PUBLISH_DELAY), TimeUnit.MILLISECONDS);
        }
    }

    private void unregisterServiceInstance() {
        if (registered) {
            ServiceInstanceMetadataUtils.unregisterMetadataAndInstance(applicationModel);
        }
    }

    @Override
    public void stop() {
        applicationModel.destroy();
    }

    @Override
    public void preDestroy() {
        synchronized (destroyLock) {
            if (isStopping() || isStopped()) {
                return;
            }
            onStopping();

            unregisterServiceInstance();
            destroyRegistries();
            destroyMetadataReports();

            unRegisterShutdownHook();
            if (asyncMetadataFuture != null) {
                asyncMetadataFuture.cancel(true);
            }
<<<<<<< HEAD
            unregisterServiceInstance();

            unexportMetricsService();
=======
>>>>>>> 3431d21a
        }
    }

    @Override
    public void postDestroy() {
        synchronized (destroyLock) {
            // expect application model is destroyed before here
            if (isStopped()) {
                return;
            }
            try {
                executeShutdownCallbacks();

                // TODO should we close unused protocol server which only used by this application?
                // protocol server will be closed on all applications of same framework are stopped currently, but no associate to application
                // see org.apache.dubbo.config.deploy.FrameworkModelCleaner#destroyProtocols
                // see org.apache.dubbo.config.bootstrap.DubboBootstrapMultiInstanceTest#testMultiProviderApplicationStopOneByOne

                // destroy all executor services
                destroyExecutorRepository();

                onStopped();
            } catch (Throwable ex) {
                String msg = getIdentifier() + " an error occurred while stopping application: " + ex.getMessage();
                onFailed(msg, ex);
            }
        }
    }

    private void executeShutdownCallbacks() {
        ShutdownHookCallbacks shutdownHookCallbacks = applicationModel.getBeanFactory().getBean(ShutdownHookCallbacks.class);
        shutdownHookCallbacks.callback();
    }

    @Override
    public void notifyModuleChanged(ModuleModel moduleModel, DeployState state) {
        checkState(moduleModel, state);

        // notify module state changed or module changed
        synchronized (stateLock) {
            stateLock.notifyAll();
        }
    }

    @Override
    public void checkState(ModuleModel moduleModel, DeployState moduleState) {
        synchronized (stateLock) {
            if (!moduleModel.isInternal() && moduleState == DeployState.STARTED) {
                prepareApplicationInstance();
            }
            DeployState newState = calculateState();
            switch (newState) {
                case STARTED:
                    onStarted();
                    break;
                case STARTING:
                    onStarting();
                    break;
                case STOPPING:
                    onStopping();
                    break;
                case STOPPED:
                    onStopped();
                    break;
                case FAILED:
                    Throwable error = null;
                    ModuleModel errorModule = null;
                    for (ModuleModel module : applicationModel.getModuleModels()) {
                        ModuleDeployer deployer = module.getDeployer();
                        if (deployer.isFailed() && deployer.getError() != null) {
                            error = deployer.getError();
                            errorModule = module;
                            break;
                        }
                    }
                    onFailed(getIdentifier() + " found failed module: " + errorModule.getDesc(), error);
                    break;
                case PENDING:
                    // cannot change to pending from other state
                    // setPending();
                    break;
            }
        }
    }

    private DeployState calculateState() {
        DeployState newState = DeployState.UNKNOWN;
        int pending = 0, starting = 0, started = 0, stopping = 0, stopped = 0, failed = 0;
        for (ModuleModel moduleModel : applicationModel.getModuleModels()) {
            ModuleDeployer deployer = moduleModel.getDeployer();
            if (deployer == null) {
                pending++;
            } else if (deployer.isPending()) {
                pending++;
            } else if (deployer.isStarting()) {
                starting++;
            } else if (deployer.isStarted()) {
                started++;
            } else if (deployer.isStopping()) {
                stopping++;
            } else if (deployer.isStopped()) {
                stopped++;
            } else if (deployer.isFailed()) {
                failed++;
            }
        }

        if (failed > 0) {
            newState = DeployState.FAILED;
        } else if (started > 0) {
            if (pending + starting + stopping + stopped == 0) {
                // all modules have been started
                newState = DeployState.STARTED;
            } else if (pending + starting > 0) {
                // some module is pending and some is started
                newState = DeployState.STARTING;
            } else if (stopping + stopped > 0) {
                newState = DeployState.STOPPING;
            }
        } else if (starting > 0) {
            // any module is starting
            newState = DeployState.STARTING;
        } else if (pending > 0) {
            if (starting + starting + stopping + stopped == 0) {
                // all modules have not starting or started
                newState = DeployState.PENDING;
            } else if (stopping + stopped > 0) {
                // some is pending and some is stopping or stopped
                newState = DeployState.STOPPING;
            }
        } else if (stopping > 0) {
            // some is stopping and some stopped
            newState = DeployState.STOPPING;
        } else if (stopped > 0) {
            // all modules are stopped
            newState = DeployState.STOPPED;
        }
        return newState;
    }

    private void exportMetadataService() {
        if (!isStarting()) {
            return;
        }
        for (DeployListener<ApplicationModel> listener : listeners) {
            try {
                if (listener instanceof ApplicationDeployListener) {
                    ((ApplicationDeployListener) listener).onModuleStarted(applicationModel);
                }
            } catch (Throwable e) {
                logger.error(getIdentifier() + " an exception occurred when handle starting event", e);
            }
        }
    }

    private void onStarting() {
        // pending -> starting
        // started -> starting
        if (!(isPending() || isStarted())) {
            return;
        }
        setStarting();
        startFuture = new CompletableFuture();
        if (logger.isInfoEnabled()) {
            logger.info(getIdentifier() + " is starting.");
        }
    }

    private void onStarted() {
        try {
            // starting -> started
            if (!isStarting()) {
                return;
            }
            setStarted();
            if (logger.isInfoEnabled()) {
                logger.info(getIdentifier() + " is ready.");
            }
            // refresh metadata
            try {
                if (registered) {
                    ServiceInstanceMetadataUtils.refreshMetadataAndInstance(applicationModel);
                }
            } catch (Exception e) {
                logger.error("5-12", "", "", "Refresh instance and metadata error.", e);
            }
        } finally {
            // complete future
            completeStartFuture(true);
        }
    }

    private void completeStartFuture(boolean success) {
        if (startFuture != null) {
            startFuture.complete(success);
        }
    }

    private void onStopping() {
        try {
            if (isStopping() || isStopped()) {
                return;
            }
            setStopping();
            if (logger.isInfoEnabled()) {
                logger.info(getIdentifier() + " is stopping.");
            }
        } finally {
            completeStartFuture(false);
        }
    }

    private void onStopped() {
        try {
            if (isStopped()) {
                return;
            }
            setStopped();
            if (logger.isInfoEnabled()) {
                logger.info(getIdentifier() + " has stopped.");
            }
        } finally {
            completeStartFuture(false);
        }
    }

    private void onFailed(String msg, Throwable ex) {
        try {
            setFailed(ex);
            logger.error(msg, ex);
        } finally {
            completeStartFuture(false);
        }
    }

    private void destroyExecutorRepository() {
        // shutdown export/refer executor
        executorRepository.shutdownServiceExportExecutor();
        executorRepository.shutdownServiceReferExecutor();
        getExtensionLoader(ExecutorRepository.class).getDefaultExtension().destroyAll();
    }

    private void destroyRegistries() {
        RegistryManager.getInstance(applicationModel).destroyAll();
    }

    private void destroyServiceDiscoveries() {
        RegistryManager.getInstance(applicationModel).getServiceDiscoveries().forEach(serviceDiscovery -> {
            try {
                serviceDiscovery.destroy();
            } catch (Throwable ignored) {
                logger.warn(ignored.getMessage(), ignored);
            }
        });
        if (logger.isDebugEnabled()) {
            logger.debug(getIdentifier() + "'s all ServiceDiscoveries have been destroyed.");
        }
    }

    private void destroyMetadataReports() {
        // only destroy MetadataReport of this application
        List<MetadataReportFactory> metadataReportFactories = getExtensionLoader(MetadataReportFactory.class).getLoadedExtensionInstances();
        for (MetadataReportFactory metadataReportFactory : metadataReportFactories) {
            metadataReportFactory.destroy();
        }
    }

    private ApplicationConfig getApplication() {
        return configManager.getApplicationOrElseThrow();
    }

}<|MERGE_RESOLUTION|>--- conflicted
+++ resolved
@@ -823,12 +823,6 @@
             if (asyncMetadataFuture != null) {
                 asyncMetadataFuture.cancel(true);
             }
-<<<<<<< HEAD
-            unregisterServiceInstance();
-
-            unexportMetricsService();
-=======
->>>>>>> 3431d21a
         }
     }
 
