--- conflicted
+++ resolved
@@ -102,20 +102,10 @@
 
     private final ExecutorRepository executorRepository;
 
-<<<<<<< HEAD
-    private volatile ServiceInstance serviceInstance;
-
-    private AtomicBoolean hasPreparedApplicationInstance = new AtomicBoolean(false);
-    private AtomicBoolean hasPreparedInternalModule = new AtomicBoolean(false);
-
-    private volatile MetadataService metadataService;
-
-    private volatile MetadataServiceExporter metadataServiceExporter;
-    private volatile MetricsServiceExporter metricsServiceExporter;
-=======
     private final AtomicBoolean hasPreparedApplicationInstance = new AtomicBoolean(false);
     private volatile boolean hasPreparedInternalModule = false;
->>>>>>> 60bc043c
+
+    private volatile MetricsServiceExporter metricsServiceExporter;
 
     private ScheduledFuture<?> asyncMetadataFuture;
     private volatile CompletableFuture<Boolean> startFuture;
@@ -207,17 +197,12 @@
             // @since 2.7.8
             startMetadataCenter();
 
-<<<<<<< HEAD
-            initMetadataService();
 
             initMetricsReporter();
 
             initMetricsService();
 
-            initialized.set(true);
-=======
             initialized = true;
->>>>>>> 60bc043c
 
             if (logger.isInfoEnabled()) {
                 logger.info(getIdentifier() + " has been initialized!");
@@ -644,19 +629,9 @@
 
     @Override
     public void prepareApplicationInstance() {
-<<<<<<< HEAD
-        // ensure init and start internal module first
-        prepareInternalModule();
-
-        // always start metadata service on application model start, so it's ready whenever a new module is started
-        // export MetadataService
-        exportMetadataService();
-
         // export MetricsService
         exportMetricsService();
 
-=======
->>>>>>> 60bc043c
         if (hasPreparedApplicationInstance.get()) {
             return;
         }
@@ -767,17 +742,6 @@
         return factory.getDynamicConfiguration(connectionURL);
     }
 
-<<<<<<< HEAD
-    /**
-     * export {@link MetadataService}
-     */
-    private void exportMetadataService() {
-        // fixme, let's disable local metadata service export at this moment
-        if (!REMOTE_METADATA_STORAGE_TYPE.equals(getMetadataType())) {
-            metadataServiceExporter.export();
-        }
-    }
-
     /**
      * export {@link MetricsService}
      */
@@ -798,18 +762,7 @@
         }
     }
 
-    private void unexportMetadataService() {
-        if (metadataServiceExporter != null && metadataServiceExporter.isExported()) {
-            try {
-                metadataServiceExporter.unexport();
-            } catch (Exception ignored) {
-                // ignored
-            }
-        }
-    }
-=======
     private volatile boolean registered;
->>>>>>> 60bc043c
 
     private void registerServiceInstance() {
         try {
@@ -863,11 +816,7 @@
                 asyncMetadataFuture.cancel(true);
             }
             unregisterServiceInstance();
-<<<<<<< HEAD
-            unexportMetadataService();
             unexportMetricsService();
-=======
->>>>>>> 60bc043c
         }
     }
 
