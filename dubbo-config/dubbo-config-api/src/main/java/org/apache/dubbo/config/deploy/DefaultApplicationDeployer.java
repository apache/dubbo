--- conflicted
+++ resolved
@@ -30,9 +30,6 @@
 import org.apache.dubbo.config.ApplicationConfig;
 import org.apache.dubbo.config.DubboShutdownHook;
 import org.apache.dubbo.config.context.ConfigManager;
-<<<<<<< HEAD
-import org.apache.dubbo.config.deploy.context.ApplicationContext;
-=======
 import org.apache.dubbo.config.utils.CompositeReferenceCache;
 import org.apache.dubbo.config.utils.ConfigValidationUtils;
 import org.apache.dubbo.metadata.report.MetadataReportFactory;
@@ -49,7 +46,7 @@
 import org.apache.dubbo.registry.RegistryFactory;
 import org.apache.dubbo.registry.client.metadata.ServiceInstanceMetadataUtils;
 import org.apache.dubbo.registry.support.RegistryManager;
->>>>>>> 4e9a0a41
+import org.apache.dubbo.config.deploy.context.ApplicationContext;
 import org.apache.dubbo.rpc.model.ApplicationModel;
 import org.apache.dubbo.rpc.model.ModuleModel;
 import org.apache.dubbo.rpc.model.ScopeModel;
@@ -84,7 +81,7 @@
     private final Object internalModuleLock = new Object();
 
     public DefaultApplicationDeployer(ApplicationModel applicationModel) {
-        super(new ApplicationContext(applicationModel));
+        super(applicationModel);
         this.applicationModel = applicationModel;
         configManager = applicationModel.getApplicationConfigManager();
         dubboShutdownHook = new DubboShutdownHook(applicationModel);
@@ -305,11 +302,11 @@
 
     @Override
     public void prepareInternalModule() {
-        if (getModelContext().hasPreparedInternalModule()) {
+        if (hasPreparedInternalModule) {
             return;
         }
         synchronized (internalModuleLock) {
-            if (getModelContext().hasPreparedInternalModule()) {
+            if (hasPreparedInternalModule) {
                 return;
             }
 
@@ -338,8 +335,6 @@
         return false;
     }
 
-<<<<<<< HEAD
-=======
     private DynamicConfiguration prepareEnvironment(ConfigCenterConfig configCenter) {
         if (configCenter.isValid()) {
             if (!configCenter.checkOrUpdateInitialized(true)) {
@@ -463,7 +458,6 @@
         }
     }
 
->>>>>>> 4e9a0a41
     @Override
     public void refreshServiceInstance() {
         getModelContext().runRefreshServiceInstance();
