/*
 * Licensed to the Apache Software Foundation (ASF) under one or more
 * contributor license agreements.  See the NOTICE file distributed with
 * this work for additional information regarding copyright ownership.
 * The ASF licenses this file to You under the Apache License, Version 2.0
 * (the "License"); you may not use this file except in compliance with
 * the License.  You may obtain a copy of the License at
 *
 *     http://www.apache.org/licenses/LICENSE-2.0
 *
 * Unless required by applicable law or agreed to in writing, software
 * distributed under the License is distributed on an "AS IS" BASIS,
 * WITHOUT WARRANTIES OR CONDITIONS OF ANY KIND, either express or implied.
 * See the License for the specific language governing permissions and
 * limitations under the License.
 */
package org.apache.dubbo.config.deploy;

import org.apache.dubbo.common.URL;
import org.apache.dubbo.common.config.ConfigurationUtils;
import org.apache.dubbo.common.config.Environment;
import org.apache.dubbo.common.config.ReferenceCache;
import org.apache.dubbo.common.config.configcenter.DynamicConfiguration;
import org.apache.dubbo.common.config.configcenter.DynamicConfigurationFactory;
import org.apache.dubbo.common.deploy.AbstractDeployer;
import org.apache.dubbo.common.deploy.ApplicationDeployListener;
import org.apache.dubbo.common.deploy.ApplicationDeployer;
import org.apache.dubbo.common.deploy.DeployListener;
import org.apache.dubbo.common.deploy.DeployState;
import org.apache.dubbo.common.deploy.ModuleDeployer;
import org.apache.dubbo.common.extension.ExtensionLoader;
import org.apache.dubbo.common.lang.ShutdownHookCallbacks;
import org.apache.dubbo.common.logger.ErrorTypeAwareLogger;
import org.apache.dubbo.common.logger.LoggerFactory;
import org.apache.dubbo.common.threadpool.manager.ExecutorRepository;
import org.apache.dubbo.common.threadpool.manager.FrameworkExecutorRepository;
import org.apache.dubbo.config.ApplicationConfig;
import org.apache.dubbo.config.DubboShutdownHook;
import org.apache.dubbo.config.context.ConfigManager;
import org.apache.dubbo.config.deploy.context.ApplicationContext;
import org.apache.dubbo.config.deploy.lifecycle.manager.ApplicationLifecycleManager;
import org.apache.dubbo.config.utils.CompositeReferenceCache;
<<<<<<< HEAD
import org.apache.dubbo.metadata.report.MetadataReportFactory;
import org.apache.dubbo.metadata.report.MetadataReportInstance;
import org.apache.dubbo.metrics.collector.DefaultMetricsCollector;
import org.apache.dubbo.metrics.config.event.ConfigCenterEvent;
import org.apache.dubbo.metrics.event.MetricsEventBus;
import org.apache.dubbo.metrics.report.DefaultMetricsReporterFactory;
import org.apache.dubbo.metrics.report.MetricsReporter;
import org.apache.dubbo.metrics.report.MetricsReporterFactory;
import org.apache.dubbo.metrics.service.MetricsServiceExporter;
import org.apache.dubbo.metrics.utils.MetricsSupportUtil;
import org.apache.dubbo.registry.Registry;
import org.apache.dubbo.registry.RegistryFactory;
import org.apache.dubbo.registry.client.metadata.ServiceInstanceMetadataUtils;
import org.apache.dubbo.registry.support.RegistryManager;
=======
>>>>>>> a6a6d57d
import org.apache.dubbo.rpc.model.ApplicationModel;
import org.apache.dubbo.rpc.model.ModuleModel;
import org.apache.dubbo.rpc.model.ScopeModel;
import org.apache.dubbo.rpc.model.ScopeModelUtil;

import java.util.Set;
import java.util.concurrent.CompletableFuture;
import java.util.concurrent.Future;
import java.util.concurrent.TimeUnit;
import java.util.concurrent.atomic.AtomicBoolean;
import java.util.concurrent.atomic.AtomicInteger;

import static org.apache.dubbo.common.constants.LoggerCodeConstants.CONFIG_FAILED_START_MODEL;
import static org.apache.dubbo.common.utils.StringUtils.isNotEmpty;

/**
 * initialize and start application instance
 */
public class DefaultApplicationDeployer extends AbstractDeployer<ApplicationModel> implements ApplicationDeployer {

    private static final ErrorTypeAwareLogger logger = LoggerFactory.getErrorTypeAwareLogger(DefaultApplicationDeployer.class);

    private final ApplicationModel applicationModel;

    private final ConfigManager configManager;

    private final Environment environment;

    private final ReferenceCache referenceCache;

    private final FrameworkExecutorRepository frameworkExecutorRepository;
    private final ExecutorRepository executorRepository;

    private final AtomicBoolean hasPreparedApplicationInstance = new AtomicBoolean(false);
    private final AtomicBoolean hasPreparedInternalModule = new AtomicBoolean(false);
    private volatile CompletableFuture<Boolean> startFuture;
    private final DubboShutdownHook dubboShutdownHook;
    private final ApplicationLifecycleManager lifecycleManager;

    private final Object stateLock = new Object();
    private final Object startLock = new Object();
    private final Object destroyLock = new Object();
    private final Object internalModuleLock = new Object();

    public DefaultApplicationDeployer(ApplicationModel applicationModel) {
        super(applicationModel);
        this.applicationModel = applicationModel;
        configManager = applicationModel.getApplicationConfigManager();
        environment = applicationModel.modelEnvironment();

        referenceCache = new CompositeReferenceCache(applicationModel);
        frameworkExecutorRepository = applicationModel.getFrameworkModel().getBeanFactory().getBean(FrameworkExecutorRepository.class);
        executorRepository = ExecutorRepository.getInstance(applicationModel);
        dubboShutdownHook = new DubboShutdownHook(applicationModel);
        lifecycleManager = new ApplicationLifecycleManager(applicationModel);
        // load spi listener
        Set<ApplicationDeployListener> deployListeners = applicationModel.getExtensionLoader(ApplicationDeployListener.class)
                .getSupportedExtensionInstances();
        for (ApplicationDeployListener listener : deployListeners) {
            this.addDeployListener(listener);
        }
    }

    public static ApplicationDeployer get(ScopeModel moduleOrApplicationModel) {
        ApplicationModel applicationModel = ScopeModelUtil.getApplicationModel(moduleOrApplicationModel);
        ApplicationDeployer applicationDeployer = applicationModel.getDeployer();
        if (applicationDeployer == null) {
            applicationDeployer = applicationModel.getBeanFactory().getOrRegisterBean(DefaultApplicationDeployer.class);
        }
        return applicationDeployer;
    }

    @Override
    public ApplicationModel getApplicationModel() {
        return applicationModel;
    }

    private <T> ExtensionLoader<T> getExtensionLoader(Class<T> type) {
        return applicationModel.getExtensionLoader(type);
    }

    private void unRegisterShutdownHook() {
        dubboShutdownHook.unregister();
    }

    /**
     * Close registration of instance for pure Consumer process by setting registerConsumer to 'false'
     * by default is true.
     */
    private boolean isRegisterConsumerInstance() {
        Boolean registerConsumer = getApplication().getRegisterConsumer();
        if (registerConsumer == null) {
            return true;
        }
        return Boolean.TRUE.equals(registerConsumer);
    }

    @Override
    public ReferenceCache getReferenceCache() {
        return referenceCache;
    }

    /**
     * Initialize
     */
    @Override
    public void initialize() {
        if (initialized.get()) {
            return;
        }
        // Ensure that the initialization is completed when concurrent calls
        synchronized (startLock) {
            if (initialized.get()) {
                return;
            }
            onInitialize();

            // register shutdown hook
            registerShutdownHook();

            runInitialize();

            initialized.set(true);

            if (logger.isInfoEnabled()) {
                logger.info(getIdentifier() + " has been initialized!");
            }
        }
    }

    private void registerShutdownHook() {
        dubboShutdownHook.register();
    }

    //happens-before configcenter load
    private void loadApplicationConfigs() {
        configManager.loadConfigs();
    }

<<<<<<< HEAD
    private void startConfigCenter() {

        // load application config
        configManager.loadConfigsOfTypeFromProps(ApplicationConfig.class);

        // try set model name
        if (StringUtils.isBlank(applicationModel.getModelName())) {
            applicationModel.setModelName(applicationModel.tryGetApplicationName());
        }

        // load config centers
        configManager.loadConfigsOfTypeFromProps(ConfigCenterConfig.class);

        useRegistryAsConfigCenterIfNecessary();

        // check Config Center
        Collection<ConfigCenterConfig> configCenters = configManager.getConfigCenters();
        if (CollectionUtils.isEmpty(configCenters)) {
            ConfigCenterConfig configCenterConfig = new ConfigCenterConfig();
            configCenterConfig.setScopeModel(applicationModel);
            configCenterConfig.refresh();
            configCenterConfig.validate();
            if (configCenterConfig.isValid()) {
                configManager.addConfigCenter(configCenterConfig);
                configCenters = configManager.getConfigCenters();
            }
        } else {
            for (ConfigCenterConfig configCenterConfig : configCenters) {
                configCenterConfig.refresh();
                configCenterConfig.validate();
            }
        }

        if (CollectionUtils.isNotEmpty(configCenters)) {
            CompositeDynamicConfiguration compositeDynamicConfiguration = new CompositeDynamicConfiguration();
            for (ConfigCenterConfig configCenter : configCenters) {
                // Pass config from ConfigCenterBean to environment
                environment.updateExternalConfigMap(configCenter.getExternalConfiguration());
                environment.updateAppExternalConfigMap(configCenter.getAppExternalConfiguration());

                // Fetch config from remote config center
                compositeDynamicConfiguration.addConfiguration(prepareEnvironment(configCenter));
            }
            environment.setDynamicConfiguration(compositeDynamicConfiguration);
        }
    }

    private void startMetadataCenter() {

        useRegistryAsMetadataCenterIfNecessary();

        ApplicationConfig applicationConfig = getApplication();

        String metadataType = applicationConfig.getMetadataType();
        // FIXME, multiple metadata config support.
        Collection<MetadataReportConfig> metadataReportConfigs = configManager.getMetadataConfigs();
        if (CollectionUtils.isEmpty(metadataReportConfigs)) {
            if (REMOTE_METADATA_STORAGE_TYPE.equals(metadataType)) {
                throw new IllegalStateException("No MetadataConfig found, Metadata Center address is required when 'metadata=remote' is enabled.");
            }
            return;
        }

        MetadataReportInstance metadataReportInstance = applicationModel.getBeanFactory().getBean(MetadataReportInstance.class);
        List<MetadataReportConfig> validMetadataReportConfigs = new ArrayList<>(metadataReportConfigs.size());
        for (MetadataReportConfig metadataReportConfig : metadataReportConfigs) {
            if (metadataReportConfig.validate()) {
                validMetadataReportConfigs.add(metadataReportConfig);
            }
        }
        metadataReportInstance.init(validMetadataReportConfigs);
        if (!metadataReportInstance.inited()) {
            throw new IllegalStateException(String.format("%s MetadataConfigs found, but none of them is valid.", metadataReportConfigs.size()));
        }
    }

    /**
     * For compatibility purpose, use registry as the default config center when
     * there's no config center specified explicitly and
     * useAsConfigCenter of registryConfig is null or true
     */
    private void useRegistryAsConfigCenterIfNecessary() {
        // we use the loading status of DynamicConfiguration to decide whether ConfigCenter has been initiated.
        if (environment.getDynamicConfiguration().isPresent()) {
            return;
        }

        if (CollectionUtils.isNotEmpty(configManager.getConfigCenters())) {
            return;
        }

        // load registry
        configManager.loadConfigsOfTypeFromProps(RegistryConfig.class);

        List<RegistryConfig> defaultRegistries = configManager.getDefaultRegistries();
        if (defaultRegistries.size() > 0) {
            defaultRegistries
                    .stream()
                    .filter(this::isUsedRegistryAsConfigCenter)
                    .map(this::registryAsConfigCenter)
                    .forEach(configCenter -> {
                        if (configManager.getConfigCenter(configCenter.getId()).isPresent()) {
                            return;
                        }
                        configManager.addConfigCenter(configCenter);
                        logger.info("use registry as config-center: " + configCenter);

                    });
        }
    }

    private void initMetricsService() {
        this.metricsServiceExporter = getExtensionLoader(MetricsServiceExporter.class).getDefaultExtension();
        metricsServiceExporter.init();
    }

    private void initMetricsReporter() {
        if (!MetricsSupportUtil.isSupportMetrics()) {
            return;
        }
        DefaultMetricsCollector collector =
                applicationModel.getBeanFactory().getBean(DefaultMetricsCollector.class);
        Optional<MetricsConfig> configOptional = configManager.getMetrics();
        //If no specific metrics type is configured and there is no Prometheus dependency in the dependencies.
        MetricsConfig metricsConfig = configOptional.orElse(new MetricsConfig(applicationModel));
        if (StringUtils.isBlank(metricsConfig.getProtocol())) {
            metricsConfig.setProtocol(MetricsSupportUtil.isSupportPrometheus() ? PROTOCOL_PROMETHEUS : PROTOCOL_DEFAULT);
        }
        collector.setCollectEnabled(true);
        collector.collectApplication();
        collector.setThreadpoolCollectEnabled(Optional.ofNullable(metricsConfig.getEnableThreadpool()).orElse(true));
        MetricsReporterFactory metricsReporterFactory = getExtensionLoader(MetricsReporterFactory.class).getAdaptiveExtension();
        MetricsReporter metricsReporter = null;
        try {
            metricsReporter = metricsReporterFactory.createMetricsReporter(metricsConfig.toUrl());
        } catch (IllegalStateException e) {
            if (e.getMessage().startsWith("No such extension org.apache.dubbo.metrics.report.MetricsReporterFactory")) {
                logger.warn(COMMON_METRICS_COLLECTOR_EXCEPTION, "", "", e.getMessage());
                return;
            } else {
                throw e;
            }
        }
        metricsReporter.init();
        applicationModel.getBeanFactory().registerBean(metricsReporter);
        //If the protocol is not the default protocol, the default protocol is also initialized.
        if (!PROTOCOL_DEFAULT.equals(metricsConfig.getProtocol())) {
            DefaultMetricsReporterFactory defaultMetricsReporterFactory = new DefaultMetricsReporterFactory(applicationModel);
            MetricsReporter defaultMetricsReporter = defaultMetricsReporterFactory.createMetricsReporter(metricsConfig.toUrl());
            defaultMetricsReporter.init();
            applicationModel.getBeanFactory().registerBean(defaultMetricsReporter);
        }
    }

    /**
     * init ObservationRegistry(Micrometer)
     */
    private void initObservationRegistry() {
        if (!ObservationSupportUtil.isSupportObservation()) {
            if (logger.isDebugEnabled()) {
                logger.debug("Not found micrometer-observation or plz check the version of micrometer-observation version if already introduced, need > 1.10.0");
            }
            return;
        }
        if (!ObservationSupportUtil.isSupportTracing()) {
            if (logger.isDebugEnabled()) {
                logger.debug("Not found micrometer-tracing dependency, skip init ObservationRegistry.");
            }
            return;
        }
        Optional<TracingConfig> configOptional = configManager.getTracing();
        if (!configOptional.isPresent() || !configOptional.get().getEnabled()) {
            return;
        }

        DubboObservationRegistry dubboObservationRegistry = new DubboObservationRegistry(applicationModel, configOptional.get());
        dubboObservationRegistry.initObservationRegistry();
    }


    private boolean isUsedRegistryAsConfigCenter(RegistryConfig registryConfig) {
        return isUsedRegistryAsCenter(registryConfig, registryConfig::getUseAsConfigCenter, "config",
                DynamicConfigurationFactory.class);
    }

    private ConfigCenterConfig registryAsConfigCenter(RegistryConfig registryConfig) {
        String protocol = registryConfig.getProtocol();
        Integer port = registryConfig.getPort();
        URL url = URL.valueOf(registryConfig.getAddress(), registryConfig.getScopeModel());
        String id = "config-center-" + protocol + "-" + url.getHost() + "-" + port;
        ConfigCenterConfig cc = new ConfigCenterConfig();
        cc.setId(id);
        cc.setScopeModel(applicationModel);
        if (cc.getParameters() == null) {
            cc.setParameters(new HashMap<>());
        }
        if (CollectionUtils.isNotEmptyMap(registryConfig.getParameters())) {
            cc.getParameters().putAll(registryConfig.getParameters()); // copy the parameters
        }
        cc.getParameters().put(CLIENT_KEY, registryConfig.getClient());
        cc.setProtocol(protocol);
        cc.setPort(port);
        if (StringUtils.isNotEmpty(registryConfig.getGroup())) {
            cc.setGroup(registryConfig.getGroup());
        }
        cc.setAddress(getRegistryCompatibleAddress(registryConfig));
        cc.setNamespace(registryConfig.getGroup());
        cc.setUsername(registryConfig.getUsername());
        cc.setPassword(registryConfig.getPassword());
        if (registryConfig.getTimeout() != null) {
            cc.setTimeout(registryConfig.getTimeout().longValue());
        }
        cc.setHighestPriority(false);
        return cc;
    }

    private void useRegistryAsMetadataCenterIfNecessary() {

        Collection<MetadataReportConfig> originMetadataConfigs = configManager.getMetadataConfigs();
        if (originMetadataConfigs.stream().anyMatch(m -> Objects.nonNull(m.getAddress()))) {
            return;
        }

        Collection<MetadataReportConfig> metadataConfigsToOverride = originMetadataConfigs
                .stream()
                .filter(m -> Objects.isNull(m.getAddress()))
                .collect(Collectors.toList());

        if (metadataConfigsToOverride.size() > 1) {
            return;
        }

        MetadataReportConfig metadataConfigToOverride = metadataConfigsToOverride.stream().findFirst().orElse(null);

        List<RegistryConfig> defaultRegistries = configManager.getDefaultRegistries();
        if (!defaultRegistries.isEmpty()) {
            defaultRegistries
                    .stream()
                    .filter(this::isUsedRegistryAsMetadataCenter)
                    .map(registryConfig -> registryAsMetadataCenter(registryConfig, metadataConfigToOverride))
                    .forEach(metadataReportConfig -> {
                        overrideMetadataReportConfig(metadataConfigToOverride, metadataReportConfig);
                    });
        }
    }

    private void overrideMetadataReportConfig(MetadataReportConfig metadataConfigToOverride, MetadataReportConfig metadataReportConfig) {
        if (metadataReportConfig.getId() == null) {
            Collection<MetadataReportConfig> metadataReportConfigs = configManager.getMetadataConfigs();
            if (CollectionUtils.isNotEmpty(metadataReportConfigs)) {
                for (MetadataReportConfig existedConfig : metadataReportConfigs) {
                    if (existedConfig.getId() == null && existedConfig.getAddress().equals(metadataReportConfig.getAddress())) {
                        return;
                    }
                }
            }
            configManager.removeConfig(metadataConfigToOverride);
            configManager.addMetadataReport(metadataReportConfig);
        } else {
            Optional<MetadataReportConfig> configOptional = configManager.getConfig(MetadataReportConfig.class, metadataReportConfig.getId());
            if (configOptional.isPresent()) {
                return;
            }
            configManager.removeConfig(metadataConfigToOverride);
            configManager.addMetadataReport(metadataReportConfig);
        }
        logger.info("use registry as metadata-center: " + metadataReportConfig);
    }

    private boolean isUsedRegistryAsMetadataCenter(RegistryConfig registryConfig) {
        return isUsedRegistryAsCenter(registryConfig, registryConfig::getUseAsMetadataCenter, "metadata",
                MetadataReportFactory.class);
    }

    /**
     * Is used the specified registry as a center infrastructure
     *
     * @param registryConfig       the {@link RegistryConfig}
     * @param usedRegistryAsCenter the configured value on
     * @param centerType           the type name of center
     * @param extensionClass       an extension class of a center infrastructure
     * @return
     * @since 2.7.8
     */
    private boolean isUsedRegistryAsCenter(RegistryConfig registryConfig, Supplier<Boolean> usedRegistryAsCenter,
                                           String centerType,
                                           Class<?> extensionClass) {
        final boolean supported;

        Boolean configuredValue = usedRegistryAsCenter.get();
        if (configuredValue != null) { // If configured, take its value.
            supported = configuredValue.booleanValue();
        } else {                       // Or check the extension existence
            String protocol = registryConfig.getProtocol();
            supported = supportsExtension(extensionClass, protocol);
            if (logger.isInfoEnabled()) {
                logger.info(format("No value is configured in the registry, the %s extension[name : %s] %s as the %s center"
                        , extensionClass.getSimpleName(), protocol, supported ? "supports" : "does not support", centerType));
            }
        }

        if (logger.isInfoEnabled()) {
            logger.info(format("The registry[%s] will be %s as the %s center", registryConfig,
                    supported ? "used" : "not used", centerType));
        }
        return supported;
    }

=======
>>>>>>> a6a6d57d
    /**
     * Supports the extension with the specified class and name
     *
     * @param extensionClass the {@link Class} of extension
     * @param name           the name of extension
     * @return if supports, return <code>true</code>, or <code>false</code>
     * @since 2.7.8
     */
    private boolean supportsExtension(Class<?> extensionClass, String name) {
        if (isNotEmpty(name)) {
            ExtensionLoader<?> extensionLoader = getExtensionLoader(extensionClass);
            return extensionLoader.hasExtension(name);
        }
        return false;
    }

    /**
     * Start the bootstrap
     *
     * @return
     */
    @Override
    public Future start() {
        synchronized (startLock) {
            if (isStopping() || isStopped() || isFailed()) {
                throw new IllegalStateException(getIdentifier() + " is stopping or stopped, can not start again");
            }

            try {
                // maybe call start again after add new module, check if any new module
                boolean hasPendingModule = hasPendingModule();

                if (isStarting()) {
                    // currently, is starting, maybe both start by module and application
                    // if it has new modules, start them
                    if (hasPendingModule) {
                        startModules();
                    }
                    // if it is starting, reuse previous startFuture
                    return startFuture;
                }

                // if is started and no new module, just return
                if (isStarted() && !hasPendingModule) {
                    return CompletableFuture.completedFuture(false);
                }

                // pending -> starting : first start app
                // started -> starting : re-start app
                onStarting();

                initialize();

                doStart();
            } catch (Throwable e) {
                onFailed(getIdentifier() + " start failure", e);
                throw e;
            }

            return startFuture;
        }
    }

    private boolean hasPendingModule() {
        boolean found = false;
        for (ModuleModel moduleModel : applicationModel.getModuleModels()) {
            if (moduleModel.getDeployer().isPending()) {
                found = true;
                break;
            }
        }
        return found;
    }

    @Override
    public Future getStartFuture() {
        return startFuture;
    }

    private void doStart() {
        startModules();
        runStart();
    }

    private void startModules() {
        // ensure init and start internal module first
        prepareInternalModule();

        // filter and start pending modules, ignore new module during starting, throw exception of module start
        for (ModuleModel moduleModel : applicationModel.getModuleModels()) {
            if (moduleModel.getDeployer().isPending()) {
                moduleModel.getDeployer().start();
            }
        }
    }

    @Override
    public void prepareApplicationInstance() {
        //Migrated to ApplicationPrepareLifecycle

//        if (hasPreparedApplicationInstance.get()) {
//            return;
//        }
//        if (isRegisterConsumerInstance()) {
//            exportMetadataService();
//        }
    }

    @Override
    public void prepareInternalModule() {
        if (hasPreparedInternalModule.get()) {
            return;
        }
        synchronized (internalModuleLock) {
            if (hasPreparedInternalModule.get()) {
                return;
            }
            // start internal module
            ModuleDeployer internalModuleDeployer = applicationModel.getInternalModule().getDeployer();
            if (!internalModuleDeployer.isStarted()) {
                Future future = internalModuleDeployer.start();
                // wait for internal module startup
                try {
                    future.get(5, TimeUnit.SECONDS);
                 hasPreparedInternalModule.set(true);
                } catch (Exception e) {
                    logger.warn(CONFIG_FAILED_START_MODEL, "", "", "wait for internal module startup failed: " + e.getMessage(), e);
                }
            }
        }
    }

    @Override
    public boolean isBackground() {
        for (ModuleModel moduleModel : applicationModel.getModuleModels()) {
            if (moduleModel.getDeployer().isBackground()) {
                return true;
            }
        }
        return false;
    }


    /**
     * Get the instance of {@link DynamicConfiguration} by the specified connection {@link URL} of config-center
     *
     * @param connectionURL of config-center
     * @return non-null
     * @since 2.7.5
     */
    private DynamicConfiguration getDynamicConfiguration(URL connectionURL) {
        String protocol = connectionURL.getProtocol();

        DynamicConfigurationFactory factory = ConfigurationUtils.getDynamicConfigurationFactory(applicationModel, protocol);
        return factory.getDynamicConfiguration(connectionURL);
    }

    private AtomicBoolean registered = new AtomicBoolean(false);

    private final AtomicInteger instanceRefreshScheduleTimes = new AtomicInteger(0);

    /**
     * Indicate that how many threads are updating service
     */
    private final AtomicInteger serviceRefreshState = new AtomicInteger(0);

    @Override
    public void refreshServiceInstance() {
        runRefreshServiceInstance();
    }

    @Override
    public void increaseServiceRefreshCount() {
        serviceRefreshState.incrementAndGet();
    }

    @Override
    public void decreaseServiceRefreshCount() {
        serviceRefreshState.decrementAndGet();
    }

    @Override
    public void stop() {
        applicationModel.destroy();
    }

    @Override
    public void preDestroy() {
        synchronized (destroyLock) {
            if (isStopping() || isStopped()) {
                return;
            }
            onStopping();

            runPreDestroy();

            unRegisterShutdownHook();
        }
    }

    @Override
    public void postDestroy() {
        synchronized (destroyLock) {
            // expect application model is destroyed before here
            if (isStopped()) {
                return;
            }
            try {
                runPostDestroy();

                executeShutdownCallbacks();

                // TODO should we close unused protocol server which only used by this application?
                // protocol server will be closed on all applications of same framework are stopped currently, but no associate to application
                // see org.apache.dubbo.config.deploy.FrameworkModelCleaner#destroyProtocols
                // see org.apache.dubbo.config.bootstrap.DubboBootstrapMultiInstanceTest#testMultiProviderApplicationStopOneByOne

                // destroy all executor services
                destroyExecutorRepository();

                onStopped();
            } catch (Throwable ex) {
                String msg = getIdentifier() + " an error occurred while stopping application: " + ex.getMessage();
                onFailed(msg, ex);
            }
        }
    }

    private void executeShutdownCallbacks() {
        ShutdownHookCallbacks shutdownHookCallbacks = applicationModel.getBeanFactory().getBean(ShutdownHookCallbacks.class);
        shutdownHookCallbacks.callback();
    }

    @Override
    public void notifyModuleChanged(ModuleModel moduleModel, DeployState state) {
        checkState(moduleModel, state);

        // notify module state changed or module changed
        synchronized (stateLock) {
            stateLock.notifyAll();
        }
    }

    @Override
    public void checkState(ModuleModel moduleModel, DeployState moduleState) {
        synchronized (stateLock) {

            runPreModuleChanged(moduleModel,moduleState);

            DeployState oldState = getState();
            DeployState newState = calculateState();

            // STARTING -> STARTED
            if(newState == DeployState.STARTED && oldState == DeployState.STARTING){
                setStarted();
                try {
                    runPostModuleChanged(moduleModel, moduleState, oldState, newState);
                } finally {
                    completeStartFuture(true);
                }
            }else {
                //other
                switch (newState) {
                    case STARTING:
                        onStarting();
                        break;
                    case STOPPING:
                        onStopping();
                        break;
                    case STOPPED:
                        onStopped();
                        break;
                    case FAILED:
                        Throwable error = null;
                        ModuleModel errorModule = null;
                        for (ModuleModel module : applicationModel.getModuleModels()) {
                            ModuleDeployer deployer = module.getDeployer();
                            if (deployer.isFailed() && deployer.getError() != null) {
                                error = deployer.getError();
                                errorModule = module;
                                break;
                            }
                        }
                        onFailed(getIdentifier() + " found failed module: " + errorModule.getDesc(), error);
                        break;
                    case PENDING:
                        // cannot change to pending from other state
                        // setPending();
                        break;
                }
                runPostModuleChanged(moduleModel, moduleState, oldState, newState);
            }
        }
    }

    private DeployState calculateState() {
        DeployState newState = DeployState.UNKNOWN;
        int pending = 0, starting = 0, started = 0, stopping = 0, stopped = 0, failed = 0;
        for (ModuleModel moduleModel : applicationModel.getModuleModels()) {
            ModuleDeployer deployer = moduleModel.getDeployer();
            if (deployer == null) {
                pending++;
            } else if (deployer.isPending()) {
                pending++;
            } else if (deployer.isStarting()) {
                starting++;
            } else if (deployer.isStarted()) {
                started++;
            } else if (deployer.isStopping()) {
                stopping++;
            } else if (deployer.isStopped()) {
                stopped++;
            } else if (deployer.isFailed()) {
                failed++;
            }
        }

        if (failed > 0) {
            newState = DeployState.FAILED;
        } else if (started > 0) {
            if (pending + starting + stopping + stopped == 0) {
                // all modules have been started
                newState = DeployState.STARTED;
            } else if (pending + starting > 0) {
                // some module is pending and some is started
                newState = DeployState.STARTING;
            } else if (stopping + stopped > 0) {
                newState = DeployState.STOPPING;
            }
        } else if (starting > 0) {
            // any module is starting
            newState = DeployState.STARTING;
        } else if (pending > 0) {
            if (starting + starting + stopping + stopped == 0) {
                // all modules have not starting or started
                newState = DeployState.PENDING;
            } else if (stopping + stopped > 0) {
                // some is pending and some is stopping or stopped
                newState = DeployState.STOPPING;
            }
        } else if (stopping > 0) {
            // some is stopping and some stopped
            newState = DeployState.STOPPING;
        } else if (stopped > 0) {
            // all modules are stopped
            newState = DeployState.STOPPED;
        }
        return newState;
    }

    private void onInitialize() {
        for (DeployListener<ApplicationModel> listener : listeners) {
            try {
                listener.onInitialize(applicationModel);
            } catch (Throwable e) {
                logger.error(CONFIG_FAILED_START_MODEL, "", "", getIdentifier() + " an exception occurred when handle initialize event", e);
            }
        }
    }

    private void onStarting() {
        // pending -> starting
        // started -> starting
        if (!(isPending() || isStarted())) {
            return;
        }
        setStarting();
        startFuture = new CompletableFuture();
        if (logger.isInfoEnabled()) {
            logger.info(getIdentifier() + " is starting.");
        }
    }

    private void onStarted() {
            // starting -> started
            if (!isStarting()) {
                return;
            }
            setStarted();
    }

    private void completeStartFuture(boolean success) {
        if (startFuture != null) {
            startFuture.complete(success);
        }
    }

    private void onStopping() {
        try {
            if (isStopping() || isStopped()) {
                return;
            }
            setStopping();
            if (logger.isInfoEnabled()) {
                logger.info(getIdentifier() + " is stopping.");
            }
        } finally {
            completeStartFuture(false);
        }
    }

    private void onStopped() {
        try {
            if (isStopped()) {
                return;
            }
            setStopped();
            if (logger.isInfoEnabled()) {
                logger.info(getIdentifier() + " has stopped.");
            }
        } finally {
            completeStartFuture(false);
        }
    }

    private void onFailed(String msg, Throwable ex) {
        try {
            setFailed(ex);
            logger.error(CONFIG_FAILED_START_MODEL, "", "", msg, ex);
        } finally {
            completeStartFuture(false);
        }
    }

    private void destroyExecutorRepository() {
        // shutdown export/refer executor
        executorRepository.shutdownServiceExportExecutor();
        executorRepository.shutdownServiceReferExecutor();
        ExecutorRepository.getInstance(applicationModel).destroyAll();
    }

    private ApplicationConfig getApplication() {
        return configManager.getApplicationOrElseThrow();
    }

    private ApplicationContext newContext(){
        return new ApplicationContext(
            applicationModel,
            hasPreparedApplicationInstance,
            registered,
            hasPreparedInternalModule,
            referenceCache,
            serviceRefreshState,
            lifecycleManager,
            executorRepository,
            frameworkExecutorRepository,
            environment,
            applicationModel,
            getStateRef(),
            initialized,
            lastError,
            listeners
        );
    }

    private void runStart(){
        lifecycleManager.start(newContext());
    }

    private void runInitialize(){
        lifecycleManager.initialize(newContext());
    }

    private void runPreDestroy(){
        lifecycleManager.preDestroy(newContext());
    }

    private void runPostDestroy(){
        lifecycleManager.postDestroy(newContext());
    }

    private void runRefreshServiceInstance(){
        lifecycleManager.runRefreshServiceInstance(newContext());
    }

    private void runPreModuleChanged(ModuleModel changedModule, DeployState newState){
        lifecycleManager.preModuleChanged(newContext(),changedModule, newState);
    }

    private void runPostModuleChanged(ModuleModel changedModule,DeployState moduleNewState,DeployState applicationOldState,DeployState applicationNewState){
        lifecycleManager.postModuleChanged(newContext(),changedModule, moduleNewState,applicationOldState, applicationNewState);
    }

}<|MERGE_RESOLUTION|>--- conflicted
+++ resolved
@@ -40,23 +40,6 @@
 import org.apache.dubbo.config.deploy.context.ApplicationContext;
 import org.apache.dubbo.config.deploy.lifecycle.manager.ApplicationLifecycleManager;
 import org.apache.dubbo.config.utils.CompositeReferenceCache;
-<<<<<<< HEAD
-import org.apache.dubbo.metadata.report.MetadataReportFactory;
-import org.apache.dubbo.metadata.report.MetadataReportInstance;
-import org.apache.dubbo.metrics.collector.DefaultMetricsCollector;
-import org.apache.dubbo.metrics.config.event.ConfigCenterEvent;
-import org.apache.dubbo.metrics.event.MetricsEventBus;
-import org.apache.dubbo.metrics.report.DefaultMetricsReporterFactory;
-import org.apache.dubbo.metrics.report.MetricsReporter;
-import org.apache.dubbo.metrics.report.MetricsReporterFactory;
-import org.apache.dubbo.metrics.service.MetricsServiceExporter;
-import org.apache.dubbo.metrics.utils.MetricsSupportUtil;
-import org.apache.dubbo.registry.Registry;
-import org.apache.dubbo.registry.RegistryFactory;
-import org.apache.dubbo.registry.client.metadata.ServiceInstanceMetadataUtils;
-import org.apache.dubbo.registry.support.RegistryManager;
-=======
->>>>>>> a6a6d57d
 import org.apache.dubbo.rpc.model.ApplicationModel;
 import org.apache.dubbo.rpc.model.ModuleModel;
 import org.apache.dubbo.rpc.model.ScopeModel;
@@ -196,317 +179,6 @@
         configManager.loadConfigs();
     }
 
-<<<<<<< HEAD
-    private void startConfigCenter() {
-
-        // load application config
-        configManager.loadConfigsOfTypeFromProps(ApplicationConfig.class);
-
-        // try set model name
-        if (StringUtils.isBlank(applicationModel.getModelName())) {
-            applicationModel.setModelName(applicationModel.tryGetApplicationName());
-        }
-
-        // load config centers
-        configManager.loadConfigsOfTypeFromProps(ConfigCenterConfig.class);
-
-        useRegistryAsConfigCenterIfNecessary();
-
-        // check Config Center
-        Collection<ConfigCenterConfig> configCenters = configManager.getConfigCenters();
-        if (CollectionUtils.isEmpty(configCenters)) {
-            ConfigCenterConfig configCenterConfig = new ConfigCenterConfig();
-            configCenterConfig.setScopeModel(applicationModel);
-            configCenterConfig.refresh();
-            configCenterConfig.validate();
-            if (configCenterConfig.isValid()) {
-                configManager.addConfigCenter(configCenterConfig);
-                configCenters = configManager.getConfigCenters();
-            }
-        } else {
-            for (ConfigCenterConfig configCenterConfig : configCenters) {
-                configCenterConfig.refresh();
-                configCenterConfig.validate();
-            }
-        }
-
-        if (CollectionUtils.isNotEmpty(configCenters)) {
-            CompositeDynamicConfiguration compositeDynamicConfiguration = new CompositeDynamicConfiguration();
-            for (ConfigCenterConfig configCenter : configCenters) {
-                // Pass config from ConfigCenterBean to environment
-                environment.updateExternalConfigMap(configCenter.getExternalConfiguration());
-                environment.updateAppExternalConfigMap(configCenter.getAppExternalConfiguration());
-
-                // Fetch config from remote config center
-                compositeDynamicConfiguration.addConfiguration(prepareEnvironment(configCenter));
-            }
-            environment.setDynamicConfiguration(compositeDynamicConfiguration);
-        }
-    }
-
-    private void startMetadataCenter() {
-
-        useRegistryAsMetadataCenterIfNecessary();
-
-        ApplicationConfig applicationConfig = getApplication();
-
-        String metadataType = applicationConfig.getMetadataType();
-        // FIXME, multiple metadata config support.
-        Collection<MetadataReportConfig> metadataReportConfigs = configManager.getMetadataConfigs();
-        if (CollectionUtils.isEmpty(metadataReportConfigs)) {
-            if (REMOTE_METADATA_STORAGE_TYPE.equals(metadataType)) {
-                throw new IllegalStateException("No MetadataConfig found, Metadata Center address is required when 'metadata=remote' is enabled.");
-            }
-            return;
-        }
-
-        MetadataReportInstance metadataReportInstance = applicationModel.getBeanFactory().getBean(MetadataReportInstance.class);
-        List<MetadataReportConfig> validMetadataReportConfigs = new ArrayList<>(metadataReportConfigs.size());
-        for (MetadataReportConfig metadataReportConfig : metadataReportConfigs) {
-            if (metadataReportConfig.validate()) {
-                validMetadataReportConfigs.add(metadataReportConfig);
-            }
-        }
-        metadataReportInstance.init(validMetadataReportConfigs);
-        if (!metadataReportInstance.inited()) {
-            throw new IllegalStateException(String.format("%s MetadataConfigs found, but none of them is valid.", metadataReportConfigs.size()));
-        }
-    }
-
-    /**
-     * For compatibility purpose, use registry as the default config center when
-     * there's no config center specified explicitly and
-     * useAsConfigCenter of registryConfig is null or true
-     */
-    private void useRegistryAsConfigCenterIfNecessary() {
-        // we use the loading status of DynamicConfiguration to decide whether ConfigCenter has been initiated.
-        if (environment.getDynamicConfiguration().isPresent()) {
-            return;
-        }
-
-        if (CollectionUtils.isNotEmpty(configManager.getConfigCenters())) {
-            return;
-        }
-
-        // load registry
-        configManager.loadConfigsOfTypeFromProps(RegistryConfig.class);
-
-        List<RegistryConfig> defaultRegistries = configManager.getDefaultRegistries();
-        if (defaultRegistries.size() > 0) {
-            defaultRegistries
-                    .stream()
-                    .filter(this::isUsedRegistryAsConfigCenter)
-                    .map(this::registryAsConfigCenter)
-                    .forEach(configCenter -> {
-                        if (configManager.getConfigCenter(configCenter.getId()).isPresent()) {
-                            return;
-                        }
-                        configManager.addConfigCenter(configCenter);
-                        logger.info("use registry as config-center: " + configCenter);
-
-                    });
-        }
-    }
-
-    private void initMetricsService() {
-        this.metricsServiceExporter = getExtensionLoader(MetricsServiceExporter.class).getDefaultExtension();
-        metricsServiceExporter.init();
-    }
-
-    private void initMetricsReporter() {
-        if (!MetricsSupportUtil.isSupportMetrics()) {
-            return;
-        }
-        DefaultMetricsCollector collector =
-                applicationModel.getBeanFactory().getBean(DefaultMetricsCollector.class);
-        Optional<MetricsConfig> configOptional = configManager.getMetrics();
-        //If no specific metrics type is configured and there is no Prometheus dependency in the dependencies.
-        MetricsConfig metricsConfig = configOptional.orElse(new MetricsConfig(applicationModel));
-        if (StringUtils.isBlank(metricsConfig.getProtocol())) {
-            metricsConfig.setProtocol(MetricsSupportUtil.isSupportPrometheus() ? PROTOCOL_PROMETHEUS : PROTOCOL_DEFAULT);
-        }
-        collector.setCollectEnabled(true);
-        collector.collectApplication();
-        collector.setThreadpoolCollectEnabled(Optional.ofNullable(metricsConfig.getEnableThreadpool()).orElse(true));
-        MetricsReporterFactory metricsReporterFactory = getExtensionLoader(MetricsReporterFactory.class).getAdaptiveExtension();
-        MetricsReporter metricsReporter = null;
-        try {
-            metricsReporter = metricsReporterFactory.createMetricsReporter(metricsConfig.toUrl());
-        } catch (IllegalStateException e) {
-            if (e.getMessage().startsWith("No such extension org.apache.dubbo.metrics.report.MetricsReporterFactory")) {
-                logger.warn(COMMON_METRICS_COLLECTOR_EXCEPTION, "", "", e.getMessage());
-                return;
-            } else {
-                throw e;
-            }
-        }
-        metricsReporter.init();
-        applicationModel.getBeanFactory().registerBean(metricsReporter);
-        //If the protocol is not the default protocol, the default protocol is also initialized.
-        if (!PROTOCOL_DEFAULT.equals(metricsConfig.getProtocol())) {
-            DefaultMetricsReporterFactory defaultMetricsReporterFactory = new DefaultMetricsReporterFactory(applicationModel);
-            MetricsReporter defaultMetricsReporter = defaultMetricsReporterFactory.createMetricsReporter(metricsConfig.toUrl());
-            defaultMetricsReporter.init();
-            applicationModel.getBeanFactory().registerBean(defaultMetricsReporter);
-        }
-    }
-
-    /**
-     * init ObservationRegistry(Micrometer)
-     */
-    private void initObservationRegistry() {
-        if (!ObservationSupportUtil.isSupportObservation()) {
-            if (logger.isDebugEnabled()) {
-                logger.debug("Not found micrometer-observation or plz check the version of micrometer-observation version if already introduced, need > 1.10.0");
-            }
-            return;
-        }
-        if (!ObservationSupportUtil.isSupportTracing()) {
-            if (logger.isDebugEnabled()) {
-                logger.debug("Not found micrometer-tracing dependency, skip init ObservationRegistry.");
-            }
-            return;
-        }
-        Optional<TracingConfig> configOptional = configManager.getTracing();
-        if (!configOptional.isPresent() || !configOptional.get().getEnabled()) {
-            return;
-        }
-
-        DubboObservationRegistry dubboObservationRegistry = new DubboObservationRegistry(applicationModel, configOptional.get());
-        dubboObservationRegistry.initObservationRegistry();
-    }
-
-
-    private boolean isUsedRegistryAsConfigCenter(RegistryConfig registryConfig) {
-        return isUsedRegistryAsCenter(registryConfig, registryConfig::getUseAsConfigCenter, "config",
-                DynamicConfigurationFactory.class);
-    }
-
-    private ConfigCenterConfig registryAsConfigCenter(RegistryConfig registryConfig) {
-        String protocol = registryConfig.getProtocol();
-        Integer port = registryConfig.getPort();
-        URL url = URL.valueOf(registryConfig.getAddress(), registryConfig.getScopeModel());
-        String id = "config-center-" + protocol + "-" + url.getHost() + "-" + port;
-        ConfigCenterConfig cc = new ConfigCenterConfig();
-        cc.setId(id);
-        cc.setScopeModel(applicationModel);
-        if (cc.getParameters() == null) {
-            cc.setParameters(new HashMap<>());
-        }
-        if (CollectionUtils.isNotEmptyMap(registryConfig.getParameters())) {
-            cc.getParameters().putAll(registryConfig.getParameters()); // copy the parameters
-        }
-        cc.getParameters().put(CLIENT_KEY, registryConfig.getClient());
-        cc.setProtocol(protocol);
-        cc.setPort(port);
-        if (StringUtils.isNotEmpty(registryConfig.getGroup())) {
-            cc.setGroup(registryConfig.getGroup());
-        }
-        cc.setAddress(getRegistryCompatibleAddress(registryConfig));
-        cc.setNamespace(registryConfig.getGroup());
-        cc.setUsername(registryConfig.getUsername());
-        cc.setPassword(registryConfig.getPassword());
-        if (registryConfig.getTimeout() != null) {
-            cc.setTimeout(registryConfig.getTimeout().longValue());
-        }
-        cc.setHighestPriority(false);
-        return cc;
-    }
-
-    private void useRegistryAsMetadataCenterIfNecessary() {
-
-        Collection<MetadataReportConfig> originMetadataConfigs = configManager.getMetadataConfigs();
-        if (originMetadataConfigs.stream().anyMatch(m -> Objects.nonNull(m.getAddress()))) {
-            return;
-        }
-
-        Collection<MetadataReportConfig> metadataConfigsToOverride = originMetadataConfigs
-                .stream()
-                .filter(m -> Objects.isNull(m.getAddress()))
-                .collect(Collectors.toList());
-
-        if (metadataConfigsToOverride.size() > 1) {
-            return;
-        }
-
-        MetadataReportConfig metadataConfigToOverride = metadataConfigsToOverride.stream().findFirst().orElse(null);
-
-        List<RegistryConfig> defaultRegistries = configManager.getDefaultRegistries();
-        if (!defaultRegistries.isEmpty()) {
-            defaultRegistries
-                    .stream()
-                    .filter(this::isUsedRegistryAsMetadataCenter)
-                    .map(registryConfig -> registryAsMetadataCenter(registryConfig, metadataConfigToOverride))
-                    .forEach(metadataReportConfig -> {
-                        overrideMetadataReportConfig(metadataConfigToOverride, metadataReportConfig);
-                    });
-        }
-    }
-
-    private void overrideMetadataReportConfig(MetadataReportConfig metadataConfigToOverride, MetadataReportConfig metadataReportConfig) {
-        if (metadataReportConfig.getId() == null) {
-            Collection<MetadataReportConfig> metadataReportConfigs = configManager.getMetadataConfigs();
-            if (CollectionUtils.isNotEmpty(metadataReportConfigs)) {
-                for (MetadataReportConfig existedConfig : metadataReportConfigs) {
-                    if (existedConfig.getId() == null && existedConfig.getAddress().equals(metadataReportConfig.getAddress())) {
-                        return;
-                    }
-                }
-            }
-            configManager.removeConfig(metadataConfigToOverride);
-            configManager.addMetadataReport(metadataReportConfig);
-        } else {
-            Optional<MetadataReportConfig> configOptional = configManager.getConfig(MetadataReportConfig.class, metadataReportConfig.getId());
-            if (configOptional.isPresent()) {
-                return;
-            }
-            configManager.removeConfig(metadataConfigToOverride);
-            configManager.addMetadataReport(metadataReportConfig);
-        }
-        logger.info("use registry as metadata-center: " + metadataReportConfig);
-    }
-
-    private boolean isUsedRegistryAsMetadataCenter(RegistryConfig registryConfig) {
-        return isUsedRegistryAsCenter(registryConfig, registryConfig::getUseAsMetadataCenter, "metadata",
-                MetadataReportFactory.class);
-    }
-
-    /**
-     * Is used the specified registry as a center infrastructure
-     *
-     * @param registryConfig       the {@link RegistryConfig}
-     * @param usedRegistryAsCenter the configured value on
-     * @param centerType           the type name of center
-     * @param extensionClass       an extension class of a center infrastructure
-     * @return
-     * @since 2.7.8
-     */
-    private boolean isUsedRegistryAsCenter(RegistryConfig registryConfig, Supplier<Boolean> usedRegistryAsCenter,
-                                           String centerType,
-                                           Class<?> extensionClass) {
-        final boolean supported;
-
-        Boolean configuredValue = usedRegistryAsCenter.get();
-        if (configuredValue != null) { // If configured, take its value.
-            supported = configuredValue.booleanValue();
-        } else {                       // Or check the extension existence
-            String protocol = registryConfig.getProtocol();
-            supported = supportsExtension(extensionClass, protocol);
-            if (logger.isInfoEnabled()) {
-                logger.info(format("No value is configured in the registry, the %s extension[name : %s] %s as the %s center"
-                        , extensionClass.getSimpleName(), protocol, supported ? "supports" : "does not support", centerType));
-            }
-        }
-
-        if (logger.isInfoEnabled()) {
-            logger.info(format("The registry[%s] will be %s as the %s center", registryConfig,
-                    supported ? "used" : "not used", centerType));
-        }
-        return supported;
-    }
-
-=======
->>>>>>> a6a6d57d
     /**
      * Supports the extension with the specified class and name
      *
