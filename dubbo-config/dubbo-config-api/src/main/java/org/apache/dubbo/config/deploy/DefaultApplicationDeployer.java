/*
 * Licensed to the Apache Software Foundation (ASF) under one or more
 * contributor license agreements.  See the NOTICE file distributed with
 * this work for additional information regarding copyright ownership.
 * The ASF licenses this file to You under the Apache License, Version 2.0
 * (the "License"); you may not use this file except in compliance with
 * the License.  You may obtain a copy of the License at
 *
 *     http://www.apache.org/licenses/LICENSE-2.0
 *
 * Unless required by applicable law or agreed to in writing, software
 * distributed under the License is distributed on an "AS IS" BASIS,
 * WITHOUT WARRANTIES OR CONDITIONS OF ANY KIND, either express or implied.
 * See the License for the specific language governing permissions and
 * limitations under the License.
 */
package org.apache.dubbo.config.deploy;

import org.apache.dubbo.common.URL;
import org.apache.dubbo.common.config.ConfigurationUtils;
import org.apache.dubbo.common.config.Environment;
import org.apache.dubbo.common.config.ReferenceCache;
import org.apache.dubbo.common.config.configcenter.DynamicConfiguration;
import org.apache.dubbo.common.config.configcenter.DynamicConfigurationFactory;
import org.apache.dubbo.common.config.configcenter.wrapper.CompositeDynamicConfiguration;
import org.apache.dubbo.common.deploy.AbstractDeployer;
import org.apache.dubbo.common.deploy.ApplicationDeployListener;
import org.apache.dubbo.common.deploy.ApplicationDeployer;
import org.apache.dubbo.common.deploy.DeployState;
import org.apache.dubbo.common.deploy.ModuleDeployer;
import org.apache.dubbo.common.extension.ExtensionLoader;
import org.apache.dubbo.common.lang.ShutdownHookCallbacks;
import org.apache.dubbo.common.logger.Logger;
import org.apache.dubbo.common.logger.LoggerFactory;
import org.apache.dubbo.common.threadpool.manager.ExecutorRepository;
import org.apache.dubbo.common.utils.ArrayUtils;
import org.apache.dubbo.common.utils.CollectionUtils;
import org.apache.dubbo.common.utils.StringUtils;
import org.apache.dubbo.config.ApplicationConfig;
import org.apache.dubbo.config.ConfigCenterConfig;
import org.apache.dubbo.config.DubboShutdownHook;
import org.apache.dubbo.config.MetadataReportConfig;
import org.apache.dubbo.config.RegistryConfig;
import org.apache.dubbo.config.context.ConfigManager;
import org.apache.dubbo.config.utils.CompositeReferenceCache;
import org.apache.dubbo.config.utils.ConfigValidationUtils;
import org.apache.dubbo.metadata.MetadataService;
import org.apache.dubbo.metadata.MetadataServiceExporter;
import org.apache.dubbo.metadata.WritableMetadataService;
import org.apache.dubbo.metadata.report.MetadataReportFactory;
import org.apache.dubbo.metadata.report.MetadataReportInstance;
import org.apache.dubbo.registry.client.DefaultServiceInstance;
import org.apache.dubbo.registry.client.ServiceInstance;
import org.apache.dubbo.registry.client.metadata.ServiceInstanceMetadataUtils;
import org.apache.dubbo.registry.client.metadata.store.InMemoryWritableMetadataService;
import org.apache.dubbo.registry.client.metadata.store.RemoteMetadataServiceImpl;
import org.apache.dubbo.registry.support.RegistryManager;
import org.apache.dubbo.rpc.model.ApplicationModel;
import org.apache.dubbo.rpc.model.ModuleModel;
import org.apache.dubbo.rpc.model.ScopeModel;
import org.apache.dubbo.rpc.model.ScopeModelUtil;

import java.io.IOException;
import java.util.ArrayList;
import java.util.Collection;
import java.util.HashMap;
import java.util.List;
import java.util.Optional;
import java.util.Set;
import java.util.concurrent.CompletableFuture;
import java.util.concurrent.Future;
import java.util.concurrent.ScheduledFuture;
import java.util.concurrent.TimeUnit;
import java.util.concurrent.atomic.AtomicBoolean;
import java.util.function.Supplier;

import static java.lang.String.format;
import static org.apache.dubbo.common.config.ConfigurationUtils.parseProperties;
import static org.apache.dubbo.common.constants.CommonConstants.DEFAULT_METADATA_STORAGE_TYPE;
import static org.apache.dubbo.common.constants.CommonConstants.REGISTRY_SPLIT_PATTERN;
import static org.apache.dubbo.common.constants.CommonConstants.REMOTE_METADATA_STORAGE_TYPE;
import static org.apache.dubbo.common.utils.StringUtils.isEmpty;
import static org.apache.dubbo.common.utils.StringUtils.isNotEmpty;
import static org.apache.dubbo.metadata.MetadataConstants.DEFAULT_METADATA_PUBLISH_DELAY;
import static org.apache.dubbo.metadata.MetadataConstants.METADATA_PUBLISH_DELAY_KEY;
import static org.apache.dubbo.registry.client.metadata.ServiceInstanceMetadataUtils.calInstanceRevision;
import static org.apache.dubbo.registry.client.metadata.ServiceInstanceMetadataUtils.setMetadataStorageType;
import static org.apache.dubbo.remoting.Constants.CLIENT_KEY;

/**
 * initialize and start application instance
 */
public class DefaultApplicationDeployer extends AbstractDeployer<ApplicationModel> implements ApplicationDeployer {

    private static final Logger logger = LoggerFactory.getLogger(DefaultApplicationDeployer.class);

    private final ApplicationModel applicationModel;

    private final ConfigManager configManager;

    private final Environment environment;

    private final ReferenceCache referenceCache;

    private final ExecutorRepository executorRepository;

    private volatile ServiceInstance serviceInstance;

    private AtomicBoolean hasPreparedApplicationInstance = new AtomicBoolean(false);

    private volatile MetadataService metadataService;

    private volatile MetadataServiceExporter metadataServiceExporter;

    private ScheduledFuture<?> asyncMetadataFuture;
    private String identifier;
    private volatile CompletableFuture startFuture;
    private DubboShutdownHook dubboShutdownHook;
    private Object startedLock = new Object();

    public DefaultApplicationDeployer(ApplicationModel applicationModel) {
        super(applicationModel);
        this.applicationModel = applicationModel;
        configManager = applicationModel.getApplicationConfigManager();
        environment = applicationModel.getModelEnvironment();

        referenceCache = new CompositeReferenceCache(applicationModel);
        executorRepository = getExtensionLoader(ExecutorRepository.class).getDefaultExtension();
        dubboShutdownHook = new DubboShutdownHook(applicationModel);

        // load spi listener
        Set<ApplicationDeployListener> deployListeners = applicationModel.getExtensionLoader(ApplicationDeployListener.class)
            .getSupportedExtensionInstances();
        for (ApplicationDeployListener listener : deployListeners) {
            this.addDeployListener(listener);
        }
    }

    public static ApplicationDeployer get(ScopeModel moduleOrApplicationModel) {
        ApplicationModel applicationModel = ScopeModelUtil.getApplicationModel(moduleOrApplicationModel);
        ApplicationDeployer applicationDeployer = applicationModel.getDeployer();
        if (applicationDeployer == null) {
            applicationDeployer = applicationModel.getBeanFactory().getOrRegisterBean(DefaultApplicationDeployer.class);
        }
        return applicationDeployer;
    }

    @Override
    public ApplicationModel getApplicationModel() {
        return applicationModel;
    }

    private <T> ExtensionLoader<T> getExtensionLoader(Class<T> type) {
        return applicationModel.getExtensionLoader(type);
    }

    private void unRegisterShutdownHook() {
        dubboShutdownHook.unregister();
    }

    private boolean isRegisterConsumerInstance() {
        Boolean registerConsumer = getApplication().getRegisterConsumer();
        return Boolean.TRUE.equals(registerConsumer);
    }

    private String getMetadataType() {
        String type = getApplication().getMetadataType();
        if (StringUtils.isEmpty(type)) {
            type = DEFAULT_METADATA_STORAGE_TYPE;
        }
        return type;
    }

    @Override
    public ReferenceCache getReferenceCache() {
        return referenceCache;
    }

    /**
     * Initialize
     */
    @Override
    public void initialize() {
        if (initialized.get()) {
            return;
        }
        // Ensure that the initialization is completed when concurrent calls
        synchronized (this) {
            if (initialized.get()) {
                return;
            }
            // register shutdown hook
            registerShutdownHook();

            startConfigCenter();

            loadApplicationConfigs();

            initModuleDeployers();

            // @since 2.7.8
            startMetadataCenter();

            initMetadataService();

            initialized.set(true);

            if (logger.isInfoEnabled()) {
                logger.info(getIdentifier() + " has been initialized!");
            }
        }
    }

    private void registerShutdownHook() {
        dubboShutdownHook.register();
    }

    private void initModuleDeployers() {
        // make sure created default module
        applicationModel.getDefaultModule();
        for (ModuleModel moduleModel : applicationModel.getModuleModels()) {
            moduleModel.getDeployer().initialize();
        }
    }

    private void loadApplicationConfigs() {
        configManager.loadConfigs();
    }

    private void startConfigCenter() {

        // load application config
        configManager.loadConfigsOfTypeFromProps(ApplicationConfig.class);

        // load config centers
        configManager.loadConfigsOfTypeFromProps(ConfigCenterConfig.class);

        useRegistryAsConfigCenterIfNecessary();

        // check Config Center
        Collection<ConfigCenterConfig> configCenters = configManager.getConfigCenters();
        if (CollectionUtils.isEmpty(configCenters)) {
            ConfigCenterConfig configCenterConfig = new ConfigCenterConfig();
            configCenterConfig.setScopeModel(applicationModel);
            configCenterConfig.refresh();
            ConfigValidationUtils.validateConfigCenterConfig(configCenterConfig);
            if (configCenterConfig.isValid()) {
                configManager.addConfigCenter(configCenterConfig);
                configCenters = configManager.getConfigCenters();
            }
        } else {
            for (ConfigCenterConfig configCenterConfig : configCenters) {
                configCenterConfig.refresh();
                ConfigValidationUtils.validateConfigCenterConfig(configCenterConfig);
            }
        }

        if (CollectionUtils.isNotEmpty(configCenters)) {
            CompositeDynamicConfiguration compositeDynamicConfiguration = new CompositeDynamicConfiguration();
            for (ConfigCenterConfig configCenter : configCenters) {
                // Pass config from ConfigCenterBean to environment
                environment.updateExternalConfigMap(configCenter.getExternalConfiguration());
                environment.updateAppExternalConfigMap(configCenter.getAppExternalConfiguration());

                // Fetch config from remote config center
                compositeDynamicConfiguration.addConfiguration(prepareEnvironment(configCenter));
            }
            environment.setDynamicConfiguration(compositeDynamicConfiguration);
        }

        configManager.refreshAll();
    }

    private void startMetadataCenter() {

        useRegistryAsMetadataCenterIfNecessary();

        ApplicationConfig applicationConfig = getApplication();

        String metadataType = applicationConfig.getMetadataType();
        // FIXME, multiple metadata config support.
        Collection<MetadataReportConfig> metadataReportConfigs = configManager.getMetadataConfigs();
        if (CollectionUtils.isEmpty(metadataReportConfigs)) {
            if (REMOTE_METADATA_STORAGE_TYPE.equals(metadataType)) {
                throw new IllegalStateException("No MetadataConfig found, Metadata Center address is required when 'metadata=remote' is enabled.");
            }
            return;
        }

        MetadataReportInstance metadataReportInstance = applicationModel.getBeanFactory().getBean(MetadataReportInstance.class);
        for (MetadataReportConfig metadataReportConfig : metadataReportConfigs) {
            ConfigValidationUtils.validateMetadataConfig(metadataReportConfig);
            if (!metadataReportConfig.isValid()) {
                logger.info("Ignore invalid metadata-report config: " + metadataReportConfig);
                continue;
            }
            metadataReportInstance.init(metadataReportConfig);
        }
    }

    /**
     * For compatibility purpose, use registry as the default config center when
     * there's no config center specified explicitly and
     * useAsConfigCenter of registryConfig is null or true
     */
    private void useRegistryAsConfigCenterIfNecessary() {
        // we use the loading status of DynamicConfiguration to decide whether ConfigCenter has been initiated.
        if (environment.getDynamicConfiguration().isPresent()) {
            return;
        }

        if (CollectionUtils.isNotEmpty(configManager.getConfigCenters())) {
            return;
        }

        // load registry
        configManager.loadConfigsOfTypeFromProps(RegistryConfig.class);

        List<RegistryConfig> defaultRegistries = configManager.getDefaultRegistries();
        if (defaultRegistries.size() > 0) {
            defaultRegistries
                .stream()
                .filter(this::isUsedRegistryAsConfigCenter)
                .map(this::registryAsConfigCenter)
                .forEach(configCenter -> {
                    if (configManager.getConfigCenter(configCenter.getId()).isPresent()) {
                        return;
                    }
                    configManager.addConfigCenter(configCenter);
                    logger.info("use registry as config-center: " + configCenter);

                });
        }
    }

    private boolean isUsedRegistryAsConfigCenter(RegistryConfig registryConfig) {
        return isUsedRegistryAsCenter(registryConfig, registryConfig::getUseAsConfigCenter, "config",
            DynamicConfigurationFactory.class);
    }

    private ConfigCenterConfig registryAsConfigCenter(RegistryConfig registryConfig) {
        String protocol = registryConfig.getProtocol();
        Integer port = registryConfig.getPort();
        URL url = URL.valueOf(registryConfig.getAddress(), registryConfig.getScopeModel());
        String id = "config-center-" + protocol + "-" + url.getHost() + "-" + port;
        ConfigCenterConfig cc = new ConfigCenterConfig();
        cc.setId(id);
        cc.setScopeModel(applicationModel);
        if (cc.getParameters() == null) {
            cc.setParameters(new HashMap<>());
        }
        if (registryConfig.getParameters() != null) {
            cc.getParameters().putAll(registryConfig.getParameters()); // copy the parameters
        }
        cc.getParameters().put(CLIENT_KEY, registryConfig.getClient());
        cc.setProtocol(protocol);
        cc.setPort(port);
        if (StringUtils.isNotEmpty(registryConfig.getGroup())) {
            cc.setGroup(registryConfig.getGroup());
        }
        cc.setAddress(getRegistryCompatibleAddress(registryConfig));
        cc.setNamespace(registryConfig.getGroup());
        cc.setUsername(registryConfig.getUsername());
        cc.setPassword(registryConfig.getPassword());
        if (registryConfig.getTimeout() != null) {
            cc.setTimeout(registryConfig.getTimeout().longValue());
        }
        cc.setHighestPriority(false);
        return cc;
    }

    private void useRegistryAsMetadataCenterIfNecessary() {

        Collection<MetadataReportConfig> metadataConfigs = configManager.getMetadataConfigs();

        if (CollectionUtils.isNotEmpty(metadataConfigs)) {
            return;
        }

        List<RegistryConfig> defaultRegistries = configManager.getDefaultRegistries();
        if (defaultRegistries.size() > 0) {
            defaultRegistries
                .stream()
                .filter(this::isUsedRegistryAsMetadataCenter)
                .map(this::registryAsMetadataCenter)
                .forEach(metadataReportConfig -> {
                    Optional<MetadataReportConfig> configOptional = configManager.getConfig(MetadataReportConfig.class, metadataReportConfig.getId());
                    if (configOptional.isPresent()) {
                        return;
                    }
                    configManager.addMetadataReport(metadataReportConfig);
                    logger.info("use registry as metadata-center: " + metadataReportConfig);
                });
        }
    }

    private boolean isUsedRegistryAsMetadataCenter(RegistryConfig registryConfig) {
        return isUsedRegistryAsCenter(registryConfig, registryConfig::getUseAsMetadataCenter, "metadata",
            MetadataReportFactory.class);
    }

    /**
     * Is used the specified registry as a center infrastructure
     *
     * @param registryConfig       the {@link RegistryConfig}
     * @param usedRegistryAsCenter the configured value on
     * @param centerType           the type name of center
     * @param extensionClass       an extension class of a center infrastructure
     * @return
     * @since 2.7.8
     */
    private boolean isUsedRegistryAsCenter(RegistryConfig registryConfig, Supplier<Boolean> usedRegistryAsCenter,
                                           String centerType,
                                           Class<?> extensionClass) {
        final boolean supported;

        Boolean configuredValue = usedRegistryAsCenter.get();
        if (configuredValue != null) { // If configured, take its value.
            supported = configuredValue.booleanValue();
        } else {                       // Or check the extension existence
            String protocol = registryConfig.getProtocol();
            supported = supportsExtension(extensionClass, protocol);
            if (logger.isInfoEnabled()) {
                logger.info(format("No value is configured in the registry, the %s extension[name : %s] %s as the %s center"
                    , extensionClass.getSimpleName(), protocol, supported ? "supports" : "does not support", centerType));
            }
        }

        if (logger.isInfoEnabled()) {
            logger.info(format("The registry[%s] will be %s as the %s center", registryConfig,
                supported ? "used" : "not used", centerType));
        }
        return supported;
    }

    /**
     * Supports the extension with the specified class and name
     *
     * @param extensionClass the {@link Class} of extension
     * @param name           the name of extension
     * @return if supports, return <code>true</code>, or <code>false</code>
     * @since 2.7.8
     */
    private boolean supportsExtension(Class<?> extensionClass, String name) {
        if (isNotEmpty(name)) {
            ExtensionLoader extensionLoader = getExtensionLoader(extensionClass);
            return extensionLoader.hasExtension(name);
        }
        return false;
    }

    private MetadataReportConfig registryAsMetadataCenter(RegistryConfig registryConfig) {
        String protocol = registryConfig.getProtocol();
        URL url = URL.valueOf(registryConfig.getAddress(), registryConfig.getScopeModel());
        String id = "metadata-center-" + protocol + "-" + url.getHost() + "-" + url.getPort();
        MetadataReportConfig metadataReportConfig = new MetadataReportConfig();
        metadataReportConfig.setId(id);
        metadataReportConfig.setScopeModel(applicationModel);
        if (metadataReportConfig.getParameters() == null) {
            metadataReportConfig.setParameters(new HashMap<>());
        }
        if (registryConfig.getParameters() != null) {
            metadataReportConfig.getParameters().putAll(registryConfig.getParameters()); // copy the parameters
        }
        metadataReportConfig.getParameters().put(CLIENT_KEY, registryConfig.getClient());
        metadataReportConfig.setGroup(registryConfig.getGroup());
        metadataReportConfig.setAddress(getRegistryCompatibleAddress(registryConfig));
        metadataReportConfig.setUsername(registryConfig.getUsername());
        metadataReportConfig.setPassword(registryConfig.getPassword());
        metadataReportConfig.setTimeout(registryConfig.getTimeout());
        return metadataReportConfig;
    }

    private String getRegistryCompatibleAddress(RegistryConfig registryConfig) {
        String registryAddress = registryConfig.getAddress();
        String[] addresses = REGISTRY_SPLIT_PATTERN.split(registryAddress);
        if (ArrayUtils.isEmpty(addresses)) {
            throw new IllegalStateException("Invalid registry address found.");
        }
        String address = addresses[0];
        // since 2.7.8
        // Issue : https://github.com/apache/dubbo/issues/6476
        StringBuilder metadataAddressBuilder = new StringBuilder();
        URL url = URL.valueOf(address, registryConfig.getScopeModel());
        String protocolFromAddress = url.getProtocol();
        if (isEmpty(protocolFromAddress)) {
            // If the protocol from address is missing, is like :
            // "dubbo.registry.address = 127.0.0.1:2181"
            String protocolFromConfig = registryConfig.getProtocol();
            metadataAddressBuilder.append(protocolFromConfig).append("://");
        }
        metadataAddressBuilder.append(address);
        return metadataAddressBuilder.toString();
    }

    /**
     * Initialize {@link MetadataService} from {@link WritableMetadataService}'s extension
     */
    private void initMetadataService() {
//        startMetadataCenter();
        this.metadataService = getExtensionLoader(WritableMetadataService.class).getDefaultExtension();
        // support injection by super type MetadataService
        applicationModel.getBeanFactory().registerBean(this.metadataService);

        //this.metadataServiceExporter = new ConfigurableMetadataServiceExporter(metadataService);
        this.metadataServiceExporter = getExtensionLoader(MetadataServiceExporter.class).getDefaultExtension();
    }

    /**
     * Start the bootstrap
     *
     * @return
     */
    @Override
    public synchronized Future start() {
        CompletableFuture startFuture = getStartFuture();

        // maybe call start again after add new module, check if any new module
        boolean hasPendingModule = hasPendingModule();

        if (isStarting()) {
            // currently is starting, maybe both start by module and application
            // if has new modules, start them
            if (hasPendingModule) {
                startModules();
            }
            // if is starting, reuse previous startFuture
            return startFuture;
        }

        // if is started and no new module, just return
        if (isStarted() && !hasPendingModule) {
            completeStartFuture(false);
            return startFuture;
        }

        onStarting();

        initialize();

        doStart();

        return startFuture;
    }

    private boolean hasPendingModule() {
        boolean found = false;
        for (ModuleModel moduleModel : applicationModel.getModuleModels()) {
            if (moduleModel.getDeployer().isPending()) {
                found = true;
                break;
            }
        }
        return found;
    }

    private CompletableFuture getStartFuture() {
        if (startFuture == null) {
            synchronized (this) {
                if (startFuture == null) {
                    startFuture = new CompletableFuture();
                }
            }
        }
        return startFuture;
    }


    private void doStart() {
        startModules();

        // prepare application instance
        prepareApplicationInstance();

        executorRepository.getSharedExecutor().submit(() -> {
            while (true) {
                // notify on each module started
                synchronized (startedLock) {
                    try {
                        startedLock.wait(500);
                    } catch (InterruptedException e) {
                        // ignore
                    }
                }

                // if has new module, do start again
                if (hasPendingModule()) {
                    startModules();
                    continue;
                }

                DeployState state = checkState();
                if (!(state == DeployState.STARTING || state == DeployState.PENDING)) {
                    // start finished or error
                    break;
                }
            }
        });
    }

    private void startModules() {
        // copy current modules, ignore new module during starting
        List<ModuleModel> moduleModels = new ArrayList<>(applicationModel.getModuleModels());
        for (ModuleModel moduleModel : moduleModels) {
            // export services in module
            if (moduleModel.getDeployer().isPending()) {
                moduleModel.getDeployer().start();
            }
        }
    }

    private void awaitDeployFinished(List<CompletableFuture> futures) {
        try {
            CompletableFuture mergedFuture = CompletableFuture.allOf(futures.toArray(new CompletableFuture[0]));
            mergedFuture.get();
        } catch (Exception e) {
            logger.error(getIdentifier() + " await deploy finished failed", e);
        }
    }

    @Override
    public void prepareApplicationInstance() {
        if (hasPreparedApplicationInstance.get()) {
            return;
        }
        // if register consumer instance or has exported services
        if (isRegisterConsumerInstance() || hasExportedServices()) {
            if (!hasPreparedApplicationInstance.compareAndSet(false, true)) {
                return;
            }
            prepareInternalModule();
            // register the local ServiceInstance if required
            registerServiceInstance();
        }
    }

    private void prepareInternalModule() {
        // export MetadataService
        exportMetadataService();
        // start internal module
        ModuleDeployer internalModuleDeployer = applicationModel.getInternalModule().getDeployer();
        if (!internalModuleDeployer.isStarted()) {
            Future future = internalModuleDeployer.start();
            // wait for internal module start finished
            try {
                future.get();
            } catch (Exception e) {
                logger.warn("wait for internal module started failed: " + e.getMessage(), e);
            }
        }
    }

    private boolean hasExportedServices() {
        for (ModuleModel moduleModel : applicationModel.getModuleModels()) {
            if (CollectionUtils.isNotEmpty(moduleModel.getConfigManager().getServices())) {
                return true;
            }
        }
        return false;
    }

    @Override
    public boolean isBackground() {
        for (ModuleModel moduleModel : applicationModel.getModuleModels()) {
            if (moduleModel.getDeployer().isBackground()) {
                return true;
            }
        }
        return false;
    }

    private DynamicConfiguration prepareEnvironment(ConfigCenterConfig configCenter) {
        if (configCenter.isValid()) {
            if (!configCenter.checkOrUpdateInitialized(true)) {
                return null;
            }

            DynamicConfiguration dynamicConfiguration = null;
            try {
                dynamicConfiguration = getDynamicConfiguration(configCenter.toUrl());
            } catch (Exception e) {
                if (!configCenter.isCheck()) {
                    logger.warn("The configuration center failed to initialize", e);
                    configCenter.checkOrUpdateInitialized(false);
                    return null;
                } else {
                    throw new IllegalStateException(e);
                }
            }

            String configContent = dynamicConfiguration.getProperties(configCenter.getConfigFile(), configCenter.getGroup());

            String appGroup = getApplication().getName();
            String appConfigContent = null;
            if (isNotEmpty(appGroup)) {
                appConfigContent = dynamicConfiguration.getProperties
                    (isNotEmpty(configCenter.getAppConfigFile()) ? configCenter.getAppConfigFile() : configCenter.getConfigFile(),
                        appGroup
                    );
            }
            try {
                environment.updateExternalConfigMap(parseProperties(configContent));
                environment.updateAppExternalConfigMap(parseProperties(appConfigContent));
            } catch (IOException e) {
                throw new IllegalStateException("Failed to parse configurations from Config Center.", e);
            }
            return dynamicConfiguration;
        }
        return null;
    }

    /**
     * Get the instance of {@link DynamicConfiguration} by the specified connection {@link URL} of config-center
     *
     * @param connectionURL of config-center
     * @return non-null
     * @since 2.7.5
     */
    private DynamicConfiguration getDynamicConfiguration(URL connectionURL) {
        String protocol = connectionURL.getProtocol();

        DynamicConfigurationFactory factory = ConfigurationUtils.getDynamicConfigurationFactory(applicationModel, protocol);
        return factory.getDynamicConfiguration(connectionURL);
    }

    /**
     * export {@link MetadataService}
     */
    private void exportMetadataService() {
        metadataServiceExporter.export();
    }

    private void unexportMetadataService() {
        if (metadataServiceExporter != null && metadataServiceExporter.isExported()) {
            try {
                metadataServiceExporter.unexport();
            } catch (Exception ignored) {
                // ignored
            }
        }
    }

    private void registerServiceInstance() {
        if (isRegisteredServiceInstance()) {
            return;
        }

        ApplicationConfig application = getApplication();
        String serviceName = application.getName();
        ServiceInstance serviceInstance = createServiceInstance(serviceName);
        boolean registered = true;
        try {
            ServiceInstanceMetadataUtils.registerMetadataAndInstance(serviceInstance);
        } catch (Exception e) {
            registered = false;
            logger.error("Register instance error", e);
        }
        if (registered) {
            // scheduled task for updating Metadata and ServiceInstance
            asyncMetadataFuture = executorRepository.getSharedScheduledExecutor().scheduleAtFixedRate(() -> {
                InMemoryWritableMetadataService localMetadataService = (InMemoryWritableMetadataService) WritableMetadataService.getDefaultExtension(applicationModel);
                if (!applicationModel.getDeployer().isStopping() || !applicationModel.getDeployer().isStopped()) {
                    localMetadataService.blockUntilUpdated();
                }
                try {
                    ApplicationDeployer deployer = serviceInstance.getApplicationModel().getDeployer();
                    if (deployer != null && !(deployer.isStopping() || deployer.isStopped())) {
                        ServiceInstanceMetadataUtils.refreshMetadataAndInstance(serviceInstance);
                    }
                } catch (Exception e) {
                    logger.error("Refresh instance and metadata error", e);
                } finally {
                    localMetadataService.releaseBlock();
                }
            }, 0, ConfigurationUtils.get(applicationModel, METADATA_PUBLISH_DELAY_KEY, DEFAULT_METADATA_PUBLISH_DELAY), TimeUnit.MILLISECONDS);
        }
    }

    private boolean isRegisteredServiceInstance() {
        return this.serviceInstance != null;
    }

    private void doRegisterServiceInstance(ServiceInstance serviceInstance) {
        // register instance only when at least one service is exported.
        if (serviceInstance.getPort() > 0) {
            publishMetadataToRemote(serviceInstance);
            logger.info("Start registering instance address to registry.");
            RegistryManager.getInstance(applicationModel).getServiceDiscoveries().forEach(serviceDiscovery ->
            {
                ServiceInstance serviceInstanceForRegistry = new DefaultServiceInstance((DefaultServiceInstance) serviceInstance);
                calInstanceRevision(serviceDiscovery, serviceInstanceForRegistry);
                if (logger.isDebugEnabled()) {
                    logger.info("Start registering instance address to registry" + serviceDiscovery.getUrl() + ", instance " + serviceInstanceForRegistry);
                }
                // register metadata
                serviceDiscovery.register(serviceInstanceForRegistry);
            });
        }
    }

    private void publishMetadataToRemote(ServiceInstance serviceInstance) {
//        InMemoryWritableMetadataService localMetadataService = (InMemoryWritableMetadataService)WritableMetadataService.getDefaultExtension();
//        localMetadataService.blockUntilUpdated();
        if (logger.isInfoEnabled()) {
            logger.info("Start publishing metadata to remote center, this only makes sense for applications enabled remote metadata center.");
        }
        RemoteMetadataServiceImpl remoteMetadataService = applicationModel.getBeanFactory().getBean(RemoteMetadataServiceImpl.class);
        remoteMetadataService.publishMetadata(serviceInstance.getServiceName());
    }

    private void unregisterServiceInstance() {
        if (isRegisteredServiceInstance()) {
            RegistryManager.getInstance(applicationModel).getServiceDiscoveries().forEach(serviceDiscovery -> {
                try {
                    serviceDiscovery.unregister(serviceInstance);
                } catch (Exception ignored) {
                    // ignored
                }
            });
        }
    }

    private ServiceInstance createServiceInstance(String serviceName) {
        this.serviceInstance = new DefaultServiceInstance(serviceName, applicationModel);
        setMetadataStorageType(serviceInstance, getMetadataType());
        ServiceInstanceMetadataUtils.customizeInstance(this.serviceInstance);
        return this.serviceInstance;
    }

    public ServiceInstance getServiceInstance() {
        return serviceInstance;
    }

    @Override
    public void stop() {
        applicationModel.destroy();
    }

    @Override
    public void preDestroy() {
        if (isStopping() || isStopped()) {
            return;
        }
        onStopping();
    }

    @Override
    public synchronized void postDestroy() {
        // expect application model is destroyed before here
        if (isStopped()) {
            return;
        }
        try {
            unRegisterShutdownHook();
            unregisterServiceInstance();
            unexportMetadataService();
            if (asyncMetadataFuture != null) {
                asyncMetadataFuture.cancel(true);
            }

            executeShutdownCallbacks();

            destroyRegistries();
            destroyServiceDiscoveries();
            destroyMetadataReports();

            destroyExecutorRepository();
            destroyDynamicConfigurations();

            onStopped();
        } catch (Throwable ex) {
            logger.error(getIdentifier() + " an error occurred while stopping application: " + ex.getMessage(), ex);
            setFailed(ex);
        }
    }

    private void executeShutdownCallbacks() {
        ShutdownHookCallbacks shutdownHookCallbacks = applicationModel.getBeanFactory().getBean(ShutdownHookCallbacks.class);
        shutdownHookCallbacks.callback();
    }

    @Override
    public void checkStarting() {
        if (isStarting()) {
            return;
        }
        for (ModuleModel moduleModel : applicationModel.getModuleModels()) {
            if (moduleModel.getDeployer().isStarting()) {
                onStarting();
                break;
            }
        }
    }

    @Override
    public void checkStarted() {
        // TODO improve state checking
        DeployState _state = checkState();
        switch (_state) {
            case STARTED:
                onStarted();
                break;
            case STARTING:
                onStarting();
                break;
            case PENDING:
                setPending();
                break;
        }

        // notify started
        synchronized (startedLock) {
            startedLock.notifyAll();
        }
    }

    private DeployState checkState() {
        DeployState _state = DeployState.UNKNOWN;
        int pending = 0, starting = 0, started = 0, stopping = 0, stopped = 0;
        for (ModuleModel moduleModel : applicationModel.getModuleModels()) {
            ModuleDeployer deployer = moduleModel.getDeployer();
            if (deployer.isPending()) {
                pending++;
            } else if (deployer.isStarting()) {
                starting++;
            } else if (deployer.isStarted()) {
                started++;
            } else if (deployer.isStopping()) {
                stopping++;
            } else if (deployer.isStopped()) {
                stopped++;
            }
        }

        if (started > 0) {
            if (pending + starting + stopping + stopped == 0) {
                // all modules have been started
                _state = DeployState.STARTED;
            } else if (pending + starting > 0) {
                // some module is pending and some is started
                _state = DeployState.STARTING;
            } else if (stopping + stopped > 0) {
                _state = DeployState.STOPPING;
            }
        } else if (starting > 0) {
            // any module is starting
            _state = DeployState.STARTING;
        } else if (pending > 0) {
            if (starting + starting + stopping + stopped == 0) {
                // all modules have not starting or started
                _state = DeployState.PENDING;
            } else if (stopping + stopped > 0) {
                // some is pending and some is stopping or stopped
                _state = DeployState.STOPPING;
            }
        } else if (stopping > 0) {
            // some is stopping and some stopped
            _state = DeployState.STOPPING;
        } else if (stopped > 0) {
            // all modules are stopped
            _state = DeployState.STOPPED;
        }
        return _state;
    }

    private void onStarting() {
        if (isStarting()) {
            return;
        }
        setStarting();
        if (logger.isInfoEnabled()) {
            logger.info(getIdentifier() + " is starting.");
        }
    }

    private void onStarted() {
        if (isStarted()) {
            return;
        }
        setStarted();
        if (logger.isInfoEnabled()) {
            logger.info(getIdentifier() + " is ready.");
        }
        // refresh metadata
        try {
            if (serviceInstance != null) {
                ServiceInstanceMetadataUtils.refreshMetadataAndInstance(serviceInstance);
            }
        } catch (Exception e) {
            logger.error("refresh metadata failed: " + e.getMessage(), e);
        }
        // complete future
        completeStartFuture(true);
        // shutdown export/refer executor after started
        executorRepository.shutdownServiceExportExecutor();
        executorRepository.shutdownServiceReferExecutor();
    }

    private void completeStartFuture(boolean success) {
        if (startFuture != null) {
            startFuture.complete(success);
            startFuture = null;
        }
    }

    private void onStopping() {
<<<<<<< HEAD
        if (isStopping()) {
            return;
        }
=======
        applicationModel.setStopping();
>>>>>>> 73f7da19
        setStopping();
        if (logger.isInfoEnabled()) {
            logger.info(getIdentifier() + " is stopping.");
        }
    }

    private void onStopped() {
        if (isStopped()) {
            return;
        }
        setStopped();
        if (logger.isInfoEnabled()) {
            logger.info(getIdentifier() + " has stopped.");
        }

    }

    private void destroyExecutorRepository() {
        getExtensionLoader(ExecutorRepository.class).getDefaultExtension().destroyAll();
    }

    private void destroyRegistries() {
        RegistryManager.getInstance(applicationModel).destroyAll();
    }

    private void destroyServiceDiscoveries() {
        RegistryManager.getInstance(applicationModel).getServiceDiscoveries().forEach(serviceDiscovery -> {
            try {
                serviceDiscovery.destroy();
            } catch (Throwable ignored) {
                logger.warn(ignored.getMessage(), ignored);
            }
        });
        if (logger.isDebugEnabled()) {
            logger.debug(getIdentifier() + "'s all ServiceDiscoveries have been destroyed.");
        }
    }

    private void destroyMetadataReports() {
        // only destroy MetadataReport of this application
        List<MetadataReportFactory> metadataReportFactories = getExtensionLoader(MetadataReportFactory.class).getLoadedExtensionInstances();
        for (MetadataReportFactory metadataReportFactory : metadataReportFactories) {
            metadataReportFactory.destroy();
        }
    }

    private void destroyDynamicConfigurations() {
        // TODO only destroy DynamicConfiguration of this application
        // DynamicConfiguration may be cached somewhere, and maybe used during destroy
        // destroy them may cause some troubles, so just clear instances cache
        // ExtensionLoader.resetExtensionLoader(DynamicConfigurationFactory.class);
    }

    private ApplicationConfig getApplication() {
        return configManager.getApplicationOrElseThrow();
    }

    private String getIdentifier() {
        if (identifier == null) {
            identifier = "Dubbo application[" + applicationModel.getInternalId() + "]";
            if (applicationModel.getModelName() != null
                && !StringUtils.isEquals(applicationModel.getModelName(), applicationModel.getInternalName())) {
                identifier += "(" + applicationModel.getModelName() + ")";
            }
        }
        return identifier;
    }

}<|MERGE_RESOLUTION|>--- conflicted
+++ resolved
@@ -1004,13 +1004,9 @@
     }
 
     private void onStopping() {
-<<<<<<< HEAD
         if (isStopping()) {
             return;
         }
-=======
-        applicationModel.setStopping();
->>>>>>> 73f7da19
         setStopping();
         if (logger.isInfoEnabled()) {
             logger.info(getIdentifier() + " is stopping.");
