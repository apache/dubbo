/*
 * Licensed to the Apache Software Foundation (ASF) under one or more
 * contributor license agreements.  See the NOTICE file distributed with
 * this work for additional information regarding copyright ownership.
 * The ASF licenses this file to You under the Apache License, Version 2.0
 * (the "License"); you may not use this file except in compliance with
 * the License.  You may obtain a copy of the License at
 *
 *     http://www.apache.org/licenses/LICENSE-2.0
 *
 * Unless required by applicable law or agreed to in writing, software
 * distributed under the License is distributed on an "AS IS" BASIS,
 * WITHOUT WARRANTIES OR CONDITIONS OF ANY KIND, either express or implied.
 * See the License for the specific language governing permissions and
 * limitations under the License.
 */
package org.apache.dubbo.config.deploy;

import org.apache.dubbo.common.URL;
import org.apache.dubbo.common.config.ConfigurationUtils;
import org.apache.dubbo.common.config.Environment;
import org.apache.dubbo.common.config.ReferenceCache;
import org.apache.dubbo.common.config.configcenter.DynamicConfiguration;
import org.apache.dubbo.common.config.configcenter.DynamicConfigurationFactory;
import org.apache.dubbo.common.config.configcenter.wrapper.CompositeDynamicConfiguration;
import org.apache.dubbo.common.deploy.AbstractDeployer;
import org.apache.dubbo.common.deploy.ApplicationDeployListener;
import org.apache.dubbo.common.deploy.ApplicationDeployer;
import org.apache.dubbo.common.deploy.DeployState;
import org.apache.dubbo.common.deploy.ModuleDeployer;
import org.apache.dubbo.common.extension.ExtensionLoader;
import org.apache.dubbo.common.lang.ShutdownHookCallbacks;
import org.apache.dubbo.common.logger.Logger;
import org.apache.dubbo.common.logger.LoggerFactory;
import org.apache.dubbo.common.metrics.MetricsReporter;
import org.apache.dubbo.common.metrics.MetricsReporterFactory;
import org.apache.dubbo.common.metrics.service.MetricsService;
import org.apache.dubbo.common.metrics.service.MetricsServiceExporter;
import org.apache.dubbo.common.metrics.collector.DefaultMetricsCollector;
import org.apache.dubbo.common.threadpool.manager.ExecutorRepository;
import org.apache.dubbo.common.utils.ArrayUtils;
import org.apache.dubbo.common.utils.CollectionUtils;
import org.apache.dubbo.common.utils.StringUtils;
import org.apache.dubbo.config.ApplicationConfig;
import org.apache.dubbo.config.ConfigCenterConfig;
import org.apache.dubbo.config.DubboShutdownHook;
import org.apache.dubbo.config.MetadataReportConfig;
import org.apache.dubbo.config.MetricsConfig;
import org.apache.dubbo.config.RegistryConfig;
import org.apache.dubbo.config.context.ConfigManager;
import org.apache.dubbo.config.utils.CompositeReferenceCache;
import org.apache.dubbo.config.utils.ConfigValidationUtils;
import org.apache.dubbo.metadata.MetadataService;
import org.apache.dubbo.metadata.MetadataServiceExporter;
import org.apache.dubbo.metadata.WritableMetadataService;
import org.apache.dubbo.metadata.report.MetadataReportFactory;
import org.apache.dubbo.metadata.report.MetadataReportInstance;
import org.apache.dubbo.registry.client.DefaultServiceInstance;
import org.apache.dubbo.registry.client.ServiceInstance;
import org.apache.dubbo.registry.client.metadata.ServiceInstanceMetadataUtils;
import org.apache.dubbo.registry.client.metadata.store.InMemoryWritableMetadataService;
import org.apache.dubbo.registry.client.metadata.store.RemoteMetadataServiceImpl;
import org.apache.dubbo.registry.support.RegistryManager;
import org.apache.dubbo.rpc.model.ApplicationModel;
import org.apache.dubbo.rpc.model.ModuleModel;
import org.apache.dubbo.rpc.model.ScopeModel;
import org.apache.dubbo.rpc.model.ScopeModelUtil;

import java.io.IOException;
import java.util.ArrayList;
import java.util.Collection;
import java.util.HashMap;
import java.util.List;
import java.util.Optional;
import java.util.Set;
import java.util.concurrent.CompletableFuture;
import java.util.concurrent.Future;
import java.util.concurrent.ScheduledFuture;
import java.util.concurrent.TimeUnit;
import java.util.concurrent.atomic.AtomicBoolean;
import java.util.function.Supplier;

import static java.lang.String.format;
import static org.apache.dubbo.common.config.ConfigurationUtils.parseProperties;
import static org.apache.dubbo.common.constants.CommonConstants.DEFAULT_METADATA_STORAGE_TYPE;
import static org.apache.dubbo.common.constants.CommonConstants.REGISTRY_SPLIT_PATTERN;
import static org.apache.dubbo.common.constants.CommonConstants.REMOTE_METADATA_STORAGE_TYPE;
import static org.apache.dubbo.common.utils.StringUtils.isEmpty;
import static org.apache.dubbo.common.utils.StringUtils.isNotEmpty;
import static org.apache.dubbo.metadata.MetadataConstants.DEFAULT_METADATA_PUBLISH_DELAY;
import static org.apache.dubbo.metadata.MetadataConstants.METADATA_PUBLISH_DELAY_KEY;
import static org.apache.dubbo.registry.client.metadata.ServiceInstanceMetadataUtils.calInstanceRevision;
import static org.apache.dubbo.registry.client.metadata.ServiceInstanceMetadataUtils.setMetadataStorageType;
import static org.apache.dubbo.remoting.Constants.CLIENT_KEY;

/**
 * initialize and start application instance
 */
public class DefaultApplicationDeployer extends AbstractDeployer<ApplicationModel> implements ApplicationDeployer {

    private static final Logger logger = LoggerFactory.getLogger(DefaultApplicationDeployer.class);

    private final ApplicationModel applicationModel;

    private final ConfigManager configManager;

    private final Environment environment;

    private final ReferenceCache referenceCache;

    private final ExecutorRepository executorRepository;

    private volatile ServiceInstance serviceInstance;

    private AtomicBoolean hasPreparedApplicationInstance = new AtomicBoolean(false);

    private volatile MetadataService metadataService;

    private volatile MetadataServiceExporter metadataServiceExporter;
    private volatile MetricsServiceExporter metricsServiceExporter;

    private ScheduledFuture<?> asyncMetadataFuture;
    private String identifier;
    private volatile CompletableFuture startFuture;
    private DubboShutdownHook dubboShutdownHook;
    private Object startedLock = new Object();

    public DefaultApplicationDeployer(ApplicationModel applicationModel) {
        super(applicationModel);
        this.applicationModel = applicationModel;
        configManager = applicationModel.getApplicationConfigManager();
        environment = applicationModel.getModelEnvironment();

        referenceCache = new CompositeReferenceCache(applicationModel);
        executorRepository = getExtensionLoader(ExecutorRepository.class).getDefaultExtension();
        dubboShutdownHook = new DubboShutdownHook(applicationModel);

        // load spi listener
        Set<ApplicationDeployListener> deployListeners = applicationModel.getExtensionLoader(ApplicationDeployListener.class)
            .getSupportedExtensionInstances();
        for (ApplicationDeployListener listener : deployListeners) {
            this.addDeployListener(listener);
        }
    }

    public static ApplicationDeployer get(ScopeModel moduleOrApplicationModel) {
        ApplicationModel applicationModel = ScopeModelUtil.getApplicationModel(moduleOrApplicationModel);
        ApplicationDeployer applicationDeployer = applicationModel.getDeployer();
        if (applicationDeployer == null) {
            applicationDeployer = applicationModel.getBeanFactory().getOrRegisterBean(DefaultApplicationDeployer.class);
        }
        return applicationDeployer;
    }

    @Override
    public ApplicationModel getApplicationModel() {
        return applicationModel;
    }

    private <T> ExtensionLoader<T> getExtensionLoader(Class<T> type) {
        return applicationModel.getExtensionLoader(type);
    }

    private void unRegisterShutdownHook() {
        dubboShutdownHook.unregister();
    }

    private boolean isRegisterConsumerInstance() {
        Boolean registerConsumer = getApplication().getRegisterConsumer();
        return Boolean.TRUE.equals(registerConsumer);
    }

    private String getMetadataType() {
        String type = getApplication().getMetadataType();
        if (StringUtils.isEmpty(type)) {
            type = DEFAULT_METADATA_STORAGE_TYPE;
        }
        return type;
    }

    @Override
    public ReferenceCache getReferenceCache() {
        return referenceCache;
    }

    /**
     * Initialize
     */
    @Override
    public void initialize() {
        if (initialized.get()) {
            return;
        }
        // Ensure that the initialization is completed when concurrent calls
        synchronized (this) {
            if (initialized.get()) {
                return;
            }
            // register shutdown hook
            registerShutdownHook();

            startConfigCenter();

            loadApplicationConfigs();

            initModuleDeployers();

            // @since 2.7.8
            startMetadataCenter();

            initMetadataService();

            initMetricsReporter();

            initMetricsService();

            initialized.set(true);

            if (logger.isInfoEnabled()) {
                logger.info(getIdentifier() + " has been initialized!");
            }
        }
    }

    private void registerShutdownHook() {
        dubboShutdownHook.register();
    }

    private void initModuleDeployers() {
        // make sure created default module
        applicationModel.getDefaultModule();
        for (ModuleModel moduleModel : applicationModel.getModuleModels()) {
            moduleModel.getDeployer().initialize();
        }
    }

    private void loadApplicationConfigs() {
        configManager.loadConfigs();
    }

    private void startConfigCenter() {

        // load application config
        configManager.loadConfigsOfTypeFromProps(ApplicationConfig.class);

        // load config centers
        configManager.loadConfigsOfTypeFromProps(ConfigCenterConfig.class);

        useRegistryAsConfigCenterIfNecessary();

        // check Config Center
        Collection<ConfigCenterConfig> configCenters = configManager.getConfigCenters();
        if (CollectionUtils.isEmpty(configCenters)) {
            ConfigCenterConfig configCenterConfig = new ConfigCenterConfig();
            configCenterConfig.setScopeModel(applicationModel);
            configCenterConfig.refresh();
            ConfigValidationUtils.validateConfigCenterConfig(configCenterConfig);
            if (configCenterConfig.isValid()) {
                configManager.addConfigCenter(configCenterConfig);
                configCenters = configManager.getConfigCenters();
            }
        } else {
            for (ConfigCenterConfig configCenterConfig : configCenters) {
                configCenterConfig.refresh();
                ConfigValidationUtils.validateConfigCenterConfig(configCenterConfig);
            }
        }

        if (CollectionUtils.isNotEmpty(configCenters)) {
            CompositeDynamicConfiguration compositeDynamicConfiguration = new CompositeDynamicConfiguration();
            for (ConfigCenterConfig configCenter : configCenters) {
                // Pass config from ConfigCenterBean to environment
                environment.updateExternalConfigMap(configCenter.getExternalConfiguration());
                environment.updateAppExternalConfigMap(configCenter.getAppExternalConfiguration());

                // Fetch config from remote config center
                compositeDynamicConfiguration.addConfiguration(prepareEnvironment(configCenter));
            }
            environment.setDynamicConfiguration(compositeDynamicConfiguration);
        }

        configManager.refreshAll();
    }

    private void startMetadataCenter() {

        useRegistryAsMetadataCenterIfNecessary();

        ApplicationConfig applicationConfig = getApplication();

        String metadataType = applicationConfig.getMetadataType();
        // FIXME, multiple metadata config support.
        Collection<MetadataReportConfig> metadataReportConfigs = configManager.getMetadataConfigs();
        if (CollectionUtils.isEmpty(metadataReportConfigs)) {
            if (REMOTE_METADATA_STORAGE_TYPE.equals(metadataType)) {
                throw new IllegalStateException("No MetadataConfig found, Metadata Center address is required when 'metadata=remote' is enabled.");
            }
            return;
        }

        MetadataReportInstance metadataReportInstance = applicationModel.getBeanFactory().getBean(MetadataReportInstance.class);
        for (MetadataReportConfig metadataReportConfig : metadataReportConfigs) {
            ConfigValidationUtils.validateMetadataConfig(metadataReportConfig);
            if (!metadataReportConfig.isValid()) {
                logger.info("Ignore invalid metadata-report config: " + metadataReportConfig);
                continue;
            }
            metadataReportInstance.init(metadataReportConfig);
        }
    }

    private void initMetricsService() {
        this.metricsServiceExporter = getExtensionLoader(MetricsServiceExporter.class).getDefaultExtension();
        metricsServiceExporter.init();
    }

    private void initMetricsReporter() {
        MetricsConfig metricsConfig = configManager.getMetrics().orElse(null);
        if (metricsConfig != null) {
            DefaultMetricsCollector collector = applicationModel.getBeanFactory().getOrRegisterBean(DefaultMetricsCollector.class);
            collector.setCollectEnabled(true);
            String protocol = metricsConfig.getProtocol();
            if (StringUtils.isNotEmpty(protocol)) {
                MetricsReporterFactory metricsReporterFactory = getExtensionLoader(MetricsReporterFactory.class).getAdaptiveExtension();
                MetricsReporter metricsReporter = metricsReporterFactory.createMetricsReporter(metricsConfig.toUrl());
                metricsReporter.init();
            }
        }
    }

    /**
     * For compatibility purpose, use registry as the default config center when
     * there's no config center specified explicitly and
     * useAsConfigCenter of registryConfig is null or true
     */
    private void useRegistryAsConfigCenterIfNecessary() {
        // we use the loading status of DynamicConfiguration to decide whether ConfigCenter has been initiated.
        if (environment.getDynamicConfiguration().isPresent()) {
            return;
        }

        if (CollectionUtils.isNotEmpty(configManager.getConfigCenters())) {
            return;
        }

        // load registry
        configManager.loadConfigsOfTypeFromProps(RegistryConfig.class);

        List<RegistryConfig> defaultRegistries = configManager.getDefaultRegistries();
        if (defaultRegistries.size() > 0) {
            defaultRegistries
                .stream()
                .filter(this::isUsedRegistryAsConfigCenter)
                .map(this::registryAsConfigCenter)
                .forEach(configCenter -> {
                    if (configManager.getConfigCenter(configCenter.getId()).isPresent()) {
                        return;
                    }
                    configManager.addConfigCenter(configCenter);
                    logger.info("use registry as config-center: " + configCenter);

                });
        }
    }

    private boolean isUsedRegistryAsConfigCenter(RegistryConfig registryConfig) {
        return isUsedRegistryAsCenter(registryConfig, registryConfig::getUseAsConfigCenter, "config",
            DynamicConfigurationFactory.class);
    }

    private ConfigCenterConfig registryAsConfigCenter(RegistryConfig registryConfig) {
        String protocol = registryConfig.getProtocol();
        Integer port = registryConfig.getPort();
        URL url = URL.valueOf(registryConfig.getAddress(), registryConfig.getScopeModel());
        String id = "config-center-" + protocol + "-" + url.getHost() + "-" + port;
        ConfigCenterConfig cc = new ConfigCenterConfig();
        cc.setId(id);
        cc.setScopeModel(applicationModel);
        if (cc.getParameters() == null) {
            cc.setParameters(new HashMap<>());
        }
        if (registryConfig.getParameters() != null) {
            cc.getParameters().putAll(registryConfig.getParameters()); // copy the parameters
        }
        cc.getParameters().put(CLIENT_KEY, registryConfig.getClient());
        cc.setProtocol(protocol);
        cc.setPort(port);
        if (StringUtils.isNotEmpty(registryConfig.getGroup())) {
            cc.setGroup(registryConfig.getGroup());
        }
        cc.setAddress(getRegistryCompatibleAddress(registryConfig));
        cc.setNamespace(registryConfig.getGroup());
        cc.setUsername(registryConfig.getUsername());
        cc.setPassword(registryConfig.getPassword());
        if (registryConfig.getTimeout() != null) {
            cc.setTimeout(registryConfig.getTimeout().longValue());
        }
        cc.setHighestPriority(false);
        return cc;
    }

    private void useRegistryAsMetadataCenterIfNecessary() {

        Collection<MetadataReportConfig> metadataConfigs = configManager.getMetadataConfigs();

        if (CollectionUtils.isNotEmpty(metadataConfigs)) {
            return;
        }

        List<RegistryConfig> defaultRegistries = configManager.getDefaultRegistries();
        if (defaultRegistries.size() > 0) {
            defaultRegistries
                .stream()
                .filter(this::isUsedRegistryAsMetadataCenter)
                .map(this::registryAsMetadataCenter)
                .forEach(metadataReportConfig -> {
                    Optional<MetadataReportConfig> configOptional = configManager.getConfig(MetadataReportConfig.class, metadataReportConfig.getId());
                    if (configOptional.isPresent()) {
                        return;
                    }
                    configManager.addMetadataReport(metadataReportConfig);
                    logger.info("use registry as metadata-center: " + metadataReportConfig);
                });
        }
    }

    private boolean isUsedRegistryAsMetadataCenter(RegistryConfig registryConfig) {
        return isUsedRegistryAsCenter(registryConfig, registryConfig::getUseAsMetadataCenter, "metadata",
            MetadataReportFactory.class);
    }

    /**
     * Is used the specified registry as a center infrastructure
     *
     * @param registryConfig       the {@link RegistryConfig}
     * @param usedRegistryAsCenter the configured value on
     * @param centerType           the type name of center
     * @param extensionClass       an extension class of a center infrastructure
     * @return
     * @since 2.7.8
     */
    private boolean isUsedRegistryAsCenter(RegistryConfig registryConfig, Supplier<Boolean> usedRegistryAsCenter,
                                           String centerType,
                                           Class<?> extensionClass) {
        final boolean supported;

        Boolean configuredValue = usedRegistryAsCenter.get();
        if (configuredValue != null) { // If configured, take its value.
            supported = configuredValue.booleanValue();
        } else {                       // Or check the extension existence
            String protocol = registryConfig.getProtocol();
            supported = supportsExtension(extensionClass, protocol);
            if (logger.isInfoEnabled()) {
                logger.info(format("No value is configured in the registry, the %s extension[name : %s] %s as the %s center"
                    , extensionClass.getSimpleName(), protocol, supported ? "supports" : "does not support", centerType));
            }
        }

        if (logger.isInfoEnabled()) {
            logger.info(format("The registry[%s] will be %s as the %s center", registryConfig,
                supported ? "used" : "not used", centerType));
        }
        return supported;
    }

    /**
     * Supports the extension with the specified class and name
     *
     * @param extensionClass the {@link Class} of extension
     * @param name           the name of extension
     * @return if supports, return <code>true</code>, or <code>false</code>
     * @since 2.7.8
     */
    private boolean supportsExtension(Class<?> extensionClass, String name) {
        if (isNotEmpty(name)) {
            ExtensionLoader extensionLoader = getExtensionLoader(extensionClass);
            return extensionLoader.hasExtension(name);
        }
        return false;
    }

    private MetadataReportConfig registryAsMetadataCenter(RegistryConfig registryConfig) {
        String protocol = registryConfig.getProtocol();
        URL url = URL.valueOf(registryConfig.getAddress(), registryConfig.getScopeModel());
        String id = "metadata-center-" + protocol + "-" + url.getHost() + "-" + url.getPort();
        MetadataReportConfig metadataReportConfig = new MetadataReportConfig();
        metadataReportConfig.setId(id);
        metadataReportConfig.setScopeModel(applicationModel);
        if (metadataReportConfig.getParameters() == null) {
            metadataReportConfig.setParameters(new HashMap<>());
        }
        if (registryConfig.getParameters() != null) {
            metadataReportConfig.getParameters().putAll(registryConfig.getParameters()); // copy the parameters
        }
        metadataReportConfig.getParameters().put(CLIENT_KEY, registryConfig.getClient());
        metadataReportConfig.setGroup(registryConfig.getGroup());
        metadataReportConfig.setAddress(getRegistryCompatibleAddress(registryConfig));
        metadataReportConfig.setUsername(registryConfig.getUsername());
        metadataReportConfig.setPassword(registryConfig.getPassword());
        metadataReportConfig.setTimeout(registryConfig.getTimeout());
        return metadataReportConfig;
    }

    private String getRegistryCompatibleAddress(RegistryConfig registryConfig) {
        String registryAddress = registryConfig.getAddress();
        String[] addresses = REGISTRY_SPLIT_PATTERN.split(registryAddress);
        if (ArrayUtils.isEmpty(addresses)) {
            throw new IllegalStateException("Invalid registry address found.");
        }
        String address = addresses[0];
        // since 2.7.8
        // Issue : https://github.com/apache/dubbo/issues/6476
        StringBuilder metadataAddressBuilder = new StringBuilder();
        URL url = URL.valueOf(address, registryConfig.getScopeModel());
        String protocolFromAddress = url.getProtocol();
        if (isEmpty(protocolFromAddress)) {
            // If the protocol from address is missing, is like :
            // "dubbo.registry.address = 127.0.0.1:2181"
            String protocolFromConfig = registryConfig.getProtocol();
            metadataAddressBuilder.append(protocolFromConfig).append("://");
        }
        metadataAddressBuilder.append(address);
        return metadataAddressBuilder.toString();
    }

    /**
     * Initialize {@link MetadataService} from {@link WritableMetadataService}'s extension
     */
    private void initMetadataService() {
//        startMetadataCenter();
        this.metadataService = getExtensionLoader(WritableMetadataService.class).getDefaultExtension();
        // support injection by super type MetadataService
        applicationModel.getBeanFactory().registerBean(this.metadataService);

        //this.metadataServiceExporter = new ConfigurableMetadataServiceExporter(metadataService);
        this.metadataServiceExporter = getExtensionLoader(MetadataServiceExporter.class).getDefaultExtension();
    }

    /**
     * Start the bootstrap
     *
     * @return
     */
    @Override
    public synchronized Future start() {
        CompletableFuture startFuture = getStartFuture();

        // maybe call start again after add new module, check if any new module
        boolean hasPendingModule = hasPendingModule();

        if (isStarting()) {
            // currently is starting, maybe both start by module and application
            // if has new modules, start them
            if (hasPendingModule) {
                startModules();
            }
            // if is starting, reuse previous startFuture
            return startFuture;
        }

        // if is started and no new module, just return
        if (isStarted() && !hasPendingModule) {
            completeStartFuture(false);
            return startFuture;
        }

        onStarting();

        initialize();

        doStart();

        return startFuture;
    }

    private boolean hasPendingModule() {
        boolean found = false;
        for (ModuleModel moduleModel : applicationModel.getModuleModels()) {
            if (moduleModel.getDeployer().isPending()) {
                found = true;
                break;
            }
        }
        return found;
    }

    private CompletableFuture getStartFuture() {
        if (startFuture == null) {
            synchronized (this) {
                if (startFuture == null) {
                    startFuture = new CompletableFuture();
                }
            }
        }
        return startFuture;
    }


    private void doStart() {
        startModules();

        // prepare application instance
        prepareApplicationInstance();

        executorRepository.getSharedExecutor().submit(() -> {
            while (true) {
                // notify on each module started
                synchronized (startedLock) {
                    try {
                        startedLock.wait(500);
                    } catch (InterruptedException e) {
                        // ignore
                    }
                }

                // if has new module, do start again
                if (hasPendingModule()) {
                    startModules();
                    continue;
                }

                DeployState newState = checkState();
                if (!(newState == DeployState.STARTING || newState == DeployState.PENDING)) {
                    // start finished or error
                    break;
                }
            }
        });
    }

    private void startModules() {
        // copy current modules, ignore new module during starting
        List<ModuleModel> moduleModels = new ArrayList<>(applicationModel.getModuleModels());
        for (ModuleModel moduleModel : moduleModels) {
            // export services in module
            if (moduleModel.getDeployer().isPending()) {
                moduleModel.getDeployer().start();
            }
        }
    }

    @Override
    public void prepareApplicationInstance() {
        if (hasPreparedApplicationInstance.get()) {
            return;
        }
        // if register consumer instance or has exported services
        if (isRegisterConsumerInstance() || hasExportedServices()) {
            if (!hasPreparedApplicationInstance.compareAndSet(false, true)) {
                return;
            }
            prepareInternalModule();
            // register the local ServiceInstance if required
            registerServiceInstance();
        }
    }

    private void prepareInternalModule() {
        // export MetadataService
        exportMetadataService();
        // export MetricsService
        exportMetricsService();
        // start internal module
        ModuleDeployer internalModuleDeployer = applicationModel.getInternalModule().getDeployer();
        if (!internalModuleDeployer.isStarted()) {
            Future future = internalModuleDeployer.start();
            // wait for internal module start finished
            try {
                future.get();
            } catch (Exception e) {
                logger.warn("wait for internal module started failed: " + e.getMessage(), e);
            }
        }
    }

    private boolean hasExportedServices() {
        for (ModuleModel moduleModel : applicationModel.getModuleModels()) {
            if (CollectionUtils.isNotEmpty(moduleModel.getConfigManager().getServices())) {
                return true;
            }
        }
        return false;
    }

    @Override
    public boolean isBackground() {
        for (ModuleModel moduleModel : applicationModel.getModuleModels()) {
            if (moduleModel.getDeployer().isBackground()) {
                return true;
            }
        }
        return false;
    }

    private DynamicConfiguration prepareEnvironment(ConfigCenterConfig configCenter) {
        if (configCenter.isValid()) {
            if (!configCenter.checkOrUpdateInitialized(true)) {
                return null;
            }

            DynamicConfiguration dynamicConfiguration = null;
            try {
                dynamicConfiguration = getDynamicConfiguration(configCenter.toUrl());
            } catch (Exception e) {
                if (!configCenter.isCheck()) {
                    logger.warn("The configuration center failed to initialize", e);
                    configCenter.checkOrUpdateInitialized(false);
                    return null;
                } else {
                    throw new IllegalStateException(e);
                }
            }

            String configContent = dynamicConfiguration.getProperties(configCenter.getConfigFile(), configCenter.getGroup());

            String appGroup = getApplication().getName();
            String appConfigContent = null;
            if (isNotEmpty(appGroup)) {
                appConfigContent = dynamicConfiguration.getProperties
                    (isNotEmpty(configCenter.getAppConfigFile()) ? configCenter.getAppConfigFile() : configCenter.getConfigFile(),
                        appGroup
                    );
            }
            try {
                environment.updateExternalConfigMap(parseProperties(configContent));
                environment.updateAppExternalConfigMap(parseProperties(appConfigContent));
            } catch (IOException e) {
                throw new IllegalStateException("Failed to parse configurations from Config Center.", e);
            }
            return dynamicConfiguration;
        }
        return null;
    }

    /**
     * Get the instance of {@link DynamicConfiguration} by the specified connection {@link URL} of config-center
     *
     * @param connectionURL of config-center
     * @return non-null
     * @since 2.7.5
     */
    private DynamicConfiguration getDynamicConfiguration(URL connectionURL) {
        String protocol = connectionURL.getProtocol();

        DynamicConfigurationFactory factory = ConfigurationUtils.getDynamicConfigurationFactory(applicationModel, protocol);
        return factory.getDynamicConfiguration(connectionURL);
    }

    /**
     * export {@link MetadataService}
     */
    private void exportMetadataService() {
        metadataServiceExporter.export();
    }

    /**
     * export {@link MetricsService}
     */
    private void exportMetricsService() {
        metricsServiceExporter.export();
    }

    /**
     * unexport {@link MetricsService}
     */
    private void unexportMetricsService() {
        if (metricsServiceExporter != null) {
            try {
                metricsServiceExporter.unexport();
            } catch (Exception ignored) {
                // ignored
            }
        }
    }

    private void unexportMetadataService() {
        if (metadataServiceExporter != null && metadataServiceExporter.isExported()) {
            try {
                metadataServiceExporter.unexport();
            } catch (Exception ignored) {
                // ignored
            }
        }
    }

    private void registerServiceInstance() {
        if (isRegisteredServiceInstance()) {
            return;
        }

        ApplicationConfig application = getApplication();
        String serviceName = application.getName();
        ServiceInstance serviceInstance = createServiceInstance(serviceName);
        boolean registered = true;
        try {
            ServiceInstanceMetadataUtils.registerMetadataAndInstance(serviceInstance);
        } catch (Exception e) {
            registered = false;
            logger.error("Register instance error", e);
        }
        if (registered) {
            // scheduled task for updating Metadata and ServiceInstance
            asyncMetadataFuture = executorRepository.getSharedScheduledExecutor().scheduleAtFixedRate(() -> {

                // ignore refresh metadata on stopping
                if (applicationModel.isDestroyed()) {
                    return;
                }

                InMemoryWritableMetadataService localMetadataService = (InMemoryWritableMetadataService) WritableMetadataService.getDefaultExtension(applicationModel);
                localMetadataService.blockUntilUpdated();
                try {
                    if (!applicationModel.isDestroyed()) {
                        ServiceInstanceMetadataUtils.refreshMetadataAndInstance(serviceInstance);
                    }
                } catch (Exception e) {
                    if (!applicationModel.isDestroyed()) {
                        logger.error("Refresh instance and metadata error", e);
                    }
                } finally {
                    localMetadataService.releaseBlock();
                }
            }, 0, ConfigurationUtils.get(applicationModel, METADATA_PUBLISH_DELAY_KEY, DEFAULT_METADATA_PUBLISH_DELAY), TimeUnit.MILLISECONDS);
        }
    }

    private boolean isRegisteredServiceInstance() {
        return this.serviceInstance != null;
    }

    private void doRegisterServiceInstance(ServiceInstance serviceInstance) {
        // register instance only when at least one service is exported.
        if (serviceInstance.getPort() > 0) {
            publishMetadataToRemote(serviceInstance);
            logger.info("Start registering instance address to registry.");
            RegistryManager.getInstance(applicationModel).getServiceDiscoveries().forEach(serviceDiscovery ->
            {
                ServiceInstance serviceInstanceForRegistry = new DefaultServiceInstance((DefaultServiceInstance) serviceInstance);
                calInstanceRevision(serviceDiscovery, serviceInstanceForRegistry);
                if (logger.isDebugEnabled()) {
                    logger.info("Start registering instance address to registry" + serviceDiscovery.getUrl() + ", instance " + serviceInstanceForRegistry);
                }
                // register metadata
                serviceDiscovery.register(serviceInstanceForRegistry);
            });
        }
    }

    private void publishMetadataToRemote(ServiceInstance serviceInstance) {
//        InMemoryWritableMetadataService localMetadataService = (InMemoryWritableMetadataService)WritableMetadataService.getDefaultExtension();
//        localMetadataService.blockUntilUpdated();
        if (logger.isInfoEnabled()) {
            logger.info("Start publishing metadata to remote center, this only makes sense for applications enabled remote metadata center.");
        }
        RemoteMetadataServiceImpl remoteMetadataService = applicationModel.getBeanFactory().getBean(RemoteMetadataServiceImpl.class);
        remoteMetadataService.publishMetadata(serviceInstance.getServiceName());
    }

    private void unregisterServiceInstance() {
        if (isRegisteredServiceInstance()) {
            RegistryManager.getInstance(applicationModel).getServiceDiscoveries().forEach(serviceDiscovery -> {
                try {
                    serviceDiscovery.unregister(serviceInstance);
                } catch (Exception ignored) {
                    // ignored
                }
            });
        }
    }

    private ServiceInstance createServiceInstance(String serviceName) {
        this.serviceInstance = new DefaultServiceInstance(serviceName, applicationModel);
        setMetadataStorageType(serviceInstance, getMetadataType());
        ServiceInstanceMetadataUtils.customizeInstance(this.serviceInstance);
        return this.serviceInstance;
    }

    public ServiceInstance getServiceInstance() {
        return serviceInstance;
    }

    @Override
    public void stop() {
        applicationModel.destroy();
    }

    @Override
    public void preDestroy() {
        if (isStopping() || isStopped()) {
            return;
        }
<<<<<<< HEAD
        try {
            onStopping();
            unRegisterShutdownHook();
            unregisterServiceInstance();
            unexportMetadataService();
            unexportMetricsService();
            if (asyncMetadataFuture != null) {
                asyncMetadataFuture.cancel(true);
            }
=======
        onStopping();
>>>>>>> 448da6ea

        unRegisterShutdownHook();
        if (asyncMetadataFuture != null) {
            asyncMetadataFuture.cancel(true);
        }
        unregisterServiceInstance();
        unexportMetadataService();

    }

    @Override
    public synchronized void postDestroy() {
        // expect application model is destroyed before here
        if (isStopped()) {
            return;
        }
        try {
            executeShutdownCallbacks();

            destroyRegistries();
            destroyServiceDiscoveries();
            destroyMetadataReports();

            // TODO should we close unused protocol server which only used by this application?
            // protocol server will be closed on all applications of same framework are stopped currently, but no associate to application
            // see org.apache.dubbo.config.deploy.FrameworkModelCleaner#destroyProtocols
            // see org.apache.dubbo.config.bootstrap.DubboBootstrapMultiInstanceTest#testMultiProviderApplicationStopOneByOne

            // destroy all executor services
            destroyExecutorRepository();

            onStopped();
        } catch (Throwable ex) {
            logger.error(getIdentifier() + " an error occurred while stopping application: " + ex.getMessage(), ex);
            setFailed(ex);
        }
    }

    private void executeShutdownCallbacks() {
        ShutdownHookCallbacks shutdownHookCallbacks = applicationModel.getBeanFactory().getBean(ShutdownHookCallbacks.class);
        shutdownHookCallbacks.callback();
    }

    @Override
    public void checkStarting() {
        if (isStarting()) {
            return;
        }
        for (ModuleModel moduleModel : applicationModel.getModuleModels()) {
            if (moduleModel.getDeployer().isStarting()) {
                onStarting();
                break;
            }
        }
    }

    @Override
    public void checkStarted() {
        // TODO improve newState checking
        DeployState newState = checkState();
        switch (newState) {
            case STARTED:
                onStarted();
                break;
            case STARTING:
                onStarting();
                break;
            case PENDING:
                setPending();
                break;
        }

        // notify started
        synchronized (startedLock) {
            startedLock.notifyAll();
        }
    }

    private DeployState checkState() {
        DeployState newState = DeployState.UNKNOWN;
        int pending = 0, starting = 0, started = 0, stopping = 0, stopped = 0;
        for (ModuleModel moduleModel : applicationModel.getModuleModels()) {
            ModuleDeployer deployer = moduleModel.getDeployer();
            if (deployer.isPending()) {
                pending++;
            } else if (deployer.isStarting()) {
                starting++;
            } else if (deployer.isStarted()) {
                started++;
            } else if (deployer.isStopping()) {
                stopping++;
            } else if (deployer.isStopped()) {
                stopped++;
            }
        }

        if (started > 0) {
            if (pending + starting + stopping + stopped == 0) {
                // all modules have been started
                newState = DeployState.STARTED;
            } else if (pending + starting > 0) {
                // some module is pending and some is started
                newState = DeployState.STARTING;
            } else if (stopping + stopped > 0) {
                newState = DeployState.STOPPING;
            }
        } else if (starting > 0) {
            // any module is starting
            newState = DeployState.STARTING;
        } else if (pending > 0) {
            if (starting + starting + stopping + stopped == 0) {
                // all modules have not starting or started
                newState = DeployState.PENDING;
            } else if (stopping + stopped > 0) {
                // some is pending and some is stopping or stopped
                newState = DeployState.STOPPING;
            }
        } else if (stopping > 0) {
            // some is stopping and some stopped
            newState = DeployState.STOPPING;
        } else if (stopped > 0) {
            // all modules are stopped
            newState = DeployState.STOPPED;
        }
        return newState;
    }

    private void onStarting() {
        if (isStarting()) {
            return;
        }
        setStarting();
        if (logger.isInfoEnabled()) {
            logger.info(getIdentifier() + " is starting.");
        }
    }

    private void onStarted() {
        if (isStarted()) {
            return;
        }
        setStarted();
        if (logger.isInfoEnabled()) {
            logger.info(getIdentifier() + " is ready.");
        }
        // refresh metadata
        try {
            if (serviceInstance != null) {
                ServiceInstanceMetadataUtils.refreshMetadataAndInstance(serviceInstance);
            }
        } catch (Exception e) {
            logger.error("refresh metadata failed: " + e.getMessage(), e);
        }
        // complete future
        completeStartFuture(true);
        // shutdown export/refer executor after started
        executorRepository.shutdownServiceExportExecutor();
        executorRepository.shutdownServiceReferExecutor();
    }

    private void completeStartFuture(boolean success) {
        if (startFuture != null) {
            startFuture.complete(success);
            startFuture = null;
        }
    }

    private void onStopping() {
        if (isStopping()) {
            return;
        }
        setStopping();
        if (logger.isInfoEnabled()) {
            logger.info(getIdentifier() + " is stopping.");
        }
    }

    private void onStopped() {
        if (isStopped()) {
            return;
        }
        setStopped();
        if (logger.isInfoEnabled()) {
            logger.info(getIdentifier() + " has stopped.");
        }

    }

    private void destroyExecutorRepository() {
        getExtensionLoader(ExecutorRepository.class).getDefaultExtension().destroyAll();
    }

    private void destroyRegistries() {
        RegistryManager.getInstance(applicationModel).destroyAll();
    }

    private void destroyServiceDiscoveries() {
        RegistryManager.getInstance(applicationModel).getServiceDiscoveries().forEach(serviceDiscovery -> {
            try {
                serviceDiscovery.destroy();
            } catch (Throwable ignored) {
                logger.warn(ignored.getMessage(), ignored);
            }
        });
        if (logger.isDebugEnabled()) {
            logger.debug(getIdentifier() + "'s all ServiceDiscoveries have been destroyed.");
        }
    }

    private void destroyMetadataReports() {
        // only destroy MetadataReport of this application
        List<MetadataReportFactory> metadataReportFactories = getExtensionLoader(MetadataReportFactory.class).getLoadedExtensionInstances();
        for (MetadataReportFactory metadataReportFactory : metadataReportFactories) {
            metadataReportFactory.destroy();
        }
    }

    private ApplicationConfig getApplication() {
        return configManager.getApplicationOrElseThrow();
    }

    private String getIdentifier() {
        if (identifier == null) {
            identifier = "Dubbo application[" + applicationModel.getInternalId() + "]";
            if (applicationModel.getModelName() != null
                && !StringUtils.isEquals(applicationModel.getModelName(), applicationModel.getInternalName())) {
                identifier += "(" + applicationModel.getModelName() + ")";
            }
        }
        return identifier;
    }

}<|MERGE_RESOLUTION|>--- conflicted
+++ resolved
@@ -889,19 +889,7 @@
         if (isStopping() || isStopped()) {
             return;
         }
-<<<<<<< HEAD
-        try {
-            onStopping();
-            unRegisterShutdownHook();
-            unregisterServiceInstance();
-            unexportMetadataService();
-            unexportMetricsService();
-            if (asyncMetadataFuture != null) {
-                asyncMetadataFuture.cancel(true);
-            }
-=======
         onStopping();
->>>>>>> 448da6ea
 
         unRegisterShutdownHook();
         if (asyncMetadataFuture != null) {
@@ -909,7 +897,7 @@
         }
         unregisterServiceInstance();
         unexportMetadataService();
-
+        unexportMetricsService();
     }
 
     @Override
