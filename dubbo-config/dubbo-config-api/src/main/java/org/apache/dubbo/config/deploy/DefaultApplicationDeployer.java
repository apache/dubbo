/*
 * Licensed to the Apache Software Foundation (ASF) under one or more
 * contributor license agreements.  See the NOTICE file distributed with
 * this work for additional information regarding copyright ownership.
 * The ASF licenses this file to You under the Apache License, Version 2.0
 * (the "License"); you may not use this file except in compliance with
 * the License.  You may obtain a copy of the License at
 *
 *     http://www.apache.org/licenses/LICENSE-2.0
 *
 * Unless required by applicable law or agreed to in writing, software
 * distributed under the License is distributed on an "AS IS" BASIS,
 * WITHOUT WARRANTIES OR CONDITIONS OF ANY KIND, either express or implied.
 * See the License for the specific language governing permissions and
 * limitations under the License.
 */
package org.apache.dubbo.config.deploy;

import org.apache.dubbo.common.URL;
import org.apache.dubbo.common.config.ConfigurationUtils;
import org.apache.dubbo.common.config.Environment;
import org.apache.dubbo.common.config.ReferenceCache;
import org.apache.dubbo.common.config.configcenter.DynamicConfiguration;
import org.apache.dubbo.common.config.configcenter.DynamicConfigurationFactory;
import org.apache.dubbo.common.config.configcenter.wrapper.CompositeDynamicConfiguration;
import org.apache.dubbo.common.constants.LoggerCodeConstants;
import org.apache.dubbo.common.deploy.AbstractDeployer;
import org.apache.dubbo.common.deploy.ApplicationDeployListener;
import org.apache.dubbo.common.deploy.ApplicationDeployer;
import org.apache.dubbo.common.deploy.DeployListener;
import org.apache.dubbo.common.deploy.DeployState;
import org.apache.dubbo.common.deploy.ModuleDeployer;
import org.apache.dubbo.common.extension.ExtensionLoader;
import org.apache.dubbo.common.lang.ShutdownHookCallbacks;
import org.apache.dubbo.common.logger.ErrorTypeAwareLogger;
import org.apache.dubbo.common.logger.LoggerFactory;
import org.apache.dubbo.common.threadpool.manager.ExecutorRepository;
import org.apache.dubbo.common.threadpool.manager.FrameworkExecutorRepository;
import org.apache.dubbo.common.utils.ArrayUtils;
import org.apache.dubbo.common.utils.CollectionUtils;
import org.apache.dubbo.common.utils.StringUtils;
import org.apache.dubbo.config.ApplicationConfig;
import org.apache.dubbo.config.ConfigCenterConfig;
import org.apache.dubbo.config.DubboShutdownHook;
import org.apache.dubbo.config.MetadataReportConfig;
import org.apache.dubbo.config.MetricsConfig;
import org.apache.dubbo.config.RegistryConfig;
import org.apache.dubbo.config.context.ConfigManager;
import org.apache.dubbo.config.utils.CompositeReferenceCache;
import org.apache.dubbo.config.utils.ConfigValidationUtils;
import org.apache.dubbo.metadata.report.MetadataReportFactory;
import org.apache.dubbo.metadata.report.MetadataReportInstance;
import org.apache.dubbo.metrics.collector.ConfigCenterMetricsCollector;
import org.apache.dubbo.metrics.collector.DefaultMetricsCollector;
import org.apache.dubbo.metrics.event.MetricsEventBus;
import org.apache.dubbo.metrics.registry.event.RegistryEvent;
import org.apache.dubbo.metrics.report.MetricsReporter;
import org.apache.dubbo.metrics.report.MetricsReporterFactory;
import org.apache.dubbo.metrics.service.MetricsServiceExporter;
import org.apache.dubbo.registry.client.metadata.ServiceInstanceMetadataUtils;
import org.apache.dubbo.registry.support.RegistryManager;
import org.apache.dubbo.rpc.model.ApplicationModel;
import org.apache.dubbo.rpc.model.ModuleModel;
import org.apache.dubbo.rpc.model.ScopeModel;
import org.apache.dubbo.rpc.model.ScopeModelUtil;

import java.io.IOException;
import java.util.ArrayList;
import java.util.Collection;
import java.util.HashMap;
import java.util.List;
import java.util.Map;
import java.util.Objects;
import java.util.Optional;
import java.util.Set;
import java.util.concurrent.CompletableFuture;
import java.util.concurrent.Future;
import java.util.concurrent.ScheduledFuture;
import java.util.concurrent.TimeUnit;
import java.util.concurrent.atomic.AtomicBoolean;
import java.util.concurrent.atomic.AtomicInteger;
import java.util.function.Supplier;
import java.util.stream.Collectors;

import static java.lang.String.format;
import static org.apache.dubbo.common.config.ConfigurationUtils.parseProperties;
import static org.apache.dubbo.common.constants.CommonConstants.REGISTRY_SPLIT_PATTERN;
import static org.apache.dubbo.common.constants.CommonConstants.REMOTE_METADATA_STORAGE_TYPE;
import static org.apache.dubbo.common.constants.LoggerCodeConstants.CONFIG_FAILED_EXECUTE_DESTROY;
import static org.apache.dubbo.common.constants.LoggerCodeConstants.CONFIG_FAILED_INIT_CONFIG_CENTER;
import static org.apache.dubbo.common.constants.LoggerCodeConstants.CONFIG_FAILED_START_MODEL;
import static org.apache.dubbo.common.constants.LoggerCodeConstants.CONFIG_REFRESH_INSTANCE_ERROR;
import static org.apache.dubbo.common.constants.LoggerCodeConstants.CONFIG_REGISTER_INSTANCE_ERROR;
import static org.apache.dubbo.common.constants.MetricsConstants.PROTOCOL_PROMETHEUS;
import static org.apache.dubbo.common.utils.StringUtils.isEmpty;
import static org.apache.dubbo.common.utils.StringUtils.isNotEmpty;
import static org.apache.dubbo.metadata.MetadataConstants.DEFAULT_METADATA_PUBLISH_DELAY;
import static org.apache.dubbo.metadata.MetadataConstants.METADATA_PUBLISH_DELAY_KEY;
import static org.apache.dubbo.remoting.Constants.CLIENT_KEY;

/**
 * initialize and start application instance
 */
public class DefaultApplicationDeployer extends AbstractDeployer<ApplicationModel> implements ApplicationDeployer {

    private static final ErrorTypeAwareLogger logger = LoggerFactory.getErrorTypeAwareLogger(DefaultApplicationDeployer.class);

    private final ApplicationModel applicationModel;

    private final ConfigManager configManager;

    private final Environment environment;

    private final ReferenceCache referenceCache;

    private final FrameworkExecutorRepository frameworkExecutorRepository;
    private final ExecutorRepository executorRepository;

    private final AtomicBoolean hasPreparedApplicationInstance = new AtomicBoolean(false);
    private volatile boolean hasPreparedInternalModule = false;

    private ScheduledFuture<?> asyncMetadataFuture;
    private volatile CompletableFuture<Boolean> startFuture;
    private final DubboShutdownHook dubboShutdownHook;

    private volatile MetricsServiceExporter metricsServiceExporter;

    private final Object stateLock = new Object();
    private final Object startLock = new Object();
    private final Object destroyLock = new Object();
    private final Object internalModuleLock = new Object();

    public DefaultApplicationDeployer(ApplicationModel applicationModel) {
        super(applicationModel);
        this.applicationModel = applicationModel;
        configManager = applicationModel.getApplicationConfigManager();
        environment = applicationModel.getModelEnvironment();

        referenceCache = new CompositeReferenceCache(applicationModel);
        frameworkExecutorRepository = applicationModel.getFrameworkModel().getBeanFactory().getBean(FrameworkExecutorRepository.class);
        executorRepository = ExecutorRepository.getInstance(applicationModel);
        dubboShutdownHook = new DubboShutdownHook(applicationModel);

        // load spi listener
        Set<ApplicationDeployListener> deployListeners = applicationModel.getExtensionLoader(ApplicationDeployListener.class)
            .getSupportedExtensionInstances();
        for (ApplicationDeployListener listener : deployListeners) {
            this.addDeployListener(listener);
        }
    }

    public static ApplicationDeployer get(ScopeModel moduleOrApplicationModel) {
        ApplicationModel applicationModel = ScopeModelUtil.getApplicationModel(moduleOrApplicationModel);
        ApplicationDeployer applicationDeployer = applicationModel.getDeployer();
        if (applicationDeployer == null) {
            applicationDeployer = applicationModel.getBeanFactory().getOrRegisterBean(DefaultApplicationDeployer.class);
        }
        return applicationDeployer;
    }

    @Override
    public ApplicationModel getApplicationModel() {
        return applicationModel;
    }

    private <T> ExtensionLoader<T> getExtensionLoader(Class<T> type) {
        return applicationModel.getExtensionLoader(type);
    }

    private void unRegisterShutdownHook() {
        dubboShutdownHook.unregister();
    }

    /**
     * Close registration of instance for pure Consumer process by setting registerConsumer to 'false'
     * by default is true.
     */
    private boolean isRegisterConsumerInstance() {
        Boolean registerConsumer = getApplication().getRegisterConsumer();
        if (registerConsumer == null) {
            return true;
        }
        return Boolean.TRUE.equals(registerConsumer);
    }

    @Override
    public ReferenceCache getReferenceCache() {
        return referenceCache;
    }

    /**
     * Initialize
     */
    @Override
    public void initialize() {
        if (initialized) {
            return;
        }
        // Ensure that the initialization is completed when concurrent calls
        synchronized (startLock) {
            if (initialized) {
                return;
            }
            // register shutdown hook
            registerShutdownHook();

            startConfigCenter();

            loadApplicationConfigs();

            initModuleDeployers();


            initMetricsReporter();

            initMetricsService();

            // @since 2.7.8
            startMetadataCenter();

            initialized = true;

            if (logger.isInfoEnabled()) {
                logger.info(getIdentifier() + " has been initialized!");
            }
        }
    }

    private void registerShutdownHook() {
        dubboShutdownHook.register();
    }

    private void initModuleDeployers() {
        // make sure created default module
        applicationModel.getDefaultModule();
        // deployer initialize
        for (ModuleModel moduleModel : applicationModel.getModuleModels()) {
            moduleModel.getDeployer().initialize();
        }
    }

    private void loadApplicationConfigs() {
        configManager.loadConfigs();
    }

    private void startConfigCenter() {

        // load application config
        configManager.loadConfigsOfTypeFromProps(ApplicationConfig.class);

        // try set model name
        if (StringUtils.isBlank(applicationModel.getModelName())) {
            applicationModel.setModelName(applicationModel.tryGetApplicationName());
        }

        // load config centers
        configManager.loadConfigsOfTypeFromProps(ConfigCenterConfig.class);

        useRegistryAsConfigCenterIfNecessary();

        // check Config Center
        Collection<ConfigCenterConfig> configCenters = configManager.getConfigCenters();
        if (CollectionUtils.isEmpty(configCenters)) {
            ConfigCenterConfig configCenterConfig = new ConfigCenterConfig();
            configCenterConfig.setScopeModel(applicationModel);
            configCenterConfig.refresh();
            ConfigValidationUtils.validateConfigCenterConfig(configCenterConfig);
            if (configCenterConfig.isValid()) {
                configManager.addConfigCenter(configCenterConfig);
                configCenters = configManager.getConfigCenters();
            }
        } else {
            for (ConfigCenterConfig configCenterConfig : configCenters) {
                configCenterConfig.refresh();
                ConfigValidationUtils.validateConfigCenterConfig(configCenterConfig);
            }
        }

        if (CollectionUtils.isNotEmpty(configCenters)) {
            CompositeDynamicConfiguration compositeDynamicConfiguration = new CompositeDynamicConfiguration();
            for (ConfigCenterConfig configCenter : configCenters) {
                // Pass config from ConfigCenterBean to environment
                environment.updateExternalConfigMap(configCenter.getExternalConfiguration());
                environment.updateAppExternalConfigMap(configCenter.getAppExternalConfiguration());

                // Fetch config from remote config center
                compositeDynamicConfiguration.addConfiguration(prepareEnvironment(configCenter));
            }
            environment.setDynamicConfiguration(compositeDynamicConfiguration);
        }
    }

    private void startMetadataCenter() {

        useRegistryAsMetadataCenterIfNecessary();

        ApplicationConfig applicationConfig = getApplication();

        String metadataType = applicationConfig.getMetadataType();
        // FIXME, multiple metadata config support.
        Collection<MetadataReportConfig> metadataReportConfigs = configManager.getMetadataConfigs();
        if (CollectionUtils.isEmpty(metadataReportConfigs)) {
            if (REMOTE_METADATA_STORAGE_TYPE.equals(metadataType)) {
                throw new IllegalStateException("No MetadataConfig found, Metadata Center address is required when 'metadata=remote' is enabled.");
            }
            return;
        }

        MetadataReportInstance metadataReportInstance = applicationModel.getBeanFactory().getBean(MetadataReportInstance.class);
        List<MetadataReportConfig> validMetadataReportConfigs = new ArrayList<>(metadataReportConfigs.size());
        for (MetadataReportConfig metadataReportConfig : metadataReportConfigs) {
            if (ConfigValidationUtils.isValidMetadataConfig(metadataReportConfig)) {
                ConfigValidationUtils.validateMetadataConfig(metadataReportConfig);
                validMetadataReportConfigs.add(metadataReportConfig);
            }
        }
        metadataReportInstance.init(validMetadataReportConfigs);
        if (!metadataReportInstance.inited()) {
            throw new IllegalStateException(String.format("%s MetadataConfigs found, but none of them is valid.", metadataReportConfigs.size()));
        }
    }

    /**
     * For compatibility purpose, use registry as the default config center when
     * there's no config center specified explicitly and
     * useAsConfigCenter of registryConfig is null or true
     */
    private void useRegistryAsConfigCenterIfNecessary() {
        // we use the loading status of DynamicConfiguration to decide whether ConfigCenter has been initiated.
        if (environment.getDynamicConfiguration().isPresent()) {
            return;
        }

        if (CollectionUtils.isNotEmpty(configManager.getConfigCenters())) {
            return;
        }

        // load registry
        configManager.loadConfigsOfTypeFromProps(RegistryConfig.class);

        List<RegistryConfig> defaultRegistries = configManager.getDefaultRegistries();
        if (defaultRegistries.size() > 0) {
            defaultRegistries
                .stream()
                .filter(this::isUsedRegistryAsConfigCenter)
                .map(this::registryAsConfigCenter)
                .forEach(configCenter -> {
                    if (configManager.getConfigCenter(configCenter.getId()).isPresent()) {
                        return;
                    }
                    configManager.addConfigCenter(configCenter);
                    logger.info("use registry as config-center: " + configCenter);

                });
        }
    }

    private void initMetricsService() {
        this.metricsServiceExporter = getExtensionLoader(MetricsServiceExporter.class).getDefaultExtension();
        metricsServiceExporter.init();
    }

    private void initMetricsReporter() {
        DefaultMetricsCollector collector =
            applicationModel.getBeanFactory().getBean(DefaultMetricsCollector.class);
        MetricsConfig metricsConfig = configManager.getMetrics().orElse(new MetricsConfig(applicationModel));
        if (StringUtils.isBlank(metricsConfig.getProtocol())) {
            metricsConfig.setProtocol(PROTOCOL_PROMETHEUS);
        }
        // TODO compatible with old usage of metrics, remove protocol check after new metrics is ready for use.
        if (PROTOCOL_PROMETHEUS.equals(metricsConfig.getProtocol())) {
            collector.setCollectEnabled(true);
            collector.collectApplication(applicationModel);
<<<<<<< HEAD
=======
            collector.setThreadpoolCollectEnabled(Optional.ofNullable(metricsConfig.getEnableThreadpoolMetrics()).orElse(true));
            String protocol = metricsConfig.getProtocol();
>>>>>>> 2d211d79
            MetricsReporterFactory metricsReporterFactory = getExtensionLoader(MetricsReporterFactory.class).getAdaptiveExtension();
            MetricsReporter metricsReporter = metricsReporterFactory.createMetricsReporter(metricsConfig.toUrl());
            metricsReporter.init();
            applicationModel.getBeanFactory().registerBean(metricsReporter);
        }
    }


    private boolean isUsedRegistryAsConfigCenter(RegistryConfig registryConfig) {
        return isUsedRegistryAsCenter(registryConfig, registryConfig::getUseAsConfigCenter, "config",
            DynamicConfigurationFactory.class);
    }

    private ConfigCenterConfig registryAsConfigCenter(RegistryConfig registryConfig) {
        String protocol = registryConfig.getProtocol();
        Integer port = registryConfig.getPort();
        URL url = URL.valueOf(registryConfig.getAddress(), registryConfig.getScopeModel());
        String id = "config-center-" + protocol + "-" + url.getHost() + "-" + port;
        ConfigCenterConfig cc = new ConfigCenterConfig();
        cc.setId(id);
        cc.setScopeModel(applicationModel);
        if (cc.getParameters() == null) {
            cc.setParameters(new HashMap<>());
        }
        if (CollectionUtils.isNotEmptyMap(registryConfig.getParameters())) {
            cc.getParameters().putAll(registryConfig.getParameters()); // copy the parameters
        }
        cc.getParameters().put(CLIENT_KEY, registryConfig.getClient());
        cc.setProtocol(protocol);
        cc.setPort(port);
        if (StringUtils.isNotEmpty(registryConfig.getGroup())) {
            cc.setGroup(registryConfig.getGroup());
        }
        cc.setAddress(getRegistryCompatibleAddress(registryConfig));
        cc.setNamespace(registryConfig.getGroup());
        cc.setUsername(registryConfig.getUsername());
        cc.setPassword(registryConfig.getPassword());
        if (registryConfig.getTimeout() != null) {
            cc.setTimeout(registryConfig.getTimeout().longValue());
        }
        cc.setHighestPriority(false);
        return cc;
    }

    private void useRegistryAsMetadataCenterIfNecessary() {

        Collection<MetadataReportConfig> originMetadataConfigs = configManager.getMetadataConfigs();
        if (originMetadataConfigs.stream().anyMatch(m -> Objects.nonNull(m.getAddress()))) {
            return;
        }

        Collection<MetadataReportConfig> metadataConfigsToOverride = originMetadataConfigs
            .stream()
            .filter(m -> Objects.isNull(m.getAddress()))
            .collect(Collectors.toList());

        if (metadataConfigsToOverride.size() > 1) {
            return;
        }

        MetadataReportConfig metadataConfigToOverride = metadataConfigsToOverride.stream().findFirst().orElse(null);

        List<RegistryConfig> defaultRegistries = configManager.getDefaultRegistries();
        if (!defaultRegistries.isEmpty()) {
            defaultRegistries
                .stream()
                .filter(this::isUsedRegistryAsMetadataCenter)
                .map(registryConfig -> registryAsMetadataCenter(registryConfig, metadataConfigToOverride))
                .forEach(metadataReportConfig -> {
                    overrideMetadataReportConfig(metadataConfigToOverride, metadataReportConfig);
                });
        }
    }

    private void overrideMetadataReportConfig(MetadataReportConfig metadataConfigToOverride, MetadataReportConfig metadataReportConfig) {
        if (metadataReportConfig.getId() == null) {
            Collection<MetadataReportConfig> metadataReportConfigs = configManager.getMetadataConfigs();
            if (CollectionUtils.isNotEmpty(metadataReportConfigs)) {
                for (MetadataReportConfig existedConfig : metadataReportConfigs) {
                    if (existedConfig.getId() == null && existedConfig.getAddress().equals(metadataReportConfig.getAddress())) {
                        return;
                    }
                }
            }
            configManager.removeConfig(metadataConfigToOverride);
            configManager.addMetadataReport(metadataReportConfig);
        } else {
            Optional<MetadataReportConfig> configOptional = configManager.getConfig(MetadataReportConfig.class, metadataReportConfig.getId());
            if (configOptional.isPresent()) {
                return;
            }
            configManager.removeConfig(metadataConfigToOverride);
            configManager.addMetadataReport(metadataReportConfig);
        }
        logger.info("use registry as metadata-center: " + metadataReportConfig);
    }

    private boolean isUsedRegistryAsMetadataCenter(RegistryConfig registryConfig) {
        return isUsedRegistryAsCenter(registryConfig, registryConfig::getUseAsMetadataCenter, "metadata",
            MetadataReportFactory.class);
    }

    /**
     * Is used the specified registry as a center infrastructure
     *
     * @param registryConfig       the {@link RegistryConfig}
     * @param usedRegistryAsCenter the configured value on
     * @param centerType           the type name of center
     * @param extensionClass       an extension class of a center infrastructure
     * @return
     * @since 2.7.8
     */
    private boolean isUsedRegistryAsCenter(RegistryConfig registryConfig, Supplier<Boolean> usedRegistryAsCenter,
                                           String centerType,
                                           Class<?> extensionClass) {
        final boolean supported;

        Boolean configuredValue = usedRegistryAsCenter.get();
        if (configuredValue != null) { // If configured, take its value.
            supported = configuredValue.booleanValue();
        } else {                       // Or check the extension existence
            String protocol = registryConfig.getProtocol();
            supported = supportsExtension(extensionClass, protocol);
            if (logger.isInfoEnabled()) {
                logger.info(format("No value is configured in the registry, the %s extension[name : %s] %s as the %s center"
                    , extensionClass.getSimpleName(), protocol, supported ? "supports" : "does not support", centerType));
            }
        }

        if (logger.isInfoEnabled()) {
            logger.info(format("The registry[%s] will be %s as the %s center", registryConfig,
                supported ? "used" : "not used", centerType));
        }
        return supported;
    }

    /**
     * Supports the extension with the specified class and name
     *
     * @param extensionClass the {@link Class} of extension
     * @param name           the name of extension
     * @return if supports, return <code>true</code>, or <code>false</code>
     * @since 2.7.8
     */
    private boolean supportsExtension(Class<?> extensionClass, String name) {
        if (isNotEmpty(name)) {
            ExtensionLoader<?> extensionLoader = getExtensionLoader(extensionClass);
            return extensionLoader.hasExtension(name);
        }
        return false;
    }

    private MetadataReportConfig registryAsMetadataCenter(RegistryConfig registryConfig, MetadataReportConfig originMetadataReportConfig) {
        MetadataReportConfig metadataReportConfig = originMetadataReportConfig == null ?
            new MetadataReportConfig(registryConfig.getApplicationModel()) : originMetadataReportConfig;
        if (metadataReportConfig.getId() == null) {
            metadataReportConfig.setId(registryConfig.getId());
        }
        metadataReportConfig.setScopeModel(applicationModel);
        if (metadataReportConfig.getParameters() == null) {
            metadataReportConfig.setParameters(new HashMap<>());
        }
        if (CollectionUtils.isNotEmptyMap(registryConfig.getParameters())) {
            for (Map.Entry<String, String> entry : registryConfig.getParameters().entrySet()) {
                metadataReportConfig.getParameters().putIfAbsent(entry.getKey(), entry.getValue()); // copy the parameters
            }
        }
        metadataReportConfig.getParameters().put(CLIENT_KEY, registryConfig.getClient());
        if (metadataReportConfig.getGroup() == null) {
            metadataReportConfig.setGroup(registryConfig.getGroup());
        }
        if (metadataReportConfig.getAddress() == null) {
            metadataReportConfig.setAddress(getRegistryCompatibleAddress(registryConfig));
        }
        if (metadataReportConfig.getUsername() == null) {
            metadataReportConfig.setUsername(registryConfig.getUsername());
        }
        if (metadataReportConfig.getPassword() == null) {
            metadataReportConfig.setPassword(registryConfig.getPassword());
        }
        if (metadataReportConfig.getTimeout() == null) {
            metadataReportConfig.setTimeout(registryConfig.getTimeout());
        }
        return metadataReportConfig;
    }

    private String getRegistryCompatibleAddress(RegistryConfig registryConfig) {
        String registryAddress = registryConfig.getAddress();
        String[] addresses = REGISTRY_SPLIT_PATTERN.split(registryAddress);
        if (ArrayUtils.isEmpty(addresses)) {
            throw new IllegalStateException("Invalid registry address found.");
        }
        String address = addresses[0];
        // since 2.7.8
        // Issue : https://github.com/apache/dubbo/issues/6476
        StringBuilder metadataAddressBuilder = new StringBuilder();
        URL url = URL.valueOf(address, registryConfig.getScopeModel());
        String protocolFromAddress = url.getProtocol();
        if (isEmpty(protocolFromAddress)) {
            // If the protocol from address is missing, is like :
            // "dubbo.registry.address = 127.0.0.1:2181"
            String protocolFromConfig = registryConfig.getProtocol();
            metadataAddressBuilder.append(protocolFromConfig).append("://");
        }
        metadataAddressBuilder.append(address);
        return metadataAddressBuilder.toString();
    }

    /**
     * Start the bootstrap
     *
     * @return
     */
    @Override
    public Future start() {
        synchronized (startLock) {
            if (isStopping() || isStopped() || isFailed()) {
                throw new IllegalStateException(getIdentifier() + " is stopping or stopped, can not start again");
            }

            try {
                // maybe call start again after add new module, check if any new module
                boolean hasPendingModule = hasPendingModule();

                if (isStarting()) {
                    // currently, is starting, maybe both start by module and application
                    // if it has new modules, start them
                    if (hasPendingModule) {
                        startModules();
                    }
                    // if it is starting, reuse previous startFuture
                    return startFuture;
                }

                // if is started and no new module, just return
                if (isStarted() && !hasPendingModule) {
                    return CompletableFuture.completedFuture(false);
                }

                // pending -> starting : first start app
                // started -> starting : re-start app
                onStarting();

                initialize();

                doStart();
            } catch (Throwable e) {
                onFailed(getIdentifier() + " start failure", e);
                throw e;
            }

            return startFuture;
        }
    }

    private boolean hasPendingModule() {
        boolean found = false;
        for (ModuleModel moduleModel : applicationModel.getModuleModels()) {
            if (moduleModel.getDeployer().isPending()) {
                found = true;
                break;
            }
        }
        return found;
    }

    @Override
    public Future getStartFuture() {
        return startFuture;
    }

    private void doStart() {
        startModules();

        // prepare application instance
//        prepareApplicationInstance();

        // Ignore checking new module after start
//        executorRepository.getSharedExecutor().submit(() -> {
//            try {
//                while (isStarting()) {
//                    // notify when any module state changed
//                    synchronized (stateLock) {
//                        try {
//                            stateLock.wait(500);
//                        } catch (InterruptedException e) {
//                            // ignore
//                        }
//                    }
//
//                    // if has new module, do start again
//                    if (hasPendingModule()) {
//                        startModules();
//                    }
//                }
//            } catch (Throwable e) {
//                onFailed(getIdentifier() + " check start occurred an exception", e);
//            }
//        });
    }

    private void startModules() {
        // ensure init and start internal module first
        prepareInternalModule();

        // filter and start pending modules, ignore new module during starting, throw exception of module start
        for (ModuleModel moduleModel : applicationModel.getModuleModels()) {
            if (moduleModel.getDeployer().isPending()) {
                moduleModel.getDeployer().start();
            }
        }
    }

    @Override
    public void prepareApplicationInstance() {
        if (hasPreparedApplicationInstance.get()) {
            return;
        }

        // export MetricsService
        exportMetricsService();

        if (isRegisterConsumerInstance()) {
            exportMetadataService();
            if (hasPreparedApplicationInstance.compareAndSet(false, true)) {
                // register the local ServiceInstance if required
                registerServiceInstance();
            }
        }
    }

    public void prepareInternalModule() {
        if (hasPreparedInternalModule) {
            return;
        }
        synchronized (internalModuleLock) {
            if (hasPreparedInternalModule) {
                return;
            }

            // start internal module
            ModuleDeployer internalModuleDeployer = applicationModel.getInternalModule().getDeployer();
            if (!internalModuleDeployer.isStarted()) {
                Future future = internalModuleDeployer.start();
                // wait for internal module startup
                try {
                    future.get(5, TimeUnit.SECONDS);
                    hasPreparedInternalModule = true;
                } catch (Exception e) {
                    logger.warn(CONFIG_FAILED_START_MODEL, "", "", "wait for internal module startup failed: " + e.getMessage(), e);
                }
            }
        }
    }

    private void exportMetricsService() {
        try {
            metricsServiceExporter.export();
        } catch (Exception e) {
            logger.error(LoggerCodeConstants.COMMON_METRICS_COLLECTOR_EXCEPTION, "", "",
                "exportMetricsService an exception occurred when handle starting event", e);
        }
    }

    private void unexportMetricsService() {
        if (metricsServiceExporter != null) {
            try {
                metricsServiceExporter.unexport();
            } catch (Exception ignored) {
                // ignored
            }
        }
    }

    private boolean hasExportedServices() {
        for (ModuleModel moduleModel : applicationModel.getModuleModels()) {
            if (CollectionUtils.isNotEmpty(moduleModel.getConfigManager().getServices())) {
                return true;
            }
        }
        return false;
    }

    @Override
    public boolean isBackground() {
        for (ModuleModel moduleModel : applicationModel.getModuleModels()) {
            if (moduleModel.getDeployer().isBackground()) {
                return true;
            }
        }
        return false;
    }

    private DynamicConfiguration prepareEnvironment(ConfigCenterConfig configCenter) {
        if (configCenter.isValid()) {
            if (!configCenter.checkOrUpdateInitialized(true)) {
                return null;
            }

            DynamicConfiguration dynamicConfiguration;
            try {
                dynamicConfiguration = getDynamicConfiguration(configCenter.toUrl());
            } catch (Exception e) {
                if (!configCenter.isCheck()) {
                    logger.warn(CONFIG_FAILED_INIT_CONFIG_CENTER, "", "", "The configuration center failed to initialize", e);
                    configCenter.setInitialized(false);
                    return null;
                } else {
                    throw new IllegalStateException(e);
                }
            }
            ApplicationModel applicationModel = getApplicationModel();
            ConfigCenterMetricsCollector collector =
                applicationModel.getBeanFactory().getOrRegisterBean(ConfigCenterMetricsCollector.class);

            if (StringUtils.isNotEmpty(configCenter.getConfigFile())) {
                String configContent = dynamicConfiguration.getProperties(configCenter.getConfigFile(), configCenter.getGroup());
                String appGroup = getApplication().getName();
                String appConfigContent = null;
                String appConfigFile = null;
                if (isNotEmpty(appGroup)) {
                    appConfigFile = isNotEmpty(configCenter.getAppConfigFile()) ? configCenter.getAppConfigFile() : configCenter.getConfigFile();
                    appConfigContent = dynamicConfiguration.getProperties(appConfigFile, appGroup);
                }
                try {
                    Map<String, String> configMap = parseProperties(configContent);
                    Map<String, String> appConfigMap = parseProperties(appConfigContent);

                    environment.updateExternalConfigMap(configMap);
                    environment.updateAppExternalConfigMap(appConfigMap);

                    // Add metrics
                    collector.increase4Initialized(configCenter.getConfigFile(), configCenter.getGroup(),
                        configCenter.getProtocol(), applicationModel.getApplicationName(), configMap.size());
                    if (isNotEmpty(appGroup)) {
                        collector.increase4Initialized(appConfigFile, appGroup,
                            configCenter.getProtocol(), applicationModel.getApplicationName(), appConfigMap.size());
                    }
                } catch (IOException e) {
                    throw new IllegalStateException("Failed to parse configurations from Config Center.", e);
                }
            }
            return dynamicConfiguration;
        }
        return null;
    }

    /**
     * Get the instance of {@link DynamicConfiguration} by the specified connection {@link URL} of config-center
     *
     * @param connectionURL of config-center
     * @return non-null
     * @since 2.7.5
     */
    private DynamicConfiguration getDynamicConfiguration(URL connectionURL) {
        String protocol = connectionURL.getProtocol();

        DynamicConfigurationFactory factory = ConfigurationUtils.getDynamicConfigurationFactory(applicationModel, protocol);
        return factory.getDynamicConfiguration(connectionURL);
    }

    private volatile boolean registered;

    private final AtomicInteger instanceRefreshScheduleTimes = new AtomicInteger(0);

    /**
     * Indicate that how many threads are updating service
     */
    private final AtomicInteger serviceRefreshState = new AtomicInteger(0);

    private void registerServiceInstance() {
        try {
            registered = true;
            MetricsEventBus.post(new RegistryEvent.MetricsApplicationRegisterEvent(applicationModel),
                () -> {
                    ServiceInstanceMetadataUtils.registerMetadataAndInstance(applicationModel);
                    return null;
                }
            );
        } catch (Exception e) {
            logger.error(CONFIG_REGISTER_INSTANCE_ERROR, "configuration server disconnected", "", "Register instance error.", e);
        }

        if (registered) {
            // scheduled task for updating Metadata and ServiceInstance
            asyncMetadataFuture = frameworkExecutorRepository.getSharedScheduledExecutor().scheduleWithFixedDelay(() -> {

                // ignore refresh metadata on stopping
                if (applicationModel.isDestroyed()) {
                    return;
                }

                // refresh for 30 times (default for 30s) when deployer is not started, prevent submit too many revision
                if (instanceRefreshScheduleTimes.incrementAndGet() % 30 != 0 && !isStarted()) {
                    return;
                }

                // refresh for 5 times (default for 5s) when services are being updated by other threads, prevent submit too many revision
                // note: should not always wait here
                if (serviceRefreshState.get() != 0 && instanceRefreshScheduleTimes.get() % 5 != 0) {
                    return;
                }

                try {
                    if (!applicationModel.isDestroyed() && registered) {
                        ServiceInstanceMetadataUtils.refreshMetadataAndInstance(applicationModel);
                    }
                } catch (Exception e) {
                    if (!applicationModel.isDestroyed()) {
                        logger.error(CONFIG_REFRESH_INSTANCE_ERROR, "", "", "Refresh instance and metadata error.", e);
                    }
                }
            }, 0, ConfigurationUtils.get(applicationModel, METADATA_PUBLISH_DELAY_KEY, DEFAULT_METADATA_PUBLISH_DELAY), TimeUnit.MILLISECONDS);
        }
    }

    @Override
    public void increaseServiceRefreshCount() {
        serviceRefreshState.incrementAndGet();
    }

    @Override
    public void decreaseServiceRefreshCount() {
        serviceRefreshState.decrementAndGet();
    }

    private void unregisterServiceInstance() {
        if (registered) {
            ServiceInstanceMetadataUtils.unregisterMetadataAndInstance(applicationModel);
        }
    }

    @Override
    public void stop() {
        applicationModel.destroy();
    }

    @Override
    public void preDestroy() {
        synchronized (destroyLock) {
            if (isStopping() || isStopped()) {
                return;
            }
            onStopping();

            unexportMetricsService();

            unregisterServiceInstance();

            unRegisterShutdownHook();
            if (asyncMetadataFuture != null) {
                asyncMetadataFuture.cancel(true);
            }

        }
    }

    @Override
    public void postDestroy() {
        synchronized (destroyLock) {
            // expect application model is destroyed before here
            if (isStopped()) {
                return;
            }
            try {
                destroyRegistries();
                destroyMetadataReports();

                executeShutdownCallbacks();

                // TODO should we close unused protocol server which only used by this application?
                // protocol server will be closed on all applications of same framework are stopped currently, but no associate to application
                // see org.apache.dubbo.config.deploy.FrameworkModelCleaner#destroyProtocols
                // see org.apache.dubbo.config.bootstrap.DubboBootstrapMultiInstanceTest#testMultiProviderApplicationStopOneByOne

                // destroy all executor services
                destroyExecutorRepository();

                onStopped();
            } catch (Throwable ex) {
                String msg = getIdentifier() + " an error occurred while stopping application: " + ex.getMessage();
                onFailed(msg, ex);
            }
        }
    }

    private void executeShutdownCallbacks() {
        ShutdownHookCallbacks shutdownHookCallbacks = applicationModel.getBeanFactory().getBean(ShutdownHookCallbacks.class);
        shutdownHookCallbacks.callback();
    }

    @Override
    public void notifyModuleChanged(ModuleModel moduleModel, DeployState state) {
        checkState(moduleModel, state);

        // notify module state changed or module changed
        synchronized (stateLock) {
            stateLock.notifyAll();
        }
    }

    @Override
    public void checkState(ModuleModel moduleModel, DeployState moduleState) {
        synchronized (stateLock) {
            if (!moduleModel.isInternal() && moduleState == DeployState.STARTED) {
                prepareApplicationInstance();
            }
            DeployState newState = calculateState();
            switch (newState) {
                case STARTED:
                    onStarted();
                    break;
                case STARTING:
                    onStarting();
                    break;
                case STOPPING:
                    onStopping();
                    break;
                case STOPPED:
                    onStopped();
                    break;
                case FAILED:
                    Throwable error = null;
                    ModuleModel errorModule = null;
                    for (ModuleModel module : applicationModel.getModuleModels()) {
                        ModuleDeployer deployer = module.getDeployer();
                        if (deployer.isFailed() && deployer.getError() != null) {
                            error = deployer.getError();
                            errorModule = module;
                            break;
                        }
                    }
                    onFailed(getIdentifier() + " found failed module: " + errorModule.getDesc(), error);
                    break;
                case PENDING:
                    // cannot change to pending from other state
                    // setPending();
                    break;
            }
        }
    }

    private DeployState calculateState() {
        DeployState newState = DeployState.UNKNOWN;
        int pending = 0, starting = 0, started = 0, stopping = 0, stopped = 0, failed = 0;
        for (ModuleModel moduleModel : applicationModel.getModuleModels()) {
            ModuleDeployer deployer = moduleModel.getDeployer();
            if (deployer == null) {
                pending++;
            } else if (deployer.isPending()) {
                pending++;
            } else if (deployer.isStarting()) {
                starting++;
            } else if (deployer.isStarted()) {
                started++;
            } else if (deployer.isStopping()) {
                stopping++;
            } else if (deployer.isStopped()) {
                stopped++;
            } else if (deployer.isFailed()) {
                failed++;
            }
        }

        if (failed > 0) {
            newState = DeployState.FAILED;
        } else if (started > 0) {
            if (pending + starting + stopping + stopped == 0) {
                // all modules have been started
                newState = DeployState.STARTED;
            } else if (pending + starting > 0) {
                // some module is pending and some is started
                newState = DeployState.STARTING;
            } else if (stopping + stopped > 0) {
                newState = DeployState.STOPPING;
            }
        } else if (starting > 0) {
            // any module is starting
            newState = DeployState.STARTING;
        } else if (pending > 0) {
            if (starting + starting + stopping + stopped == 0) {
                // all modules have not starting or started
                newState = DeployState.PENDING;
            } else if (stopping + stopped > 0) {
                // some is pending and some is stopping or stopped
                newState = DeployState.STOPPING;
            }
        } else if (stopping > 0) {
            // some is stopping and some stopped
            newState = DeployState.STOPPING;
        } else if (stopped > 0) {
            // all modules are stopped
            newState = DeployState.STOPPED;
        }
        return newState;
    }

    private void exportMetadataService() {
        if (!isStarting()) {
            return;
        }
        for (DeployListener<ApplicationModel> listener : listeners) {
            try {
                if (listener instanceof ApplicationDeployListener) {
                    ((ApplicationDeployListener) listener).onModuleStarted(applicationModel);
                }
            } catch (Throwable e) {
                logger.error(CONFIG_FAILED_START_MODEL, "", "", getIdentifier() + " an exception occurred when handle starting event", e);
            }
        }
    }

    private void onStarting() {
        // pending -> starting
        // started -> starting
        if (!(isPending() || isStarted())) {
            return;
        }
        setStarting();
        startFuture = new CompletableFuture();
        if (logger.isInfoEnabled()) {
            logger.info(getIdentifier() + " is starting.");
        }
    }

    private void onStarted() {
        try {
            // starting -> started
            if (!isStarting()) {
                return;
            }
            setStarted();
            startMetricsCollector();
            if (logger.isInfoEnabled()) {
                logger.info(getIdentifier() + " is ready.");
            }
            // refresh metadata
            try {
                if (registered) {
                    ServiceInstanceMetadataUtils.refreshMetadataAndInstance(applicationModel);
                }
            } catch (Exception e) {
                logger.error(CONFIG_REFRESH_INSTANCE_ERROR, "", "", "Refresh instance and metadata error.", e);
            }
        } finally {
            // complete future
            completeStartFuture(true);
        }
    }

    private void startMetricsCollector() {
        DefaultMetricsCollector collector = applicationModel.getBeanFactory().getBean(DefaultMetricsCollector.class);
        if(Objects.nonNull(collector) && collector.isThreadpoolCollectEnabled()) {
            collector.registryDefaultSample();
        }
    }

    private void completeStartFuture(boolean success) {
        if (startFuture != null) {
            startFuture.complete(success);
        }
    }

    private void onStopping() {
        try {
            if (isStopping() || isStopped()) {
                return;
            }
            setStopping();
            if (logger.isInfoEnabled()) {
                logger.info(getIdentifier() + " is stopping.");
            }
        } finally {
            completeStartFuture(false);
        }
    }

    private void onStopped() {
        try {
            if (isStopped()) {
                return;
            }
            setStopped();
            if (logger.isInfoEnabled()) {
                logger.info(getIdentifier() + " has stopped.");
            }
        } finally {
            completeStartFuture(false);
        }
    }

    private void onFailed(String msg, Throwable ex) {
        try {
            setFailed(ex);
            logger.error(CONFIG_FAILED_START_MODEL, "", "", msg, ex);
        } finally {
            completeStartFuture(false);
        }
    }

    private void destroyExecutorRepository() {
        // shutdown export/refer executor
        executorRepository.shutdownServiceExportExecutor();
        executorRepository.shutdownServiceReferExecutor();
        ExecutorRepository.getInstance(applicationModel).destroyAll();
    }

    private void destroyRegistries() {
        RegistryManager.getInstance(applicationModel).destroyAll();
    }

    private void destroyServiceDiscoveries() {
        RegistryManager.getInstance(applicationModel).getServiceDiscoveries().forEach(serviceDiscovery -> {
            try {
                serviceDiscovery.destroy();
            } catch (Throwable ignored) {
                logger.warn(CONFIG_FAILED_EXECUTE_DESTROY, "", "", ignored.getMessage(), ignored);
            }
        });
        if (logger.isDebugEnabled()) {
            logger.debug(getIdentifier() + "'s all ServiceDiscoveries have been destroyed.");
        }
    }

    private void destroyMetadataReports() {
        // only destroy MetadataReport of this application
        List<MetadataReportFactory> metadataReportFactories = getExtensionLoader(MetadataReportFactory.class).getLoadedExtensionInstances();
        for (MetadataReportFactory metadataReportFactory : metadataReportFactories) {
            metadataReportFactory.destroy();
        }
    }

    private ApplicationConfig getApplication() {
        return configManager.getApplicationOrElseThrow();
    }


}<|MERGE_RESOLUTION|>--- conflicted
+++ resolved
@@ -371,11 +371,7 @@
         if (PROTOCOL_PROMETHEUS.equals(metricsConfig.getProtocol())) {
             collector.setCollectEnabled(true);
             collector.collectApplication(applicationModel);
-<<<<<<< HEAD
-=======
             collector.setThreadpoolCollectEnabled(Optional.ofNullable(metricsConfig.getEnableThreadpoolMetrics()).orElse(true));
-            String protocol = metricsConfig.getProtocol();
->>>>>>> 2d211d79
             MetricsReporterFactory metricsReporterFactory = getExtensionLoader(MetricsReporterFactory.class).getAdaptiveExtension();
             MetricsReporter metricsReporter = metricsReporterFactory.createMetricsReporter(metricsConfig.toUrl());
             metricsReporter.init();
