/*
 * Licensed to the Apache Software Foundation (ASF) under one or more
 * contributor license agreements.  See the NOTICE file distributed with
 * this work for additional information regarding copyright ownership.
 * The ASF licenses this file to You under the Apache License, Version 2.0
 * (the "License"); you may not use this file except in compliance with
 * the License.  You may obtain a copy of the License at
 *
 *     http://www.apache.org/licenses/LICENSE-2.0
 *
 * Unless required by applicable law or agreed to in writing, software
 * distributed under the License is distributed on an "AS IS" BASIS,
 * WITHOUT WARRANTIES OR CONDITIONS OF ANY KIND, either express or implied.
 * See the License for the specific language governing permissions and
 * limitations under the License.
 */
package org.apache.dubbo.config.deploy;

import org.apache.dubbo.common.URL;
import org.apache.dubbo.common.config.ConfigurationUtils;
import org.apache.dubbo.common.config.Environment;
import org.apache.dubbo.common.config.ReferenceCache;
import org.apache.dubbo.common.config.configcenter.DynamicConfiguration;
import org.apache.dubbo.common.config.configcenter.DynamicConfigurationFactory;
import org.apache.dubbo.common.config.configcenter.wrapper.CompositeDynamicConfiguration;
import org.apache.dubbo.common.constants.LoggerCodeConstants;
import org.apache.dubbo.common.deploy.AbstractDeployer;
import org.apache.dubbo.common.deploy.ApplicationDeployListener;
import org.apache.dubbo.common.deploy.ApplicationDeployer;
import org.apache.dubbo.common.deploy.DeployListener;
import org.apache.dubbo.common.deploy.DeployState;
import org.apache.dubbo.common.deploy.ModuleDeployer;
import org.apache.dubbo.common.extension.ExtensionLoader;
import org.apache.dubbo.common.lang.ShutdownHookCallbacks;
import org.apache.dubbo.common.logger.ErrorTypeAwareLogger;
import org.apache.dubbo.common.logger.LoggerFactory;
import org.apache.dubbo.common.threadpool.manager.ExecutorRepository;
import org.apache.dubbo.common.threadpool.manager.FrameworkExecutorRepository;
import org.apache.dubbo.common.utils.ArrayUtils;
import org.apache.dubbo.common.utils.CollectionUtils;
import org.apache.dubbo.common.utils.StringUtils;
import org.apache.dubbo.config.ApplicationConfig;
import org.apache.dubbo.config.ConfigCenterConfig;
import org.apache.dubbo.config.DubboShutdownHook;
import org.apache.dubbo.config.MetadataReportConfig;
import org.apache.dubbo.config.MetricsConfig;
import org.apache.dubbo.config.RegistryConfig;
import org.apache.dubbo.config.context.ConfigManager;
import org.apache.dubbo.config.utils.CompositeReferenceCache;
import org.apache.dubbo.config.utils.ConfigValidationUtils;
import org.apache.dubbo.metadata.report.MetadataReportFactory;
import org.apache.dubbo.metadata.report.MetadataReportInstance;
import org.apache.dubbo.metrics.collector.ConfigCenterMetricsCollector;
import org.apache.dubbo.metrics.collector.DefaultMetricsCollector;
import org.apache.dubbo.metrics.event.MetricsEventBus;
import org.apache.dubbo.metrics.registry.event.RegistryEvent;
import org.apache.dubbo.metrics.report.MetricsReporter;
import org.apache.dubbo.metrics.report.MetricsReporterFactory;
import org.apache.dubbo.metrics.service.MetricsServiceExporter;
import org.apache.dubbo.registry.client.metadata.ServiceInstanceMetadataUtils;
import org.apache.dubbo.registry.support.RegistryManager;
import org.apache.dubbo.rpc.model.ApplicationModel;
import org.apache.dubbo.rpc.model.ModuleModel;
import org.apache.dubbo.rpc.model.ScopeModel;
import org.apache.dubbo.rpc.model.ScopeModelUtil;

import java.io.IOException;
import java.util.ArrayList;
import java.util.Collection;
import java.util.HashMap;
import java.util.List;
import java.util.Map;
import java.util.Objects;
import java.util.Optional;
import java.util.Set;
import java.util.concurrent.CompletableFuture;
import java.util.concurrent.Future;
import java.util.concurrent.ScheduledFuture;
import java.util.concurrent.TimeUnit;
import java.util.concurrent.atomic.AtomicBoolean;
import java.util.concurrent.atomic.AtomicInteger;
import java.util.function.Supplier;
import java.util.stream.Collectors;

import static java.lang.String.format;
import static org.apache.dubbo.common.config.ConfigurationUtils.parseProperties;
import static org.apache.dubbo.common.constants.CommonConstants.REGISTRY_SPLIT_PATTERN;
import static org.apache.dubbo.common.constants.CommonConstants.REMOTE_METADATA_STORAGE_TYPE;
import static org.apache.dubbo.common.constants.LoggerCodeConstants.CONFIG_FAILED_EXECUTE_DESTROY;
import static org.apache.dubbo.common.constants.LoggerCodeConstants.CONFIG_FAILED_INIT_CONFIG_CENTER;
import static org.apache.dubbo.common.constants.LoggerCodeConstants.CONFIG_FAILED_START_MODEL;
import static org.apache.dubbo.common.constants.LoggerCodeConstants.CONFIG_REFRESH_INSTANCE_ERROR;
import static org.apache.dubbo.common.constants.LoggerCodeConstants.CONFIG_REGISTER_INSTANCE_ERROR;
import static org.apache.dubbo.common.constants.MetricsConstants.PROTOCOL_PROMETHEUS;
import static org.apache.dubbo.common.utils.StringUtils.isEmpty;
import static org.apache.dubbo.common.utils.StringUtils.isNotEmpty;
import static org.apache.dubbo.metadata.MetadataConstants.DEFAULT_METADATA_PUBLISH_DELAY;
import static org.apache.dubbo.metadata.MetadataConstants.METADATA_PUBLISH_DELAY_KEY;
import static org.apache.dubbo.remoting.Constants.CLIENT_KEY;

/**
 * initialize and start application instance
 */
public class DefaultApplicationDeployer extends AbstractDeployer<ApplicationModel> implements ApplicationDeployer {

    private static final ErrorTypeAwareLogger logger = LoggerFactory.getErrorTypeAwareLogger(DefaultApplicationDeployer.class);

    private final ApplicationModel applicationModel;

    private final ConfigManager configManager;

    private final Environment environment;

    private final ReferenceCache referenceCache;

    private final FrameworkExecutorRepository frameworkExecutorRepository;
    private final ExecutorRepository executorRepository;

    private final AtomicBoolean hasPreparedApplicationInstance = new AtomicBoolean(false);
    private volatile boolean hasPreparedInternalModule = false;

    private ScheduledFuture<?> asyncMetadataFuture;
    private volatile CompletableFuture<Boolean> startFuture;
    private final DubboShutdownHook dubboShutdownHook;

    private volatile MetricsServiceExporter metricsServiceExporter;

    private final Object stateLock = new Object();
    private final Object startLock = new Object();
    private final Object destroyLock = new Object();
    private final Object internalModuleLock = new Object();

    public DefaultApplicationDeployer(ApplicationModel applicationModel) {
        super(applicationModel);
        this.applicationModel = applicationModel;
        configManager = applicationModel.getApplicationConfigManager();
        environment = applicationModel.getModelEnvironment();

        referenceCache = new CompositeReferenceCache(applicationModel);
        frameworkExecutorRepository = applicationModel.getFrameworkModel().getBeanFactory().getBean(FrameworkExecutorRepository.class);
        executorRepository = ExecutorRepository.getInstance(applicationModel);
        dubboShutdownHook = new DubboShutdownHook(applicationModel);

        // load spi listener
        Set<ApplicationDeployListener> deployListeners = applicationModel.getExtensionLoader(ApplicationDeployListener.class)
            .getSupportedExtensionInstances();
        for (ApplicationDeployListener listener : deployListeners) {
            this.addDeployListener(listener);
        }
    }

    public static ApplicationDeployer get(ScopeModel moduleOrApplicationModel) {
        ApplicationModel applicationModel = ScopeModelUtil.getApplicationModel(moduleOrApplicationModel);
        ApplicationDeployer applicationDeployer = applicationModel.getDeployer();
        if (applicationDeployer == null) {
            applicationDeployer = applicationModel.getBeanFactory().getOrRegisterBean(DefaultApplicationDeployer.class);
        }
        return applicationDeployer;
    }

    @Override
    public ApplicationModel getApplicationModel() {
        return applicationModel;
    }

    private <T> ExtensionLoader<T> getExtensionLoader(Class<T> type) {
        return applicationModel.getExtensionLoader(type);
    }

    private void unRegisterShutdownHook() {
        dubboShutdownHook.unregister();
    }

    /**
     * Close registration of instance for pure Consumer process by setting registerConsumer to 'false'
     * by default is true.
     */
    private boolean isRegisterConsumerInstance() {
        Boolean registerConsumer = getApplication().getRegisterConsumer();
        if (registerConsumer == null) {
            return true;
        }
        return Boolean.TRUE.equals(registerConsumer);
    }

    @Override
    public ReferenceCache getReferenceCache() {
        return referenceCache;
    }

    /**
     * Initialize
     */
    @Override
    public void initialize() {
        if (initialized) {
            return;
        }
        // Ensure that the initialization is completed when concurrent calls
        synchronized (startLock) {
            if (initialized) {
                return;
            }
            // register shutdown hook
            registerShutdownHook();

            startConfigCenter();

            loadApplicationConfigs();

            initModuleDeployers();


            initMetricsReporter();

            initMetricsService();

            // @since 2.7.8
            startMetadataCenter();

            initialized = true;

            if (logger.isInfoEnabled()) {
                logger.info(getIdentifier() + " has been initialized!");
            }
        }
    }

    private void registerShutdownHook() {
        dubboShutdownHook.register();
    }

    private void initModuleDeployers() {
        // make sure created default module
        applicationModel.getDefaultModule();
        // deployer initialize
        for (ModuleModel moduleModel : applicationModel.getModuleModels()) {
            moduleModel.getDeployer().initialize();
        }
    }

    private void loadApplicationConfigs() {
        configManager.loadConfigs();
    }

    private void startConfigCenter() {

        // load application config
        configManager.loadConfigsOfTypeFromProps(ApplicationConfig.class);

        // try set model name
        if (StringUtils.isBlank(applicationModel.getModelName())) {
            applicationModel.setModelName(applicationModel.tryGetApplicationName());
        }

        // load config centers
        configManager.loadConfigsOfTypeFromProps(ConfigCenterConfig.class);

        useRegistryAsConfigCenterIfNecessary();

        // check Config Center
        Collection<ConfigCenterConfig> configCenters = configManager.getConfigCenters();
        if (CollectionUtils.isEmpty(configCenters)) {
            ConfigCenterConfig configCenterConfig = new ConfigCenterConfig();
            configCenterConfig.setScopeModel(applicationModel);
            configCenterConfig.refresh();
            ConfigValidationUtils.validateConfigCenterConfig(configCenterConfig);
            if (configCenterConfig.isValid()) {
                configManager.addConfigCenter(configCenterConfig);
                configCenters = configManager.getConfigCenters();
            }
        } else {
            for (ConfigCenterConfig configCenterConfig : configCenters) {
                configCenterConfig.refresh();
                ConfigValidationUtils.validateConfigCenterConfig(configCenterConfig);
            }
        }

        if (CollectionUtils.isNotEmpty(configCenters)) {
            CompositeDynamicConfiguration compositeDynamicConfiguration = new CompositeDynamicConfiguration();
            for (ConfigCenterConfig configCenter : configCenters) {
                // Pass config from ConfigCenterBean to environment
                environment.updateExternalConfigMap(configCenter.getExternalConfiguration());
                environment.updateAppExternalConfigMap(configCenter.getAppExternalConfiguration());

                // Fetch config from remote config center
                compositeDynamicConfiguration.addConfiguration(prepareEnvironment(configCenter));
            }
            environment.setDynamicConfiguration(compositeDynamicConfiguration);
        }
    }

    private void startMetadataCenter() {

        useRegistryAsMetadataCenterIfNecessary();

        ApplicationConfig applicationConfig = getApplication();

        String metadataType = applicationConfig.getMetadataType();
        // FIXME, multiple metadata config support.
        Collection<MetadataReportConfig> metadataReportConfigs = configManager.getMetadataConfigs();
        if (CollectionUtils.isEmpty(metadataReportConfigs)) {
            if (REMOTE_METADATA_STORAGE_TYPE.equals(metadataType)) {
                throw new IllegalStateException("No MetadataConfig found, Metadata Center address is required when 'metadata=remote' is enabled.");
            }
            return;
        }

        MetadataReportInstance metadataReportInstance = applicationModel.getBeanFactory().getBean(MetadataReportInstance.class);
        List<MetadataReportConfig> validMetadataReportConfigs = new ArrayList<>(metadataReportConfigs.size());
        for (MetadataReportConfig metadataReportConfig : metadataReportConfigs) {
            if (ConfigValidationUtils.isValidMetadataConfig(metadataReportConfig)) {
                ConfigValidationUtils.validateMetadataConfig(metadataReportConfig);
                validMetadataReportConfigs.add(metadataReportConfig);
            }
        }
        metadataReportInstance.init(validMetadataReportConfigs);
        if (!metadataReportInstance.inited()) {
            throw new IllegalStateException(String.format("%s MetadataConfigs found, but none of them is valid.", metadataReportConfigs.size()));
        }
    }

    /**
     * For compatibility purpose, use registry as the default config center when
     * there's no config center specified explicitly and
     * useAsConfigCenter of registryConfig is null or true
     */
    private void useRegistryAsConfigCenterIfNecessary() {
        // we use the loading status of DynamicConfiguration to decide whether ConfigCenter has been initiated.
        if (environment.getDynamicConfiguration().isPresent()) {
            return;
        }

        if (CollectionUtils.isNotEmpty(configManager.getConfigCenters())) {
            return;
        }

        // load registry
        configManager.loadConfigsOfTypeFromProps(RegistryConfig.class);

        List<RegistryConfig> defaultRegistries = configManager.getDefaultRegistries();
        if (defaultRegistries.size() > 0) {
            defaultRegistries
                .stream()
                .filter(this::isUsedRegistryAsConfigCenter)
                .map(this::registryAsConfigCenter)
                .forEach(configCenter -> {
                    if (configManager.getConfigCenter(configCenter.getId()).isPresent()) {
                        return;
                    }
                    configManager.addConfigCenter(configCenter);
                    logger.info("use registry as config-center: " + configCenter);

                });
        }
    }

    private void initMetricsService() {
        this.metricsServiceExporter = getExtensionLoader(MetricsServiceExporter.class).getDefaultExtension();
        metricsServiceExporter.init();
    }

    private void initMetricsReporter() {
        DefaultMetricsCollector collector =
            applicationModel.getBeanFactory().getBean(DefaultMetricsCollector.class);
        MetricsConfig metricsConfig = configManager.getMetrics().orElse(null);
        // TODO compatible with old usage of metrics, remove protocol check after new metrics is ready for use.
        if (metricsConfig != null && PROTOCOL_PROMETHEUS.equals(metricsConfig.getProtocol())) {
            collector.setCollectEnabled(true);
            collector.collectApplication(applicationModel);
            collector.setThreadpoolCollectEnabled(Optional.ofNullable(metricsConfig.getEnableThreadpoolMetrics()).orElse(true));
            String protocol = metricsConfig.getProtocol();
            MetricsReporterFactory metricsReporterFactory = getExtensionLoader(MetricsReporterFactory.class).getAdaptiveExtension();
            MetricsReporter metricsReporter = metricsReporterFactory.createMetricsReporter(metricsConfig.toUrl());
            metricsReporter.init();
            applicationModel.getBeanFactory().registerBean(metricsReporter);
        }
    }


    private boolean isUsedRegistryAsConfigCenter(RegistryConfig registryConfig) {
        return isUsedRegistryAsCenter(registryConfig, registryConfig::getUseAsConfigCenter, "config",
            DynamicConfigurationFactory.class);
    }

    private ConfigCenterConfig registryAsConfigCenter(RegistryConfig registryConfig) {
        String protocol = registryConfig.getProtocol();
        Integer port = registryConfig.getPort();
        URL url = URL.valueOf(registryConfig.getAddress(), registryConfig.getScopeModel());
        String id = "config-center-" + protocol + "-" + url.getHost() + "-" + port;
        ConfigCenterConfig cc = new ConfigCenterConfig();
        cc.setId(id);
        cc.setScopeModel(applicationModel);
        if (cc.getParameters() == null) {
            cc.setParameters(new HashMap<>());
        }
        if (CollectionUtils.isNotEmptyMap(registryConfig.getParameters())) {
            cc.getParameters().putAll(registryConfig.getParameters()); // copy the parameters
        }
        cc.getParameters().put(CLIENT_KEY, registryConfig.getClient());
        cc.setProtocol(protocol);
        cc.setPort(port);
        if (StringUtils.isNotEmpty(registryConfig.getGroup())) {
            cc.setGroup(registryConfig.getGroup());
        }
        cc.setAddress(getRegistryCompatibleAddress(registryConfig));
        cc.setNamespace(registryConfig.getGroup());
        cc.setUsername(registryConfig.getUsername());
        cc.setPassword(registryConfig.getPassword());
        if (registryConfig.getTimeout() != null) {
            cc.setTimeout(registryConfig.getTimeout().longValue());
        }
        cc.setHighestPriority(false);
        return cc;
    }

    private void useRegistryAsMetadataCenterIfNecessary() {

        Collection<MetadataReportConfig> originMetadataConfigs = configManager.getMetadataConfigs();
        if (originMetadataConfigs.stream().anyMatch(m -> Objects.nonNull(m.getAddress()))) {
            return;
        }

        Collection<MetadataReportConfig> metadataConfigsToOverride = originMetadataConfigs
            .stream()
            .filter(m -> Objects.isNull(m.getAddress()))
            .collect(Collectors.toList());

        if (metadataConfigsToOverride.size() > 1) {
            return;
        }

        MetadataReportConfig metadataConfigToOverride = metadataConfigsToOverride.stream().findFirst().orElse(null);

        List<RegistryConfig> defaultRegistries = configManager.getDefaultRegistries();
        if (!defaultRegistries.isEmpty()) {
            defaultRegistries
                .stream()
                .filter(this::isUsedRegistryAsMetadataCenter)
                .map(registryConfig -> registryAsMetadataCenter(registryConfig, metadataConfigToOverride))
                .forEach(metadataReportConfig -> {
                    overrideMetadataReportConfig(metadataConfigToOverride, metadataReportConfig);
                });
        }
    }

    private void overrideMetadataReportConfig(MetadataReportConfig metadataConfigToOverride, MetadataReportConfig metadataReportConfig) {
        if (metadataReportConfig.getId() == null) {
            Collection<MetadataReportConfig> metadataReportConfigs = configManager.getMetadataConfigs();
            if (CollectionUtils.isNotEmpty(metadataReportConfigs)) {
                for (MetadataReportConfig existedConfig : metadataReportConfigs) {
                    if (existedConfig.getId() == null && existedConfig.getAddress().equals(metadataReportConfig.getAddress())) {
                        return;
                    }
                }
            }
            configManager.removeConfig(metadataConfigToOverride);
            configManager.addMetadataReport(metadataReportConfig);
        } else {
            Optional<MetadataReportConfig> configOptional = configManager.getConfig(MetadataReportConfig.class, metadataReportConfig.getId());
            if (configOptional.isPresent()) {
                return;
            }
            configManager.removeConfig(metadataConfigToOverride);
            configManager.addMetadataReport(metadataReportConfig);
        }
        logger.info("use registry as metadata-center: " + metadataReportConfig);
    }

    private boolean isUsedRegistryAsMetadataCenter(RegistryConfig registryConfig) {
        return isUsedRegistryAsCenter(registryConfig, registryConfig::getUseAsMetadataCenter, "metadata",
            MetadataReportFactory.class);
    }

    /**
     * Is used the specified registry as a center infrastructure
     *
     * @param registryConfig       the {@link RegistryConfig}
     * @param usedRegistryAsCenter the configured value on
     * @param centerType           the type name of center
     * @param extensionClass       an extension class of a center infrastructure
     * @return
     * @since 2.7.8
     */
    private boolean isUsedRegistryAsCenter(RegistryConfig registryConfig, Supplier<Boolean> usedRegistryAsCenter,
                                           String centerType,
                                           Class<?> extensionClass) {
        final boolean supported;

        Boolean configuredValue = usedRegistryAsCenter.get();
        if (configuredValue != null) { // If configured, take its value.
            supported = configuredValue.booleanValue();
        } else {                       // Or check the extension existence
            String protocol = registryConfig.getProtocol();
            supported = supportsExtension(extensionClass, protocol);
            if (logger.isInfoEnabled()) {
                logger.info(format("No value is configured in the registry, the %s extension[name : %s] %s as the %s center"
                    , extensionClass.getSimpleName(), protocol, supported ? "supports" : "does not support", centerType));
            }
        }

        if (logger.isInfoEnabled()) {
            logger.info(format("The registry[%s] will be %s as the %s center", registryConfig,
                supported ? "used" : "not used", centerType));
        }
        return supported;
    }

    /**
     * Supports the extension with the specified class and name
     *
     * @param extensionClass the {@link Class} of extension
     * @param name           the name of extension
     * @return if supports, return <code>true</code>, or <code>false</code>
     * @since 2.7.8
     */
    private boolean supportsExtension(Class<?> extensionClass, String name) {
        if (isNotEmpty(name)) {
            ExtensionLoader<?> extensionLoader = getExtensionLoader(extensionClass);
            return extensionLoader.hasExtension(name);
        }
        return false;
    }

    private MetadataReportConfig registryAsMetadataCenter(RegistryConfig registryConfig, MetadataReportConfig originMetadataReportConfig) {
        MetadataReportConfig metadataReportConfig = originMetadataReportConfig == null ?
            new MetadataReportConfig(registryConfig.getApplicationModel()) : originMetadataReportConfig;
        if (metadataReportConfig.getId() == null) {
            metadataReportConfig.setId(registryConfig.getId());
        }
        metadataReportConfig.setScopeModel(applicationModel);
        if (metadataReportConfig.getParameters() == null) {
            metadataReportConfig.setParameters(new HashMap<>());
        }
        if (CollectionUtils.isNotEmptyMap(registryConfig.getParameters())) {
            for (Map.Entry<String, String> entry : registryConfig.getParameters().entrySet()) {
                metadataReportConfig.getParameters().putIfAbsent(entry.getKey(), entry.getValue()); // copy the parameters
            }
        }
        metadataReportConfig.getParameters().put(CLIENT_KEY, registryConfig.getClient());
        if (metadataReportConfig.getGroup() == null) {
            metadataReportConfig.setGroup(registryConfig.getGroup());
        }
        if (metadataReportConfig.getAddress() == null) {
            metadataReportConfig.setAddress(getRegistryCompatibleAddress(registryConfig));
        }
        if (metadataReportConfig.getUsername() == null) {
            metadataReportConfig.setUsername(registryConfig.getUsername());
        }
        if (metadataReportConfig.getPassword() == null) {
            metadataReportConfig.setPassword(registryConfig.getPassword());
        }
        if (metadataReportConfig.getTimeout() == null) {
            metadataReportConfig.setTimeout(registryConfig.getTimeout());
        }
        return metadataReportConfig;
    }

    private String getRegistryCompatibleAddress(RegistryConfig registryConfig) {
        String registryAddress = registryConfig.getAddress();
        String[] addresses = REGISTRY_SPLIT_PATTERN.split(registryAddress);
        if (ArrayUtils.isEmpty(addresses)) {
            throw new IllegalStateException("Invalid registry address found.");
        }
        String address = addresses[0];
        // since 2.7.8
        // Issue : https://github.com/apache/dubbo/issues/6476
        StringBuilder metadataAddressBuilder = new StringBuilder();
        URL url = URL.valueOf(address, registryConfig.getScopeModel());
        String protocolFromAddress = url.getProtocol();
        if (isEmpty(protocolFromAddress)) {
            // If the protocol from address is missing, is like :
            // "dubbo.registry.address = 127.0.0.1:2181"
            String protocolFromConfig = registryConfig.getProtocol();
            metadataAddressBuilder.append(protocolFromConfig).append("://");
        }
        metadataAddressBuilder.append(address);
        return metadataAddressBuilder.toString();
    }

    /**
     * Start the bootstrap
     *
     * @return
     */
    @Override
    public Future start() {
        synchronized (startLock) {
            if (isStopping() || isStopped() || isFailed()) {
                throw new IllegalStateException(getIdentifier() + " is stopping or stopped, can not start again");
            }

            try {
                // maybe call start again after add new module, check if any new module
                boolean hasPendingModule = hasPendingModule();

                if (isStarting()) {
                    // currently, is starting, maybe both start by module and application
                    // if it has new modules, start them
                    if (hasPendingModule) {
                        startModules();
                    }
                    // if it is starting, reuse previous startFuture
                    return startFuture;
                }

                // if is started and no new module, just return
                if (isStarted() && !hasPendingModule) {
                    return CompletableFuture.completedFuture(false);
                }

                // pending -> starting : first start app
                // started -> starting : re-start app
                onStarting();

                initialize();

                doStart();
            } catch (Throwable e) {
                onFailed(getIdentifier() + " start failure", e);
                throw e;
            }

            return startFuture;
        }
    }

    private boolean hasPendingModule() {
        boolean found = false;
        for (ModuleModel moduleModel : applicationModel.getModuleModels()) {
            if (moduleModel.getDeployer().isPending()) {
                found = true;
                break;
            }
        }
        return found;
    }

    @Override
    public Future getStartFuture() {
        return startFuture;
    }

    private void doStart() {
        startModules();

        // prepare application instance
//        prepareApplicationInstance();

        // Ignore checking new module after start
//        executorRepository.getSharedExecutor().submit(() -> {
//            try {
//                while (isStarting()) {
//                    // notify when any module state changed
//                    synchronized (stateLock) {
//                        try {
//                            stateLock.wait(500);
//                        } catch (InterruptedException e) {
//                            // ignore
//                        }
//                    }
//
//                    // if has new module, do start again
//                    if (hasPendingModule()) {
//                        startModules();
//                    }
//                }
//            } catch (Throwable e) {
//                onFailed(getIdentifier() + " check start occurred an exception", e);
//            }
//        });
    }

    private void startModules() {
        // ensure init and start internal module first
        prepareInternalModule();

        // filter and start pending modules, ignore new module during starting, throw exception of module start
        for (ModuleModel moduleModel : applicationModel.getModuleModels()) {
            if (moduleModel.getDeployer().isPending()) {
                moduleModel.getDeployer().start();
            }
        }
    }

    @Override
    public void prepareApplicationInstance() {
        if (hasPreparedApplicationInstance.get()) {
            return;
        }

        // export MetricsService
        exportMetricsService();

        if (isRegisterConsumerInstance()) {
            exportMetadataService();
            if (hasPreparedApplicationInstance.compareAndSet(false, true)) {
                // register the local ServiceInstance if required
                registerServiceInstance();
            }
        }
    }

    public void prepareInternalModule() {
        if (hasPreparedInternalModule) {
            return;
        }
        synchronized (internalModuleLock) {
            if (hasPreparedInternalModule) {
                return;
            }

            // start internal module
            ModuleDeployer internalModuleDeployer = applicationModel.getInternalModule().getDeployer();
            if (!internalModuleDeployer.isStarted()) {
                Future future = internalModuleDeployer.start();
                // wait for internal module startup
                try {
                    future.get(5, TimeUnit.SECONDS);
                    hasPreparedInternalModule = true;
                } catch (Exception e) {
                    logger.warn(CONFIG_FAILED_START_MODEL, "", "", "wait for internal module startup failed: " + e.getMessage(), e);
                }
            }
        }
    }

    private void exportMetricsService() {
        try {
            metricsServiceExporter.export();
        } catch (Exception e) {
            logger.error(LoggerCodeConstants.COMMON_METRICS_COLLECTOR_EXCEPTION, "", "",
                "exportMetricsService an exception occurred when handle starting event", e);
        }
    }

    private void unexportMetricsService() {
        if (metricsServiceExporter != null) {
            try {
                metricsServiceExporter.unexport();
            } catch (Exception ignored) {
                // ignored
            }
        }
    }

    private boolean hasExportedServices() {
        for (ModuleModel moduleModel : applicationModel.getModuleModels()) {
            if (CollectionUtils.isNotEmpty(moduleModel.getConfigManager().getServices())) {
                return true;
            }
        }
        return false;
    }

    @Override
    public boolean isBackground() {
        for (ModuleModel moduleModel : applicationModel.getModuleModels()) {
            if (moduleModel.getDeployer().isBackground()) {
                return true;
            }
        }
        return false;
    }

    private DynamicConfiguration prepareEnvironment(ConfigCenterConfig configCenter) {
        if (configCenter.isValid()) {
            if (!configCenter.checkOrUpdateInitialized(true)) {
                return null;
            }

            DynamicConfiguration dynamicConfiguration;
            try {
                dynamicConfiguration = getDynamicConfiguration(configCenter.toUrl());
            } catch (Exception e) {
                if (!configCenter.isCheck()) {
                    logger.warn(CONFIG_FAILED_INIT_CONFIG_CENTER, "", "", "The configuration center failed to initialize", e);
                    configCenter.setInitialized(false);
                    return null;
                } else {
                    throw new IllegalStateException(e);
                }
            }
            ApplicationModel applicationModel = getApplicationModel();
            ConfigCenterMetricsCollector collector =
                applicationModel.getBeanFactory().getOrRegisterBean(ConfigCenterMetricsCollector.class);

            if (StringUtils.isNotEmpty(configCenter.getConfigFile())) {
                String configContent = dynamicConfiguration.getProperties(configCenter.getConfigFile(), configCenter.getGroup());
                String appGroup = getApplication().getName();
                String appConfigContent = null;
                String appConfigFile = null;
                if (isNotEmpty(appGroup)) {
                    appConfigFile = isNotEmpty(configCenter.getAppConfigFile()) ? configCenter.getAppConfigFile() : configCenter.getConfigFile();
                    appConfigContent = dynamicConfiguration.getProperties(appConfigFile, appGroup);
                }
                try {
                    Map<String, String> configMap = parseProperties(configContent);
                    Map<String, String> appConfigMap = parseProperties(appConfigContent);

                    environment.updateExternalConfigMap(configMap);
                    environment.updateAppExternalConfigMap(appConfigMap);

                    // Add metrics
                    collector.increase4Initialized(configCenter.getConfigFile(), configCenter.getGroup(),
                        configCenter.getProtocol(), applicationModel.getApplicationName(), configMap.size());
                    if (isNotEmpty(appGroup)) {
                        collector.increase4Initialized(appConfigFile, appGroup,
                            configCenter.getProtocol(), applicationModel.getApplicationName(), appConfigMap.size());
                    }
                } catch (IOException e) {
                    throw new IllegalStateException("Failed to parse configurations from Config Center.", e);
                }
            }
            return dynamicConfiguration;
        }
        return null;
    }

    /**
     * Get the instance of {@link DynamicConfiguration} by the specified connection {@link URL} of config-center
     *
     * @param connectionURL of config-center
     * @return non-null
     * @since 2.7.5
     */
    private DynamicConfiguration getDynamicConfiguration(URL connectionURL) {
        String protocol = connectionURL.getProtocol();

        DynamicConfigurationFactory factory = ConfigurationUtils.getDynamicConfigurationFactory(applicationModel, protocol);
        return factory.getDynamicConfiguration(connectionURL);
    }

    private volatile boolean registered;

    private final AtomicInteger instanceRefreshScheduleTimes = new AtomicInteger(0);

    /**
     * Indicate that how many threads are updating service
     */
    private final AtomicInteger serviceRefreshState = new AtomicInteger(0);

    private void registerServiceInstance() {
        try {
            registered = true;
            MetricsEventBus.post(new RegistryEvent.MetricsApplicationRegisterEvent(applicationModel),
                () -> {
                    ServiceInstanceMetadataUtils.registerMetadataAndInstance(applicationModel);
                    return null;
                }
            );
        } catch (Exception e) {
            logger.error(CONFIG_REGISTER_INSTANCE_ERROR, "configuration server disconnected", "", "Register instance error.", e);
        }

        if (registered) {
            // scheduled task for updating Metadata and ServiceInstance
            asyncMetadataFuture = frameworkExecutorRepository.getSharedScheduledExecutor().scheduleWithFixedDelay(() -> {

                // ignore refresh metadata on stopping
                if (applicationModel.isDestroyed()) {
                    return;
                }

                // refresh for 30 times (default for 30s) when deployer is not started, prevent submit too many revision
                if (instanceRefreshScheduleTimes.incrementAndGet() % 30 != 0 && !isStarted()) {
                    return;
                }

                // refresh for 5 times (default for 5s) when services are being updated by other threads, prevent submit too many revision
                // note: should not always wait here
                if (serviceRefreshState.get() != 0 && instanceRefreshScheduleTimes.get() % 5 != 0) {
                    return;
                }

                try {
                    if (!applicationModel.isDestroyed() && registered) {
                        ServiceInstanceMetadataUtils.refreshMetadataAndInstance(applicationModel);
                    }
                } catch (Exception e) {
                    if (!applicationModel.isDestroyed()) {
                        logger.error(CONFIG_REFRESH_INSTANCE_ERROR, "", "", "Refresh instance and metadata error.", e);
                    }
                }
            }, 0, ConfigurationUtils.get(applicationModel, METADATA_PUBLISH_DELAY_KEY, DEFAULT_METADATA_PUBLISH_DELAY), TimeUnit.MILLISECONDS);
        }
    }

    @Override
    public void increaseServiceRefreshCount() {
        serviceRefreshState.incrementAndGet();
    }

    @Override
    public void decreaseServiceRefreshCount() {
        serviceRefreshState.decrementAndGet();
    }

    private void unregisterServiceInstance() {
        if (registered) {
            ServiceInstanceMetadataUtils.unregisterMetadataAndInstance(applicationModel);
        }
    }

    @Override
    public void stop() {
        applicationModel.destroy();
    }

    @Override
    public void preDestroy() {
        synchronized (destroyLock) {
            if (isStopping() || isStopped()) {
                return;
            }
            onStopping();

            unexportMetricsService();

            unregisterServiceInstance();

            unRegisterShutdownHook();
            if (asyncMetadataFuture != null) {
                asyncMetadataFuture.cancel(true);
            }

        }
    }

    @Override
    public void postDestroy() {
        synchronized (destroyLock) {
            // expect application model is destroyed before here
            if (isStopped()) {
                return;
            }
            try {
                destroyRegistries();
                destroyMetadataReports();

                executeShutdownCallbacks();

                // TODO should we close unused protocol server which only used by this application?
                // protocol server will be closed on all applications of same framework are stopped currently, but no associate to application
                // see org.apache.dubbo.config.deploy.FrameworkModelCleaner#destroyProtocols
                // see org.apache.dubbo.config.bootstrap.DubboBootstrapMultiInstanceTest#testMultiProviderApplicationStopOneByOne

                // destroy all executor services
                destroyExecutorRepository();

                onStopped();
            } catch (Throwable ex) {
                String msg = getIdentifier() + " an error occurred while stopping application: " + ex.getMessage();
                onFailed(msg, ex);
            }
        }
    }

    private void executeShutdownCallbacks() {
        ShutdownHookCallbacks shutdownHookCallbacks = applicationModel.getBeanFactory().getBean(ShutdownHookCallbacks.class);
        shutdownHookCallbacks.callback();
    }

    @Override
    public void notifyModuleChanged(ModuleModel moduleModel, DeployState state) {
        checkState(moduleModel, state);

        // notify module state changed or module changed
        synchronized (stateLock) {
            stateLock.notifyAll();
        }
    }

    @Override
    public void checkState(ModuleModel moduleModel, DeployState moduleState) {
        synchronized (stateLock) {
            if (!moduleModel.isInternal() && moduleState == DeployState.STARTED) {
                prepareApplicationInstance();
            }
            DeployState newState = calculateState();
            switch (newState) {
                case STARTED:
                    onStarted();
                    break;
                case STARTING:
                    onStarting();
                    break;
                case STOPPING:
                    onStopping();
                    break;
                case STOPPED:
                    onStopped();
                    break;
                case FAILED:
                    Throwable error = null;
                    ModuleModel errorModule = null;
                    for (ModuleModel module : applicationModel.getModuleModels()) {
                        ModuleDeployer deployer = module.getDeployer();
                        if (deployer.isFailed() && deployer.getError() != null) {
                            error = deployer.getError();
                            errorModule = module;
                            break;
                        }
                    }
                    onFailed(getIdentifier() + " found failed module: " + errorModule.getDesc(), error);
                    break;
                case PENDING:
                    // cannot change to pending from other state
                    // setPending();
                    break;
            }
        }
    }

    private DeployState calculateState() {
        DeployState newState = DeployState.UNKNOWN;
        int pending = 0, starting = 0, started = 0, stopping = 0, stopped = 0, failed = 0;
        for (ModuleModel moduleModel : applicationModel.getModuleModels()) {
            ModuleDeployer deployer = moduleModel.getDeployer();
            if (deployer == null) {
                pending++;
            } else if (deployer.isPending()) {
                pending++;
            } else if (deployer.isStarting()) {
                starting++;
            } else if (deployer.isStarted()) {
                started++;
            } else if (deployer.isStopping()) {
                stopping++;
            } else if (deployer.isStopped()) {
                stopped++;
            } else if (deployer.isFailed()) {
                failed++;
            }
        }

        if (failed > 0) {
            newState = DeployState.FAILED;
        } else if (started > 0) {
            if (pending + starting + stopping + stopped == 0) {
                // all modules have been started
                newState = DeployState.STARTED;
            } else if (pending + starting > 0) {
                // some module is pending and some is started
                newState = DeployState.STARTING;
            } else if (stopping + stopped > 0) {
                newState = DeployState.STOPPING;
            }
        } else if (starting > 0) {
            // any module is starting
            newState = DeployState.STARTING;
        } else if (pending > 0) {
            if (starting + starting + stopping + stopped == 0) {
                // all modules have not starting or started
                newState = DeployState.PENDING;
            } else if (stopping + stopped > 0) {
                // some is pending and some is stopping or stopped
                newState = DeployState.STOPPING;
            }
        } else if (stopping > 0) {
            // some is stopping and some stopped
            newState = DeployState.STOPPING;
        } else if (stopped > 0) {
            // all modules are stopped
            newState = DeployState.STOPPED;
        }
        return newState;
    }

    private void exportMetadataService() {
        if (!isStarting()) {
            return;
        }
        for (DeployListener<ApplicationModel> listener : listeners) {
            try {
                if (listener instanceof ApplicationDeployListener) {
                    ((ApplicationDeployListener) listener).onModuleStarted(applicationModel);
                }
            } catch (Throwable e) {
                logger.error(CONFIG_FAILED_START_MODEL, "", "", getIdentifier() + " an exception occurred when handle starting event", e);
            }
        }
    }

    private void onStarting() {
        // pending -> starting
        // started -> starting
        if (!(isPending() || isStarted())) {
            return;
        }
        setStarting();
        startFuture = new CompletableFuture();
        if (logger.isInfoEnabled()) {
            logger.info(getIdentifier() + " is starting.");
        }
    }

    private void onStarted() {
        try {
            // starting -> started
            if (!isStarting()) {
                return;
            }
            setStarted();
            if (logger.isInfoEnabled()) {
                logger.info(getIdentifier() + " is ready.");
            }
            // refresh metadata
            try {
                if (registered) {
                    ServiceInstanceMetadataUtils.refreshMetadataAndInstance(applicationModel);
                }
            } catch (Exception e) {
                logger.error(CONFIG_REFRESH_INSTANCE_ERROR, "", "", "Refresh instance and metadata error.", e);
            }
        } finally {
            // complete future
            completeStartFuture(true);
        }
    }

<<<<<<< HEAD
=======
    private void startMetricsCollector() {
        DefaultMetricsCollector collector = applicationModel.getBeanFactory().getBean(DefaultMetricsCollector.class);
        if(Objects.nonNull(collector) && collector.isThreadpoolCollectEnabled()) {
            collector.registryDefaultSample();
        }
    }

>>>>>>> 2d211d79
    private void completeStartFuture(boolean success) {
        if (startFuture != null) {
            startFuture.complete(success);
        }
    }

    private void onStopping() {
        try {
            if (isStopping() || isStopped()) {
                return;
            }
            setStopping();
            if (logger.isInfoEnabled()) {
                logger.info(getIdentifier() + " is stopping.");
            }
        } finally {
            completeStartFuture(false);
        }
    }

    private void onStopped() {
        try {
            if (isStopped()) {
                return;
            }
            setStopped();
            if (logger.isInfoEnabled()) {
                logger.info(getIdentifier() + " has stopped.");
            }
        } finally {
            completeStartFuture(false);
        }
    }

    private void onFailed(String msg, Throwable ex) {
        try {
            setFailed(ex);
            logger.error(CONFIG_FAILED_START_MODEL, "", "", msg, ex);
        } finally {
            completeStartFuture(false);
        }
    }

    private void destroyExecutorRepository() {
        // shutdown export/refer executor
        executorRepository.shutdownServiceExportExecutor();
        executorRepository.shutdownServiceReferExecutor();
        ExecutorRepository.getInstance(applicationModel).destroyAll();
    }

    private void destroyRegistries() {
        RegistryManager.getInstance(applicationModel).destroyAll();
    }

    private void destroyServiceDiscoveries() {
        RegistryManager.getInstance(applicationModel).getServiceDiscoveries().forEach(serviceDiscovery -> {
            try {
                serviceDiscovery.destroy();
            } catch (Throwable ignored) {
                logger.warn(CONFIG_FAILED_EXECUTE_DESTROY, "", "", ignored.getMessage(), ignored);
            }
        });
        if (logger.isDebugEnabled()) {
            logger.debug(getIdentifier() + "'s all ServiceDiscoveries have been destroyed.");
        }
    }

    private void destroyMetadataReports() {
        // only destroy MetadataReport of this application
        List<MetadataReportFactory> metadataReportFactories = getExtensionLoader(MetadataReportFactory.class).getLoadedExtensionInstances();
        for (MetadataReportFactory metadataReportFactory : metadataReportFactories) {
            metadataReportFactory.destroy();
        }
    }

    private ApplicationConfig getApplication() {
        return configManager.getApplicationOrElseThrow();
    }


}<|MERGE_RESOLUTION|>--- conflicted
+++ resolved
@@ -1119,16 +1119,6 @@
         }
     }
 
-<<<<<<< HEAD
-=======
-    private void startMetricsCollector() {
-        DefaultMetricsCollector collector = applicationModel.getBeanFactory().getBean(DefaultMetricsCollector.class);
-        if(Objects.nonNull(collector) && collector.isThreadpoolCollectEnabled()) {
-            collector.registryDefaultSample();
-        }
-    }
-
->>>>>>> 2d211d79
     private void completeStartFuture(boolean success) {
         if (startFuture != null) {
             startFuture.complete(success);
