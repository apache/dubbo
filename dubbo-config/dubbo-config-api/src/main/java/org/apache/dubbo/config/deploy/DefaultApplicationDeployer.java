--- conflicted
+++ resolved
@@ -1134,16 +1134,7 @@
         }
     }
 
-<<<<<<< HEAD
-=======
-    private void startMetricsCollector() {
-        DefaultMetricsCollector collector = applicationModel.getBeanFactory().getBean(DefaultMetricsCollector.class);
-        if (Objects.nonNull(collector) && collector.isThreadpoolCollectEnabled()) {
-            collector.registryDefaultSample();
-        }
-    }
-
->>>>>>> 0d430985
+
     private void completeStartFuture(boolean success) {
         if (startFuture != null) {
             startFuture.complete(success);
