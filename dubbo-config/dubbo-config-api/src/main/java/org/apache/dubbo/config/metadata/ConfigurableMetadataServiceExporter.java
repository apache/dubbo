--- conflicted
+++ resolved
@@ -66,48 +66,30 @@
      * @throws Exception
      */
     @Override
-<<<<<<< HEAD
-    protected void doExport() throws Exception {
-        /**
-         * 为元数据服务  配置ServiceConfig
-         */
-        ServiceConfig<MetadataService> serviceConfig = new ServiceConfig<>();
-        serviceConfig.setApplication(getApplicationConfig());
-        serviceConfig.setRegistries(getRegistries());
-        // 设置元数据服务协议    端口设置为-1
-        serviceConfig.setProtocol(generateMetadataProtocol());
-        // 元数据
-        serviceConfig.setInterface(MetadataService.class);
-        //实现类   InMemoryWritableMetadataService
-        serviceConfig.setRef(metadataService);
-        serviceConfig.setGroup(getApplicationConfig().getName());
-        serviceConfig.setVersion(metadataService.version());
-
-        // export
-        /**
-         * 导出元数据服务
-         * 导出元数据服务
-         * 导出元数据服务
-         */
-        serviceConfig.export();
-
-        if (logger.isInfoEnabled()) {
-            logger.info("The MetadataService exports urls : " + serviceConfig.getExportedUrls());
-=======
     public ConfigurableMetadataServiceExporter export() {
 
         if (!isExported()) {
-
+            /**
+             * 为元数据服务  配置ServiceConfig
+             */
             ServiceConfig<MetadataService> serviceConfig = new ServiceConfig<>();
             serviceConfig.setApplication(getApplicationConfig());
             serviceConfig.setRegistries(getRegistries());
+            // 设置元数据服务协议    端口设置为-1
             serviceConfig.setProtocol(generateMetadataProtocol());
+            // 元数据
             serviceConfig.setInterface(MetadataService.class);
+            //实现类   InMemoryWritableMetadataService
             serviceConfig.setRef(metadataService);
             serviceConfig.setGroup(getApplicationConfig().getName());
             serviceConfig.setVersion(metadataService.version());
 
             // export
+            /**
+             * 导出元数据服务
+             * 导出元数据服务
+             * 导出元数据服务
+             */
             serviceConfig.export();
 
             if (logger.isInfoEnabled()) {
@@ -120,7 +102,6 @@
             if (logger.isWarnEnabled()) {
                 logger.warn("The MetadataService has been exported : " + serviceConfig.getExportedUrls());
             }
->>>>>>> 2584cab7
         }
 
         return this;
