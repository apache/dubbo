/*
 * Licensed to the Apache Software Foundation (ASF) under one or more
 * contributor license agreements.  See the NOTICE file distributed with
 * this work for additional information regarding copyright ownership.
 * The ASF licenses this file to You under the Apache License, Version 2.0
 * (the "License"); you may not use this file except in compliance with
 * the License.  You may obtain a copy of the License at
 *
 *     http://www.apache.org/licenses/LICENSE-2.0
 *
 * Unless required by applicable law or agreed to in writing, software
 * distributed under the License is distributed on an "AS IS" BASIS,
 * WITHOUT WARRANTIES OR CONDITIONS OF ANY KIND, either express or implied.
 * See the License for the specific language governing permissions and
 * limitations under the License.
 */
package org.apache.dubbo.config.metadata;

import org.apache.dubbo.common.URL;
import org.apache.dubbo.common.constants.CommonConstants;
import org.apache.dubbo.common.logger.ErrorTypeAwareLogger;
import org.apache.dubbo.common.logger.LoggerFactory;
import org.apache.dubbo.common.threadpool.manager.FrameworkExecutorRepository;
import org.apache.dubbo.config.ApplicationConfig;
import org.apache.dubbo.config.ArgumentConfig;
import org.apache.dubbo.config.MethodConfig;
import org.apache.dubbo.config.ServiceConfig;
import org.apache.dubbo.config.bootstrap.builders.InternalServiceConfigBuilder;
import org.apache.dubbo.metadata.MetadataService;
import org.apache.dubbo.metadata.ProtoMetadataServiceStubProvider;
import org.apache.dubbo.registry.client.metadata.MetadataServiceDelegation;
import org.apache.dubbo.rpc.model.ApplicationModel;

import java.util.Collections;
import java.util.List;
import java.util.concurrent.ExecutorService;

import static java.util.Collections.emptyList;
import static org.apache.dubbo.common.constants.CommonConstants.METADATA_SERVICE_PORT_KEY;
import static org.apache.dubbo.common.constants.CommonConstants.METADATA_SERVICE_PROTOCOL_KEY;
import static org.apache.dubbo.common.constants.LoggerCodeConstants.CONFIG_METADATA_SERVICE_EXPORTED;

/**
 * Export metadata service
 */
public class ConfigurableMetadataServiceExporter {

    private final ErrorTypeAwareLogger logger = LoggerFactory.getErrorTypeAwareLogger(getClass());

    private MetadataServiceDelegation metadataService;
    private volatile ServiceConfig<?> serviceConfig;
    private final ApplicationModel applicationModel;

    public ConfigurableMetadataServiceExporter(ApplicationModel applicationModel, MetadataServiceDelegation metadataService) {
        this.applicationModel = applicationModel;
        this.metadataService = metadataService;
    }

    public synchronized ConfigurableMetadataServiceExporter export() {
        if (serviceConfig == null || !isExported()) {
<<<<<<< HEAD
            this.serviceConfig = getServiceConfig();
=======
            ExecutorService internalServiceExecutor = applicationModel.getFrameworkModel().getBeanFactory()
                .getBean(FrameworkExecutorRepository.class).getInternalServiceExecutor();
            this.serviceConfig = InternalServiceConfigBuilder.<MetadataService>newBuilder(applicationModel)
                .interfaceClass(MetadataService.class)
                .protocol(getApplicationConfig().getMetadataServiceProtocol(), METADATA_SERVICE_PROTOCOL_KEY)
                .port(getApplicationConfig().getMetadataServicePort(), METADATA_SERVICE_PORT_KEY)
                .registryId("internal-metadata-registry")
                .executor(internalServiceExecutor)
                .ref(metadataService)
                .build(configConsumer -> configConsumer.setMethods(generateMethodConfig()));

>>>>>>> 7e3064f9
            // export
            serviceConfig.export();

            metadataService.setMetadataURL(serviceConfig.getExportedUrls().get(0));

            if (logger.isInfoEnabled()) {
                logger.info("The MetadataService exports urls : " + serviceConfig.getExportedUrls());
            }
        } else {
            if (logger.isWarnEnabled()) {
                logger.warn(CONFIG_METADATA_SERVICE_EXPORTED, "", "", "The MetadataService has been exported : " + serviceConfig.getExportedUrls());
            }
        }

        return this;
    }

    public ConfigurableMetadataServiceExporter unexport() {
        if (isExported()) {
            serviceConfig.unexport();
            metadataService.setMetadataURL(null);
        }
        return this;
    }

    public boolean isExported() {
        return serviceConfig != null && serviceConfig.isExported() && !serviceConfig.isUnexported();
    }

    private ApplicationConfig getApplicationConfig() {
        return applicationModel.getApplicationConfigManager().getApplication().get();
    }

    /**
     * Generate Method Config for Service Discovery Metadata <p/>
     * <p>
     * Make {@link MetadataService} support argument callback,
     * used to notify {@link org.apache.dubbo.registry.client.ServiceInstance}'s
     * metadata change event
     *
     * @since 3.0
     */
    private List<MethodConfig> generateMethodConfig() {
        MethodConfig methodConfig = new MethodConfig();
        methodConfig.setName("getAndListenInstanceMetadata");

        ArgumentConfig argumentConfig = new ArgumentConfig();
        argumentConfig.setIndex(1);
        argumentConfig.setCallback(true);

        methodConfig.setArguments(Collections.singletonList(argumentConfig));

        return Collections.singletonList(methodConfig);
    }

    private ServiceConfig<?> getServiceConfig() {
        InternalServiceConfigBuilder<?> builder;
        ProtoMetadataServiceStubProvider stubProvider = applicationModel
            .getExtensionLoader(ProtoMetadataServiceStubProvider.class).getDefaultExtension();
        if (CommonConstants.TRIPLE.equals(getApplicationConfig().getMetadataServiceProtocol()) &&
            stubProvider.getProtoMetadataServiceStub() != null) {
            builder = InternalServiceConfigBuilder.newBuilder(applicationModel)
                .interfaceClass((Class<Object>) stubProvider.getProtoInterface())
                .ref(stubProvider.getProtoMetadataServiceStub());
        } else {
            builder = InternalServiceConfigBuilder.<MetadataService>newBuilder(applicationModel)
                .interfaceClass(MetadataService.class)
                .ref(metadataService);
        }

        builder.protocol(getApplicationConfig().getMetadataServiceProtocol(), METADATA_SERVICE_PROTOCOL_KEY)
            .port(getApplicationConfig().getMetadataServicePort(), METADATA_SERVICE_PORT_KEY)
            .registryId("internal-metadata-registry")
            .build(configConsumer -> configConsumer.setMethods(generateMethodConfig()));
        return builder.build();
    }


    // for unit test
    public void setMetadataService(MetadataServiceDelegation metadataService) {
        this.metadataService = metadataService;
    }

    // for unit test
    public List<URL> getExportedURLs() {
        return serviceConfig != null ? serviceConfig.getExportedUrls() : emptyList();
    }
}<|MERGE_RESOLUTION|>--- conflicted
+++ resolved
@@ -58,21 +58,7 @@
 
     public synchronized ConfigurableMetadataServiceExporter export() {
         if (serviceConfig == null || !isExported()) {
-<<<<<<< HEAD
             this.serviceConfig = getServiceConfig();
-=======
-            ExecutorService internalServiceExecutor = applicationModel.getFrameworkModel().getBeanFactory()
-                .getBean(FrameworkExecutorRepository.class).getInternalServiceExecutor();
-            this.serviceConfig = InternalServiceConfigBuilder.<MetadataService>newBuilder(applicationModel)
-                .interfaceClass(MetadataService.class)
-                .protocol(getApplicationConfig().getMetadataServiceProtocol(), METADATA_SERVICE_PROTOCOL_KEY)
-                .port(getApplicationConfig().getMetadataServicePort(), METADATA_SERVICE_PORT_KEY)
-                .registryId("internal-metadata-registry")
-                .executor(internalServiceExecutor)
-                .ref(metadataService)
-                .build(configConsumer -> configConsumer.setMethods(generateMethodConfig()));
-
->>>>>>> 7e3064f9
             // export
             serviceConfig.export();
 
@@ -142,10 +128,12 @@
                 .interfaceClass(MetadataService.class)
                 .ref(metadataService);
         }
-
+        ExecutorService internalServiceExecutor = applicationModel.getFrameworkModel().getBeanFactory()
+            .getBean(FrameworkExecutorRepository.class).getInternalServiceExecutor();
         builder.protocol(getApplicationConfig().getMetadataServiceProtocol(), METADATA_SERVICE_PROTOCOL_KEY)
             .port(getApplicationConfig().getMetadataServicePort(), METADATA_SERVICE_PORT_KEY)
             .registryId("internal-metadata-registry")
+            .executor(internalServiceExecutor)
             .build(configConsumer -> configConsumer.setMethods(generateMethodConfig()));
         return builder.build();
     }
