--- conflicted
+++ resolved
@@ -148,32 +148,7 @@
 
         <dependency>
             <groupId>org.apache.dubbo</groupId>
-<<<<<<< HEAD
-            <artifactId>dubbo-metadata-report-consul</artifactId>
-            <version>${project.parent.version}</version>
-            <scope>test</scope>
-        </dependency>
-
-<!--        <dependency>-->
-<!--            <groupId>org.apache.dubbo</groupId>-->
-<!--            <artifactId>dubbo-metadata-report-redis</artifactId>-->
-<!--            <version>${project.parent.version}</version>-->
-<!--            <scope>test</scope>-->
-<!--        </dependency>-->
-
-        <dependency>
-            <groupId>org.apache.dubbo</groupId>
-            <artifactId>dubbo-configcenter-zookeeper</artifactId>
-            <version>${project.parent.version}</version>
-            <scope>test</scope>
-        </dependency>
-
-        <dependency>
-            <groupId>org.apache.dubbo</groupId>
-            <artifactId>dubbo-configcenter-nacos</artifactId>
-=======
             <artifactId>dubbo-filter-cache</artifactId>
->>>>>>> 9351a415
             <version>${project.parent.version}</version>
             <scope>test</scope>
         </dependency>
