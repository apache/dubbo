--- conflicted
+++ resolved
@@ -176,8 +176,6 @@
                 </exclusion>
             </exclusions>
         </dependency>
-<<<<<<< HEAD
-=======
 
         <dependency>
             <groupId>org.testcontainers</groupId>
@@ -186,6 +184,5 @@
             <scope>test</scope>
         </dependency>
 
->>>>>>> 914c3777
     </dependencies>
 </project>