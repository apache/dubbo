/*
 * Licensed to the Apache Software Foundation (ASF) under one or more
 * contributor license agreements.  See the NOTICE file distributed with
 * this work for additional information regarding copyright ownership.
 * The ASF licenses this file to You under the Apache License, Version 2.0
 * (the "License"); you may not use this file except in compliance with
 * the License.  You may obtain a copy of the License at
 *
 *     http://www.apache.org/licenses/LICENSE-2.0
 *
 * Unless required by applicable law or agreed to in writing, software
 * distributed under the License is distributed on an "AS IS" BASIS,
 * WITHOUT WARRANTIES OR CONDITIONS OF ANY KIND, either express or implied.
 * See the License for the specific language governing permissions and
 * limitations under the License.
 */
package org.apache.dubbo.config.spring.boot.configprops;

import org.apache.dubbo.config.ApplicationConfig;
import org.apache.dubbo.config.ConfigCenterConfig;
import org.apache.dubbo.config.ConsumerConfig;
import org.apache.dubbo.config.MetadataReportConfig;
import org.apache.dubbo.config.MetricsConfig;
import org.apache.dubbo.config.ModuleConfig;
import org.apache.dubbo.config.MonitorConfig;
import org.apache.dubbo.config.ProtocolConfig;
import org.apache.dubbo.config.ProviderConfig;
import org.apache.dubbo.config.RegistryConfig;
import org.apache.dubbo.config.bootstrap.DubboBootstrap;
import org.apache.dubbo.config.context.ConfigManager;
import org.apache.dubbo.config.context.ModuleConfigManager;
import org.apache.dubbo.config.spring.context.annotation.EnableDubbo;
import org.apache.dubbo.rpc.model.ModuleModel;
import org.apache.dubbo.test.check.registrycenter.config.ZookeeperRegistryCenterConfig;
import org.junit.jupiter.api.AfterAll;
import org.junit.jupiter.api.Assertions;
import org.junit.jupiter.api.BeforeAll;
import org.junit.jupiter.api.Test;
import org.springframework.beans.factory.annotation.Autowired;
import org.springframework.boot.test.context.SpringBootTest;
import org.springframework.context.annotation.ComponentScan;
import org.springframework.context.annotation.Configuration;

import java.util.Collection;
import java.util.List;

import static org.apache.dubbo.common.constants.MetricsConstants.PROTOCOL_PROMETHEUS;

@SpringBootTest(
<<<<<<< HEAD
        properties = {
                "dubbo.application.NAME = dubbo-demo-application",
                "dubbo.module.name = dubbo-demo-module",
                "dubbo.registry.address = zookeeper://192.168.99.100:32770",
                "dubbo.protocol.name=dubbo",
                "dubbo.protocol.port=20880",
                "dubbo.metrics.protocol=prometheus",
                "dubbo.metrics.enable-jvm-metrics=true",
                "dubbo.metrics.prometheus.exporter.enabled=true",
                "dubbo.metrics.prometheus.exporter.enable-http-service-discovery=true",
                "dubbo.metrics.prometheus.exporter.http-service-discovery-url=localhost:8080",
                "dubbo.metrics.prometheus.exporter.metrics-port=20888",
                "dubbo.metrics.prometheus.exporter.metrics-path=/metrics",
                "dubbo.metrics.aggregation.enabled=true",
                "dubbo.metrics.aggregation.bucket-num=5",
                "dubbo.metrics.aggregation.time-window-seconds=120",
                "dubbo.monitor.address=zookeeper://127.0.0.1:32770",
                "dubbo.Config-center.address=zookeeper://127.0.0.1:2181",
                "dubbo.config-Center.group=group1",
                "dubbo.metadata-report.address=zookeeper://127.0.0.1:2182",
                "dubbo.METADATA-REPORT.username=User",
                "dubbo.provider.host=127.0.0.1",
                "dubbo.consumer.client=netty"
        },
        classes = {
                SpringBootConfigPropsTest.class
        }
=======
    properties = {
        "dubbo.application.NAME = dubbo-demo-application",
        "dubbo.module.name = dubbo-demo-module",
        "dubbo.registry.address = zookeeper://192.168.99.100:32770",
        "dubbo.protocol.name=dubbo",
        "dubbo.protocol.port=20880",
        "dubbo.metrics.protocol=prometheus",
        "dubbo.metrics.prometheus.exporter.enabled=true",
        "dubbo.metrics.prometheus.exporter.enable-http-service-discovery=true",
        "dubbo.metrics.prometheus.exporter.http-service-discovery-url=localhost:8080",
        "dubbo.metrics.prometheus.exporter.metrics-port=20888",
        "dubbo.metrics.prometheus.exporter.metrics-path=/metrics",
        "dubbo.metrics.aggregation.enabled=true",
        "dubbo.metrics.aggregation.bucket-num=5",
        "dubbo.metrics.aggregation.time-window-seconds=120",
        "dubbo.monitor.address=zookeeper://127.0.0.1:32770",
        "dubbo.Config-center.address=${zookeeper.connection.address.1}",
        "dubbo.config-Center.group=group1",
        "dubbo.metadata-report.address=${zookeeper.connection.address.2}",
        "dubbo.METADATA-REPORT.username=User",
        "dubbo.provider.host=127.0.0.1",
        "dubbo.consumer.client=netty"
    },
    classes = {
        SpringBootConfigPropsTest.class
    }
>>>>>>> 8a14fb39
)
@Configuration
@ComponentScan
@EnableDubbo
public class SpringBootConfigPropsTest {

    @BeforeAll
    public static void beforeAll() {
        DubboBootstrap.reset();
    }

    @AfterAll
    public static void afterAll() {
        DubboBootstrap.reset();
    }

    @Autowired
    private ConfigManager configManager;

    @Autowired
    private ModuleModel moduleModel;

    @Test
    public void testConfigProps() {

        ApplicationConfig applicationConfig = configManager.getApplicationOrElseThrow();
        Assertions.assertEquals("dubbo-demo-application", applicationConfig.getName());

        MonitorConfig monitorConfig = configManager.getMonitor().get();
        Assertions.assertEquals("zookeeper://127.0.0.1:32770", monitorConfig.getAddress());

        MetricsConfig metricsConfig = configManager.getMetrics().get();
        Assertions.assertEquals(PROTOCOL_PROMETHEUS, metricsConfig.getProtocol());
        Assertions.assertTrue(metricsConfig.getEnableJvmMetrics());
        Assertions.assertTrue(metricsConfig.getPrometheus().getExporter().getEnabled());
        Assertions.assertTrue(metricsConfig.getPrometheus().getExporter().getEnableHttpServiceDiscovery());
        Assertions.assertEquals("localhost:8080", metricsConfig.getPrometheus().getExporter().getHttpServiceDiscoveryUrl());
        Assertions.assertEquals(20888, metricsConfig.getPrometheus().getExporter().getMetricsPort());
        Assertions.assertEquals("/metrics", metricsConfig.getPrometheus().getExporter().getMetricsPath());
        Assertions.assertEquals(5, metricsConfig.getAggregation().getBucketNum());
        Assertions.assertEquals(120, metricsConfig.getAggregation().getTimeWindowSeconds());
        Assertions.assertTrue(metricsConfig.getAggregation().getEnabled());

        List<ProtocolConfig> defaultProtocols = configManager.getDefaultProtocols();
        Assertions.assertEquals(1, defaultProtocols.size());
        ProtocolConfig protocolConfig = defaultProtocols.get(0);
        Assertions.assertEquals("dubbo", protocolConfig.getName());
        Assertions.assertEquals(20880, protocolConfig.getPort());

        List<RegistryConfig> defaultRegistries = configManager.getDefaultRegistries();
        Assertions.assertEquals(1, defaultRegistries.size());
        RegistryConfig registryConfig = defaultRegistries.get(0);
        Assertions.assertEquals("zookeeper://192.168.99.100:32770", registryConfig.getAddress());

        Collection<ConfigCenterConfig> configCenters = configManager.getConfigCenters();
        Assertions.assertEquals(1, configCenters.size());
        ConfigCenterConfig centerConfig = configCenters.iterator().next();
        Assertions.assertEquals(ZookeeperRegistryCenterConfig.getConnectionAddress1(), centerConfig.getAddress());
        Assertions.assertEquals("group1", centerConfig.getGroup());

        Collection<MetadataReportConfig> metadataConfigs = configManager.getMetadataConfigs();
        Assertions.assertEquals(1, metadataConfigs.size());
        MetadataReportConfig reportConfig = metadataConfigs.iterator().next();
        Assertions.assertEquals(ZookeeperRegistryCenterConfig.getConnectionAddress2(), reportConfig.getAddress());
        Assertions.assertEquals("User", reportConfig.getUsername());

        // module configs
        ModuleConfigManager moduleConfigManager = moduleModel.getConfigManager();
        ModuleConfig moduleConfig = moduleConfigManager.getModule().get();
        Assertions.assertEquals("dubbo-demo-module", moduleConfig.getName());

        ProviderConfig providerConfig = moduleConfigManager.getDefaultProvider().get();
        Assertions.assertEquals("127.0.0.1", providerConfig.getHost());

        ConsumerConfig consumerConfig = moduleConfigManager.getDefaultConsumer().get();
        Assertions.assertEquals("netty", consumerConfig.getClient());

    }

}<|MERGE_RESOLUTION|>--- conflicted
+++ resolved
@@ -32,6 +32,7 @@
 import org.apache.dubbo.config.spring.context.annotation.EnableDubbo;
 import org.apache.dubbo.rpc.model.ModuleModel;
 import org.apache.dubbo.test.check.registrycenter.config.ZookeeperRegistryCenterConfig;
+
 import org.junit.jupiter.api.AfterAll;
 import org.junit.jupiter.api.Assertions;
 import org.junit.jupiter.api.BeforeAll;
@@ -47,35 +48,6 @@
 import static org.apache.dubbo.common.constants.MetricsConstants.PROTOCOL_PROMETHEUS;
 
 @SpringBootTest(
-<<<<<<< HEAD
-        properties = {
-                "dubbo.application.NAME = dubbo-demo-application",
-                "dubbo.module.name = dubbo-demo-module",
-                "dubbo.registry.address = zookeeper://192.168.99.100:32770",
-                "dubbo.protocol.name=dubbo",
-                "dubbo.protocol.port=20880",
-                "dubbo.metrics.protocol=prometheus",
-                "dubbo.metrics.enable-jvm-metrics=true",
-                "dubbo.metrics.prometheus.exporter.enabled=true",
-                "dubbo.metrics.prometheus.exporter.enable-http-service-discovery=true",
-                "dubbo.metrics.prometheus.exporter.http-service-discovery-url=localhost:8080",
-                "dubbo.metrics.prometheus.exporter.metrics-port=20888",
-                "dubbo.metrics.prometheus.exporter.metrics-path=/metrics",
-                "dubbo.metrics.aggregation.enabled=true",
-                "dubbo.metrics.aggregation.bucket-num=5",
-                "dubbo.metrics.aggregation.time-window-seconds=120",
-                "dubbo.monitor.address=zookeeper://127.0.0.1:32770",
-                "dubbo.Config-center.address=zookeeper://127.0.0.1:2181",
-                "dubbo.config-Center.group=group1",
-                "dubbo.metadata-report.address=zookeeper://127.0.0.1:2182",
-                "dubbo.METADATA-REPORT.username=User",
-                "dubbo.provider.host=127.0.0.1",
-                "dubbo.consumer.client=netty"
-        },
-        classes = {
-                SpringBootConfigPropsTest.class
-        }
-=======
     properties = {
         "dubbo.application.NAME = dubbo-demo-application",
         "dubbo.module.name = dubbo-demo-module",
@@ -83,6 +55,7 @@
         "dubbo.protocol.name=dubbo",
         "dubbo.protocol.port=20880",
         "dubbo.metrics.protocol=prometheus",
+        "dubbo.metrics.enable-jvm-metrics=true",
         "dubbo.metrics.prometheus.exporter.enabled=true",
         "dubbo.metrics.prometheus.exporter.enable-http-service-discovery=true",
         "dubbo.metrics.prometheus.exporter.http-service-discovery-url=localhost:8080",
@@ -102,7 +75,6 @@
     classes = {
         SpringBootConfigPropsTest.class
     }
->>>>>>> 8a14fb39
 )
 @Configuration
 @ComponentScan
