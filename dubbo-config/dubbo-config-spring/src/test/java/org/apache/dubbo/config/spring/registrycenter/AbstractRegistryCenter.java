/*
 * Licensed to the Apache Software Foundation (ASF) under one or more
 * contributor license agreements.  See the NOTICE file distributed with
 * this work for additional information regarding copyright ownership.
 * The ASF licenses this file to You under the Apache License, Version 2.0
 * (the "License"); you may not use this file except in compliance with
 * the License.  You may obtain a copy of the License at
 *
 *     http://www.apache.org/licenses/LICENSE-2.0
 *
 * Unless required by applicable law or agreed to in writing, software
 * distributed under the License is distributed on an "AS IS" BASIS,
 * WITHOUT WARRANTIES OR CONDITIONS OF ANY KIND, either express or implied.
 * See the License for the specific language governing permissions and
 * limitations under the License.
 */
package org.apache.dubbo.config.spring.registrycenter;

import org.apache.curator.test.InstanceSpec;

import java.io.File;
import java.util.HashMap;
import java.util.Map;

/**
 * The abstraction of {@link RegistryCenter} implements the basic methods.
 */
abstract class AbstractRegistryCenter implements RegistryCenter {

    /**
     * The default data directory is null
     */
    private static final File DEFAULT_DATA_DIRECTORY = null;

    /**
     * The default election port is -1.
     */
    private static final int DEFAULT_ELECTION_PORT = -1;

    /**
     * The default quorum port is -1.
     */
    private static final int DEFAULT_QUORUM_PORT = -1;

    /**
     * The default value is true.
     */
    private static final boolean DEFAULT_DELETE_DATA_DIRECTORY_ON_CLOSE = true;

    /**
     * The default service id is -1.
     */
    private static final int DEFAULT_SERVER_ID = -1;

    /**
     * The default tick time is 5000
     */
<<<<<<< HEAD
    private static final int DEFAULT_TICK_TIME = 5 * 1000;
=======
    private static final int DEFAULT_TICK_TIME = 100 * 1000;
>>>>>>> d545d535

    /**
     * The default value is 60.
     */
    private static final int DEFAULT_MAX_CLIENT_CNXNS = 60;

    /**
     * The minimum session timeout.
     */
    private static final int DEFAULT_MINIMUM_SESSION_TIMEOUT = DEFAULT_TICK_TIME * 2;

    /**
     * The maximum session timeout.
     */
    private static final int DEFAULT_MAXIMUM_SESSION_TIMEOUT = 600 * 1000;

    /**
     * The default customer properties.
     */
    private static final Map<String, Object> DEFAULT_CUSTOM_PROPERTIES = new HashMap<>(2);

    /**
     * The default hostname.
     */
    private static final String DEFAULT_HOSTNAME = "127.0.0.1";

    static {
        DEFAULT_CUSTOM_PROPERTIES.put("minSessionTimeout", DEFAULT_MINIMUM_SESSION_TIMEOUT);
        DEFAULT_CUSTOM_PROPERTIES.put("maxSessionTimeout", DEFAULT_MAXIMUM_SESSION_TIMEOUT);
    }

    /**
     * Create an {@link InstanceSpec} instance to initialize {@link org.apache.curator.test.TestingServer}
     *
     * @param port the zookeeper server's port.
     */
    protected InstanceSpec createInstanceSpec(int port) {
        return new InstanceSpec(DEFAULT_DATA_DIRECTORY,
            port,
            DEFAULT_ELECTION_PORT,
            DEFAULT_QUORUM_PORT,
            DEFAULT_DELETE_DATA_DIRECTORY_ON_CLOSE,
            DEFAULT_SERVER_ID,
            DEFAULT_TICK_TIME,
            DEFAULT_MAX_CLIENT_CNXNS,
            DEFAULT_CUSTOM_PROPERTIES,
            DEFAULT_HOSTNAME);
    }
}<|MERGE_RESOLUTION|>--- conflicted
+++ resolved
@@ -55,16 +55,12 @@
     /**
      * The default tick time is 5000
      */
-<<<<<<< HEAD
     private static final int DEFAULT_TICK_TIME = 5 * 1000;
-=======
-    private static final int DEFAULT_TICK_TIME = 100 * 1000;
->>>>>>> d545d535
 
     /**
      * The default value is 60.
      */
-    private static final int DEFAULT_MAX_CLIENT_CNXNS = 60;
+    private static final int DEFAULT_MAX_CLIENT_CNXNS = 200;
 
     /**
      * The minimum session timeout.
