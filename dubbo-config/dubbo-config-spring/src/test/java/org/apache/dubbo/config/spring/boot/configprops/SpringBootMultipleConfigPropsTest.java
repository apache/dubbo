--- conflicted
+++ resolved
@@ -32,11 +32,8 @@
 import org.apache.dubbo.config.spring.context.annotation.EnableDubbo;
 import org.apache.dubbo.config.spring.registrycenter.RegistryCenter;
 import org.apache.dubbo.config.spring.registrycenter.ZookeeperMultipleRegistryCenter;
-<<<<<<< HEAD
+import org.apache.dubbo.rpc.model.ModuleModel;
 
-=======
-import org.apache.dubbo.rpc.model.ModuleModel;
->>>>>>> a9aba45a
 import org.junit.jupiter.api.AfterAll;
 import org.junit.jupiter.api.Assertions;
 import org.junit.jupiter.api.BeforeAll;
@@ -50,32 +47,32 @@
 import java.util.List;
 
 @SpringBootTest(
-        properties = {
-                "dubbo.applications.application1.name = dubbo-demo-application",
-                "dubbo.modules.demo-module.name = dubbo-demo-module",
-                "dubbo.registries.my-registry.address = zookeeper://192.168.99.100:32770",
-                "dubbo.protocols.dubbo.port=20880",
-                "dubbo.metricses.my-metrics.protocol=prometheus",
-                "dubbo.metricses.my-metrics.prometheus.pushgateway.enabled=true",
-                "dubbo.metricses.my-metrics.prometheus.pushgateway.base-url=localhost:9091",
-                "dubbo.metricses.my-metrics.prometheus.pushgateway.username=username",
-                "dubbo.metricses.my-metrics.prometheus.pushgateway.password=password",
-                "dubbo.metricses.my-metrics.prometheus.pushgateway.job=job",
-                "dubbo.metricses.my-metrics.prometheus.pushgateway.push-interval=30",
-                "dubbo.metricses.my-metrics.aggregation.enabled=true",
-                "dubbo.metricses.my-metrics.aggregation.bucket-num=5",
-                "dubbo.metricses.my-metrics.aggregation.time-window-seconds=120",
-                "dubbo.monitors.my-monitor.address=zookeeper://127.0.0.1:32770",
-                "dubbo.config-centers.my-configcenter.address=zookeeper://127.0.0.1:2181",
-                "dubbo.config-centers.my-configcenter.group=group1",
-                "dubbo.metadata-reports.my-metadata.address=zookeeper://127.0.0.1:2182",
-                "dubbo.metadata-reports.my-metadata.username=User",
-                "dubbo.providers.my-provider.host=127.0.0.1",
-                "dubbo.consumers.my-consumer.client=netty"
-        },
-        classes = {
-                SpringBootMultipleConfigPropsTest.class
-        }
+    properties = {
+        "dubbo.applications.application1.name = dubbo-demo-application",
+        "dubbo.modules.demo-module.name = dubbo-demo-module",
+        "dubbo.registries.my-registry.address = zookeeper://192.168.99.100:32770",
+        "dubbo.protocols.dubbo.port=20880",
+        "dubbo.metricses.my-metrics.protocol=prometheus",
+        "dubbo.metricses.my-metrics.prometheus.pushgateway.enabled=true",
+        "dubbo.metricses.my-metrics.prometheus.pushgateway.base-url=localhost:9091",
+        "dubbo.metricses.my-metrics.prometheus.pushgateway.username=username",
+        "dubbo.metricses.my-metrics.prometheus.pushgateway.password=password",
+        "dubbo.metricses.my-metrics.prometheus.pushgateway.job=job",
+        "dubbo.metricses.my-metrics.prometheus.pushgateway.push-interval=30",
+        "dubbo.metricses.my-metrics.aggregation.enabled=true",
+        "dubbo.metricses.my-metrics.aggregation.bucket-num=5",
+        "dubbo.metricses.my-metrics.aggregation.time-window-seconds=120",
+        "dubbo.monitors.my-monitor.address=zookeeper://127.0.0.1:32770",
+        "dubbo.config-centers.my-configcenter.address=zookeeper://127.0.0.1:2181",
+        "dubbo.config-centers.my-configcenter.group=group1",
+        "dubbo.metadata-reports.my-metadata.address=zookeeper://127.0.0.1:2182",
+        "dubbo.metadata-reports.my-metadata.username=User",
+        "dubbo.providers.my-provider.host=127.0.0.1",
+        "dubbo.consumers.my-consumer.client=netty"
+    },
+    classes = {
+        SpringBootMultipleConfigPropsTest.class
+    }
 )
 @Configuration
 @ComponentScan
