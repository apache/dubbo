<?xml version="1.0" encoding="UTF-8" standalone="no"?>
<xsd:schema xmlns:xsd="http://www.w3.org/2001/XMLSchema"
            xmlns:beans="http://www.springframework.org/schema/beans"
            xmlns:tool="http://www.springframework.org/schema/tool"
            xmlns="http://code.alibabatech.com/schema/dubbo"
            targetNamespace="http://code.alibabatech.com/schema/dubbo">

    <xsd:import namespace="http://www.w3.org/XML/1998/namespace"/>
    <xsd:import namespace="http://www.springframework.org/schema/beans" schemaLocation="http://www.springframework.org/schema/beans/spring-beans.xsd"/>
    <xsd:import namespace="http://www.springframework.org/schema/tool"/>

    <xsd:annotation>
        <xsd:documentation>
            <![CDATA[ Namespace support for the dubbo services provided by dubbo framework. ]]></xsd:documentation>
    </xsd:annotation>

    <xsd:complexType name="abstractMethodType">
        <xsd:attribute name="timeout" type="xsd:string" default="0">
            <xsd:annotation>
                <xsd:documentation><![CDATA[ The method invoke timeout. ]]></xsd:documentation>
            </xsd:annotation>
        </xsd:attribute>
        <xsd:attribute name="retries" type="xsd:string">
            <xsd:annotation>
                <xsd:documentation><![CDATA[ The method retry times. ]]></xsd:documentation>
            </xsd:annotation>
        </xsd:attribute>
        <xsd:attribute name="failbacktasks" type="xsd:string">
            <xsd:annotation>
                <xsd:documentation><![CDATA[ The max failback tasks capacity size. ]]></xsd:documentation>
            </xsd:annotation>
        </xsd:attribute>
        <xsd:attribute name="actives" type="xsd:string">
            <xsd:annotation>
                <xsd:documentation><![CDATA[ The max active requests. ]]></xsd:documentation>
            </xsd:annotation>
        </xsd:attribute>
        <xsd:attribute name="connections" type="xsd:string">
            <xsd:annotation>
                <xsd:documentation>
                    <![CDATA[ The exclusive connections. default share one connection. ]]></xsd:documentation>
            </xsd:annotation>
        </xsd:attribute>
        <xsd:attribute name="loadbalance" type="xsd:string">
            <xsd:annotation>
                <xsd:documentation><![CDATA[ The method load balance. ]]></xsd:documentation>
            </xsd:annotation>
        </xsd:attribute>
        <xsd:attribute name="async" type="xsd:string" default="false">
            <xsd:annotation>
                <xsd:documentation><![CDATA[ The method does async. ]]></xsd:documentation>
            </xsd:annotation>
        </xsd:attribute>
        <xsd:attribute name="sent" type="xsd:string">
            <xsd:annotation>
                <xsd:documentation><![CDATA[ The async method return await message sent ]]></xsd:documentation>
            </xsd:annotation>
        </xsd:attribute>
        <xsd:attribute name="mock" type="xsd:string">
            <xsd:annotation>
                <xsd:documentation><![CDATA[ Use service mock implementation. ]]></xsd:documentation>
            </xsd:annotation>
        </xsd:attribute>
        <xsd:attribute name="merger" type="xsd:string">
            <xsd:annotation>
                <xsd:documentation><![CDATA[ The multi-group result merger ]]></xsd:documentation>
            </xsd:annotation>
        </xsd:attribute>
        <xsd:attribute name="validation" type="xsd:string">
            <xsd:annotation>
                <xsd:documentation><![CDATA[ Use service jsr303 validation, true/false. ]]></xsd:documentation>
            </xsd:annotation>
        </xsd:attribute>
        <xsd:attribute name="cache" type="xsd:string">
            <xsd:annotation>
                <xsd:documentation><![CDATA[ Use service cache, lru/threadlocal/jcache. ]]></xsd:documentation>
            </xsd:annotation>
        </xsd:attribute>
    </xsd:complexType>

    <xsd:complexType name="abstractInterfaceType">
        <xsd:complexContent>
            <xsd:extension base="abstractMethodType">
                <xsd:attribute name="id" type="xsd:ID">
                    <xsd:annotation>
                        <xsd:documentation><![CDATA[ The unique identifier for a bean. ]]></xsd:documentation>
                    </xsd:annotation>
                </xsd:attribute>
                <xsd:attribute name="local" type="xsd:string">
                    <xsd:annotation>
                        <xsd:documentation><![CDATA[ Use service local implementation. ]]></xsd:documentation>
                    </xsd:annotation>
                </xsd:attribute>
                <xsd:attribute name="stub" type="xsd:string">
                    <xsd:annotation>
                        <xsd:documentation><![CDATA[ Use service local implementation. ]]></xsd:documentation>
                    </xsd:annotation>
                </xsd:attribute>
                <xsd:attribute name="proxy" type="xsd:string">
                    <xsd:annotation>
                        <xsd:documentation><![CDATA[ Use proxy factory. ]]></xsd:documentation>
                    </xsd:annotation>
                </xsd:attribute>
                <xsd:attribute name="cluster" type="xsd:string">
                    <xsd:annotation>
                        <xsd:documentation><![CDATA[ Use cluster strategy. ]]></xsd:documentation>
                    </xsd:annotation>
                </xsd:attribute>
                <xsd:attribute name="forks" type="xsd:string">
                    <xsd:annotation>
                        <xsd:documentation><![CDATA[ ForkingCluster forks. ]]></xsd:documentation>
                    </xsd:annotation>
                </xsd:attribute>
                <xsd:attribute name="filter" type="xsd:string">
                    <xsd:annotation>
                        <xsd:documentation><![CDATA[ The filter. ]]></xsd:documentation>
                    </xsd:annotation>
                </xsd:attribute>
                <xsd:attribute name="listener" type="xsd:string">
                    <xsd:annotation>
                        <xsd:documentation><![CDATA[ The listener. ]]></xsd:documentation>
                    </xsd:annotation>
                </xsd:attribute>
                <xsd:attribute name="owner" type="xsd:string">
                    <xsd:annotation>
                        <xsd:documentation><![CDATA[ The owner. ]]></xsd:documentation>
                    </xsd:annotation>
                </xsd:attribute>
                <xsd:attribute name="layer" type="xsd:string">
                    <xsd:annotation>
                        <xsd:documentation><![CDATA[ layer info. ]]></xsd:documentation>
                    </xsd:annotation>
                </xsd:attribute>
                <xsd:attribute name="application" type="xsd:string">
                    <xsd:annotation>
                        <xsd:documentation><![CDATA[ The service application. ]]></xsd:documentation>
                    </xsd:annotation>
                </xsd:attribute>
                <xsd:attribute name="module" type="xsd:string">
                    <xsd:annotation>
                        <xsd:documentation><![CDATA[ The service module. ]]></xsd:documentation>
                    </xsd:annotation>
                </xsd:attribute>
                <xsd:attribute name="registry" type="xsd:string">
                    <xsd:annotation>
                        <xsd:documentation><![CDATA[ The service registry. ]]></xsd:documentation>
                    </xsd:annotation>
                </xsd:attribute>
                <xsd:attribute name="monitor" type="xsd:string">
                    <xsd:annotation>
                        <xsd:documentation><![CDATA[ The service monitor. ]]></xsd:documentation>
                    </xsd:annotation>
                </xsd:attribute>
                <xsd:attribute name="callbacks" type="xsd:string">
                    <xsd:annotation>
                        <xsd:documentation><![CDATA[ The callback instance limit peer connection.]]></xsd:documentation>
                    </xsd:annotation>
                </xsd:attribute>
                <xsd:attribute name="onconnect" type="xsd:string">
                    <xsd:annotation>
                        <xsd:documentation><![CDATA[ The service client connected. ]]></xsd:documentation>
                    </xsd:annotation>
                </xsd:attribute>
                <xsd:attribute name="ondisconnect" type="xsd:string">
                    <xsd:annotation>
                        <xsd:documentation><![CDATA[ The service client disconnected. ]]></xsd:documentation>
                    </xsd:annotation>
                </xsd:attribute>
                <xsd:attribute name="scope" type="xsd:string">
                    <xsd:annotation>
                        <xsd:documentation>
                            <![CDATA[ Defines the service visibility, choise:[local remote]. default is remote, which can be invoked by network。  ]]></xsd:documentation>
                    </xsd:annotation>
                </xsd:attribute>
                <xsd:attribute name="tag" type="xsd:string">
                    <xsd:annotation>
                        <xsd:documentation>
                            <![CDATA[ Defines the service tag]]></xsd:documentation>
                    </xsd:annotation>
                </xsd:attribute>
            </xsd:extension>
        </xsd:complexContent>
    </xsd:complexType>

    <xsd:complexType name="abstractReferenceType">
        <xsd:complexContent>
            <xsd:extension base="abstractInterfaceType">
                <xsd:attribute name="version" type="xsd:string" default="0.0.0">
                    <xsd:annotation>
                        <xsd:documentation><![CDATA[ The service version. ]]></xsd:documentation>
                    </xsd:annotation>
                </xsd:attribute>
                <xsd:attribute name="group" type="xsd:string">
                    <xsd:annotation>
                        <xsd:documentation><![CDATA[ The service group. ]]></xsd:documentation>
                    </xsd:annotation>
                </xsd:attribute>
                <xsd:attribute name="check" type="xsd:string">
                    <xsd:annotation>
                        <xsd:documentation><![CDATA[ Check dependency providers. ]]></xsd:documentation>
                    </xsd:annotation>
                </xsd:attribute>
                <xsd:attribute name="init" type="xsd:string">
                    <xsd:annotation>
                        <xsd:documentation><![CDATA[ Eager init reference. ]]></xsd:documentation>
                    </xsd:annotation>
                </xsd:attribute>
                <xsd:attribute name="generic" type="xsd:string">
                    <xsd:annotation>
                        <xsd:documentation><![CDATA[ Generic service. ]]></xsd:documentation>
                    </xsd:annotation>
                </xsd:attribute>
                <xsd:attribute name="injvm" type="xsd:string">
                    <xsd:annotation>
                        <xsd:documentation><![CDATA[Deprecated. Replace to  set scope=local ]]></xsd:documentation>
                    </xsd:annotation>
                </xsd:attribute>
                <xsd:attribute name="sticky" type="xsd:string">
                    <xsd:annotation>
                        <xsd:documentation>
                            <![CDATA[ Enable/Disable cluster sticky policy.Default false ]]></xsd:documentation>
                    </xsd:annotation>
                </xsd:attribute>
                <xsd:attribute name="reconnect" type="xsd:string">
                    <xsd:annotation>
                        <xsd:documentation>
                            <![CDATA[ remoting reconnect timer. false represent close reconnect. integer represent interval(ms) .default true(2000ms).]]></xsd:documentation>
                    </xsd:annotation>
                </xsd:attribute>
                <xsd:attribute name="lazy" type="xsd:string">
                    <xsd:annotation>
                        <xsd:documentation><![CDATA[ lazy create connection. ]]></xsd:documentation>
                    </xsd:annotation>
                </xsd:attribute>
                <xsd:attribute name="provided-by" type="xsd:string">
                    <xsd:annotation>
                        <xsd:documentation>
                            <![CDATA[ declares which app or service this interface belongs to. ]]></xsd:documentation>
                    </xsd:annotation>
                </xsd:attribute>
                <xsd:attribute name="router" type="xsd:string">
                    <xsd:annotation>
                        <xsd:documentation>
                            <![CDATA[ The routers ]]></xsd:documentation>
                    </xsd:annotation>
                </xsd:attribute>
            </xsd:extension>
        </xsd:complexContent>
    </xsd:complexType>

    <xsd:complexType name="abstractServiceType">
        <xsd:complexContent>
            <xsd:extension base="abstractInterfaceType">
                <xsd:attribute name="register" type="xsd:string">
                    <xsd:annotation>
                        <xsd:documentation><![CDATA[ The service can be register to registry. ]]></xsd:documentation>
                    </xsd:annotation>
                </xsd:attribute>
                <xsd:attribute name="version" type="xsd:string" default="0.0.0">
                    <xsd:annotation>
                        <xsd:documentation><![CDATA[ The service version. ]]></xsd:documentation>
                    </xsd:annotation>
                </xsd:attribute>
                <xsd:attribute name="group" type="xsd:string">
                    <xsd:annotation>
                        <xsd:documentation><![CDATA[ The service group. ]]></xsd:documentation>
                    </xsd:annotation>
                </xsd:attribute>
                <xsd:attribute name="deprecated" type="xsd:string">
                    <xsd:annotation>
                        <xsd:documentation><![CDATA[ whether the service is deprecated. ]]></xsd:documentation>
                    </xsd:annotation>
                </xsd:attribute>
                <xsd:attribute name="delay" type="xsd:string" default="0">
                    <xsd:annotation>
                        <xsd:documentation>
                            <![CDATA[ The service export delay millisecond. ]]>
                        </xsd:documentation>
                    </xsd:annotation>
                </xsd:attribute>
                <xsd:attribute name="export" type="xsd:string">
                    <xsd:annotation>
                        <xsd:documentation>
                            <![CDATA[ The service is export. ]]>
                        </xsd:documentation>
                    </xsd:annotation>
                </xsd:attribute>
                <xsd:attribute name="weight" type="xsd:string">
                    <xsd:annotation>
                        <xsd:documentation>
                            <![CDATA[ The service weight. ]]>
                        </xsd:documentation>
                    </xsd:annotation>
                </xsd:attribute>
                <xsd:attribute name="document" type="xsd:string">
                    <xsd:annotation>
                        <xsd:documentation>
                            <![CDATA[ The service document. ]]>
                        </xsd:documentation>
                    </xsd:annotation>
                </xsd:attribute>
                <xsd:attribute name="dynamic" type="xsd:string">
                    <xsd:annotation>
                        <xsd:documentation>
                            <![CDATA[ the service registered to the registry is dynamic(true) or static(false). ]]></xsd:documentation>
                    </xsd:annotation>
                </xsd:attribute>
                <xsd:attribute name="token" type="xsd:string">
                    <xsd:annotation>
                        <xsd:documentation><![CDATA[ The service use token. ]]></xsd:documentation>
                    </xsd:annotation>
                </xsd:attribute>
                <xsd:attribute name="accesslog" type="xsd:string">
                    <xsd:annotation>
                        <xsd:documentation><![CDATA[ The service use accesslog. ]]></xsd:documentation>
                    </xsd:annotation>
                </xsd:attribute>
                <xsd:attribute name="executes" type="xsd:string">
                    <xsd:annotation>
                        <xsd:documentation><![CDATA[ The service allow execute requests. ]]></xsd:documentation>
                    </xsd:annotation>
                </xsd:attribute>
                <xsd:attribute name="protocol" type="xsd:string">
                    <xsd:annotation>
                        <xsd:documentation><![CDATA[ The service protocol. ]]></xsd:documentation>
                    </xsd:annotation>
                </xsd:attribute>
                <xsd:attribute name="warmup" type="xsd:string">
                    <xsd:annotation>
                        <xsd:documentation><![CDATA[ The warmup time in Milliseconds. ]]></xsd:documentation>
                    </xsd:annotation>
                </xsd:attribute>
                <xsd:attribute name="serialization" type="xsd:string">
                    <xsd:annotation>
                        <xsd:documentation><![CDATA[ The serialization protocol of service. ]]></xsd:documentation>
                    </xsd:annotation>
                </xsd:attribute>
                <xsd:anyAttribute namespace="##other" processContents="lax"/>
            </xsd:extension>
        </xsd:complexContent>
    </xsd:complexType>

    <xsd:complexType name="applicationType">
        <xsd:sequence minOccurs="0" maxOccurs="unbounded">
            <xsd:element ref="parameter" minOccurs="0" maxOccurs="unbounded"/>
        </xsd:sequence>
        <xsd:attribute name="id" type="xsd:ID">
            <xsd:annotation>
                <xsd:documentation><![CDATA[ The unique identifier for a bean. ]]></xsd:documentation>
            </xsd:annotation>
        </xsd:attribute>
        <xsd:attribute name="name" type="xsd:string" use="required">
            <xsd:annotation>
                <xsd:documentation><![CDATA[ The application name. ]]></xsd:documentation>
            </xsd:annotation>
        </xsd:attribute>
        <xsd:attribute name="version" type="xsd:string">
            <xsd:annotation>
                <xsd:documentation><![CDATA[ The application version. ]]></xsd:documentation>
            </xsd:annotation>
        </xsd:attribute>
        <xsd:attribute name="owner" type="xsd:string">
            <xsd:annotation>
                <xsd:documentation><![CDATA[ The application owner name (email prefix). ]]></xsd:documentation>
            </xsd:annotation>
        </xsd:attribute>
        <xsd:attribute name="organization" type="xsd:string">
            <xsd:annotation>
                <xsd:documentation><![CDATA[ The organization name. ]]></xsd:documentation>
            </xsd:annotation>
        </xsd:attribute>
        <xsd:attribute name="architecture" type="xsd:string">
            <xsd:annotation>
                <xsd:documentation><![CDATA[ The architecture. ]]></xsd:documentation>
            </xsd:annotation>
        </xsd:attribute>
        <xsd:attribute name="environment" type="xsd:string">
            <xsd:annotation>
                <xsd:documentation><![CDATA[ The application environment, eg: dev/test/run ]]></xsd:documentation>
            </xsd:annotation>
        </xsd:attribute>
        <xsd:attribute name="compiler" type="xsd:string">
            <xsd:annotation>
                <xsd:documentation><![CDATA[ The java code compiler. ]]></xsd:documentation>
            </xsd:annotation>
        </xsd:attribute>
        <xsd:attribute name="logger" type="xsd:string">
            <xsd:annotation>
                <xsd:documentation><![CDATA[ The application logger. ]]></xsd:documentation>
            </xsd:annotation>
        </xsd:attribute>
        <xsd:attribute name="registry" type="xsd:string">
            <xsd:annotation>
                <xsd:documentation><![CDATA[ The application registry. ]]></xsd:documentation>
            </xsd:annotation>
        </xsd:attribute>
        <xsd:attribute name="monitor" type="xsd:string">
            <xsd:annotation>
                <xsd:documentation><![CDATA[ The application monitor. ]]></xsd:documentation>
            </xsd:annotation>
        </xsd:attribute>
        <xsd:attribute name="shutwait" type="xsd:string" >
            <xsd:annotation>
                <xsd:documentation><![CDATA[ The application shutDown-wait time. ]]></xsd:documentation>
            </xsd:annotation>
        </xsd:attribute>
        <xsd:attribute name="default" type="xsd:string">
            <xsd:annotation>
                <xsd:documentation><![CDATA[ Is default. ]]></xsd:documentation>
            </xsd:annotation>
        </xsd:attribute>
        <xsd:attribute name="metadata-type" type="xsd:string">
            <xsd:annotation>
                <xsd:documentation><![CDATA[ The metadta type: local or remote. ]]></xsd:documentation>
            </xsd:annotation>
        </xsd:attribute>
        <xsd:attribute name="register-consumer" type="xsd:boolean">
            <xsd:annotation>
                <xsd:documentation><![CDATA[ Register consumer instance or not, default false. ]]></xsd:documentation>
            </xsd:annotation>
        </xsd:attribute>

    </xsd:complexType>

    <xsd:complexType name="moduleType">
        <xsd:attribute name="id" type="xsd:ID">
            <xsd:annotation>
                <xsd:documentation><![CDATA[ The unique identifier for a bean. ]]></xsd:documentation>
            </xsd:annotation>
        </xsd:attribute>
        <xsd:attribute name="name" type="xsd:string" use="required">
            <xsd:annotation>
                <xsd:documentation><![CDATA[ The module name. ]]></xsd:documentation>
            </xsd:annotation>
        </xsd:attribute>
        <xsd:attribute name="version" type="xsd:string">
            <xsd:annotation>
                <xsd:documentation><![CDATA[ The module version. ]]></xsd:documentation>
            </xsd:annotation>
        </xsd:attribute>
        <xsd:attribute name="owner" type="xsd:string">
            <xsd:annotation>
                <xsd:documentation><![CDATA[ The module owner name (email prefix). ]]></xsd:documentation>
            </xsd:annotation>
        </xsd:attribute>
        <xsd:attribute name="organization" type="xsd:string">
            <xsd:annotation>
                <xsd:documentation><![CDATA[ The module organization. ]]></xsd:documentation>
            </xsd:annotation>
        </xsd:attribute>
        <xsd:attribute name="registry" type="xsd:string">
            <xsd:annotation>
                <xsd:documentation><![CDATA[ The module registry. ]]></xsd:documentation>
            </xsd:annotation>
        </xsd:attribute>
        <xsd:attribute name="monitor" type="xsd:string">
            <xsd:annotation>
                <xsd:documentation><![CDATA[ The module monitor. ]]></xsd:documentation>
            </xsd:annotation>
        </xsd:attribute>
        <xsd:attribute name="default" type="xsd:string">
            <xsd:annotation>
                <xsd:documentation><![CDATA[ Is default. ]]></xsd:documentation>
            </xsd:annotation>
        </xsd:attribute>
    </xsd:complexType>

    <xsd:complexType name="registryType">
        <xsd:sequence minOccurs="0" maxOccurs="unbounded">
            <xsd:element ref="parameter" minOccurs="0" maxOccurs="unbounded"/>
        </xsd:sequence>
        <xsd:attribute name="id" type="xsd:ID">
            <xsd:annotation>
                <xsd:documentation><![CDATA[ The unique identifier for a bean. ]]></xsd:documentation>
            </xsd:annotation>
        </xsd:attribute>
        <xsd:attribute name="address" type="xsd:string">
            <xsd:annotation>
                <xsd:documentation><![CDATA[ The registry address. ]]></xsd:documentation>
            </xsd:annotation>
        </xsd:attribute>
        <xsd:attribute name="port" type="xsd:string">
            <xsd:annotation>
                <xsd:documentation><![CDATA[ The registry default port. ]]></xsd:documentation>
            </xsd:annotation>
        </xsd:attribute>
        <xsd:attribute name="protocol" type="xsd:string">
            <xsd:annotation>
                <xsd:documentation><![CDATA[ The registry lookup protocol. ]]></xsd:documentation>
            </xsd:annotation>
        </xsd:attribute>
        <xsd:attribute name="username" type="xsd:string">
            <xsd:annotation>
                <xsd:documentation><![CDATA[ The registry username. ]]></xsd:documentation>
            </xsd:annotation>
        </xsd:attribute>
        <xsd:attribute name="password" type="xsd:string">
            <xsd:annotation>
                <xsd:documentation><![CDATA[ The registry password. ]]></xsd:documentation>
            </xsd:annotation>
        </xsd:attribute>
        <xsd:attribute name="transport" type="xsd:string">
            <xsd:annotation>
                <xsd:documentation><![CDATA[ The protocol transporter type. ]]></xsd:documentation>
            </xsd:annotation>
        </xsd:attribute>
        <xsd:attribute name="transporter" type="xsd:string">
            <xsd:annotation>
                <xsd:documentation><![CDATA[ The protocol transporter type. ]]></xsd:documentation>
            </xsd:annotation>
        </xsd:attribute>
        <xsd:attribute name="server" type="xsd:string">
            <xsd:annotation>
                <xsd:documentation><![CDATA[ The protocol server type. ]]></xsd:documentation>
            </xsd:annotation>
        </xsd:attribute>
        <xsd:attribute name="client" type="xsd:string">
            <xsd:annotation>
                <xsd:documentation><![CDATA[ The protocol client type. ]]></xsd:documentation>
            </xsd:annotation>
        </xsd:attribute>
        <xsd:attribute name="cluster" type="xsd:string">
            <xsd:annotation>
                <xsd:documentation><![CDATA[ The registry cluster type. ]]></xsd:documentation>
            </xsd:annotation>
        </xsd:attribute>
        <xsd:attribute name="zone" type="xsd:string">
            <xsd:annotation>
                <xsd:documentation><![CDATA[ The registry zone type. ]]></xsd:documentation>
            </xsd:annotation>
        </xsd:attribute>
        <xsd:attribute name="forks" type="xsd:string">
            <xsd:annotation>
                <xsd:documentation><![CDATA[ ForkingCluster forks. ]]></xsd:documentation>
            </xsd:annotation>
        </xsd:attribute>
        <xsd:attribute name="group" type="xsd:string">
            <xsd:annotation>
                <xsd:documentation><![CDATA[ The registry group. ]]></xsd:documentation>
            </xsd:annotation>
        </xsd:attribute>
        <xsd:attribute name="version" type="xsd:string">
            <xsd:annotation>
                <xsd:documentation><![CDATA[ The registry version. ]]></xsd:documentation>
            </xsd:annotation>
        </xsd:attribute>
        <xsd:attribute name="timeout" type="xsd:string">
            <xsd:annotation>
                <xsd:documentation><![CDATA[ The request timeout. ]]></xsd:documentation>
            </xsd:annotation>
        </xsd:attribute>
        <xsd:attribute name="session" type="xsd:string">
            <xsd:annotation>
                <xsd:documentation><![CDATA[ The session timeout. ]]></xsd:documentation>
            </xsd:annotation>
        </xsd:attribute>
        <xsd:attribute name="file" type="xsd:string">
            <xsd:annotation>
                <xsd:documentation><![CDATA[ The registry adddress file store. ]]></xsd:documentation>
            </xsd:annotation>
        </xsd:attribute>
        <xsd:attribute name="wait" type="xsd:string">
            <xsd:annotation>
                <xsd:documentation><![CDATA[ The wait time for shutdown. ]]></xsd:documentation>
            </xsd:annotation>
        </xsd:attribute>
        <xsd:attribute name="check" type="xsd:string">
            <xsd:annotation>
                <xsd:documentation><![CDATA[ Check registry status on stratup. ]]></xsd:documentation>
            </xsd:annotation>
        </xsd:attribute>
        <xsd:attribute name="dynamic" type="xsd:string">
            <xsd:annotation>
                <xsd:documentation>
                    <![CDATA[ the service registered to this registry is dynamic(true) or static(false). ]]></xsd:documentation>
            </xsd:annotation>
        </xsd:attribute>
        <xsd:attribute name="register" type="xsd:string">
            <xsd:annotation>
                <xsd:documentation>
                    <![CDATA[ register service to this registry(true) or not(false). ]]></xsd:documentation>
            </xsd:annotation>
        </xsd:attribute>
        <xsd:attribute name="subscribe" type="xsd:string">
            <xsd:annotation>
                <xsd:documentation>
                    <![CDATA[ subscribe service to this registry(true) or not(false). ]]></xsd:documentation>
            </xsd:annotation>
        </xsd:attribute>
        <xsd:attribute name="default" type="xsd:string">
            <xsd:annotation>
                <xsd:documentation><![CDATA[ Is default. ]]></xsd:documentation>
            </xsd:annotation>
        </xsd:attribute>
        <xsd:attribute name="simplified" type="xsd:boolean">
            <xsd:annotation>
                <xsd:documentation><![CDATA[ Is simple. ]]></xsd:documentation>
            </xsd:annotation>
        </xsd:attribute>
        <xsd:attribute name="extra-keys" type="xsd:string">
            <xsd:annotation>
                <xsd:documentation><![CDATA[ Extra Parameter Keys. ]]></xsd:documentation>
            </xsd:annotation>
        </xsd:attribute>
        <xsd:attribute name="use-as-config-center" type="xsd:boolean">
            <xsd:annotation>
                <xsd:documentation><![CDATA[ work as config center or not. ]]></xsd:documentation>
            </xsd:annotation>
        </xsd:attribute>
        <xsd:attribute name="use-as-metadata-center" type="xsd:boolean">
            <xsd:annotation>
                <xsd:documentation><![CDATA[ work as metadata center or not. ]]></xsd:documentation>
            </xsd:annotation>
        </xsd:attribute>
        <xsd:attribute name="accepts" type="xsd:string">
            <xsd:annotation>
                <xsd:documentation>
                    <![CDATA[ list of rpc protocols accepted by this registry, separated with ",". ]]></xsd:documentation>
            </xsd:annotation>
        </xsd:attribute>
        <xsd:attribute name="preferred" type="xsd:boolean">
            <xsd:annotation>
                <xsd:documentation><![CDATA[ Is this registry the preferred one. ]]></xsd:documentation>
            </xsd:annotation>
        </xsd:attribute>
<<<<<<< HEAD
        <xsd:attribute name="delay-notification" type="xsd:int">
            <xsd:annotation>
                <xsd:documentation><![CDATA[ The maximum time to wait before notification. ]]></xsd:documentation>
=======
        <xsd:attribute name="weight" type="xsd:integer">
            <xsd:annotation>
                <xsd:documentation><![CDATA[ weight of registry. ]]></xsd:documentation>
>>>>>>> ac720cc1
            </xsd:annotation>
        </xsd:attribute>
    </xsd:complexType>

    <xsd:complexType name="metadataReportType">
        <xsd:sequence minOccurs="0" maxOccurs="unbounded">
            <xsd:element ref="parameter" minOccurs="0" maxOccurs="unbounded"/>
        </xsd:sequence>
        <xsd:attribute name="id" type="xsd:ID">
            <xsd:annotation>
                <xsd:documentation><![CDATA[ The unique identifier for a bean. ]]></xsd:documentation>
            </xsd:annotation>
        </xsd:attribute>
        <xsd:attribute name="address" type="xsd:string" use="optional">
            <xsd:annotation>
                <xsd:documentation><![CDATA[ The metadataReport address. ]]></xsd:documentation>
            </xsd:annotation>
        </xsd:attribute>
        <xsd:attribute name="username" type="xsd:string" use="optional">
            <xsd:annotation>
                <xsd:documentation><![CDATA[ The metadataReport username. ]]></xsd:documentation>
            </xsd:annotation>
        </xsd:attribute>
        <xsd:attribute name="password" type="xsd:string" use="optional">
            <xsd:annotation>
                <xsd:documentation><![CDATA[ The metadataReport password. ]]></xsd:documentation>
            </xsd:annotation>
        </xsd:attribute>
        <xsd:attribute name="timeout" type="xsd:string" use="optional">
            <xsd:annotation>
                <xsd:documentation><![CDATA[ The request timeout. ]]></xsd:documentation>
            </xsd:annotation>
        </xsd:attribute>
        <xsd:attribute name="group" type="xsd:string" use="optional">
            <xsd:annotation>
                <xsd:documentation><![CDATA[ The group of metadata-report. ]]></xsd:documentation>
            </xsd:annotation>
        </xsd:attribute>

        <xsd:attribute name="retry-times" type="xsd:integer" use="optional">
            <xsd:annotation>
                <xsd:documentation><![CDATA[ if fail, retry times. ]]></xsd:documentation>
            </xsd:annotation>
        </xsd:attribute>
        <xsd:attribute name="retry-period" type="xsd:integer" use="optional">
            <xsd:annotation>
                <xsd:documentation><![CDATA[ if fail, retry period. ]]></xsd:documentation>
            </xsd:annotation>
        </xsd:attribute>
        <xsd:attribute name="cycle-report" type="xsd:boolean" use="optional">
            <xsd:annotation>
                <xsd:documentation><![CDATA[ report cyclely. ]]></xsd:documentation>
            </xsd:annotation>
        </xsd:attribute>
        <xsd:attribute name="sync-report" type="xsd:boolean" use="optional">
            <xsd:annotation>
                <xsd:documentation><![CDATA[ Sync or Async report. ]]></xsd:documentation>
            </xsd:annotation>
        </xsd:attribute>
        <xsd:attribute name="cluster" type="xsd:boolean" use="optional">
            <xsd:annotation>
                <xsd:documentation><![CDATA[ Need cluster support, default false. ]]></xsd:documentation>
            </xsd:annotation>
        </xsd:attribute>
    </xsd:complexType>

    <xsd:complexType name="configCenterType">
        <xsd:sequence minOccurs="0" maxOccurs="unbounded">
            <xsd:element ref="parameter" minOccurs="0" maxOccurs="unbounded"/>
        </xsd:sequence>
        <xsd:attribute name="protocol" type="xsd:string">
            <xsd:annotation>
                <xsd:documentation><![CDATA[ The config center protocol. ]]></xsd:documentation>
            </xsd:annotation>
        </xsd:attribute>
        <xsd:attribute name="address" type="xsd:string" use="optional">
            <xsd:annotation>
                <xsd:documentation><![CDATA[ The config center address. ]]></xsd:documentation>
            </xsd:annotation>
        </xsd:attribute>
        <xsd:attribute name="cluster" type="xsd:string" use="optional">
            <xsd:annotation>
                <xsd:documentation><![CDATA[ The config center cluster, it's real meaning may very on different Config Center products. ]]></xsd:documentation>
            </xsd:annotation>
        </xsd:attribute>
        <xsd:attribute name="namespace" type="xsd:string" use="optional">
            <xsd:annotation>
                <xsd:documentation>
                    <![CDATA[ The namespace of the config center, generally it's used for multi-tenant, but it's real meaning depends on the actual Config Center you use. ]]></xsd:documentation>
            </xsd:annotation>
        </xsd:attribute>
        <xsd:attribute name="group" type="xsd:string" use="optional">
            <xsd:annotation>
                <xsd:documentation>
                    <![CDATA[ The group of the config center, generally it's used to identify an isolated space for a batch of config items, but it's real meaning depends on the actual Config Center you use.. ]]></xsd:documentation>
            </xsd:annotation>
        </xsd:attribute>
        <xsd:attribute name="config-file" type="xsd:string" use="optional">
            <xsd:annotation>
                <xsd:documentation><![CDATA[ The key used to get the configs at startup. ]]></xsd:documentation>
            </xsd:annotation>
        </xsd:attribute>
        <xsd:attribute name="app-config-file" type="xsd:string" use="optional">
            <xsd:annotation>
                <xsd:documentation><![CDATA[ The key used to get the configs at startup. ]]></xsd:documentation>
            </xsd:annotation>
        </xsd:attribute>
        <xsd:attribute name="username" type="xsd:string" use="optional">
            <xsd:annotation>
                <xsd:documentation><![CDATA[ The username for AUTH. ]]></xsd:documentation>
            </xsd:annotation>
        </xsd:attribute>
        <xsd:attribute name="password" type="xsd:string" use="optional">
            <xsd:annotation>
                <xsd:documentation><![CDATA[ The password for AUTH. ]]></xsd:documentation>
            </xsd:annotation>
        </xsd:attribute>
        <xsd:attribute name="timeout" type="xsd:string" use="optional">
            <xsd:annotation>
                <xsd:documentation><![CDATA[ The request timeout. ]]></xsd:documentation>
            </xsd:annotation>
        </xsd:attribute>
        <xsd:attribute name="highest-priority" type="xsd:boolean" use="optional">
            <xsd:annotation>
                <xsd:documentation>
                    <![CDATA[ Whether the configs from config center has the highest priority. ]]></xsd:documentation>
            </xsd:annotation>
        </xsd:attribute>
        <xsd:attribute name="include-spring-env" type="xsd:boolean" use="optional">
            <xsd:annotation>
                <xsd:documentation>
                    <![CDATA[ Load the config items by Dubbo itself or Spring. ]]></xsd:documentation>
            </xsd:annotation>
        </xsd:attribute>
        <xsd:attribute name="check" type="xsd:boolean" use="optional">
            <xsd:annotation>
                <xsd:documentation>
                    <![CDATA[ The policy to apply when connecting to config center fails. ]]></xsd:documentation>
            </xsd:annotation>
        </xsd:attribute>
    </xsd:complexType>

    <xsd:complexType name="monitorType">
        <xsd:sequence minOccurs="0" maxOccurs="unbounded">
            <xsd:element ref="parameter" minOccurs="0" maxOccurs="unbounded"/>
        </xsd:sequence>
        <xsd:attribute name="address" type="xsd:string">
            <xsd:annotation>
                <xsd:documentation><![CDATA[ The monitor address. ]]></xsd:documentation>
            </xsd:annotation>
        </xsd:attribute>
        <xsd:attribute name="protocol" type="xsd:string">
            <xsd:annotation>
                <xsd:documentation><![CDATA[ The monitor protocol. ]]></xsd:documentation>
            </xsd:annotation>
        </xsd:attribute>
        <xsd:attribute name="username" type="xsd:string">
            <xsd:annotation>
                <xsd:documentation><![CDATA[ The monitor username. ]]></xsd:documentation>
            </xsd:annotation>
        </xsd:attribute>
        <xsd:attribute name="password" type="xsd:string">
            <xsd:annotation>
                <xsd:documentation><![CDATA[ The monitor password. ]]></xsd:documentation>
            </xsd:annotation>
        </xsd:attribute>
        <xsd:attribute name="group" type="xsd:string">
            <xsd:annotation>
                <xsd:documentation><![CDATA[ The monitor group. ]]></xsd:documentation>
            </xsd:annotation>
        </xsd:attribute>
        <xsd:attribute name="version" type="xsd:string">
            <xsd:annotation>
                <xsd:documentation><![CDATA[ The monitor version. ]]></xsd:documentation>
            </xsd:annotation>
        </xsd:attribute>
        <xsd:attribute name="interval" type="xsd:string">
            <xsd:annotation>
                <xsd:documentation><![CDATA[ The monitor interval. ]]></xsd:documentation>
            </xsd:annotation>
        </xsd:attribute>
        <xsd:attribute name="default" type="xsd:string">
            <xsd:annotation>
                <xsd:documentation><![CDATA[ Is default. ]]></xsd:documentation>
            </xsd:annotation>
        </xsd:attribute>
    </xsd:complexType>

    <xsd:complexType name="parameterType">
        <xsd:attribute name="key" type="xsd:string" use="required">
            <xsd:annotation>
                <xsd:documentation><![CDATA[ The parameter key. ]]></xsd:documentation>
            </xsd:annotation>
        </xsd:attribute>
        <xsd:attribute name="value" type="xsd:string" use="required">
            <xsd:annotation>
                <xsd:documentation><![CDATA[ The parameter value. ]]></xsd:documentation>
            </xsd:annotation>
        </xsd:attribute>
        <xsd:attribute name="hide" type="xsd:boolean">
            <xsd:annotation>
                <xsd:documentation><![CDATA[ Hide parameter. ]]></xsd:documentation>
            </xsd:annotation>
        </xsd:attribute>
    </xsd:complexType>

    <xsd:complexType name="metricsType">
        <xsd:attribute name="port" type="xsd:string" use="required">
            <xsd:annotation>
                <xsd:documentation><![CDATA[ The metrics service port. ]]></xsd:documentation>
            </xsd:annotation>
        </xsd:attribute>
        <xsd:attribute name="protocol" type="xsd:string" use="required">
            <xsd:annotation>
                <xsd:documentation><![CDATA[ The metrics service protocol. ]]></xsd:documentation>
            </xsd:annotation>
        </xsd:attribute>
    </xsd:complexType>

    <xsd:complexType name="methodType">
        <xsd:complexContent>
            <xsd:extension base="abstractMethodType">
                <xsd:choice minOccurs="0" maxOccurs="unbounded">
                    <xsd:element ref="argument" minOccurs="0" maxOccurs="unbounded"/>
                    <xsd:element ref="parameter" minOccurs="0" maxOccurs="unbounded"/>
                </xsd:choice>
                <xsd:attribute name="name" type="xsd:string" use="required">
                    <xsd:annotation>
                        <xsd:documentation><![CDATA[ The method name (method.toString()). ]]></xsd:documentation>
                    </xsd:annotation>
                </xsd:attribute>
                <xsd:attribute name="executes" type="xsd:string">
                    <xsd:annotation>
                        <xsd:documentation><![CDATA[ The max active requests. ]]></xsd:documentation>
                    </xsd:annotation>
                </xsd:attribute>
                <xsd:attribute name="stat" type="xsd:string" default="-1">
                    <xsd:annotation>
                        <xsd:documentation><![CDATA[ The method parameter index for statistics. ]]></xsd:documentation>
                    </xsd:annotation>
                </xsd:attribute>
                <xsd:attribute name="retry" type="xsd:string">
                    <xsd:annotation>
                        <xsd:documentation><![CDATA[ Deprecated. Replace to retries. ]]></xsd:documentation>
                    </xsd:annotation>
                </xsd:attribute>
                <xsd:attribute name="reliable" type="xsd:string" default="false">
                    <xsd:annotation>
                        <xsd:documentation><![CDATA[ Deprecated. Replace to napoli protocol. ]]></xsd:documentation>
                    </xsd:annotation>
                </xsd:attribute>
                <xsd:attribute name="deprecated" type="xsd:string">
                    <xsd:annotation>
                        <xsd:documentation><![CDATA[ The method deprecated. ]]></xsd:documentation>
                    </xsd:annotation>
                </xsd:attribute>
                <xsd:attribute name="sticky" type="xsd:string">
                    <xsd:annotation>
                        <xsd:documentation>
                            <![CDATA[ Enable/Disable cluster sticky policy.Default false ]]></xsd:documentation>
                    </xsd:annotation>
                </xsd:attribute>
                <xsd:attribute name="return" type="xsd:string">
                    <xsd:annotation>
                        <xsd:documentation><![CDATA[ Method result is return. default is true.]]></xsd:documentation>
                    </xsd:annotation>
                </xsd:attribute>
                <xsd:attribute name="oninvoke" type="xsd:string">
                    <xsd:annotation>
                        <xsd:documentation><![CDATA[ Method invoke trigger.]]></xsd:documentation>
                    </xsd:annotation>
                </xsd:attribute>
                <xsd:attribute name="onreturn" type="xsd:string">
                    <xsd:annotation>
                        <xsd:documentation>
                            <![CDATA[ Method return trigger. return attribute must be true.]]></xsd:documentation>
                    </xsd:annotation>
                </xsd:attribute>
                <xsd:attribute name="onthrow" type="xsd:string">
                    <xsd:annotation>
                        <xsd:documentation>
                            <![CDATA[ Method on error trigger.return attribute must be true.]]></xsd:documentation>
                    </xsd:annotation>
                </xsd:attribute>
            </xsd:extension>
        </xsd:complexContent>
    </xsd:complexType>

    <xsd:complexType name="argumentType">
        <xsd:attribute name="index" type="xsd:string">
            <xsd:annotation>
                <xsd:documentation><![CDATA[ The argument index. ]]></xsd:documentation>
            </xsd:annotation>
        </xsd:attribute>
        <xsd:attribute name="type" type="xsd:string">
            <xsd:annotation>
                <xsd:documentation><![CDATA[ The argument type. ]]></xsd:documentation>
            </xsd:annotation>
        </xsd:attribute>
        <xsd:attribute name="callback" type="xsd:string">
            <xsd:annotation>
                <xsd:documentation><![CDATA[ The argument is callback. ]]></xsd:documentation>
            </xsd:annotation>
        </xsd:attribute>
    </xsd:complexType>

    <xsd:complexType name="consumerType">
        <xsd:complexContent>
            <xsd:extension base="abstractReferenceType">
                <xsd:sequence minOccurs="0" maxOccurs="unbounded">
                    <xsd:element ref="reference" minOccurs="0" maxOccurs="unbounded"/>
                    <xsd:element ref="parameter" minOccurs="0" maxOccurs="unbounded"/>
                </xsd:sequence>
                <xsd:attribute name="default" type="xsd:string">
                    <xsd:annotation>
                        <xsd:documentation><![CDATA[ Is default. ]]></xsd:documentation>
                    </xsd:annotation>
                </xsd:attribute>
                <xsd:attribute name="client" type="xsd:string">
                    <xsd:annotation>
                        <xsd:documentation><![CDATA[ Transporter layer framework: netty mina.... ]]></xsd:documentation>
                    </xsd:annotation>
                </xsd:attribute>
                <xsd:attribute name="threadpool" type="xsd:string">
                    <xsd:annotation>
                        <xsd:documentation><![CDATA[ Consumer threadpool: cached, fixed, limited, eager]]></xsd:documentation>
                    </xsd:annotation>
                </xsd:attribute>
                <xsd:attribute name="corethreads" type="xsd:string">
                    <xsd:annotation>
                        <xsd:documentation><![CDATA[ The thread pool core threads size. ]]></xsd:documentation>
                    </xsd:annotation>
                </xsd:attribute>
                <xsd:attribute name="threads" type="xsd:string">
                    <xsd:annotation>
                        <xsd:documentation><![CDATA[ The thread pool size. ]]></xsd:documentation>
                    </xsd:annotation>
                </xsd:attribute>
                <xsd:attribute name="queues" type="xsd:string">
                    <xsd:annotation>
                        <xsd:documentation><![CDATA[ The thread pool queue size. ]]></xsd:documentation>
                    </xsd:annotation>
                </xsd:attribute>
                <xsd:anyAttribute namespace="##other" processContents="lax"/>
            </xsd:extension>
        </xsd:complexContent>
    </xsd:complexType>

    <xsd:complexType name="referenceType">
        <xsd:complexContent>
            <xsd:extension base="abstractReferenceType">
                <xsd:choice minOccurs="0" maxOccurs="unbounded">
                    <xsd:element ref="method" minOccurs="0" maxOccurs="unbounded"/>
                    <xsd:element ref="parameter" minOccurs="0" maxOccurs="unbounded"/>
                </xsd:choice>
                <xsd:attribute name="interface" type="xsd:token" use="required">
                    <xsd:annotation>
                        <xsd:documentation><![CDATA[ The service interface class name. ]]></xsd:documentation>
                        <xsd:appinfo>
                            <tool:annotation>
                                <tool:expected-type type="java.lang.Class"/>
                            </tool:annotation>
                        </xsd:appinfo>
                    </xsd:annotation>
                </xsd:attribute>
                <xsd:attribute name="url" type="xsd:string">
                    <xsd:annotation>
                        <xsd:documentation><![CDATA[ Provider list url. ]]></xsd:documentation>
                    </xsd:annotation>
                </xsd:attribute>
                <xsd:attribute name="client" type="xsd:string">
                    <xsd:annotation>
                        <xsd:documentation><![CDATA[ Protocol transport client type. ]]></xsd:documentation>
                    </xsd:annotation>
                </xsd:attribute>
                <xsd:attribute name="consumer" type="xsd:string">
                    <xsd:annotation>
                        <xsd:documentation><![CDATA[ Deprecated. Replace to reference-default. ]]></xsd:documentation>
                    </xsd:annotation>
                </xsd:attribute>
                <xsd:attribute name="protocol" type="xsd:string">
                    <xsd:annotation>
                        <xsd:documentation><![CDATA[ The service protocol. ]]></xsd:documentation>
                    </xsd:annotation>
                </xsd:attribute>
                <xsd:anyAttribute namespace="##other" processContents="lax"/>
            </xsd:extension>
        </xsd:complexContent>
    </xsd:complexType>

    <xsd:complexType name="protocolType">
        <xsd:sequence minOccurs="0" maxOccurs="unbounded">
            <xsd:element ref="parameter" minOccurs="0" maxOccurs="unbounded"/>
        </xsd:sequence>
        <xsd:attribute name="id" type="xsd:ID">
            <xsd:annotation>
                <xsd:documentation><![CDATA[ The unique identifier for a bean. ]]></xsd:documentation>
            </xsd:annotation>
        </xsd:attribute>
        <xsd:attribute name="name" type="xsd:string">
            <xsd:annotation>
                <xsd:documentation><![CDATA[ The protocol name. ]]></xsd:documentation>
            </xsd:annotation>
        </xsd:attribute>
        <xsd:attribute name="host" type="xsd:string">
            <xsd:annotation>
                <xsd:documentation><![CDATA[ The service host. ]]></xsd:documentation>
            </xsd:annotation>
        </xsd:attribute>
        <xsd:attribute name="port" type="xsd:string">
            <xsd:annotation>
                <xsd:documentation><![CDATA[ The service port. ]]></xsd:documentation>
            </xsd:annotation>
        </xsd:attribute>
        <xsd:attribute name="threadpool" type="xsd:string">
            <xsd:annotation>
                <xsd:documentation><![CDATA[ The thread pool type. ]]></xsd:documentation>
            </xsd:annotation>
        </xsd:attribute>
        <xsd:attribute name="threadname" type="xsd:string">
            <xsd:annotation>
                <xsd:documentation><![CDATA[ The thread pool name. ]]></xsd:documentation>
            </xsd:annotation>
        </xsd:attribute>
        <xsd:attribute name="threads" type="xsd:string">
            <xsd:annotation>
                <xsd:documentation><![CDATA[ The thread pool size. ]]></xsd:documentation>
            </xsd:annotation>
        </xsd:attribute>
        <xsd:attribute name="corethreads" type="xsd:string">
            <xsd:annotation>
                <xsd:documentation><![CDATA[ The thread pool core threads size. ]]></xsd:documentation>
            </xsd:annotation>
        </xsd:attribute>
        <xsd:attribute name="iothreads" type="xsd:string">
            <xsd:annotation>
                <xsd:documentation><![CDATA[ The IO thread pool size. ]]></xsd:documentation>
            </xsd:annotation>
        </xsd:attribute>
        <xsd:attribute name="queues" type="xsd:string">
            <xsd:annotation>
                <xsd:documentation><![CDATA[ The thread pool queue size. ]]></xsd:documentation>
            </xsd:annotation>
        </xsd:attribute>
        <xsd:attribute name="accepts" type="xsd:string">
            <xsd:annotation>
                <xsd:documentation><![CDATA[ The accept connection size. ]]></xsd:documentation>
            </xsd:annotation>
        </xsd:attribute>
        <xsd:attribute name="codec" type="xsd:string">
            <xsd:annotation>
                <xsd:documentation><![CDATA[ The protocol codec. ]]></xsd:documentation>
            </xsd:annotation>
        </xsd:attribute>
        <xsd:attribute name="serialization" type="xsd:string">
            <xsd:annotation>
                <xsd:documentation><![CDATA[ The protocol serialization. ]]></xsd:documentation>
            </xsd:annotation>
        </xsd:attribute>
        <xsd:attribute name="keepalive" type="xsd:boolean">
            <xsd:annotation>
                <xsd:documentation><![CDATA[ The protocol keepAlive. ]]></xsd:documentation>
            </xsd:annotation>
        </xsd:attribute>
        <xsd:attribute name="optimizer" type="xsd:string">
            <xsd:annotation>
                <xsd:documentation><![CDATA[ The serialization optimizer. ]]></xsd:documentation>
            </xsd:annotation>
        </xsd:attribute>
        <xsd:attribute name="extension" type="xsd:string">
            <xsd:annotation>
                <xsd:documentation><![CDATA[ The extension for protocol. ]]></xsd:documentation>
            </xsd:annotation>
        </xsd:attribute>
        <xsd:attribute name="charset" type="xsd:string">
            <xsd:annotation>
                <xsd:documentation><![CDATA[ The protocol charset. ]]></xsd:documentation>
            </xsd:annotation>
        </xsd:attribute>
        <xsd:attribute name="payload" type="xsd:string">
            <xsd:annotation>
                <xsd:documentation><![CDATA[ The max payload. ]]></xsd:documentation>
            </xsd:annotation>
        </xsd:attribute>
        <xsd:attribute name="buffer" type="xsd:string">
            <xsd:annotation>
                <xsd:documentation><![CDATA[ The buffer size. ]]></xsd:documentation>
            </xsd:annotation>
        </xsd:attribute>
        <xsd:attribute name="heartbeat" type="xsd:string">
            <xsd:annotation>
                <xsd:documentation><![CDATA[ The heartbeat interval.(ms) ]]></xsd:documentation>
            </xsd:annotation>
        </xsd:attribute>
        <xsd:attribute name="accesslog" type="xsd:string">
            <xsd:annotation>
                <xsd:documentation><![CDATA[ The protocol use accesslog. ]]></xsd:documentation>
            </xsd:annotation>
        </xsd:attribute>
        <xsd:attribute name="telnet" type="xsd:string">
            <xsd:annotation>
                <xsd:documentation><![CDATA[ The protocol use telnet commands. ]]></xsd:documentation>
            </xsd:annotation>
        </xsd:attribute>
        <xsd:attribute name="prompt" type="xsd:string">
            <xsd:annotation>
                <xsd:documentation><![CDATA[ The protocol telnet prompt. ]]></xsd:documentation>
            </xsd:annotation>
        </xsd:attribute>
        <xsd:attribute name="status" type="xsd:string">
            <xsd:annotation>
                <xsd:documentation><![CDATA[ The protocol check status. ]]></xsd:documentation>
            </xsd:annotation>
        </xsd:attribute>
        <xsd:attribute name="transporter" type="xsd:string">
            <xsd:annotation>
                <xsd:documentation><![CDATA[ The protocol transporter type. ]]></xsd:documentation>
            </xsd:annotation>
        </xsd:attribute>
        <xsd:attribute name="exchanger" type="xsd:string">
            <xsd:annotation>
                <xsd:documentation><![CDATA[ The protocol exchanger type. ]]></xsd:documentation>
            </xsd:annotation>
        </xsd:attribute>
        <xsd:attribute name="dispather" type="xsd:string">
            <xsd:annotation>
                <xsd:documentation><![CDATA[ Deprecated. replace to "dispatcher". ]]></xsd:documentation>
            </xsd:annotation>
        </xsd:attribute>
        <xsd:attribute name="dispatcher" type="xsd:string">
            <xsd:annotation>
                <xsd:documentation><![CDATA[ The protocol dispatcher type. ]]></xsd:documentation>
            </xsd:annotation>
        </xsd:attribute>
        <xsd:attribute name="networker" type="xsd:string">
            <xsd:annotation>
                <xsd:documentation><![CDATA[ The protocol "networker" type. ]]></xsd:documentation>
            </xsd:annotation>
        </xsd:attribute>
        <xsd:attribute name="server" type="xsd:string">
            <xsd:annotation>
                <xsd:documentation><![CDATA[ The protocol server type. ]]></xsd:documentation>
            </xsd:annotation>
        </xsd:attribute>
        <xsd:attribute name="client" type="xsd:string">
            <xsd:annotation>
                <xsd:documentation><![CDATA[ The protocol client type. ]]></xsd:documentation>
            </xsd:annotation>
        </xsd:attribute>
        <xsd:attribute name="path" type="xsd:string">
            <xsd:annotation>
                <xsd:documentation>
                    <![CDATA[ The protocol context path. replace to "contextpath". ]]></xsd:documentation>
            </xsd:annotation>
        </xsd:attribute>
        <xsd:attribute name="contextpath" type="xsd:string">
            <xsd:annotation>
                <xsd:documentation><![CDATA[ The protocol context path. ]]></xsd:documentation>
            </xsd:annotation>
        </xsd:attribute>
        <xsd:attribute name="register" type="xsd:string">
            <xsd:annotation>
                <xsd:documentation><![CDATA[ The protocol can be register to registry. ]]></xsd:documentation>
            </xsd:annotation>
        </xsd:attribute>
        <xsd:attribute name="default" type="xsd:string">
            <xsd:annotation>
                <xsd:documentation><![CDATA[ Is default. ]]></xsd:documentation>
            </xsd:annotation>
        </xsd:attribute>
        <xsd:attribute name="ssl-enabled" type="xsd:boolean">
            <xsd:annotation>
                <xsd:documentation><![CDATA[ Is SSL enabled. ]]></xsd:documentation>
            </xsd:annotation>
        </xsd:attribute>
        <xsd:anyAttribute namespace="##other" processContents="lax"/>
    </xsd:complexType>

    <xsd:complexType name="providerType">
        <xsd:complexContent>
            <xsd:extension base="abstractServiceType">
                <xsd:choice minOccurs="0" maxOccurs="unbounded">
                    <xsd:element ref="service" minOccurs="0" maxOccurs="unbounded"/>
                    <xsd:element ref="parameter" minOccurs="0" maxOccurs="unbounded"/>
                </xsd:choice>
                <xsd:attribute name="host" type="xsd:string">
                    <xsd:annotation>
                        <xsd:documentation><![CDATA[ The service host. ]]></xsd:documentation>
                    </xsd:annotation>
                </xsd:attribute>
                <xsd:attribute name="port" type="xsd:string">
                    <xsd:annotation>
                        <xsd:documentation><![CDATA[ The service port. ]]></xsd:documentation>
                    </xsd:annotation>
                </xsd:attribute>
                <xsd:attribute name="threadpool" type="xsd:string">
                    <xsd:annotation>
                        <xsd:documentation><![CDATA[ The thread pool type. ]]></xsd:documentation>
                    </xsd:annotation>
                </xsd:attribute>
                <xsd:attribute name="threadname" type="xsd:string">
                    <xsd:annotation>
                        <xsd:documentation><![CDATA[ The thread pool name. ]]></xsd:documentation>
                    </xsd:annotation>
                </xsd:attribute>
                <xsd:attribute name="threads" type="xsd:string">
                    <xsd:annotation>
                        <xsd:documentation><![CDATA[ The thread pool size. ]]></xsd:documentation>
                    </xsd:annotation>
                </xsd:attribute>
                <xsd:attribute name="iothreads" type="xsd:string">
                    <xsd:annotation>
                        <xsd:documentation><![CDATA[ The IO thread pool size. ]]></xsd:documentation>
                    </xsd:annotation>
                </xsd:attribute>
                <xsd:attribute name="queues" type="xsd:string">
                    <xsd:annotation>
                        <xsd:documentation><![CDATA[ The thread pool queue size. ]]></xsd:documentation>
                    </xsd:annotation>
                </xsd:attribute>
                <xsd:attribute name="accepts" type="xsd:string">
                    <xsd:annotation>
                        <xsd:documentation><![CDATA[ The accept connection size. ]]></xsd:documentation>
                    </xsd:annotation>
                </xsd:attribute>
                <xsd:attribute name="codec" type="xsd:string">
                    <xsd:annotation>
                        <xsd:documentation><![CDATA[ The protocol codec. ]]></xsd:documentation>
                    </xsd:annotation>
                </xsd:attribute>
                <xsd:attribute name="charset" type="xsd:string">
                    <xsd:annotation>
                        <xsd:documentation><![CDATA[ The protocol charset. ]]></xsd:documentation>
                    </xsd:annotation>
                </xsd:attribute>
                <xsd:attribute name="payload" type="xsd:string">
                    <xsd:annotation>
                        <xsd:documentation><![CDATA[ The max payload. ]]></xsd:documentation>
                    </xsd:annotation>
                </xsd:attribute>
                <xsd:attribute name="buffer" type="xsd:string">
                    <xsd:annotation>
                        <xsd:documentation><![CDATA[ The buffer size. ]]></xsd:documentation>
                    </xsd:annotation>
                </xsd:attribute>
                <xsd:attribute name="transporter" type="xsd:string">
                    <xsd:annotation>
                        <xsd:documentation><![CDATA[ The protocol transporter type. ]]></xsd:documentation>
                    </xsd:annotation>
                </xsd:attribute>
                <xsd:attribute name="exchanger" type="xsd:string">
                    <xsd:annotation>
                        <xsd:documentation><![CDATA[ The protocol exchanger type. ]]></xsd:documentation>
                    </xsd:annotation>
                </xsd:attribute>
                <xsd:attribute name="dispather" type="xsd:string">
                    <xsd:annotation>
                        <xsd:documentation><![CDATA[ Deprecated. replace to "dispatcher". ]]></xsd:documentation>
                    </xsd:annotation>
                </xsd:attribute>
                <xsd:attribute name="dispatcher" type="xsd:string">
                    <xsd:annotation>
                        <xsd:documentation><![CDATA[ The protocol dispatcher type. ]]></xsd:documentation>
                    </xsd:annotation>
                </xsd:attribute>
                <xsd:attribute name="networker" type="xsd:string">
                    <xsd:annotation>
                        <xsd:documentation><![CDATA[ The protocol "networker" type. ]]></xsd:documentation>
                    </xsd:annotation>
                </xsd:attribute>
                <xsd:attribute name="server" type="xsd:string">
                    <xsd:annotation>
                        <xsd:documentation><![CDATA[ The protocol server type. ]]></xsd:documentation>
                    </xsd:annotation>
                </xsd:attribute>
                <xsd:attribute name="client" type="xsd:string">
                    <xsd:annotation>
                        <xsd:documentation><![CDATA[ The protocol client type. ]]></xsd:documentation>
                    </xsd:annotation>
                </xsd:attribute>
                <xsd:attribute name="telnet" type="xsd:string">
                    <xsd:annotation>
                        <xsd:documentation><![CDATA[ The protocol use telnet commands. ]]></xsd:documentation>
                    </xsd:annotation>
                </xsd:attribute>
                <xsd:attribute name="prompt" type="xsd:string">
                    <xsd:annotation>
                        <xsd:documentation><![CDATA[ The protocol telnet prompt. ]]></xsd:documentation>
                    </xsd:annotation>
                </xsd:attribute>
                <xsd:attribute name="status" type="xsd:string">
                    <xsd:annotation>
                        <xsd:documentation><![CDATA[ The protocol check status. ]]></xsd:documentation>
                    </xsd:annotation>
                </xsd:attribute>
                <xsd:attribute name="path" type="xsd:string">
                    <xsd:annotation>
                        <xsd:documentation>
                            <![CDATA[ The protocol context path. replace to "contextpath". ]]></xsd:documentation>
                    </xsd:annotation>
                </xsd:attribute>
                <xsd:attribute name="contextpath" type="xsd:string">
                    <xsd:annotation>
                        <xsd:documentation><![CDATA[ The protocol context path. ]]></xsd:documentation>
                    </xsd:annotation>
                </xsd:attribute>
                <xsd:attribute name="wait" type="xsd:string">
                    <xsd:annotation>
                        <xsd:documentation><![CDATA[ The provider shutdown wait time. ]]></xsd:documentation>
                    </xsd:annotation>
                </xsd:attribute>
                <xsd:attribute name="default" type="xsd:string">
                    <xsd:annotation>
                        <xsd:documentation><![CDATA[ Is default. ]]></xsd:documentation>
                    </xsd:annotation>
                </xsd:attribute>
                <xsd:anyAttribute namespace="##other" processContents="lax"/>
            </xsd:extension>
        </xsd:complexContent>
    </xsd:complexType>

    <xsd:complexType name="serviceType">
        <xsd:complexContent>
            <xsd:extension base="abstractServiceType">
                <xsd:choice minOccurs="0" maxOccurs="unbounded">
                    <xsd:element ref="method" minOccurs="0" maxOccurs="unbounded"/>
                    <xsd:element ref="parameter" minOccurs="0" maxOccurs="unbounded"/>
                    <xsd:element ref="beans:property" minOccurs="0" maxOccurs="unbounded"/>
                </xsd:choice>
                <xsd:attribute name="interface" type="xsd:token" use="required">
                    <xsd:annotation>
                        <xsd:documentation>
                            <![CDATA[ Defines the interface to advertise for this service in the service registry. ]]></xsd:documentation>
                        <xsd:appinfo>
                            <tool:annotation>
                                <tool:expected-type type="java.lang.Class"/>
                            </tool:annotation>
                        </xsd:appinfo>
                    </xsd:annotation>
                </xsd:attribute>
                <xsd:attribute name="ref" type="xsd:string">
                    <xsd:annotation>
                        <xsd:documentation>
                            <![CDATA[ The service implementation instance bean id. ]]></xsd:documentation>
                    </xsd:annotation>
                </xsd:attribute>
                <xsd:attribute name="class" type="xsd:string">
                    <xsd:annotation>
                        <xsd:documentation><![CDATA[ The service implementation class name. ]]></xsd:documentation>
                    </xsd:annotation>
                </xsd:attribute>
                <xsd:attribute name="path" type="xsd:string">
                    <xsd:annotation>
                        <xsd:documentation><![CDATA[ The service path. ]]></xsd:documentation>
                    </xsd:annotation>
                </xsd:attribute>
                <xsd:attribute name="provider" type="xsd:string">
                    <xsd:annotation>
                        <xsd:documentation><![CDATA[ Deprecated. Replace to protocol. ]]></xsd:documentation>
                    </xsd:annotation>
                </xsd:attribute>
                <xsd:attribute name="generic" type="xsd:string">
                    <xsd:annotation>
                        <xsd:documentation><![CDATA[ Generic service. ]]></xsd:documentation>
                    </xsd:annotation>
                </xsd:attribute>
                <xsd:anyAttribute namespace="##other" processContents="lax"/>
            </xsd:extension>
        </xsd:complexContent>
    </xsd:complexType>

    <xsd:complexType name="sslType">
        <xsd:attribute name="id" type="xsd:ID">
            <xsd:annotation>
                <xsd:documentation><![CDATA[ The unique identifier for a bean. ]]></xsd:documentation>
            </xsd:annotation>
        </xsd:attribute>
        <xsd:attribute name="server-key-cert-chain-path" type="xsd:string">
            <xsd:annotation>
                <xsd:documentation><![CDATA[ The server cert. ]]></xsd:documentation>
            </xsd:annotation>
        </xsd:attribute>
        <xsd:attribute name="server-private-key-path" type="xsd:string">
            <xsd:annotation>
                <xsd:documentation><![CDATA[ The server key. ]]></xsd:documentation>
            </xsd:annotation>
        </xsd:attribute>
        <xsd:attribute name="server-key-password" type="xsd:string">
            <xsd:annotation>
                <xsd:documentation><![CDATA[ The server key. ]]></xsd:documentation>
            </xsd:annotation>
        </xsd:attribute>
        <xsd:attribute name="server-trust-cert-collection-path" type="xsd:string">
            <xsd:annotation>
                <xsd:documentation><![CDATA[ The trusted server cert. ]]></xsd:documentation>
            </xsd:annotation>
        </xsd:attribute>
        <xsd:attribute name="client-key-cert-chain-path" type="xsd:string">
            <xsd:annotation>
                <xsd:documentation><![CDATA[ The client cert. ]]></xsd:documentation>
            </xsd:annotation>
        </xsd:attribute>
        <xsd:attribute name="client-private-key-path" type="xsd:string">
            <xsd:annotation>
                <xsd:documentation><![CDATA[ The client key. ]]></xsd:documentation>
            </xsd:annotation>
        </xsd:attribute>
        <xsd:attribute name="client-key-password" type="xsd:string">
            <xsd:annotation>
                <xsd:documentation><![CDATA[ The client key pwd. ]]></xsd:documentation>
            </xsd:annotation>
        </xsd:attribute>
        <xsd:attribute name="client-trust-cert-collection-path" type="xsd:string">
            <xsd:annotation>
                <xsd:documentation><![CDATA[ The trusted client cert. ]]></xsd:documentation>
            </xsd:annotation>
        </xsd:attribute>
    </xsd:complexType>

    <xsd:element name="ssl" type="sslType">
        <xsd:annotation>
            <xsd:documentation><![CDATA[ The ssl config ]]></xsd:documentation>
            <xsd:appinfo>
                <tool:annotation>
                    <tool:exports type="org.apache.dubbo.config.SslConfig"/>
                </tool:annotation>
            </xsd:appinfo>
        </xsd:annotation>
    </xsd:element>

    <xsd:element name="application" type="applicationType">
        <xsd:annotation>
            <xsd:documentation><![CDATA[ The application config ]]></xsd:documentation>
            <xsd:appinfo>
                <tool:annotation>
                    <tool:exports type="org.apache.dubbo.config.ApplicationConfig"/>
                </tool:annotation>
            </xsd:appinfo>
        </xsd:annotation>
    </xsd:element>

    <xsd:element name="module" type="moduleType">
        <xsd:annotation>
            <xsd:documentation><![CDATA[ The module config ]]></xsd:documentation>
            <xsd:appinfo>
                <tool:annotation>
                    <tool:exports type="org.apache.dubbo.config.ModuleConfig"/>
                </tool:annotation>
            </xsd:appinfo>
        </xsd:annotation>
    </xsd:element>

    <xsd:element name="registry" type="registryType">
        <xsd:annotation>
            <xsd:documentation><![CDATA[ The registry config ]]></xsd:documentation>
            <xsd:appinfo>
                <tool:annotation>
                    <tool:exports type="org.apache.dubbo.config.RegistryConfig"/>
                </tool:annotation>
            </xsd:appinfo>
        </xsd:annotation>
    </xsd:element>

    <xsd:element name="metadata-report" type="metadataReportType">
        <xsd:annotation>
            <xsd:documentation><![CDATA[ The metadataReport config ]]></xsd:documentation>
            <xsd:appinfo>
                <tool:annotation>
                    <tool:exports type="org.apache.dubbo.config.MetadataReportConfig"/>
                </tool:annotation>
            </xsd:appinfo>
        </xsd:annotation>
    </xsd:element>

    <xsd:element name="config-center" type="configCenterType">
        <xsd:annotation>
            <xsd:documentation><![CDATA[ The config center config ]]></xsd:documentation>
            <xsd:appinfo>
                <tool:annotation>
                    <tool:exports type="org.apache.dubbo.config.ConfigCenterConfig"/>
                </tool:annotation>
            </xsd:appinfo>
        </xsd:annotation>
    </xsd:element>

    <xsd:element name="monitor" type="monitorType">
        <xsd:annotation>
            <xsd:documentation><![CDATA[ The logstat monitor config ]]></xsd:documentation>
            <xsd:appinfo>
                <tool:annotation>
                    <tool:exports type="org.apache.dubbo.config.MonitorConfig"/>
                </tool:annotation>
            </xsd:appinfo>
        </xsd:annotation>
    </xsd:element>

    <xsd:element name="provider" type="providerType">
        <xsd:annotation>
            <xsd:documentation><![CDATA[ Export service default config ]]></xsd:documentation>
            <xsd:appinfo>
                <tool:annotation>
                    <tool:exports type="org.apache.dubbo.config.ProviderConfig"/>
                </tool:annotation>
            </xsd:appinfo>
        </xsd:annotation>
    </xsd:element>

    <xsd:element name="consumer" type="consumerType">
        <xsd:annotation>
            <xsd:documentation><![CDATA[ Service reference default config ]]></xsd:documentation>
            <xsd:appinfo>
                <tool:annotation>
                    <tool:exports type="org.apache.dubbo.config.ConsumerConfig"/>
                </tool:annotation>
            </xsd:appinfo>
        </xsd:annotation>
    </xsd:element>

    <xsd:element name="protocol" type="protocolType">
        <xsd:annotation>
            <xsd:documentation><![CDATA[ Service provider config ]]></xsd:documentation>
            <xsd:appinfo>
                <tool:annotation>
                    <tool:exports type="org.apache.dubbo.config.ProtocolConfig"/>
                </tool:annotation>
            </xsd:appinfo>
        </xsd:annotation>
    </xsd:element>

    <xsd:element name="service" type="serviceType">
        <xsd:annotation>
            <xsd:documentation><![CDATA[ Export service config ]]></xsd:documentation>
            <xsd:appinfo>
                <tool:annotation>
                    <tool:exports type="org.apache.dubbo.config.ServiceConfigBase"/>
                </tool:annotation>
            </xsd:appinfo>
        </xsd:annotation>
    </xsd:element>

    <xsd:element name="reference" type="referenceType">
        <xsd:annotation>
            <xsd:documentation><![CDATA[ Reference service config ]]></xsd:documentation>
            <xsd:appinfo>
                <tool:annotation>
                    <tool:exports type="org.apache.dubbo.config.ReferenceConfigBase"/>
                </tool:annotation>
            </xsd:appinfo>
        </xsd:annotation>
    </xsd:element>

    <xsd:element name="method" type="methodType">
        <xsd:annotation>
            <xsd:documentation><![CDATA[ The service method config ]]></xsd:documentation>
            <xsd:appinfo>
                <tool:annotation>
                    <tool:exports type="org.apache.dubbo.config.MethodConfig"/>
                </tool:annotation>
            </xsd:appinfo>
        </xsd:annotation>
    </xsd:element>

    <xsd:element name="argument" type="argumentType">
        <xsd:annotation>
            <xsd:documentation><![CDATA[ The service argument config ]]></xsd:documentation>
            <xsd:appinfo>
                <tool:annotation>
                    <tool:exports type="org.apache.dubbo.config.ArgumentConfig"/>
                </tool:annotation>
            </xsd:appinfo>
        </xsd:annotation>
    </xsd:element>

    <xsd:element name="parameter" type="parameterType">
        <xsd:annotation>
            <xsd:documentation><![CDATA[ The service url parameter ]]></xsd:documentation>
        </xsd:annotation>
    </xsd:element>

    <xsd:element name="metrics" type="metricsType">
        <xsd:annotation>
            <xsd:documentation><![CDATA[ The metrics service ]]></xsd:documentation>
            <xsd:appinfo>
                <tool:annotation>
                    <tool:exports type="org.apache.dubbo.config.MetricsConfig"/>
                </tool:annotation>
            </xsd:appinfo>
        </xsd:annotation>
    </xsd:element>

</xsd:schema><|MERGE_RESOLUTION|>--- conflicted
+++ resolved
@@ -623,15 +623,14 @@
                 <xsd:documentation><![CDATA[ Is this registry the preferred one. ]]></xsd:documentation>
             </xsd:annotation>
         </xsd:attribute>
-<<<<<<< HEAD
         <xsd:attribute name="delay-notification" type="xsd:int">
             <xsd:annotation>
                 <xsd:documentation><![CDATA[ The maximum time to wait before notification. ]]></xsd:documentation>
-=======
+            </xsd:annotation>
+        </xsd:attribute>
         <xsd:attribute name="weight" type="xsd:integer">
             <xsd:annotation>
                 <xsd:documentation><![CDATA[ weight of registry. ]]></xsd:documentation>
->>>>>>> ac720cc1
             </xsd:annotation>
         </xsd:attribute>
     </xsd:complexType>
