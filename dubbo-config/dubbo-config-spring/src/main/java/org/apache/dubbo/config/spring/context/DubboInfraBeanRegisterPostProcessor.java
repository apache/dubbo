--- conflicted
+++ resolved
@@ -79,11 +79,7 @@
         // Extract dubbo props from Spring env and put them to app config
         ConfigurableEnvironment environment = (ConfigurableEnvironment) applicationContext.getEnvironment();
         SortedMap<String, String> dubboProperties = EnvironmentUtils.filterDubboProperties(environment);
-<<<<<<< HEAD
-        ApplicationModel.defaultModel().getModelEnvironment().setAppConfigMap(dubboProperties);
-=======
-        applicationModel.getApplicationEnvironment().setAppConfigMap(dubboProperties);
->>>>>>> 5c2161aa
+        applicationModel.getModelEnvironment().setAppConfigMap(dubboProperties);
 
         // register ConfigManager singleton
         beanFactory.registerSingleton(ConfigManager.BEAN_NAME, applicationModel.getApplicationConfigManager());
