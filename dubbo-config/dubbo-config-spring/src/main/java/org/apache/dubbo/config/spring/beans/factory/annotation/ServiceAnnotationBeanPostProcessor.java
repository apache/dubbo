--- conflicted
+++ resolved
@@ -65,12 +65,8 @@
 import static org.apache.dubbo.config.spring.util.ObjectUtils.of;
 import static org.springframework.beans.factory.support.BeanDefinitionBuilder.rootBeanDefinition;
 import static org.springframework.context.annotation.AnnotationConfigUtils.CONFIGURATION_BEAN_NAME_GENERATOR;
-<<<<<<< HEAD
-import static org.springframework.core.annotation.AnnotationUtils.findAnnotation;
+import static org.springframework.core.annotation.AnnotatedElementUtils.findMergedAnnotation;
 import static org.springframework.core.annotation.AnnotationUtils.getAnnotationAttributes;
-=======
-import static org.springframework.core.annotation.AnnotatedElementUtils.findMergedAnnotation;
->>>>>>> 1a9ddd86
 import static org.springframework.util.ClassUtils.resolveClassName;
 
 /**
@@ -264,11 +260,7 @@
 
         Class<?> beanClass = resolveClass(beanDefinitionHolder);
 
-<<<<<<< HEAD
         Annotation service = findServiceAnnotation(beanClass);
-=======
-        Service service = findMergedAnnotation(beanClass, Service.class);
->>>>>>> 1a9ddd86
 
         /**
          * The {@link AnnotationAttributes} of @Service annotation
@@ -314,9 +306,9 @@
      * @since 2.7.3
      */
     private Annotation findServiceAnnotation(Class<?> beanClass) {
-        Annotation service = findAnnotation(beanClass, Service.class);
+        Annotation service = findMergedAnnotation(beanClass, Service.class);
         if (service == null) {
-            service = findAnnotation(beanClass, com.alibaba.dubbo.config.annotation.Service.class);
+            service = findMergedAnnotation(beanClass, com.alibaba.dubbo.config.annotation.Service.class);
         }
         return service;
     }
