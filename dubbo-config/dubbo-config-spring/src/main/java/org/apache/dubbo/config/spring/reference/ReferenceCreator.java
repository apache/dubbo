/*
 * Licensed to the Apache Software Foundation (ASF) under one or more
 * contributor license agreements.  See the NOTICE file distributed with
 * this work for additional information regarding copyright ownership.
 * The ASF licenses this file to You under the Apache License, Version 2.0
 * (the "License"); you may not use this file except in compliance with
 * the License.  You may obtain a copy of the License at
 *
 *     http://www.apache.org/licenses/LICENSE-2.0
 *
 * Unless required by applicable law or agreed to in writing, software
 * distributed under the License is distributed on an "AS IS" BASIS,
 * WITHOUT WARRANTIES OR CONDITIONS OF ANY KIND, either express or implied.
 * See the License for the specific language governing permissions and
 * limitations under the License.
 */
package org.apache.dubbo.config.spring.reference;

import com.alibaba.spring.util.AnnotationUtils;
import org.apache.commons.logging.Log;
import org.apache.commons.logging.LogFactory;
import org.apache.dubbo.config.AbstractConfig;
import org.apache.dubbo.config.ArgumentConfig;
import org.apache.dubbo.config.ConsumerConfig;
import org.apache.dubbo.config.MethodConfig;
import org.apache.dubbo.config.ModuleConfig;
import org.apache.dubbo.config.MonitorConfig;
import org.apache.dubbo.config.ReferenceConfig;
import org.apache.dubbo.config.annotation.Argument;
import org.apache.dubbo.config.annotation.DubboReference;
import org.apache.dubbo.config.annotation.Method;
import org.apache.dubbo.config.spring.beans.factory.annotation.AnnotationPropertyValuesAdapter;
import org.apache.dubbo.config.spring.util.DubboAnnotationUtils;
import org.apache.dubbo.config.spring.util.DubboBeanUtils;
<<<<<<< HEAD
import org.apache.dubbo.rpc.model.ApplicationModel;
=======
>>>>>>> 0bb1098f
import org.apache.dubbo.rpc.model.ModuleModel;
import org.springframework.beans.propertyeditors.StringTrimmerEditor;
import org.springframework.context.ApplicationContext;
import org.springframework.core.convert.support.DefaultConversionService;
import org.springframework.util.Assert;
import org.springframework.util.StringUtils;
import org.springframework.validation.DataBinder;

import java.util.Map;

import static com.alibaba.spring.util.AnnotationUtils.getAttribute;
import static com.alibaba.spring.util.ObjectUtils.of;

/**
 * {@link ReferenceConfig} Creator for @{@link DubboReference}
 *
 * @since 3.0
 */
public class ReferenceCreator {

    // Ignore those fields
    static final String[] IGNORE_FIELD_NAMES = of("application", "module", "consumer", "monitor", "registry", "interfaceClass");

    private static final String ONRETURN = "onreturn";
    private static final String ONTHROW = "onthrow";
    private static final String ONINVOKE = "oninvoke";
    private static final String METHOD = "Method";

    protected final Log logger = LogFactory.getLog(getClass());

    protected final Map<String, Object> attributes;

    protected final ApplicationContext applicationContext;

    protected final ClassLoader classLoader;

    protected Class<?> defaultInterfaceClass;
    private final ModuleModel moduleModel;

    private ReferenceCreator(Map<String, Object> attributes, ApplicationContext applicationContext) {
        Assert.notNull(attributes, "The Annotation attributes must not be null!");
        Assert.notNull(applicationContext, "The ApplicationContext must not be null!");
        this.attributes = attributes;
        this.applicationContext = applicationContext;
        this.classLoader = applicationContext.getClassLoader() != null ?
                applicationContext.getClassLoader() : Thread.currentThread().getContextClassLoader();
<<<<<<< HEAD
        // get module from spring context
        ModuleModel moduleModel = DubboBeanUtils.getModuleModel(applicationContext);
        if (moduleModel == null) {
            moduleModel = ApplicationModel.defaultModel().getDefaultModule();
        }
        this.moduleModel = moduleModel;
=======
        moduleModel = DubboBeanUtils.getModuleModel(applicationContext);
        Assert.notNull(moduleModel, "ModuleModel not found in Spring ApplicationContext");
>>>>>>> 0bb1098f
    }

    public final ReferenceConfig build() throws Exception {

        ReferenceConfig configBean = new ReferenceConfig(moduleModel);

        configureBean(configBean);

        if (logger.isInfoEnabled()) {
            logger.info("The configBean[type:" + configBean.getClass().getSimpleName() + "] has been built.");
        }

        return configBean;

    }

    protected void configureBean(ReferenceConfig configBean) throws Exception {

        populateBean(configBean);

        // deprecate application reference
        //configureApplicationConfig(configBean);

        configureMonitorConfig(configBean);

        configureModuleConfig(configBean);

        configureConsumerConfig(configBean);

    }

    private void configureMonitorConfig(ReferenceConfig configBean) {
        String monitorConfigId = getAttribute(attributes, "monitor");
        if (StringUtils.hasText(monitorConfigId)) {
            MonitorConfig monitorConfig = getConfig(monitorConfigId, MonitorConfig.class);
            configBean.setMonitor(monitorConfig);
        }
    }

//    private void configureApplicationConfig(ReferenceConfig configBean) {
//        String applicationConfigId = getAttribute(attributes, "application");
//        if (StringUtils.hasText(applicationConfigId)) {
//            ApplicationConfig applicationConfig = getConfig(applicationConfigId, ApplicationConfig.class);
//            configBean.setApplication(applicationConfig);
//        }
//    }

    private void configureModuleConfig(ReferenceConfig configBean) {
        String moduleConfigId = getAttribute(attributes, "module");
        if (StringUtils.hasText(moduleConfigId)) {
            ModuleConfig moduleConfig = getConfig(moduleConfigId, ModuleConfig.class);
            configBean.setModule(moduleConfig);
        }
    }

    private void configureConsumerConfig(ReferenceConfig<?> referenceBean) {
        ConsumerConfig consumerConfig = null;
        Object consumer = getAttribute(attributes, "consumer");
        if (consumer != null) {
            if (consumer instanceof String) {
                consumerConfig = getConfig((String) consumer, ConsumerConfig.class);
            } else if (consumer instanceof ConsumerConfig) {
                consumerConfig = (ConsumerConfig) consumer;
            } else {
                throw new IllegalArgumentException("Unexpected 'consumer' attribute value: "+consumer);
            }
            referenceBean.setConsumer(consumerConfig);
        }
    }

    private <T extends AbstractConfig> T getConfig(String configIdOrName, Class<T> configType) {
        // 1. find in ModuleConfigManager
        T config = moduleModel.getConfigManager().getConfig(configType, configIdOrName).orElse(null);
        if (config == null) {
            // 2. find in Spring ApplicationContext
            if (applicationContext.containsBean(configIdOrName)) {
                config = applicationContext.getBean(configIdOrName, configType);
            }
        }
        if (config == null) {
            throw new IllegalArgumentException(configType.getSimpleName() + " not found: " + configIdOrName);
        }
        return config;
    }

    protected void populateBean(ReferenceConfig referenceBean) {
        Assert.notNull(defaultInterfaceClass, "The default interface class cannot be empty!");
        // convert attributes, e.g. interface, registry
        ReferenceBeanSupport.convertReferenceProps(attributes, defaultInterfaceClass);

        DataBinder dataBinder = new DataBinder(referenceBean);
        // Register CustomEditors for special fields
        dataBinder.registerCustomEditor(String.class, "filter", new StringTrimmerEditor(true));
        dataBinder.registerCustomEditor(String.class, "listener", new StringTrimmerEditor(true));

        DefaultConversionService conversionService = new DefaultConversionService();

        // convert String[] to Map (such as @Method.parameters())
        conversionService.addConverter(String[].class, Map.class, DubboAnnotationUtils::convertParameters);

        //convert Map to MethodConfig
        conversionService.addConverter(Map.class, MethodConfig.class, source -> createMethodConfig(source, conversionService));

        //convert @Method to MethodConfig
        conversionService.addConverter(Method.class, MethodConfig.class, source -> {
            Map<String, Object> methodAttributes = AnnotationUtils.getAnnotationAttributes(source, true);
            return createMethodConfig(methodAttributes, conversionService);
        });

        //convert Map to ArgumentConfig
        conversionService.addConverter(Map.class, ArgumentConfig.class, source -> {
            ArgumentConfig argumentConfig = new ArgumentConfig();
            DataBinder argDataBinder = new DataBinder(argumentConfig);
            argDataBinder.setConversionService(conversionService);
            argDataBinder.bind(new AnnotationPropertyValuesAdapter(source, applicationContext.getEnvironment()));
            return argumentConfig;
        });

        //convert @Argument to ArgumentConfig
        conversionService.addConverter(Argument.class, ArgumentConfig.class, source -> {
            ArgumentConfig argumentConfig = new ArgumentConfig();
            DataBinder argDataBinder = new DataBinder(argumentConfig);
            argDataBinder.setConversionService(conversionService);
            argDataBinder.bind(new AnnotationPropertyValuesAdapter(source, applicationContext.getEnvironment()));
            return argumentConfig;
        });

        // Bind annotation attributes
        dataBinder.setConversionService(conversionService);
        dataBinder.bind(new AnnotationPropertyValuesAdapter(attributes, applicationContext.getEnvironment(), IGNORE_FIELD_NAMES));

    }

    private MethodConfig createMethodConfig(Map<String, Object> methodAttributes, DefaultConversionService conversionService) {
        String[] callbacks = new String[]{ONINVOKE, ONRETURN, ONTHROW};
        for (String callbackName : callbacks) {
            Object value = methodAttributes.get(callbackName);
            if (value instanceof String) {
                //parse callback: beanName.methodName
                String strValue = (String) value;
                int index = strValue.lastIndexOf(".");
                if (index != -1) {
                    String beanName = strValue.substring(0, index);
                    String methodName = strValue.substring(index + 1);
                    methodAttributes.put(callbackName, applicationContext.getBean(beanName));
                    methodAttributes.put(callbackName+METHOD, methodName);
                } else {
                    methodAttributes.put(callbackName, applicationContext.getBean(strValue));
                }
            }
        }

        MethodConfig methodConfig = new MethodConfig();
        DataBinder mcDataBinder = new DataBinder(methodConfig);
        mcDataBinder.setConversionService(conversionService);
        AnnotationPropertyValuesAdapter propertyValues = new AnnotationPropertyValuesAdapter(methodAttributes, applicationContext.getEnvironment());
        mcDataBinder.bind(propertyValues);
        return methodConfig;
    }

    public static ReferenceCreator create(Map<String, Object> attributes, ApplicationContext applicationContext) {
        return new ReferenceCreator(attributes, applicationContext);
    }

    public ReferenceCreator defaultInterfaceClass(Class<?> interfaceClass) {
        this.defaultInterfaceClass = interfaceClass;
        return this;
    }

}<|MERGE_RESOLUTION|>--- conflicted
+++ resolved
@@ -32,10 +32,6 @@
 import org.apache.dubbo.config.spring.beans.factory.annotation.AnnotationPropertyValuesAdapter;
 import org.apache.dubbo.config.spring.util.DubboAnnotationUtils;
 import org.apache.dubbo.config.spring.util.DubboBeanUtils;
-<<<<<<< HEAD
-import org.apache.dubbo.rpc.model.ApplicationModel;
-=======
->>>>>>> 0bb1098f
 import org.apache.dubbo.rpc.model.ModuleModel;
 import org.springframework.beans.propertyeditors.StringTrimmerEditor;
 import org.springframework.context.ApplicationContext;
@@ -82,17 +78,9 @@
         this.applicationContext = applicationContext;
         this.classLoader = applicationContext.getClassLoader() != null ?
                 applicationContext.getClassLoader() : Thread.currentThread().getContextClassLoader();
-<<<<<<< HEAD
         // get module from spring context
-        ModuleModel moduleModel = DubboBeanUtils.getModuleModel(applicationContext);
-        if (moduleModel == null) {
-            moduleModel = ApplicationModel.defaultModel().getDefaultModule();
-        }
-        this.moduleModel = moduleModel;
-=======
         moduleModel = DubboBeanUtils.getModuleModel(applicationContext);
         Assert.notNull(moduleModel, "ModuleModel not found in Spring ApplicationContext");
->>>>>>> 0bb1098f
     }
 
     public final ReferenceConfig build() throws Exception {
