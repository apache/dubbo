<!--
  Licensed to the Apache Software Foundation (ASF) under one or more
  contributor license agreements.  See the NOTICE file distributed with
  this work for additional information regarding copyright ownership.
  The ASF licenses this file to You under the Apache License, Version 2.0
  (the "License"); you may not use this file except in compliance with
  the License.  You may obtain a copy of the License at

      http://www.apache.org/licenses/LICENSE-2.0

  Unless required by applicable law or agreed to in writing, software
  distributed under the License is distributed on an "AS IS" BASIS,
  WITHOUT WARRANTIES OR CONDITIONS OF ANY KIND, either express or implied.
  See the License for the specific language governing permissions and
  limitations under the License.
  -->

<project xmlns="http://maven.apache.org/POM/4.0.0" xmlns:xsi="http://www.w3.org/2001/XMLSchema-instance" xsi:schemaLocation="http://maven.apache.org/POM/4.0.0 http://maven.apache.org/xsd/maven-4.0.0.xsd">
    <modelVersion>4.0.0</modelVersion>

    <parent>
        <groupId>org.apache</groupId>
        <artifactId>apache</artifactId>
        <version>21</version>
        <relativePath />
    </parent>

    <groupId>org.apache.dubbo</groupId>
    <artifactId>dubbo-dependencies-bom</artifactId>
    <version>${revision}</version>
    <packaging>pom</packaging>

    <name>dubbo-dependencies-bom</name>
    <description>Dubbo dependencies BOM</description>
    <url>https://github.com/apache/dubbo</url>
    <inceptionYear>2011</inceptionYear>
    <licenses>
        <license>
            <name>Apache License, Version 2.0</name>
            <url>http://www.apache.org/licenses/LICENSE-2.0</url>
            <distribution>repo</distribution>
        </license>
    </licenses>

    <scm>
        <url>https://github.com/apache/dubbo</url>
        <connection>scm:git:https://github.com/apache/dubbo.git</connection>
        <developerConnection>scm:git:https://github.com/apache/dubbo.git</developerConnection>
        <tag>HEAD</tag>
    </scm>
    <mailingLists>
        <mailingList>
            <name>Development List</name>
            <subscribe>dev-subscribe@dubbo.apache.org</subscribe>
            <unsubscribe>dev-unsubscribe@dubbo.apache.org</unsubscribe>
            <post>dev@dubbo.apache.org</post>
        </mailingList>
        <mailingList>
            <name>Commits List</name>
            <subscribe>commits-subscribe@dubbo.apache.org</subscribe>
            <unsubscribe>commits-unsubscribe@dubbo.apache.org</unsubscribe>
            <post>commits@dubbo.apache.org</post>
        </mailingList>
        <mailingList>
            <name>Issues List</name>
            <subscribe>issues-subscribe@dubbo.apache.org</subscribe>
            <unsubscribe>issues-unsubscribe@dubbo.apache.org</unsubscribe>
            <post>issues@dubbo.apache.org</post>
        </mailingList>
    </mailingLists>
    <developers>
        <developer>
            <id>dubbo.io</id>
            <name>The Dubbo Project Contributors</name>
            <email>dev-subscribe@dubbo.apache.org</email>
            <url>http://dubbo.apache.org/</url>
        </developer>
    </developers>

    <organization>
        <name>The Apache Software Foundation</name>
        <url>http://www.apache.org/</url>
    </organization>

    <issueManagement>
        <system>Github Issues</system>
        <url>https://github.com/apache/dubbo/issues</url>
    </issueManagement>

    <properties>
        <!-- Common libs -->
        <!-- <spring_version>4.3.30.RELEASE</spring_version> -->
        <spring_version>5.2.8.RELEASE</spring_version>
        <javassist_version>3.23.1-GA</javassist_version>
        <netty_version>3.2.5.Final</netty_version>
        <netty4_version>4.1.56.Final</netty4_version>
        <mina_version>1.1.7</mina_version>
        <grizzly_version>2.4.4</grizzly_version>
        <httpclient_version>4.5.13</httpclient_version>
        <httpcore_version>4.4.6</httpcore_version>
        <fastjson_version>1.2.70</fastjson_version>
        <zookeeper_version>3.4.13</zookeeper_version>
        <curator_version>4.2.0</curator_version>
        <curator_test_version>2.12.0</curator_test_version>
        <jedis_version>3.6.0</jedis_version>
        <consul_version>1.4.2</consul_version>
        <consul_process_version>2.0.0</consul_process_version>
        <consul_client_version>1.3.7</consul_client_version>
        <xmemcached_version>1.3.6</xmemcached_version>
        <cxf_version>3.1.15</cxf_version>
        <thrift_version>0.12.0</thrift_version>
        <hessian_version>4.0.38</hessian_version>
        <protobuf-java_version>3.11.0</protobuf-java_version>
        <javax_annotation-api_version>1.3.2</javax_annotation-api_version>
        <servlet_version>3.1.0</servlet_version>
        <jetty_version>9.4.43.v20210629</jetty_version>
        <validation_version>1.1.0.Final</validation_version>
        <hibernate_validator_version>5.4.1.Final</hibernate_validator_version>
        <jel_version>3.0.1-b08</jel_version>
        <jcache_version>1.0.0</jcache_version>
        <kryo_version>4.0.2</kryo_version>
        <kryo_serializers_version>0.42</kryo_serializers_version>
        <fst_version>2.48-jdk-6</fst_version>
        <avro_version>1.8.2</avro_version>
        <apollo_client_version>1.8.0</apollo_client_version>
        <snakeyaml_version>1.29</snakeyaml_version>
        <commons_lang3_version>3.8.1</commons_lang3_version>
        <protostuff_version>1.5.9</protostuff_version>
        <envoy_api_version>0.1.23</envoy_api_version>

        <rs_api_version>2.0</rs_api_version>
        <resteasy_version>3.0.19.Final</resteasy_version>
        <tomcat_embed_version>8.5.69</tomcat_embed_version>
        <jetcd_version>0.5.3</jetcd_version>
        <nacos_version>2.0.3</nacos_version>
        <grpc.version>1.31.1</grpc.version>
        <!-- Log libs -->
        <slf4j_version>1.7.25</slf4j_version>
        <jcl_version>1.2</jcl_version>
        <log4j_version>1.2.16</log4j_version>
        <logback_version>1.2.2</logback_version>
        <!-- Fix the bug of log4j refer:https://github.com/apache/logging-log4j2/pull/608 -->
        <log4j2_version>2.17.0</log4j2_version>
        <commons_io_version>2.6</commons_io_version>

        <embedded_redis_version>0.10.0</embedded_redis_version>

        <!-- Eureka -->
        <eureka.version>1.9.12</eureka.version>

        <!-- Fabric8 for Kubernetes -->
        <fabric8_kubernetes_version>5.3.0</fabric8_kubernetes_version>

        <!-- Alibaba -->
        <alibaba_spring_context_support_version>1.0.8</alibaba_spring_context_support_version>

        <jaxb_version>2.2.7</jaxb_version>
        <activation_version>1.2.0</activation_version>
        <test_container_version>1.15.3</test_container_version>
        <etcd_launcher_version>0.5.3</etcd_launcher_version>
        <hessian_lite_version>3.2.12</hessian_lite_version>
        <swagger_version>1.5.24</swagger_version>

        <bouncycastle-bcprov_version>1.68</bouncycastle-bcprov_version>
        <metrics_version>2.0.1</metrics_version>
        <sofa_registry_version>5.2.0</sofa_registry_version>
        <gson_version>2.8.5</gson_version>
        <jsonrpc_version>1.2.0</jsonrpc_version>
        <mortbay_jetty_version>6.1.26</mortbay_jetty_version>
        <portlet_version>2.0</portlet_version>
        <maven_flatten_version>1.1.0</maven_flatten_version>
<<<<<<< HEAD
        <revision>3.0.5-metadata-SNAPSHOT</revision>
=======
        <revision>3.0.6-SNAPSHOT</revision>
>>>>>>> f06bbcc0
    </properties>

    <dependencyManagement>
        <dependencies>
            <!-- Common libs -->
            <dependency>
                <groupId>org.springframework</groupId>
                <artifactId>spring-framework-bom</artifactId>
                <version>${spring_version}</version>
                <type>pom</type>
                <scope>import</scope>
            </dependency>
            <dependency>
                <groupId>org.javassist</groupId>
                <artifactId>javassist</artifactId>
                <version>${javassist_version}</version>
            </dependency>
            <dependency>
                <groupId>org.jboss.netty</groupId>
                <artifactId>netty</artifactId>
                <version>${netty_version}</version>
            </dependency>
            <dependency>
                <groupId>io.netty</groupId>
                <artifactId>netty-all</artifactId>
                <version>${netty4_version}</version>
            </dependency>
            <dependency>
                <groupId>org.apache.mina</groupId>
                <artifactId>mina-core</artifactId>
                <version>${mina_version}</version>
            </dependency>
            <dependency>
                <groupId>org.glassfish.grizzly</groupId>
                <artifactId>grizzly-core</artifactId>
                <version>${grizzly_version}</version>
            </dependency>
            <dependency>
                <groupId>org.apache.httpcomponents</groupId>
                <artifactId>httpclient</artifactId>
                <version>${httpclient_version}</version>
            </dependency>
            <dependency>
                <groupId>org.apache.httpcomponents</groupId>
                <artifactId>httpcore</artifactId>
                <version>${httpcore_version}</version>
            </dependency>
            <dependency>
                <groupId>com.alibaba</groupId>
                <artifactId>fastjson</artifactId>
                <version>${fastjson_version}</version>
            </dependency>
            <dependency>
                <groupId>org.apache.zookeeper</groupId>
                <artifactId>zookeeper</artifactId>
                <version>${zookeeper_version}</version>
                <exclusions>
                    <exclusion>
                        <groupId>io.netty</groupId>
                        <artifactId>netty</artifactId>
                    </exclusion>
                </exclusions>
            </dependency>
            <dependency>
                <groupId>org.apache.curator</groupId>
                <artifactId>curator-framework</artifactId>
                <version>${curator_version}</version>
                <exclusions>
                    <exclusion>
                        <groupId>org.apache.zookeeper</groupId>
                        <artifactId>zookeeper</artifactId>
                    </exclusion>
                </exclusions>
            </dependency>
            <dependency>
                <groupId>org.apache.curator</groupId>
                <artifactId>curator-x-discovery</artifactId>
                <version>${curator_version}</version>
                <exclusions>
                    <exclusion>
                        <groupId>org.apache.zookeeper</groupId>
                        <artifactId>zookeeper</artifactId>
                    </exclusion>
                </exclusions>
            </dependency>
            <dependency>
                <groupId>redis.clients</groupId>
                <artifactId>jedis</artifactId>
                <version>${jedis_version}</version>
            </dependency>
            <dependency>
                <groupId>com.ecwid.consul</groupId>
                <artifactId>consul-api</artifactId>
                <version>${consul_version}</version>
            </dependency>
            <dependency>
                <groupId>com.pszymczyk.consul</groupId>
                <artifactId>embedded-consul</artifactId>
                <version>${consul_process_version}</version>
                <scope>test</scope>
            </dependency>
            <dependency>
                <groupId>com.orbitz.consul</groupId>
                <artifactId>consul-client</artifactId>
                <version>${consul_client_version}</version>
            </dependency>
            <!-- Eureka -->
            <dependency>
                <groupId>com.netflix.eureka</groupId>
                <artifactId>eureka-client</artifactId>
                <version>${eureka.version}</version>
            </dependency>
            <dependency>
                <groupId>com.netflix.eureka</groupId>
                <artifactId>eureka-core</artifactId>
                <version>${eureka.version}</version>
            </dependency>

            <!-- Alibaba -->
            <dependency>
                <groupId>com.alibaba.spring</groupId>
                <artifactId>spring-context-support</artifactId>
                <version>${alibaba_spring_context_support_version}</version>
            </dependency>

            <dependency>
                <groupId>com.googlecode.xmemcached</groupId>
                <artifactId>xmemcached</artifactId>
                <version>${xmemcached_version}</version>
            </dependency>
            <dependency>
                <groupId>org.apache.cxf</groupId>
                <artifactId>cxf-rt-frontend-simple</artifactId>
                <version>${cxf_version}</version>
            </dependency>
            <dependency>
                <groupId>org.apache.cxf</groupId>
                <artifactId>cxf-rt-transports-http</artifactId>
                <version>${cxf_version}</version>
            </dependency>
            <dependency>
                <groupId>org.apache.thrift</groupId>
                <artifactId>libthrift</artifactId>
                <version>${thrift_version}</version>
            </dependency>
            <dependency>
                <groupId>com.caucho</groupId>
                <artifactId>hessian</artifactId>
                <version>${hessian_version}</version>
            </dependency>
            <dependency>
                <groupId>com.alibaba</groupId>
                <artifactId>hessian-lite</artifactId>
                <version>${hessian_lite_version}</version>
            </dependency>
            <dependency>
                <groupId>com.google.protobuf</groupId>
                <artifactId>protobuf-java</artifactId>
                <version>${protobuf-java_version}</version>
            </dependency>
            <dependency>
                <groupId>com.google.protobuf</groupId>
                <artifactId>protobuf-java-util</artifactId>
                <version>${protobuf-java_version}</version>
            </dependency>
            <dependency>
                <groupId>org.bouncycastle</groupId>
                <artifactId>bcprov-jdk15on</artifactId>
                <version>${bouncycastle-bcprov_version}</version>
            </dependency>
            <dependency>
                <groupId>org.bouncycastle</groupId>
                <artifactId>bcpkix-jdk15on</artifactId>
                <version>${bouncycastle-bcprov_version}</version>
            </dependency>
            <dependency>
                <groupId>org.bouncycastle</groupId>
                <artifactId>bcprov-ext-jdk15on</artifactId>
                <version>${bouncycastle-bcprov_version}</version>
            </dependency>

            <!-- Common Annotations API -->
            <dependency>
                <groupId>javax.annotation</groupId>
                <artifactId>javax.annotation-api</artifactId>
                <version>${javax_annotation-api_version}</version>
            </dependency>
            <!-- Servlet API -->
            <dependency>
                <groupId>javax.servlet</groupId>
                <artifactId>javax.servlet-api</artifactId>
                <version>${servlet_version}</version>
            </dependency>
            <dependency>
                <groupId>org.eclipse.jetty</groupId>
                <artifactId>jetty-server</artifactId>
                <version>${jetty_version}</version>
            </dependency>
            <dependency>
                <groupId>org.eclipse.jetty</groupId>
                <artifactId>jetty-servlet</artifactId>
                <version>${jetty_version}</version>
            </dependency>
            <dependency>
                <groupId>org.mortbay.jetty</groupId>
                <artifactId>jetty</artifactId>
                <version>${mortbay_jetty_version}</version>
                <optional>true</optional>
            </dependency>
            <dependency>
                <groupId>javax.validation</groupId>
                <artifactId>validation-api</artifactId>
                <version>${validation_version}</version>
            </dependency>
            <dependency>
                <groupId>org.hibernate</groupId>
                <artifactId>hibernate-validator</artifactId>
                <version>${hibernate_validator_version}</version>
            </dependency>
            <dependency>
                <groupId>org.glassfish</groupId>
                <artifactId>javax.el</artifactId>
                <version>${jel_version}</version>
            </dependency>
            <dependency>
                <groupId>javax.cache</groupId>
                <artifactId>cache-api</artifactId>
                <version>${jcache_version}</version>
            </dependency>
            <dependency>
                <groupId>com.esotericsoftware</groupId>
                <artifactId>kryo</artifactId>
                <version>${kryo_version}</version>
            </dependency>
            <dependency>
                <groupId>de.javakaffee</groupId>
                <artifactId>kryo-serializers</artifactId>
                <version>${kryo_serializers_version}</version>
            </dependency>
            <dependency>
                <groupId>de.ruedigermoeller</groupId>
                <artifactId>fst</artifactId>
                <version>${fst_version}</version>
            </dependency>
            <dependency>
                <groupId>org.apache.avro</groupId>
                <artifactId>avro</artifactId>
                <version>${avro_version}</version>
            </dependency>
            <dependency>
                <groupId>io.protostuff</groupId>
                <artifactId>protostuff-core</artifactId>
                <version>${protostuff_version}</version>
            </dependency>
            <dependency>
                <groupId>io.protostuff</groupId>
                <artifactId>protostuff-runtime</artifactId>
                <version>${protostuff_version}</version>
            </dependency>
            <dependency>
                <groupId>javax.ws.rs</groupId>
                <artifactId>javax.ws.rs-api</artifactId>
                <version>${rs_api_version}</version>
            </dependency>
            <dependency>
                <groupId>org.jboss.resteasy</groupId>
                <artifactId>resteasy-jaxrs</artifactId>
                <version>${resteasy_version}</version>
            </dependency>
            <dependency>
                <groupId>org.jboss.resteasy</groupId>
                <artifactId>resteasy-client</artifactId>
                <version>${resteasy_version}</version>
            </dependency>
            <dependency>
                <groupId>org.jboss.resteasy</groupId>
                <artifactId>resteasy-netty4</artifactId>
                <version>${resteasy_version}</version>
                <exclusions>
                    <exclusion>
                        <groupId>io.netty</groupId>
                        <artifactId>netty-all</artifactId>
                    </exclusion>
                </exclusions>
            </dependency>
            <dependency>
                <groupId>org.jboss.resteasy</groupId>
                <artifactId>resteasy-jdk-http</artifactId>
                <version>${resteasy_version}</version>
            </dependency>
            <dependency>
                <groupId>org.jboss.resteasy</groupId>
                <artifactId>resteasy-jackson-provider</artifactId>
                <version>${resteasy_version}</version>
            </dependency>
            <dependency>
                <groupId>org.jboss.resteasy</groupId>
                <artifactId>resteasy-jaxb-provider</artifactId>
                <version>${resteasy_version}</version>
            </dependency>
            <dependency>
                <groupId>org.apache.tomcat.embed</groupId>
                <artifactId>tomcat-embed-core</artifactId>
                <version>${tomcat_embed_version}</version>
            </dependency>
            <dependency>
                <groupId>io.etcd</groupId>
                <artifactId>jetcd-core</artifactId>
                <version>${jetcd_version}</version>
                <exclusions>
                    <exclusion>
                        <groupId>io.netty</groupId>
                        <artifactId>netty-codec-http2</artifactId>
                    </exclusion>
                    <exclusion>
                        <groupId>io.netty</groupId>
                        <artifactId>netty-handler-proxy</artifactId>
                    </exclusion>
                </exclusions>
            </dependency>
            <!-- Log libs -->
            <dependency>
                <groupId>org.slf4j</groupId>
                <artifactId>slf4j-api</artifactId>
                <version>${slf4j_version}</version>
            </dependency>
            <dependency>
                <groupId>commons-logging</groupId>
                <artifactId>commons-logging</artifactId>
                <version>${jcl_version}</version>
            </dependency>
            <dependency>
                <groupId>commons-io</groupId>
                <artifactId>commons-io</artifactId>
                <version>${commons_io_version}</version>
            </dependency>
            <dependency>
                <groupId>log4j</groupId>
                <artifactId>log4j</artifactId>
                <version>${log4j_version}</version>
            </dependency>
            <dependency>
                <groupId>ch.qos.logback</groupId>
                <artifactId>logback-classic</artifactId>
                <version>${logback_version}</version>
            </dependency>
            <dependency>
                <groupId>org.apache.logging.log4j</groupId>
                <artifactId>log4j-api</artifactId>
                <version>${log4j2_version}</version>
            </dependency>
            <dependency>
                <groupId>org.apache.logging.log4j</groupId>
                <artifactId>log4j-core</artifactId>
                <version>${log4j2_version}</version>
            </dependency>
            <dependency>
                <groupId>com.ctrip.framework.apollo</groupId>
                <artifactId>apollo-client</artifactId>
                <version>${apollo_client_version}</version>
            </dependency>
            <dependency>
                <groupId>org.apache.curator</groupId>
                <artifactId>curator-recipes</artifactId>
                <version>${curator_version}</version>
                <exclusions>
                    <exclusion>
                        <groupId>org.apache.zookeeper</groupId>
                        <artifactId>zookeeper</artifactId>
                    </exclusion>
                </exclusions>
            </dependency>
            <dependency>
                <groupId>org.yaml</groupId>
                <artifactId>snakeyaml</artifactId>
                <version>${snakeyaml_version}</version>
            </dependency>
            <dependency>
                <groupId>org.apache.commons</groupId>
                <artifactId>commons-lang3</artifactId>
                <version>${commons_lang3_version}</version>
            </dependency>
            <dependency>
                <groupId>io.envoyproxy.controlplane</groupId>
                <artifactId>api</artifactId>
                <version>${envoy_api_version}</version>
            </dependency>

            <!-- for dubbo-rpc-webservice -->
            <dependency>
                <groupId>javax.xml.bind</groupId>
                <artifactId>jaxb-api</artifactId>
                <version>${jaxb_version}</version>
            </dependency>
            <dependency>
                <groupId>com.sun.xml.bind</groupId>
                <artifactId>jaxb-impl</artifactId>
                <version>${jaxb_version}</version>
            </dependency>
            <dependency>
                <groupId>com.sun.xml.bind</groupId>
                <artifactId>jaxb-core</artifactId>
                <version>${jaxb_version}</version>
            </dependency>
            <dependency>
                <groupId>javax.activation</groupId>
                <artifactId>javax.activation-api</artifactId>
                <version>${activation_version}</version>
            </dependency>
            <dependency>
                <groupId>com.sun.activation</groupId>
                <artifactId>javax.activation</artifactId>
                <version>${activation_version}</version>
            </dependency>

            <!-- swagger -->
            <dependency>
                <groupId>io.swagger</groupId>
                <artifactId>swagger-annotations</artifactId>
                <version>${swagger_version}</version>
            </dependency>
            <dependency>
                <groupId>io.swagger</groupId>
                <artifactId>swagger-jaxrs</artifactId>
                <version>${swagger_version}</version>
            </dependency>

            <dependency>
                <groupId>com.alibaba.middleware</groupId>
                <artifactId>metrics-core-api</artifactId>
                <version>${metrics_version}</version>
            </dependency>
            <dependency>
                <groupId>com.alibaba.middleware</groupId>
                <artifactId>metrics-core-impl</artifactId>
                <version>${metrics_version}</version>
            </dependency>
            <dependency>
                <groupId>com.alibaba.middleware</groupId>
                <artifactId>metrics-common</artifactId>
                <version>${metrics_version}</version>
            </dependency>

            <dependency>
                <groupId>com.alibaba.middleware</groupId>
                <artifactId>metrics-rest</artifactId>
                <version>${metrics_version}</version>
            </dependency>

            <!-- for dubbo-registry-sofa -->
            <dependency>
                <groupId>com.alipay.sofa</groupId>
                <artifactId>registry-client-all</artifactId>
                <version>${sofa_registry_version}</version>
            </dependency>
            <dependency>
                <groupId>com.alipay.sofa</groupId>
                <artifactId>registry-test</artifactId>
                <version>${sofa_registry_version}</version>
                <scope>test</scope>
            </dependency>

            <!-- Test lib -->
            <dependency>
                <groupId>com.github.codemonstur</groupId>
                <artifactId>embedded-redis</artifactId>
                <version>${embedded_redis_version}</version>
                <scope>test</scope>
            </dependency>
            <dependency>
                <groupId>org.springframework</groupId>
                <artifactId>spring-test</artifactId>
                <version>${spring_version}</version>
                <scope>test</scope>
            </dependency>
            <dependency>
                <groupId>com.google.code.gson</groupId>
                <artifactId>gson</artifactId>
                <version>${gson_version}</version>
            </dependency>
            <dependency>
                <groupId>com.github.briandilley.jsonrpc4j</groupId>
                <artifactId>jsonrpc4j</artifactId>
                <version>${jsonrpc_version}</version>
            </dependency>
            <dependency>
                <groupId>javax.portlet</groupId>
                <artifactId>portlet-api</artifactId>
                <version>${portlet_version}</version>
            </dependency>
            <!-- for dubbo-configcenter-etcd -->
            <dependency>
                <groupId>io.etcd</groupId>
                <artifactId>jetcd-launcher</artifactId>
                <version>${etcd_launcher_version}</version>
                <exclusions>
                    <exclusion>
                        <groupId>com.github.spotbugs</groupId>
                        <artifactId>spotbugs-annotations</artifactId>
                    </exclusion>
                </exclusions>
            </dependency>
            <dependency>
                <groupId>org.testcontainers</groupId>
                <artifactId>testcontainers</artifactId>
                <version>${test_container_version}</version>
            </dependency>
            <dependency>
                <groupId>com.alibaba.nacos</groupId>
                <artifactId>nacos-client</artifactId>
                <version>${nacos_version}</version>
            </dependency>
            <!-- grpc related dependencies -->
            <dependency>
                <groupId>io.grpc</groupId>
                <artifactId>grpc-core</artifactId>
                <version>${grpc.version}</version>
            </dependency>
            <dependency>
                <groupId>io.grpc</groupId>
                <artifactId>grpc-netty-shaded</artifactId>
                <version>${grpc.version}</version>
            </dependency>
            <dependency>
                <groupId>io.grpc</groupId>
                <artifactId>grpc-netty</artifactId>
                <version>${grpc.version}</version>
            </dependency>
            <dependency>
                <groupId>io.grpc</groupId>
                <artifactId>grpc-protobuf</artifactId>
                <version>${grpc.version}</version>
            </dependency>
            <dependency>
                <groupId>io.grpc</groupId>
                <artifactId>grpc-stub</artifactId>
                <version>${grpc.version}</version>
            </dependency>
            <dependency>
                <groupId>io.grpc</groupId>
                <artifactId>grpc-grpclb</artifactId>
                <version>${grpc.version}</version>
            </dependency>
            <dependency>
                <groupId>io.fabric8</groupId>
                <artifactId>kubernetes-client</artifactId>
                <version>${fabric8_kubernetes_version}</version>
            </dependency>
            <dependency>
                <groupId>io.fabric8</groupId>
                <artifactId>kubernetes-server-mock</artifactId>
                <scope>test</scope>
                <version>${fabric8_kubernetes_version}</version>
            </dependency>
        </dependencies>
    </dependencyManagement>

    <build>
        <plugins>
            <plugin>
                <groupId>org.codehaus.mojo</groupId>
                <artifactId>flatten-maven-plugin</artifactId>
                <version>${maven_flatten_version}</version>
                <configuration>
                    <updatePomFile>true</updatePomFile>
                    <flattenMode>resolveCiFriendliesOnly</flattenMode>
                </configuration>
                <executions>
                    <execution>
                        <id>flatten</id>
                        <phase>process-resources</phase>
                        <goals>
                            <goal>flatten</goal>
                        </goals>
                    </execution>
                    <execution>
                        <id>flatten.clean</id>
                        <phase>clean</phase>
                        <goals>
                            <goal>clean</goal>
                        </goals>
                    </execution>
                </executions>
            </plugin>
        </plugins>
    </build>

    <profiles>
        <profile>
            <id>release</id>
            <build>
                <plugins>
                    <plugin>
                        <groupId>org.apache.maven.plugins</groupId>
                        <artifactId>maven-gpg-plugin</artifactId>
                        <executions>
                            <execution>
                                <phase>verify</phase>
                                <goals>
                                    <goal>sign</goal>
                                </goals>
                            </execution>
                        </executions>
                    </plugin>
                </plugins>
            </build>
        </profile>
    </profiles>
</project><|MERGE_RESOLUTION|>--- conflicted
+++ resolved
@@ -169,11 +169,7 @@
         <mortbay_jetty_version>6.1.26</mortbay_jetty_version>
         <portlet_version>2.0</portlet_version>
         <maven_flatten_version>1.1.0</maven_flatten_version>
-<<<<<<< HEAD
         <revision>3.0.5-metadata-SNAPSHOT</revision>
-=======
-        <revision>3.0.6-SNAPSHOT</revision>
->>>>>>> f06bbcc0
     </properties>
 
     <dependencyManagement>
