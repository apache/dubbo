/*
 * Licensed to the Apache Software Foundation (ASF) under one or more
 * contributor license agreements.  See the NOTICE file distributed with
 * this work for additional information regarding copyright ownership.
 * The ASF licenses this file to You under the Apache License, Version 2.0
 * (the "License"); you may not use this file except in compliance with
 * the License.  You may obtain a copy of the License at
 *
 *     http://www.apache.org/licenses/LICENSE-2.0
 *
 * Unless required by applicable law or agreed to in writing, software
 * distributed under the License is distributed on an "AS IS" BASIS,
 * WITHOUT WARRANTIES OR CONDITIONS OF ANY KIND, either express or implied.
 * See the License for the specific language governing permissions and
 * limitations under the License.
 */

package org.apache.dubbo.common.timer;

import org.apache.dubbo.common.utils.NamedThreadFactory;

import org.junit.jupiter.api.Assertions;
import org.junit.jupiter.api.Test;

import java.lang.ref.WeakReference;
import java.util.LinkedList;
import java.util.List;
import java.util.concurrent.CountDownLatch;
import java.util.concurrent.TimeUnit;

/**
 * Now the threads that run timer tasks are separate from the worker thread of HashedWheelTimer.
 */
public class HashedWheelTimerTest {
    private CountDownLatch tryStopTaskCountDownLatch = new CountDownLatch(1);
    private CountDownLatch errorTaskCountDownLatch = new CountDownLatch(1);

    private static class EmptyTask implements TimerTask {
        @Override
        public void run(Timeout timeout) {
        }
    }

    private static class BlockTask implements TimerTask {
        @Override
        public void run(Timeout timeout) throws InterruptedException {
<<<<<<< HEAD
            // current thread is a new thread which is different from the worker thread.
            this.wait();
=======
            synchronized (this) {
                this.wait();
            }
>>>>>>> 97025feb
        }
    }

    private class ErrorTask implements TimerTask {
        @Override
        public void run(Timeout timeout) {
            // current thread is a new thread which is different from the worker thread.
            errorTaskCountDownLatch.countDown();
            throw new RuntimeException("Test");
        }
    }

    private class TryStopTask implements TimerTask {
        @Override
        public void run(Timeout timeout) {
<<<<<<< HEAD
            // now current thread is a new thread which is different from the worker thread.
=======
>>>>>>> 97025feb
            tryStopTaskCountDownLatch.countDown();
        }
    }

    @Test
    public void constructorTest() {
        // use weak reference to let gc work every time
        // which can check finalize method and reduce memory usage in time
        WeakReference<Timer> timer = new WeakReference<>(new HashedWheelTimer());
        timer = new WeakReference<>(new HashedWheelTimer(100, TimeUnit.MILLISECONDS));
        timer = new WeakReference<>(new HashedWheelTimer(100, TimeUnit.MILLISECONDS, 8));

        // to cover arg check branches
        Assertions.assertThrows(RuntimeException.class, () -> {
            new HashedWheelTimer(
                    null,
                    100,
                    TimeUnit.MILLISECONDS,
                    8, -1);
        });

        Assertions.assertThrows(RuntimeException.class, () -> {
            new HashedWheelTimer(
                    new NamedThreadFactory("dubbo-future-timeout", true),
                    0,
                    TimeUnit.MILLISECONDS,
                    8, -1);
        });

        Assertions.assertThrows(RuntimeException.class, () -> {
            new HashedWheelTimer(
                    new NamedThreadFactory("dubbo-future-timeout", true),
                    100,
                    null,
                    8, -1);
        });

        Assertions.assertThrows(RuntimeException.class, () -> {
            new HashedWheelTimer(
                    new NamedThreadFactory("dubbo-future-timeout", true),
                    100,
                    TimeUnit.MILLISECONDS,
                    0, -1);
        });

        Assertions.assertThrows(RuntimeException.class, () -> {
            new HashedWheelTimer(
                    new NamedThreadFactory("dubbo-future-timeout", true),
                    Long.MAX_VALUE,
                    TimeUnit.MILLISECONDS,
                    8, -1);
        });

        Assertions.assertThrows(RuntimeException.class, () -> {
            new HashedWheelTimer(
                    new NamedThreadFactory("dubbo-future-timeout", true),
                    100,
                    TimeUnit.MILLISECONDS,
                    Integer.MAX_VALUE, -1);
        });

        for (int i = 0; i < 128; i++) {
            // to trigger INSTANCE_COUNT_LIMIT
            timer = new WeakReference<>(new HashedWheelTimer());
        }

        System.gc();
    }

    @Test
    public void createTaskTest() throws InterruptedException {
        HashedWheelTimer timer = new HashedWheelTimer(
                new NamedThreadFactory("dubbo-future-timeout", true),
                10,
                TimeUnit.MILLISECONDS,
                8, 8);

        Assertions.assertThrows(RuntimeException.class,
                () -> timer.newTimeout(null, 5, TimeUnit.SECONDS));
        Assertions.assertThrows(RuntimeException.class,
                () -> timer.newTimeout(new EmptyTask(), 5, null));

        Timeout timeout = timer.newTimeout(new ErrorTask(), 10, TimeUnit.MILLISECONDS);
        errorTaskCountDownLatch.await();
        Assertions.assertFalse(timeout.cancel());
        Assertions.assertFalse(timeout.isCancelled());
        Assertions.assertNotNull(timeout.toString());
        Assertions.assertEquals(timeout.timer(), timer);

        timeout = timer.newTimeout(new EmptyTask(), 1000, TimeUnit.SECONDS);
        timeout.cancel();
        Assertions.assertTrue(timeout.isCancelled());
        List<Timeout> timeouts = new LinkedList<>();
        for (; timer.pendingTimeouts() < 8; ) {
            // ensure to trigger maxPendingTimeouts by setting delay to 50ms  
            timeout = timer.newTimeout(new BlockTask(), 50, TimeUnit.MILLISECONDS);
            timeouts.add(timeout);
            Assertions.assertNotNull(timeout.toString());
        }
        Assertions.assertEquals(timer.pendingTimeouts(), 8);

        // this will throw an exception because of maxPendingTimeouts
        Assertions.assertThrows(RuntimeException.class,
                () -> timer.newTimeout(new BlockTask(), 1, TimeUnit.MILLISECONDS));

        timeout = timeouts.get(2);
        // wait until the task expired
        Thread.sleep(100);
        Assertions.assertTrue(timeout.isExpired());

        timer.stop();
    }

    @Test
    public void stopTaskTest() throws InterruptedException {
        Timer timer = new HashedWheelTimer(new NamedThreadFactory("dubbo-future-timeout", true));
        timer.newTimeout(new TryStopTask(), 10, TimeUnit.MILLISECONDS);
        tryStopTaskCountDownLatch.await();

        for (int i = 0; i < 8; i++) {
            timer.newTimeout(new EmptyTask(), 0, TimeUnit.SECONDS);
        }
        // stop timer
        timer.stop();
        Assertions.assertTrue(timer.isStop());

        // this will throw an exception
        Assertions.assertThrows(RuntimeException.class,
                () -> timer.newTimeout(new EmptyTask(), 5, TimeUnit.SECONDS));

    }
}<|MERGE_RESOLUTION|>--- conflicted
+++ resolved
@@ -44,21 +44,15 @@
     private static class BlockTask implements TimerTask {
         @Override
         public void run(Timeout timeout) throws InterruptedException {
-<<<<<<< HEAD
-            // current thread is a new thread which is different from the worker thread.
-            this.wait();
-=======
             synchronized (this) {
                 this.wait();
             }
->>>>>>> 97025feb
         }
     }
 
     private class ErrorTask implements TimerTask {
         @Override
         public void run(Timeout timeout) {
-            // current thread is a new thread which is different from the worker thread.
             errorTaskCountDownLatch.countDown();
             throw new RuntimeException("Test");
         }
@@ -67,10 +61,6 @@
     private class TryStopTask implements TimerTask {
         @Override
         public void run(Timeout timeout) {
-<<<<<<< HEAD
-            // now current thread is a new thread which is different from the worker thread.
-=======
->>>>>>> 97025feb
             tryStopTaskCountDownLatch.countDown();
         }
     }
@@ -163,6 +153,7 @@
         timeout = timer.newTimeout(new EmptyTask(), 1000, TimeUnit.SECONDS);
         timeout.cancel();
         Assertions.assertTrue(timeout.isCancelled());
+
         List<Timeout> timeouts = new LinkedList<>();
         for (; timer.pendingTimeouts() < 8; ) {
             // ensure to trigger maxPendingTimeouts by setting delay to 50ms  
