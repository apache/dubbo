--- conflicted
+++ resolved
@@ -43,21 +43,15 @@
     private static class BlockTask implements TimerTask {
         @Override
         public void run(Timeout timeout) throws InterruptedException {
-<<<<<<< HEAD
-            // current thread is a new thread which is different from the worker thread.
-            this.wait();
-=======
             synchronized (this) {
                 this.wait();
             }
->>>>>>> d8856dc6
         }
     }
 
     private class ErrorTask implements TimerTask {
         @Override
         public void run(Timeout timeout) {
-            // current thread is a new thread which is different from the worker thread.
             errorTaskCountDownLatch.countDown();
             throw new RuntimeException("Test");
         }
@@ -66,10 +60,6 @@
     private class TryStopTask implements TimerTask {
         @Override
         public void run(Timeout timeout) {
-<<<<<<< HEAD
-            // current thread is a new thread which is different from the worker thread.
-=======
->>>>>>> d8856dc6
             tryStopTaskCountDownLatch.countDown();
         }
     }
