--- conflicted
+++ resolved
@@ -314,43 +314,4 @@
 
         JsonUtils.setJson(null);
     }
-<<<<<<< HEAD
-
-    @Test
-    public void TestStream() throws Exception {
-        UserVo instance = UserVo.getInstance();
-        byte[] bytes = new byte[4];
-        for (int i = 0; i < bytes.length; i++) {
-            bytes[i] = (byte) i;
-        }
-
-        List<Object> objects = Arrays.asList(instance, 1, "dubbo", bytes);
-
-        List<JSON> jsons = Arrays.asList(new GsonImpl(), new JacksonImpl(), new FastJson2Impl(), new FastJsonImpl());
-
-        for (int i = 0; i < objects.size(); i++) {
-
-            for (JSON json : jsons) {
-
-                ByteArrayOutputStream byteArrayOutputStream = new ByteArrayOutputStream();
-                Object value = objects.get(i);
-                json.serializeObject(byteArrayOutputStream, value);
-
-                ByteArrayInputStream byteArrayInputStream = new ByteArrayInputStream(byteArrayOutputStream.toByteArray());
-                Object object1 = json.parseObject(byteArrayInputStream, value.getClass());
-
-                if (value.getClass().isArray()) {
-                    Assertions.assertTrue(Arrays.equals((byte[]) object1, (byte[]) value));
-                } else {
-                    Assertions.assertEquals(object1, value);
-
-                }
-            }
-
-        }
-
-
-    }
-=======
->>>>>>> 4450bf63
 }