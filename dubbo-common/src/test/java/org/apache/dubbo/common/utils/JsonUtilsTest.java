/*
 * Licensed to the Apache Software Foundation (ASF) under one or more
 * contributor license agreements.  See the NOTICE file distributed with
 * this work for additional information regarding copyright ownership.
 * The ASF licenses this file to You under the Apache License, Version 2.0
 * (the "License"); you may not use this file except in compliance with
 * the License.  You may obtain a copy of the License at
 *
 *     http://www.apache.org/licenses/LICENSE-2.0
 *
 * Unless required by applicable law or agreed to in writing, software
 * distributed under the License is distributed on an "AS IS" BASIS,
 * WITHOUT WARRANTIES OR CONDITIONS OF ANY KIND, either express or implied.
 * See the License for the specific language governing permissions and
 * limitations under the License.
 */
package org.apache.dubbo.common.utils;

import java.util.Arrays;
import java.util.Collections;
import java.util.HashMap;
import java.util.LinkedList;
import java.util.List;
import java.util.Map;
import java.util.concurrent.atomic.AtomicReference;

import org.apache.dubbo.common.json.impl.FastJson2Impl;
import org.apache.dubbo.common.json.impl.FastJsonImpl;
import org.apache.dubbo.common.json.impl.GsonImpl;
import org.apache.dubbo.common.json.impl.JacksonImpl;
import org.apache.dubbo.common.utils.json.TestEnum;
import org.apache.dubbo.common.utils.json.TestObjectA;
import org.apache.dubbo.common.utils.json.TestObjectB;
import org.junit.jupiter.api.Assertions;
import org.junit.jupiter.api.Test;

<<<<<<< HEAD
public class JsonUtilsTest {
=======
import java.util.Arrays;
import java.util.Collections;
import java.util.HashMap;
import java.util.LinkedList;
import java.util.List;
import java.util.Map;
import java.util.concurrent.atomic.AtomicReference;

class JsonUtilsTest {
>>>>>>> 4451bfa2
    @Test
    void testGetJson1() {
        Assertions.assertNotNull(JsonUtils.getJson());
        Assertions.assertEquals(JsonUtils.getJson(), JsonUtils.getJson());

        Map<String, String> map = new HashMap<>();
        map.put("a", "a");
        Assertions.assertEquals("{\"a\":\"a\"}", JsonUtils.getJson().toJson(map));
        Assertions.assertEquals(map, JsonUtils.getJson().toJavaObject("{\"a\":\"a\"}", Map.class));
        Assertions.assertEquals(Collections.singletonList(map), JsonUtils.getJson().toJavaList("[{\"a\":\"a\"}]", Map.class));

        // prefer use fastjson2
        JsonUtils.setJson(null);
        System.setProperty("dubbo.json-framework.prefer", "fastjson2");
        Assertions.assertEquals("{\"a\":\"a\"}", JsonUtils.getJson().toJson(map));
        Assertions.assertEquals(map, JsonUtils.getJson().toJavaObject("{\"a\":\"a\"}", Map.class));
        Assertions.assertEquals(Collections.singletonList(map), JsonUtils.getJson().toJavaList("[{\"a\":\"a\"}]", Map.class));
        System.clearProperty("dubbo.json-framework.prefer");

        // prefer use fastjson
        JsonUtils.setJson(null);
        System.setProperty("dubbo.json-framework.prefer", "fastjson");
        Assertions.assertEquals("{\"a\":\"a\"}", JsonUtils.getJson().toJson(map));
        Assertions.assertEquals(map, JsonUtils.getJson().toJavaObject("{\"a\":\"a\"}", Map.class));
        Assertions.assertEquals(Collections.singletonList(map), JsonUtils.getJson().toJavaList("[{\"a\":\"a\"}]", Map.class));
        System.clearProperty("dubbo.json-framework.prefer");

        // prefer use gson
        JsonUtils.setJson(null);
        System.setProperty("dubbo.json-framework.prefer", "gson");
        Assertions.assertEquals("{\"a\":\"a\"}", JsonUtils.getJson().toJson(map));
        Assertions.assertEquals(map, JsonUtils.getJson().toJavaObject("{\"a\":\"a\"}", Map.class));
        Assertions.assertEquals(Collections.singletonList(map), JsonUtils.getJson().toJavaList("[{\"a\":\"a\"}]", Map.class));
        System.clearProperty("dubbo.json-framework.prefer");

        // prefer use jackson
        JsonUtils.setJson(null);
        System.setProperty("dubbo.json-framework.prefer", "jackson");
        Assertions.assertEquals("{\"a\":\"a\"}", JsonUtils.getJson().toJson(map));
        Assertions.assertEquals(map, JsonUtils.getJson().toJavaObject("{\"a\":\"a\"}", Map.class));
        Assertions.assertEquals(Collections.singletonList(map), JsonUtils.getJson().toJavaList("[{\"a\":\"a\"}]", Map.class));
        System.clearProperty("dubbo.json-framework.prefer");

        JsonUtils.setJson(null);
    }

    @Test
    public void consistentTest() {
        List<Object> objs = new LinkedList<>();

        {
            objs.add(null);
        }

        {
            Map<String, String> map = new HashMap<>();
            map.put("a", "a");
            objs.add(map);
        }

        {
            TestObjectA a = new TestObjectA();
            objs.add(a);
        }

        {
            TestObjectA a = new TestObjectA();
            a.setTestEnum(TestEnum.TYPE_A);
            objs.add(a);
        }

        {
            TestObjectB b = new TestObjectB();
            objs.add(b);
        }

        {
            TestObjectB b = new TestObjectB();
            b.setInnerA(new TestObjectB.Inner());
            b.setInnerB(new TestObjectB.Inner());
            objs.add(b);
        }

        {
            TestObjectB b = new TestObjectB();
            TestObjectB.Inner inner1 = new TestObjectB.Inner();
            TestObjectB.Inner inner2 = new TestObjectB.Inner();
            inner1.setName("Test");
            inner2.setName("Test");
            b.setInnerA(inner1);
            b.setInnerB(inner2);
            objs.add(b);
        }

        {
            TestObjectB b = new TestObjectB();
            TestObjectB.Inner inner1 = new TestObjectB.Inner();
            inner1.setName("Test");
            b.setInnerA(inner1);
            b.setInnerB(inner1);
            objs.add(b);
        }

        for (Object obj : objs) {

            // prefer use fastjson2
            JsonUtils.setJson(null);
            System.setProperty("dubbo.json-framework.prefer", "fastjson2");
            Assertions.assertInstanceOf(FastJson2Impl.class, JsonUtils.getJson());
            String fromFastjson2 = JsonUtils.getJson().toJson(obj);
            System.clearProperty("dubbo.json-framework.prefer");

            // prefer use fastjson
            JsonUtils.setJson(null);
            System.setProperty("dubbo.json-framework.prefer", "fastjson");
            Assertions.assertInstanceOf(FastJsonImpl.class, JsonUtils.getJson());
            String fromFastjson1 = JsonUtils.getJson().toJson(obj);
            System.clearProperty("dubbo.json-framework.prefer");

            // prefer use gson
            JsonUtils.setJson(null);
            System.setProperty("dubbo.json-framework.prefer", "gson");
            Assertions.assertInstanceOf(GsonImpl.class, JsonUtils.getJson());
            String fromGson = JsonUtils.getJson().toJson(obj);
            System.clearProperty("dubbo.json-framework.prefer");

            // prefer use jackson
            JsonUtils.setJson(null);
            System.setProperty("dubbo.json-framework.prefer", "jackson");
            Assertions.assertInstanceOf(JacksonImpl.class, JsonUtils.getJson());
            String fromJackson = JsonUtils.getJson().toJson(obj);
            System.clearProperty("dubbo.json-framework.prefer");

            JsonUtils.setJson(null);

            Assertions.assertEquals(fromFastjson1, fromFastjson2);
            Assertions.assertEquals(fromFastjson1, fromGson);
            Assertions.assertEquals(fromFastjson2, fromGson);
            Assertions.assertEquals(fromFastjson1, fromJackson);
            Assertions.assertEquals(fromFastjson2, fromJackson);
        }
    }

    @Test
    void testGetJson2() {
        ClassLoader originClassLoader = Thread.currentThread().getContextClassLoader();
        AtomicReference<List<String>> removedPackages = new AtomicReference<>(Collections.emptyList());
        ClassLoader newClassLoader = new ClassLoader(originClassLoader) {
            @Override
            public Class<?> loadClass(String name) throws ClassNotFoundException {
                for (String removedPackage : removedPackages.get()) {
                    if (name.startsWith(removedPackage)) {
                        throw new ClassNotFoundException("Test");
                    }
                }
                return super.loadClass(name);
            }
        };
        Thread.currentThread().setContextClassLoader(newClassLoader);

        // default use fastjson2
        JsonUtils.setJson(null);
        removedPackages.set(Collections.emptyList());
        Assertions.assertInstanceOf(FastJson2Impl.class, JsonUtils.getJson());

        // prefer use fastjson2
        JsonUtils.setJson(null);
        removedPackages.set(Collections.emptyList());
        System.setProperty("dubbo.json-framework.prefer", "fastjson2");
        Assertions.assertInstanceOf(FastJson2Impl.class, JsonUtils.getJson());
        System.clearProperty("dubbo.json-framework.prefer");

        // prefer use fastjson
        JsonUtils.setJson(null);
        removedPackages.set(Collections.emptyList());
        System.setProperty("dubbo.json-framework.prefer", "fastjson");
        Assertions.assertInstanceOf(FastJsonImpl.class, JsonUtils.getJson());
        System.clearProperty("dubbo.json-framework.prefer");

        // prefer use gson
        JsonUtils.setJson(null);
        removedPackages.set(Collections.emptyList());
        System.setProperty("dubbo.json-framework.prefer", "gson");
        Assertions.assertInstanceOf(GsonImpl.class, JsonUtils.getJson());
        System.clearProperty("dubbo.json-framework.prefer");

        // prefer use not found
        JsonUtils.setJson(null);
        removedPackages.set(Collections.emptyList());
        System.setProperty("dubbo.json-framework.prefer", "notfound");
        Assertions.assertInstanceOf(FastJson2Impl.class, JsonUtils.getJson());
        System.clearProperty("dubbo.json-framework.prefer");

        JsonUtils.setJson(null);
        // TCCL not found fastjson2
        removedPackages.set(Collections.singletonList("com.alibaba.fastjson2"));
        Assertions.assertInstanceOf(FastJsonImpl.class, JsonUtils.getJson());

        JsonUtils.setJson(null);
        // TCCL not found fastjson
        removedPackages.set(Arrays.asList("com.alibaba.fastjson2", "com.alibaba.fastjson"));
        Assertions.assertInstanceOf(GsonImpl.class, JsonUtils.getJson());

        JsonUtils.setJson(null);
        // TCCL not found gson
        removedPackages.set(Arrays.asList("com.alibaba.fastjson2", "com.google.gson"));
        Assertions.assertInstanceOf(FastJsonImpl.class, JsonUtils.getJson());

        JsonUtils.setJson(null);
        // TCCL not found fastjson2, prefer use fastjson
        removedPackages.set(Collections.singletonList("com.alibaba.fastjson2"));
        System.setProperty("dubbo.json-framework.prefer", "fastjson");
        Assertions.assertInstanceOf(FastJsonImpl.class, JsonUtils.getJson());
        System.clearProperty("dubbo.json-framework.prefer");

        JsonUtils.setJson(null);
        // TCCL not found fastjson, prefer use fastjson
        removedPackages.set(Arrays.asList("com.alibaba.fastjson2", "com.alibaba.fastjson"));
        System.setProperty("dubbo.json-framework.prefer", "fastjson");
        Assertions.assertInstanceOf(GsonImpl.class, JsonUtils.getJson());
        System.clearProperty("dubbo.json-framework.prefer");

        JsonUtils.setJson(null);
        // TCCL not found gson, prefer use gson
        removedPackages.set(Arrays.asList("com.alibaba.fastjson2", "com.google.gson"));
        System.setProperty("dubbo.json-framework.prefer", "gson");
        Assertions.assertInstanceOf(FastJsonImpl.class, JsonUtils.getJson());
        System.clearProperty("dubbo.json-framework.prefer");

        JsonUtils.setJson(null);
        // TCCL not found fastjson, gson, prefer use jackson
        removedPackages.set(Arrays.asList("com.alibaba.fastjson2", "com.alibaba.fastjson", "com.google.gson"));
        Assertions.assertInstanceOf(JacksonImpl.class, JsonUtils.getJson());

        JsonUtils.setJson(null);
        // TCCL not found fastjson, gson, jackson
        removedPackages.set(Arrays.asList("com.alibaba.fastjson2", "com.alibaba.fastjson", "com.google.gson", "com.fasterxml.jackson.databind"));
        Assertions.assertThrows(IllegalStateException.class, JsonUtils::getJson);

        Thread.currentThread().setContextClassLoader(originClassLoader);
        JsonUtils.setJson(null);
    }
}<|MERGE_RESOLUTION|>--- conflicted
+++ resolved
@@ -34,19 +34,8 @@
 import org.junit.jupiter.api.Assertions;
 import org.junit.jupiter.api.Test;
 
-<<<<<<< HEAD
-public class JsonUtilsTest {
-=======
-import java.util.Arrays;
-import java.util.Collections;
-import java.util.HashMap;
-import java.util.LinkedList;
-import java.util.List;
-import java.util.Map;
-import java.util.concurrent.atomic.AtomicReference;
-
 class JsonUtilsTest {
->>>>>>> 4451bfa2
+
     @Test
     void testGetJson1() {
         Assertions.assertNotNull(JsonUtils.getJson());
