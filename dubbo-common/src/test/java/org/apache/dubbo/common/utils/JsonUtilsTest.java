/*
 * Licensed to the Apache Software Foundation (ASF) under one or more
 * contributor license agreements.  See the NOTICE file distributed with
 * this work for additional information regarding copyright ownership.
 * The ASF licenses this file to You under the Apache License, Version 2.0
 * (the "License"); you may not use this file except in compliance with
 * the License.  You may obtain a copy of the License at
 *
 *     http://www.apache.org/licenses/LICENSE-2.0
 *
 * Unless required by applicable law or agreed to in writing, software
 * distributed under the License is distributed on an "AS IS" BASIS,
 * WITHOUT WARRANTIES OR CONDITIONS OF ANY KIND, either express or implied.
 * See the License for the specific language governing permissions and
 * limitations under the License.
 */
package org.apache.dubbo.common.utils;

import org.apache.dubbo.common.json.JSON;
import org.apache.dubbo.common.json.impl.FastJson2Impl;
import org.apache.dubbo.common.json.impl.FastJsonImpl;
import org.apache.dubbo.common.json.impl.GsonImpl;
import org.apache.dubbo.common.json.impl.JacksonImpl;
import org.apache.dubbo.common.utils.json.TestEnum;
import org.apache.dubbo.common.utils.json.TestObjectA;
import org.apache.dubbo.common.utils.json.TestObjectB;
import org.apache.dubbo.common.vo.UserVo;

import org.junit.jupiter.api.Assertions;
import org.junit.jupiter.api.Test;

<<<<<<< HEAD
=======
import java.io.ByteArrayInputStream;
import java.io.ByteArrayOutputStream;
>>>>>>> 6477a996
import java.util.Arrays;
import java.util.Collections;
import java.util.HashMap;
import java.util.LinkedList;
import java.util.List;
import java.util.Map;
import java.util.concurrent.atomic.AtomicReference;

class JsonUtilsTest {

    @Test
    void testGetJson1() {
        Assertions.assertNotNull(JsonUtils.getJson());
        Assertions.assertEquals(JsonUtils.getJson(), JsonUtils.getJson());

        Map<String, String> map = new HashMap<>();
        map.put("a", "a");
        Assertions.assertEquals("{\"a\":\"a\"}", JsonUtils.getJson().toJson(map));
        Assertions.assertEquals(map, JsonUtils.getJson().toJavaObject("{\"a\":\"a\"}", Map.class));
        Assertions.assertEquals(Collections.singletonList(map), JsonUtils.getJson().toJavaList("[{\"a\":\"a\"}]", Map.class));

        // prefer use fastjson2
        JsonUtils.setJson(null);
        System.setProperty("dubbo.json-framework.prefer", "fastjson2");
        Assertions.assertEquals("{\"a\":\"a\"}", JsonUtils.getJson().toJson(map));
        Assertions.assertEquals(map, JsonUtils.getJson().toJavaObject("{\"a\":\"a\"}", Map.class));
        Assertions.assertEquals(Collections.singletonList(map), JsonUtils.getJson().toJavaList("[{\"a\":\"a\"}]", Map.class));
        System.clearProperty("dubbo.json-framework.prefer");

        // prefer use fastjson
        JsonUtils.setJson(null);
        System.setProperty("dubbo.json-framework.prefer", "fastjson");
        Assertions.assertEquals("{\"a\":\"a\"}", JsonUtils.getJson().toJson(map));
        Assertions.assertEquals(map, JsonUtils.getJson().toJavaObject("{\"a\":\"a\"}", Map.class));
        Assertions.assertEquals(Collections.singletonList(map), JsonUtils.getJson().toJavaList("[{\"a\":\"a\"}]", Map.class));
        System.clearProperty("dubbo.json-framework.prefer");

        // prefer use gson
        JsonUtils.setJson(null);
        System.setProperty("dubbo.json-framework.prefer", "gson");
        Assertions.assertEquals("{\"a\":\"a\"}", JsonUtils.getJson().toJson(map));
        Assertions.assertEquals(map, JsonUtils.getJson().toJavaObject("{\"a\":\"a\"}", Map.class));
        Assertions.assertEquals(Collections.singletonList(map), JsonUtils.getJson().toJavaList("[{\"a\":\"a\"}]", Map.class));
        System.clearProperty("dubbo.json-framework.prefer");

        // prefer use jackson
        JsonUtils.setJson(null);
        System.setProperty("dubbo.json-framework.prefer", "jackson");
        Assertions.assertEquals("{\"a\":\"a\"}", JsonUtils.getJson().toJson(map));
        Assertions.assertEquals(map, JsonUtils.getJson().toJavaObject("{\"a\":\"a\"}", Map.class));
        Assertions.assertEquals(Collections.singletonList(map), JsonUtils.getJson().toJavaList("[{\"a\":\"a\"}]", Map.class));
        System.clearProperty("dubbo.json-framework.prefer");

        JsonUtils.setJson(null);
    }

    @Test
    public void consistentTest() {
        List<Object> objs = new LinkedList<>();

        {
            objs.add(null);
        }

        {
            Map<String, String> map = new HashMap<>();
            map.put("a", "a");
            objs.add(map);
        }

        {
            TestObjectA a = new TestObjectA();
            objs.add(a);
        }

        {
            TestObjectA a = new TestObjectA();
            a.setTestEnum(TestEnum.TYPE_A);
            objs.add(a);
        }

        {
            TestObjectB b = new TestObjectB();
            objs.add(b);
        }

        {
            TestObjectB b = new TestObjectB();
            b.setInnerA(new TestObjectB.Inner());
            b.setInnerB(new TestObjectB.Inner());
            objs.add(b);
        }

        {
            TestObjectB b = new TestObjectB();
            TestObjectB.Inner inner1 = new TestObjectB.Inner();
            TestObjectB.Inner inner2 = new TestObjectB.Inner();
            inner1.setName("Test");
            inner2.setName("Test");
            b.setInnerA(inner1);
            b.setInnerB(inner2);
            objs.add(b);
        }

        {
            TestObjectB b = new TestObjectB();
            TestObjectB.Inner inner1 = new TestObjectB.Inner();
            inner1.setName("Test");
            b.setInnerA(inner1);
            b.setInnerB(inner1);
            objs.add(b);
        }

        for (Object obj : objs) {

            // prefer use fastjson2
            JsonUtils.setJson(null);
            System.setProperty("dubbo.json-framework.prefer", "fastjson2");
            Assertions.assertInstanceOf(FastJson2Impl.class, JsonUtils.getJson());
            String fromFastjson2 = JsonUtils.getJson().toJson(obj);
            System.clearProperty("dubbo.json-framework.prefer");

            // prefer use fastjson
            JsonUtils.setJson(null);
            System.setProperty("dubbo.json-framework.prefer", "fastjson");
            Assertions.assertInstanceOf(FastJsonImpl.class, JsonUtils.getJson());
            String fromFastjson1 = JsonUtils.getJson().toJson(obj);
            System.clearProperty("dubbo.json-framework.prefer");

            // prefer use gson
            JsonUtils.setJson(null);
            System.setProperty("dubbo.json-framework.prefer", "gson");
            Assertions.assertInstanceOf(GsonImpl.class, JsonUtils.getJson());
            String fromGson = JsonUtils.getJson().toJson(obj);
            System.clearProperty("dubbo.json-framework.prefer");

            // prefer use jackson
            JsonUtils.setJson(null);
            System.setProperty("dubbo.json-framework.prefer", "jackson");
            Assertions.assertInstanceOf(JacksonImpl.class, JsonUtils.getJson());
            String fromJackson = JsonUtils.getJson().toJson(obj);
            System.clearProperty("dubbo.json-framework.prefer");

            JsonUtils.setJson(null);

            Assertions.assertEquals(fromFastjson1, fromFastjson2);
            Assertions.assertEquals(fromFastjson1, fromGson);
            Assertions.assertEquals(fromFastjson2, fromGson);
            Assertions.assertEquals(fromFastjson1, fromJackson);
            Assertions.assertEquals(fromFastjson2, fromJackson);
        }
    }

    @Test
    void testGetJson2() {
        ClassLoader originClassLoader = Thread.currentThread().getContextClassLoader();
        AtomicReference<List<String>> removedPackages = new AtomicReference<>(Collections.emptyList());
        ClassLoader newClassLoader = new ClassLoader(originClassLoader) {
            @Override
            public Class<?> loadClass(String name) throws ClassNotFoundException {
                for (String removedPackage : removedPackages.get()) {
                    if (name.startsWith(removedPackage)) {
                        throw new ClassNotFoundException("Test");
                    }
                }
                return super.loadClass(name);
            }
        };
        Thread.currentThread().setContextClassLoader(newClassLoader);

        // default use fastjson2
        JsonUtils.setJson(null);
        removedPackages.set(Collections.emptyList());
        Assertions.assertInstanceOf(FastJson2Impl.class, JsonUtils.getJson());

        // prefer use fastjson2
        JsonUtils.setJson(null);
        removedPackages.set(Collections.emptyList());
        System.setProperty("dubbo.json-framework.prefer", "fastjson2");
        Assertions.assertInstanceOf(FastJson2Impl.class, JsonUtils.getJson());
        System.clearProperty("dubbo.json-framework.prefer");

        // prefer use fastjson
        JsonUtils.setJson(null);
        removedPackages.set(Collections.emptyList());
        System.setProperty("dubbo.json-framework.prefer", "fastjson");
        Assertions.assertInstanceOf(FastJsonImpl.class, JsonUtils.getJson());
        System.clearProperty("dubbo.json-framework.prefer");

        // prefer use gson
        JsonUtils.setJson(null);
        removedPackages.set(Collections.emptyList());
        System.setProperty("dubbo.json-framework.prefer", "gson");
        Assertions.assertInstanceOf(GsonImpl.class, JsonUtils.getJson());
        System.clearProperty("dubbo.json-framework.prefer");

        // prefer use not found
        JsonUtils.setJson(null);
        removedPackages.set(Collections.emptyList());
        System.setProperty("dubbo.json-framework.prefer", "notfound");
        Assertions.assertInstanceOf(FastJson2Impl.class, JsonUtils.getJson());
        System.clearProperty("dubbo.json-framework.prefer");

        JsonUtils.setJson(null);
        // TCCL not found fastjson2
        removedPackages.set(Collections.singletonList("com.alibaba.fastjson2"));
        Assertions.assertInstanceOf(FastJsonImpl.class, JsonUtils.getJson());

        JsonUtils.setJson(null);
        // TCCL not found fastjson
        removedPackages.set(Arrays.asList("com.alibaba.fastjson2", "com.alibaba.fastjson"));
        Assertions.assertInstanceOf(GsonImpl.class, JsonUtils.getJson());

        JsonUtils.setJson(null);
        // TCCL not found gson
        removedPackages.set(Arrays.asList("com.alibaba.fastjson2", "com.google.gson"));
        Assertions.assertInstanceOf(FastJsonImpl.class, JsonUtils.getJson());

        JsonUtils.setJson(null);
        // TCCL not found fastjson2, prefer use fastjson
        removedPackages.set(Collections.singletonList("com.alibaba.fastjson2"));
        System.setProperty("dubbo.json-framework.prefer", "fastjson");
        Assertions.assertInstanceOf(FastJsonImpl.class, JsonUtils.getJson());
        System.clearProperty("dubbo.json-framework.prefer");

        JsonUtils.setJson(null);
        // TCCL not found fastjson, prefer use fastjson
        removedPackages.set(Arrays.asList("com.alibaba.fastjson2", "com.alibaba.fastjson"));
        System.setProperty("dubbo.json-framework.prefer", "fastjson");
        Assertions.assertInstanceOf(GsonImpl.class, JsonUtils.getJson());
        System.clearProperty("dubbo.json-framework.prefer");

        JsonUtils.setJson(null);
        // TCCL not found gson, prefer use gson
        removedPackages.set(Arrays.asList("com.alibaba.fastjson2", "com.google.gson"));
        System.setProperty("dubbo.json-framework.prefer", "gson");
        Assertions.assertInstanceOf(FastJsonImpl.class, JsonUtils.getJson());
        System.clearProperty("dubbo.json-framework.prefer");

        JsonUtils.setJson(null);
        // TCCL not found fastjson, gson, prefer use jackson
        removedPackages.set(Arrays.asList("com.alibaba.fastjson2", "com.alibaba.fastjson", "com.google.gson"));
        Assertions.assertInstanceOf(JacksonImpl.class, JsonUtils.getJson());

        JsonUtils.setJson(null);
        // TCCL not found fastjson, gson, jackson
        removedPackages.set(Arrays.asList("com.alibaba.fastjson2", "com.alibaba.fastjson", "com.google.gson", "com.fasterxml.jackson.databind"));
        Assertions.assertThrows(IllegalStateException.class, JsonUtils::getJson);

        Thread.currentThread().setContextClassLoader(originClassLoader);
        JsonUtils.setJson(null);
    }

    @Test
    public void TestStream() throws Exception {
        UserVo instance = UserVo.getInstance();
        byte[] bytes = new byte[4];
        for (int i = 0; i < bytes.length; i++) {
            bytes[i] = (byte) i;
        }

        List<Object> objects = Arrays.asList(instance, 1, "dubbo", bytes);

        List<JSON> jsons = Arrays.asList(new GsonImpl(), new JacksonImpl(), new FastJson2Impl(), new FastJsonImpl());

        for (int i = 0; i < objects.size(); i++) {

            for (JSON json : jsons) {

                ByteArrayOutputStream byteArrayOutputStream = new ByteArrayOutputStream();
                Object value = objects.get(i);
                json.serializeObject(byteArrayOutputStream, value);

                ByteArrayInputStream byteArrayInputStream = new ByteArrayInputStream(byteArrayOutputStream.toByteArray());
                Object object1 = json.parseObject(byteArrayInputStream, value.getClass());

                if (value.getClass().isArray()) {
                    Assertions.assertEquals(object1, value);
                } else {
                    Assertions.assertEquals(object1, value);

                }
            }

        }


    }
}<|MERGE_RESOLUTION|>--- conflicted
+++ resolved
@@ -26,23 +26,47 @@
 import org.apache.dubbo.common.utils.json.TestObjectB;
 import org.apache.dubbo.common.vo.UserVo;
 
+import org.junit.jupiter.api.AfterEach;
 import org.junit.jupiter.api.Assertions;
 import org.junit.jupiter.api.Test;
-
-<<<<<<< HEAD
-=======
+import org.mockito.MockedConstruction;
+import org.mockito.Mockito;
+
 import java.io.ByteArrayInputStream;
 import java.io.ByteArrayOutputStream;
->>>>>>> 6477a996
 import java.util.Arrays;
 import java.util.Collections;
 import java.util.HashMap;
 import java.util.LinkedList;
 import java.util.List;
 import java.util.Map;
-import java.util.concurrent.atomic.AtomicReference;
+import java.util.concurrent.atomic.AtomicBoolean;
 
 class JsonUtilsTest {
+    private AtomicBoolean allowFastjson2 = new AtomicBoolean(true);
+    private AtomicBoolean allowFastjson = new AtomicBoolean(true);
+    private AtomicBoolean allowGson = new AtomicBoolean(true);
+    private AtomicBoolean allowJackson = new AtomicBoolean(true);
+    private MockedConstruction<FastJson2Impl> fastjson2Mock;
+    private MockedConstruction<FastJsonImpl> fastjsonMock;
+    private MockedConstruction<GsonImpl> gsonMock;
+    private MockedConstruction<JacksonImpl> jacksonMock;
+
+    @AfterEach
+    void teardown() {
+        if (fastjsonMock != null) {
+            fastjsonMock.close();
+        }
+        if (fastjson2Mock != null) {
+            fastjson2Mock.close();
+        }
+        if (gsonMock != null) {
+            gsonMock.close();
+        }
+        if (jacksonMock != null) {
+            jacksonMock.close();
+        }
+    }
 
     @Test
     void testGetJson1() {
@@ -189,101 +213,110 @@
 
     @Test
     void testGetJson2() {
-        ClassLoader originClassLoader = Thread.currentThread().getContextClassLoader();
-        AtomicReference<List<String>> removedPackages = new AtomicReference<>(Collections.emptyList());
-        ClassLoader newClassLoader = new ClassLoader(originClassLoader) {
-            @Override
-            public Class<?> loadClass(String name) throws ClassNotFoundException {
-                for (String removedPackage : removedPackages.get()) {
-                    if (name.startsWith(removedPackage)) {
-                        throw new ClassNotFoundException("Test");
-                    }
-                }
-                return super.loadClass(name);
-            }
-        };
-        Thread.currentThread().setContextClassLoader(newClassLoader);
+        fastjson2Mock = Mockito.mockConstruction(FastJson2Impl.class,
+            (mock, context) -> Mockito.when(mock.isSupport()).thenAnswer(invocation -> allowFastjson2.get()));
+        fastjsonMock = Mockito.mockConstruction(FastJsonImpl.class,
+            (mock, context) -> Mockito.when(mock.isSupport()).thenAnswer(invocation -> allowFastjson.get()));
+        gsonMock = Mockito.mockConstruction(GsonImpl.class,
+            (mock, context) -> Mockito.when(mock.isSupport()).thenAnswer(invocation -> allowGson.get()));
+        jacksonMock = Mockito.mockConstruction(JacksonImpl.class,
+            (mock, context) -> Mockito.when(mock.isSupport()).thenAnswer(invocation -> allowJackson.get()));
 
         // default use fastjson2
         JsonUtils.setJson(null);
-        removedPackages.set(Collections.emptyList());
         Assertions.assertInstanceOf(FastJson2Impl.class, JsonUtils.getJson());
 
         // prefer use fastjson2
         JsonUtils.setJson(null);
-        removedPackages.set(Collections.emptyList());
         System.setProperty("dubbo.json-framework.prefer", "fastjson2");
         Assertions.assertInstanceOf(FastJson2Impl.class, JsonUtils.getJson());
-        System.clearProperty("dubbo.json-framework.prefer");
 
         // prefer use fastjson
         JsonUtils.setJson(null);
-        removedPackages.set(Collections.emptyList());
         System.setProperty("dubbo.json-framework.prefer", "fastjson");
         Assertions.assertInstanceOf(FastJsonImpl.class, JsonUtils.getJson());
         System.clearProperty("dubbo.json-framework.prefer");
 
         // prefer use gson
         JsonUtils.setJson(null);
-        removedPackages.set(Collections.emptyList());
         System.setProperty("dubbo.json-framework.prefer", "gson");
         Assertions.assertInstanceOf(GsonImpl.class, JsonUtils.getJson());
         System.clearProperty("dubbo.json-framework.prefer");
 
         // prefer use not found
         JsonUtils.setJson(null);
-        removedPackages.set(Collections.emptyList());
         System.setProperty("dubbo.json-framework.prefer", "notfound");
         Assertions.assertInstanceOf(FastJson2Impl.class, JsonUtils.getJson());
         System.clearProperty("dubbo.json-framework.prefer");
 
         JsonUtils.setJson(null);
         // TCCL not found fastjson2
-        removedPackages.set(Collections.singletonList("com.alibaba.fastjson2"));
+        allowFastjson2.set(false);
         Assertions.assertInstanceOf(FastJsonImpl.class, JsonUtils.getJson());
-
-        JsonUtils.setJson(null);
-        // TCCL not found fastjson
-        removedPackages.set(Arrays.asList("com.alibaba.fastjson2", "com.alibaba.fastjson"));
+        allowFastjson2.set(true);
+
+        JsonUtils.setJson(null);
+        // TCCL not found fastjson2, fastjson
+        allowFastjson2.set(false);
+        allowFastjson.set(false);
         Assertions.assertInstanceOf(GsonImpl.class, JsonUtils.getJson());
-
-        JsonUtils.setJson(null);
-        // TCCL not found gson
-        removedPackages.set(Arrays.asList("com.alibaba.fastjson2", "com.google.gson"));
+        allowFastjson.set(true);
+        allowFastjson2.set(true);
+
+        JsonUtils.setJson(null);
+        // TCCL not found fastjson2, fastjson, gson
+        allowFastjson2.set(false);
+        allowFastjson.set(false);
+        allowGson.set(false);
+        Assertions.assertInstanceOf(JacksonImpl.class, JsonUtils.getJson());
+        allowGson.set(true);
+        allowFastjson.set(true);
+        allowFastjson2.set(true);
+
+        JsonUtils.setJson(null);
+        // TCCL not found fastjson2, prefer use fastjson2
+        allowFastjson2.set(false);
+        System.setProperty("dubbo.json-framework.prefer", "fastjson2");
         Assertions.assertInstanceOf(FastJsonImpl.class, JsonUtils.getJson());
-
-        JsonUtils.setJson(null);
-        // TCCL not found fastjson2, prefer use fastjson
-        removedPackages.set(Collections.singletonList("com.alibaba.fastjson2"));
+        System.clearProperty("dubbo.json-framework.prefer");
+        allowFastjson2.set(true);
+
+        JsonUtils.setJson(null);
+        // TCCL not found fastjson, prefer use fastjson
+        allowFastjson.set(false);
         System.setProperty("dubbo.json-framework.prefer", "fastjson");
-        Assertions.assertInstanceOf(FastJsonImpl.class, JsonUtils.getJson());
-        System.clearProperty("dubbo.json-framework.prefer");
-
-        JsonUtils.setJson(null);
-        // TCCL not found fastjson, prefer use fastjson
-        removedPackages.set(Arrays.asList("com.alibaba.fastjson2", "com.alibaba.fastjson"));
-        System.setProperty("dubbo.json-framework.prefer", "fastjson");
-        Assertions.assertInstanceOf(GsonImpl.class, JsonUtils.getJson());
-        System.clearProperty("dubbo.json-framework.prefer");
+        Assertions.assertInstanceOf(FastJson2Impl.class, JsonUtils.getJson());
+        System.clearProperty("dubbo.json-framework.prefer");
+        allowFastjson.set(true);
 
         JsonUtils.setJson(null);
         // TCCL not found gson, prefer use gson
-        removedPackages.set(Arrays.asList("com.alibaba.fastjson2", "com.google.gson"));
+        allowGson.set(false);
         System.setProperty("dubbo.json-framework.prefer", "gson");
-        Assertions.assertInstanceOf(FastJsonImpl.class, JsonUtils.getJson());
-        System.clearProperty("dubbo.json-framework.prefer");
-
-        JsonUtils.setJson(null);
-        // TCCL not found fastjson, gson, prefer use jackson
-        removedPackages.set(Arrays.asList("com.alibaba.fastjson2", "com.alibaba.fastjson", "com.google.gson"));
-        Assertions.assertInstanceOf(JacksonImpl.class, JsonUtils.getJson());
-
-        JsonUtils.setJson(null);
-        // TCCL not found fastjson, gson, jackson
-        removedPackages.set(Arrays.asList("com.alibaba.fastjson2", "com.alibaba.fastjson", "com.google.gson", "com.fasterxml.jackson.databind"));
+        Assertions.assertInstanceOf(FastJson2Impl.class, JsonUtils.getJson());
+        System.clearProperty("dubbo.json-framework.prefer");
+        allowGson.set(true);
+
+        JsonUtils.setJson(null);
+        // TCCL not found jackson, prefer use jackson
+        allowJackson.set(false);
+        System.setProperty("dubbo.json-framework.prefer", "jackson");
+        Assertions.assertInstanceOf(FastJson2Impl.class, JsonUtils.getJson());
+        System.clearProperty("dubbo.json-framework.prefer");
+        allowJackson.set(true);
+
+        JsonUtils.setJson(null);
+        // TCCL not found fastjson, gson
+        allowFastjson2.set(false);
+        allowFastjson.set(false);
+        allowGson.set(false);
+        allowJackson.set(false);
         Assertions.assertThrows(IllegalStateException.class, JsonUtils::getJson);
-
-        Thread.currentThread().setContextClassLoader(originClassLoader);
+        allowGson.set(true);
+        allowFastjson.set(true);
+        allowFastjson2.set(true);
+        allowJackson.set(true);
+
         JsonUtils.setJson(null);
     }
 
