--- conflicted
+++ resolved
@@ -23,12 +23,6 @@
 import java.util.LinkedList;
 import java.util.concurrent.locks.ReentrantReadWriteLock;
 
-<<<<<<< HEAD
-import org.apache.dubbo.common.constants.CommonConstants;
-import org.apache.dubbo.rpc.model.FrameworkModel;
-
-=======
->>>>>>> 90bc72e6
 import org.junit.jupiter.api.AfterEach;
 import org.junit.jupiter.api.Assertions;
 import org.junit.jupiter.api.BeforeEach;
@@ -77,14 +71,10 @@
 
     @Test
     void testAddAllow() throws ClassNotFoundException {
-<<<<<<< HEAD
-        System.setProperty(CommonConstants.DUBBO_CLASS_DESERIALIZE_ALLOWED_LIST, ReentrantReadWriteLock.WriteLock.class.getName() + "," + ReentrantReadWriteLock.ReadLock.class.getName());
-=======
         System.setProperty(
-                CommonConstants.CLASS_DESERIALIZE_ALLOWED_LIST,
+                CommonConstants.DUBBO_CLASS_DESERIALIZE_ALLOWED_LIST,
                 ReentrantReadWriteLock.WriteLock.class.getName() + ","
                         + ReentrantReadWriteLock.ReadLock.class.getName());
->>>>>>> 90bc72e6
 
         DefaultSerializeClassChecker defaultSerializeClassChecker = DefaultSerializeClassChecker.getInstance();
         for (int i = 0; i < 10; i++) {
@@ -99,12 +89,8 @@
 
     @Test
     void testAddBlock() {
-<<<<<<< HEAD
-        System.setProperty(CommonConstants.DUBBO_CLASS_DESERIALIZE_BLOCKED_LIST, Runtime.class.getName() + "," + Thread.class.getName());
-=======
         System.setProperty(
-                CommonConstants.CLASS_DESERIALIZE_BLOCKED_LIST, Runtime.class.getName() + "," + Thread.class.getName());
->>>>>>> 90bc72e6
+                CommonConstants.DUBBO_CLASS_DESERIALIZE_BLOCKED_LIST, Runtime.class.getName() + "," + Thread.class.getName());
 
         DefaultSerializeClassChecker defaultSerializeClassChecker = DefaultSerializeClassChecker.getInstance();
         for (int i = 0; i < 10; i++) {
@@ -133,14 +119,9 @@
 
     @Test
     void testBlockAll() throws ClassNotFoundException {
-<<<<<<< HEAD
         System.setProperty(CommonConstants.DUBBO_CLASS_DESERIALIZE_BLOCK_ALL, "true");
-        System.setProperty(CommonConstants.DUBBO_CLASS_DESERIALIZE_ALLOWED_LIST, ReentrantReadWriteLock.WriteLock.class.getName());
-=======
-        System.setProperty(CommonConstants.CLASS_DESERIALIZE_BLOCK_ALL, "true");
         System.setProperty(
-                CommonConstants.CLASS_DESERIALIZE_ALLOWED_LIST, ReentrantReadWriteLock.WriteLock.class.getName());
->>>>>>> 90bc72e6
+                CommonConstants.DUBBO_CLASS_DESERIALIZE_ALLOWED_LIST, ReentrantReadWriteLock.WriteLock.class.getName());
 
         DefaultSerializeClassChecker defaultSerializeClassChecker = DefaultSerializeClassChecker.getInstance();
         for (int i = 0; i < 10; i++) {
