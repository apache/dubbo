--- conflicted
+++ resolved
@@ -722,7 +722,6 @@
     }
 
     @Test
-<<<<<<< HEAD
     public void test_getAuthority() {
         URL url1 = URL.valueOf("http://10.20.130.230:20880/context/path?version=1.0.0&application=morgan#anchor1");
         Assertions.assertEquals("10.20.130.230:20880", url1.getAuthority());
@@ -738,13 +737,13 @@
         Assertions.assertNull(url6.getAuthority());
         URL url7 = URL.valueOf("http://10.20.130.230/context/path?version=1.0.0&application=morgan#anchor1");
         Assertions.assertEquals("10.20.130.230", url7.getAuthority());
-
-=======
+    }
+
+
     public void testValueOf() {
         URL.valueOf("10.20.130.230");
         URL.valueOf("10.20.130.230:20880");
         URL.valueOf("dubbo://10.20.130.230:20880");
         URL.valueOf("dubbo://10.20.130.230:20880/path");
->>>>>>> 02eabd63
-    }
-}
+    }
+}