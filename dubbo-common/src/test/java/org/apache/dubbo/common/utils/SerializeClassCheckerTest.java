/*
 * Licensed to the Apache Software Foundation (ASF) under one or more
 * contributor license agreements.  See the NOTICE file distributed with
 * this work for additional information regarding copyright ownership.
 * The ASF licenses this file to You under the Apache License, Version 2.0
 * (the "License"); you may not use this file except in compliance with
 * the License.  You may obtain a copy of the License at
 *
 *     http://www.apache.org/licenses/LICENSE-2.0
 *
 * Unless required by applicable law or agreed to in writing, software
 * distributed under the License is distributed on an "AS IS" BASIS,
 * WITHOUT WARRANTIES OR CONDITIONS OF ANY KIND, either express or implied.
 * See the License for the specific language governing permissions and
 * limitations under the License.
 */
package org.apache.dubbo.common.utils;

import org.apache.dubbo.common.config.SystemConfiguration;
import org.apache.dubbo.common.constants.CommonConstants;

import javassist.compiler.Javac;
<<<<<<< HEAD
import org.apache.dubbo.rpc.model.ApplicationModel;
=======
import org.junit.jupiter.api.AfterAll;
>>>>>>> 4af8606b
import org.junit.jupiter.api.Assertions;
import org.junit.jupiter.api.BeforeEach;
import org.junit.jupiter.api.Test;

import java.net.Socket;
import java.util.LinkedList;
import java.util.List;
import java.util.Locale;

class SerializeClassCheckerTest {

    @BeforeEach
    public void setUp() {
        SerializeClassChecker.clearInstance();
    }

    @AfterAll
    public static void tearDown() {
        SerializeClassChecker.clearInstance();
    }

    @Test
    void testCommon() {
        SerializeClassChecker serializeClassChecker = SerializeClassChecker.getInstance();

        for (int i = 0; i < 10; i++) {
            serializeClassChecker.validateClass(List.class.getName());
            serializeClassChecker.validateClass(LinkedList.class.getName());
            serializeClassChecker.validateClass(Integer.class.getName());
            serializeClassChecker.validateClass(int.class.getName());

            serializeClassChecker.validateClass(List.class.getName().toUpperCase(Locale.ROOT));
            serializeClassChecker.validateClass(LinkedList.class.getName().toUpperCase(Locale.ROOT));
            serializeClassChecker.validateClass(Integer.class.getName().toUpperCase(Locale.ROOT));
            serializeClassChecker.validateClass(int.class.getName().toUpperCase(Locale.ROOT));
        }

        Assertions.assertThrows(IllegalArgumentException.class, () -> {
            serializeClassChecker.validateClass(Socket.class.getName());
        });
    }

    @Test
<<<<<<< HEAD
    public void testAddAllow() {
        SystemConfiguration systemConfiguration = ApplicationModel.defaultModel().getModelEnvironment().getSystemConfiguration();

        systemConfiguration.overwriteCache(CommonConstants.CLASS_DESERIALIZE_ALLOWED_LIST, Socket.class.getName() + "," + Javac.class.getName());
=======
    void testAddAllow() {
        System.setProperty(CommonConstants.CLASS_DESERIALIZE_ALLOWED_LIST, Socket.class.getName() + "," + Javac.class.getName());
>>>>>>> 4af8606b

        SerializeClassChecker serializeClassChecker = SerializeClassChecker.getInstance();
        for (int i = 0; i < 10; i++) {
            serializeClassChecker.validateClass(Socket.class.getName());
            serializeClassChecker.validateClass(Javac.class.getName());
        }

        systemConfiguration.clearCache();

    }

    @Test
<<<<<<< HEAD
    public void testAddBlock() {
        SystemConfiguration systemConfiguration = ApplicationModel.defaultModel().getModelEnvironment().getSystemConfiguration();
        systemConfiguration.overwriteCache(CommonConstants.CLASS_DESERIALIZE_BLOCKED_LIST, LinkedList.class.getName() + "," + Integer.class.getName());
=======
    void testAddBlock() {
        System.setProperty(CommonConstants.CLASS_DESERIALIZE_BLOCKED_LIST, LinkedList.class.getName() + "," + Integer.class.getName());
>>>>>>> 4af8606b

        SerializeClassChecker serializeClassChecker = SerializeClassChecker.getInstance();
        for (int i = 0; i < 10; i++) {
            Assertions.assertThrows(IllegalArgumentException.class, () -> {
                serializeClassChecker.validateClass(LinkedList.class.getName());
            });
            Assertions.assertThrows(IllegalArgumentException.class, () -> {
                serializeClassChecker.validateClass(Integer.class.getName());
            });
        }

        systemConfiguration.clearCache();

    }

    @Test
<<<<<<< HEAD
    public void testBlockAll() {
        SystemConfiguration systemConfiguration = ApplicationModel.defaultModel().getModelEnvironment().getSystemConfiguration();

        systemConfiguration.overwriteCache(CommonConstants.CLASS_DESERIALIZE_BLOCK_ALL, "true");
        systemConfiguration.overwriteCache(CommonConstants.CLASS_DESERIALIZE_ALLOWED_LIST, LinkedList.class.getName());
=======
    void testBlockAll() {
        System.setProperty(CommonConstants.CLASS_DESERIALIZE_BLOCK_ALL, "true");
        System.setProperty(CommonConstants.CLASS_DESERIALIZE_ALLOWED_LIST, LinkedList.class.getName());
>>>>>>> 4af8606b

        SerializeClassChecker serializeClassChecker = SerializeClassChecker.getInstance();
        for (int i = 0; i < 10; i++) {
            serializeClassChecker.validateClass(LinkedList.class.getName());
            Assertions.assertThrows(IllegalArgumentException.class, () -> {
                serializeClassChecker.validateClass(Integer.class.getName());
            });
        }

        systemConfiguration.clearCache();
    }
}<|MERGE_RESOLUTION|>--- conflicted
+++ resolved
@@ -20,11 +20,8 @@
 import org.apache.dubbo.common.constants.CommonConstants;
 
 import javassist.compiler.Javac;
-<<<<<<< HEAD
 import org.apache.dubbo.rpc.model.ApplicationModel;
-=======
 import org.junit.jupiter.api.AfterAll;
->>>>>>> 4af8606b
 import org.junit.jupiter.api.Assertions;
 import org.junit.jupiter.api.BeforeEach;
 import org.junit.jupiter.api.Test;
@@ -68,15 +65,10 @@
     }
 
     @Test
-<<<<<<< HEAD
-    public void testAddAllow() {
+    void testAddAllow() {
         SystemConfiguration systemConfiguration = ApplicationModel.defaultModel().getModelEnvironment().getSystemConfiguration();
 
         systemConfiguration.overwriteCache(CommonConstants.CLASS_DESERIALIZE_ALLOWED_LIST, Socket.class.getName() + "," + Javac.class.getName());
-=======
-    void testAddAllow() {
-        System.setProperty(CommonConstants.CLASS_DESERIALIZE_ALLOWED_LIST, Socket.class.getName() + "," + Javac.class.getName());
->>>>>>> 4af8606b
 
         SerializeClassChecker serializeClassChecker = SerializeClassChecker.getInstance();
         for (int i = 0; i < 10; i++) {
@@ -89,14 +81,9 @@
     }
 
     @Test
-<<<<<<< HEAD
-    public void testAddBlock() {
+    void testAddBlock() {
         SystemConfiguration systemConfiguration = ApplicationModel.defaultModel().getModelEnvironment().getSystemConfiguration();
         systemConfiguration.overwriteCache(CommonConstants.CLASS_DESERIALIZE_BLOCKED_LIST, LinkedList.class.getName() + "," + Integer.class.getName());
-=======
-    void testAddBlock() {
-        System.setProperty(CommonConstants.CLASS_DESERIALIZE_BLOCKED_LIST, LinkedList.class.getName() + "," + Integer.class.getName());
->>>>>>> 4af8606b
 
         SerializeClassChecker serializeClassChecker = SerializeClassChecker.getInstance();
         for (int i = 0; i < 10; i++) {
@@ -113,17 +100,11 @@
     }
 
     @Test
-<<<<<<< HEAD
-    public void testBlockAll() {
+    void testBlockAll() {
         SystemConfiguration systemConfiguration = ApplicationModel.defaultModel().getModelEnvironment().getSystemConfiguration();
 
         systemConfiguration.overwriteCache(CommonConstants.CLASS_DESERIALIZE_BLOCK_ALL, "true");
         systemConfiguration.overwriteCache(CommonConstants.CLASS_DESERIALIZE_ALLOWED_LIST, LinkedList.class.getName());
-=======
-    void testBlockAll() {
-        System.setProperty(CommonConstants.CLASS_DESERIALIZE_BLOCK_ALL, "true");
-        System.setProperty(CommonConstants.CLASS_DESERIALIZE_ALLOWED_LIST, LinkedList.class.getName());
->>>>>>> 4af8606b
 
         SerializeClassChecker serializeClassChecker = SerializeClassChecker.getInstance();
         for (int i = 0; i < 10; i++) {
