/*
 * Licensed to the Apache Software Foundation (ASF) under one or more
 * contributor license agreements.  See the NOTICE file distributed with
 * this work for additional information regarding copyright ownership.
 * The ASF licenses this file to You under the Apache License, Version 2.0
 * (the "License"); you may not use this file except in compliance with
 * the License.  You may obtain a copy of the License at
 *
 *     http://www.apache.org/licenses/LICENSE-2.0
 *
 * Unless required by applicable law or agreed to in writing, software
 * distributed under the License is distributed on an "AS IS" BASIS,
 * WITHOUT WARRANTIES OR CONDITIONS OF ANY KIND, either express or implied.
 * See the License for the specific language governing permissions and
 * limitations under the License.
 */
package org.apache.dubbo.common.utils;

import org.apache.dubbo.common.model.Person;
import org.apache.dubbo.common.model.SerializablePerson;
import org.apache.dubbo.common.model.User;
import org.apache.dubbo.common.model.person.BigPerson;
import org.apache.dubbo.common.model.person.FullAddress;
import org.apache.dubbo.common.model.person.PersonInfo;
import org.apache.dubbo.common.model.person.PersonStatus;
import org.apache.dubbo.common.model.person.Phone;

import com.alibaba.fastjson.JSONObject;
import org.junit.jupiter.api.Assertions;
import org.junit.jupiter.api.Test;

import java.lang.reflect.Method;
import java.lang.reflect.Type;
import java.text.SimpleDateFormat;
import java.util.ArrayList;
import java.util.Arrays;
import java.util.Date;
import java.util.HashMap;
import java.util.HashSet;
import java.util.LinkedHashMap;
import java.util.LinkedList;
import java.util.List;
import java.util.Map;
import java.util.UUID;

import static org.hamcrest.MatcherAssert.assertThat;
import static org.hamcrest.Matchers.equalTo;
import static org.junit.jupiter.api.Assertions.assertArrayEquals;
import static org.junit.jupiter.api.Assertions.assertEquals;
import static org.junit.jupiter.api.Assertions.assertFalse;
import static org.junit.jupiter.api.Assertions.assertNotNull;
import static org.junit.jupiter.api.Assertions.assertSame;
import static org.junit.jupiter.api.Assertions.assertTrue;

public class PojoUtilsTest {

    BigPerson bigPerson;

    {
        bigPerson = new BigPerson();
        bigPerson.setPersonId("id1");
        bigPerson.setLoginName("name1");
        bigPerson.setStatus(PersonStatus.ENABLED);
        bigPerson.setEmail("abc@123.com");
        bigPerson.setPenName("pname");

        ArrayList<Phone> phones = new ArrayList<Phone>();
        Phone phone1 = new Phone("86", "0571", "11223344", "001");
        Phone phone2 = new Phone("86", "0571", "11223344", "002");
        phones.add(phone1);
        phones.add(phone2);

        PersonInfo pi = new PersonInfo();
        pi.setPhones(phones);
        Phone fax = new Phone("86", "0571", "11223344", null);
        pi.setFax(fax);
        FullAddress addr = new FullAddress("CN", "zj", "1234", "Road1", "333444");
        pi.setFullAddress(addr);
        pi.setMobileNo("1122334455");
        pi.setMale(true);
        pi.setDepartment("b2b");
        pi.setHomepageUrl("www.abc.com");
        pi.setJobTitle("dev");
        pi.setName("name2");

        bigPerson.setInfoProfile(pi);
    }

    private static Child newChild(String name, int age) {
        Child result = new Child();
        result.setName(name);
        result.setAge(age);
        return result;
    }

    public void assertObject(Object data) {
        assertObject(data, null);
    }

    public void assertObject(Object data, Type type) {
        Object generalize = PojoUtils.generalize(data);
        Object realize = PojoUtils.realize(generalize, data.getClass(), type);
        assertEquals(data, realize);
    }

    public <T> void assertArrayObject(T[] data) {
        Object generalize = PojoUtils.generalize(data);
        @SuppressWarnings("unchecked")
        T[] realize = (T[]) PojoUtils.realize(generalize, data.getClass());
        assertArrayEquals(data, realize);
    }

    @Test
    public void test_primitive() throws Exception {
        assertObject(Boolean.TRUE);
        assertObject(Boolean.FALSE);

        assertObject(Byte.valueOf((byte) 78));

        assertObject('a');
        assertObject('中');

        assertObject(Short.valueOf((short) 37));

        assertObject(78);

        assertObject(123456789L);

        assertObject(3.14F);
        assertObject(3.14D);
    }

    @Test
    public void test_pojo() throws Exception {
        assertObject(new Person());
<<<<<<< HEAD
        assertObject(new BasicTestData(false, '\0', (byte) 0, (short) 0, 0, 0L, 0F, 0D));
        assertObject(new SerializablePerson());
=======
        assertObject(new SerializablePerson(Character.MIN_VALUE, false));
>>>>>>> b14e5344
    }

    @Test
    public void test_has_no_nullary_constructor_pojo() {
        assertObject(new User(1, "fibbery"));
    }

    @Test
    public void test_Map_List_pojo() throws Exception {
        Map<String, List<Object>> map = new HashMap<String, List<Object>>();

        List<Object> list = new ArrayList<Object>();
        list.add(new Person());
        list.add(new SerializablePerson(Character.MIN_VALUE, false));

        map.put("k", list);

        Object generalize = PojoUtils.generalize(map);
        Object realize = PojoUtils.realize(generalize, Map.class);
        assertEquals(map, realize);
    }

    @Test
    public void test_PrimitiveArray() throws Exception {
        assertObject(new boolean[]{true, false});
        assertObject(new Boolean[]{true, false, true});

        assertObject(new byte[]{1, 12, 28, 78});
        assertObject(new Byte[]{1, 12, 28, 78});

        assertObject(new char[]{'a', '中', '无'});
        assertObject(new Character[]{'a', '中', '无'});

        assertObject(new short[]{37, 39, 12});
        assertObject(new Short[]{37, 39, 12});

        assertObject(new int[]{37, -39, 12456});
        assertObject(new Integer[]{37, -39, 12456});

        assertObject(new long[]{37L, -39L, 123456789L});
        assertObject(new Long[]{37L, -39L, 123456789L});

        assertObject(new float[]{37F, -3.14F, 123456.7F});
        assertObject(new Float[]{37F, -39F, 123456.7F});

        assertObject(new double[]{37D, -3.14D, 123456.7D});
        assertObject(new Double[]{37D, -39D, 123456.7D});


        assertArrayObject(new Boolean[]{true, false, true});

        assertArrayObject(new Byte[]{1, 12, 28, 78});

        assertArrayObject(new Character[]{'a', '中', '无'});

        assertArrayObject(new Short[]{37, 39, 12});

        assertArrayObject(new Integer[]{37, -39, 12456});

        assertArrayObject(new Long[]{37L, -39L, 123456789L});

        assertArrayObject(new Float[]{37F, -39F, 123456.7F});

        assertArrayObject(new Double[]{37D, -39D, 123456.7D});
    }

    @Test
    public void test_PojoArray() throws Exception {
        Person[] array = new Person[2];
        array[0] = new Person();
        {
            Person person = new Person();
            person.setName("xxxx");
            array[1] = person;
        }
        assertArrayObject(array);
    }

    @Test
    public void testArrayToCollection() throws Exception {
        Person[] array = new Person[2];
        Person person1 = new Person();
        person1.setName("person1");
        Person person2 = new Person();
        person2.setName("person2");
        array[0] = person1;
        array[1] = person2;
        Object o = PojoUtils.realize(PojoUtils.generalize(array), LinkedList.class);
        assertTrue(o instanceof LinkedList);
        assertEquals(((List) o).get(0), person1);
        assertEquals(((List) o).get(1), person2);
    }

    @Test
    public void testCollectionToArray() throws Exception {
        Person person1 = new Person();
        person1.setName("person1");
        Person person2 = new Person();
        person2.setName("person2");
        List<Person> list = new LinkedList<Person>();
        list.add(person1);
        list.add(person2);
        Object o = PojoUtils.realize(PojoUtils.generalize(list), Person[].class);
        assertTrue(o instanceof Person[]);
        assertEquals(((Person[]) o)[0], person1);
        assertEquals(((Person[]) o)[1], person2);
    }

    @Test
    public void testMapToEnum() throws Exception {
        Map map = new HashMap();
        map.put("name", "MONDAY");
        Object o = PojoUtils.realize(map, Day.class);
        assertEquals(o, Day.MONDAY);
    }

    @Test
    public void testGeneralizeEnumArray() throws Exception {
        Object days = new Enum[]{Day.FRIDAY, Day.SATURDAY};
        Object o = PojoUtils.generalize(days);
        assertTrue(o instanceof String[]);
        assertEquals(((String[]) o)[0], "FRIDAY");
        assertEquals(((String[]) o)[1], "SATURDAY");
    }

    @Test
    public void testGeneralizePersons() throws Exception {
        Object persons = new Person[]{new Person(), new Person()};
        Object o = PojoUtils.generalize(persons);
        assertTrue(o instanceof Object[]);
        assertEquals(((Object[]) o).length, 2);
    }

    @Test
    public void testMapToInterface() throws Exception {
        Map map = new HashMap();
        map.put("content", "greeting");
        map.put("from", "dubbo");
        map.put("urgent", true);
        Object o = PojoUtils.realize(map, Message.class);
        Message message = (Message) o;
        assertThat(message.getContent(), equalTo("greeting"));
        assertThat(message.getFrom(), equalTo("dubbo"));
        assertTrue(message.isUrgent());
    }

    @Test
    public void testJsonObjectToMap() throws Exception {
        Method method = PojoUtilsTest.class.getMethod("setMap", Map.class);
        assertNotNull(method);
        JSONObject jsonObject = new JSONObject();
        jsonObject.put("1", "test");
        @SuppressWarnings("unchecked")
        Map<Integer, Object> value = (Map<Integer, Object>) PojoUtils.realize(jsonObject,
                method.getParameterTypes()[0],
                method.getGenericParameterTypes()[0]);
        method.invoke(new PojoUtilsTest(), value);
        assertEquals("test", value.get(1));
    }

    @Test
    public void testListJsonObjectToListMap() throws Exception {
        Method method = PojoUtilsTest.class.getMethod("setListMap", List.class);
        assertNotNull(method);
        JSONObject jsonObject = new JSONObject();
        jsonObject.put("1", "test");
        List<JSONObject> list = new ArrayList<>(1);
        list.add(jsonObject);
        @SuppressWarnings("unchecked")
        List<Map<Integer, Object>> result = (List<Map<Integer, Object>>) PojoUtils.realize(
                list,
                method.getParameterTypes()[0],
                method.getGenericParameterTypes()[0]);
        method.invoke(new PojoUtilsTest(), result);
        assertEquals("test", result.get(0).get(1));
    }

    public void setMap(Map<Integer, Object> map) {
    }

    public void setListMap(List<Map<Integer, Object>> list) {
    }

    @Test
    public void testException() throws Exception {
        Map map = new HashMap();
        map.put("message", "dubbo exception");
        Object o = PojoUtils.realize(map, RuntimeException.class);
        assertEquals(((Throwable) o).getMessage(), "dubbo exception");
    }

    @Test
    public void testIsPojo() throws Exception {
        assertFalse(PojoUtils.isPojo(boolean.class));
        assertFalse(PojoUtils.isPojo(Map.class));
        assertFalse(PojoUtils.isPojo(List.class));
        assertTrue(PojoUtils.isPojo(Person.class));
    }

    public List<Person> returnListPersonMethod() {
        return null;
    }

    public BigPerson returnBigPersonMethod() {
        return null;
    }

    public Type getType(String methodName) {
        Method method;
        try {
            method = getClass().getDeclaredMethod(methodName, new Class<?>[]{});
        } catch (Exception e) {
            throw new IllegalStateException(e);
        }
        Type gtype = method.getGenericReturnType();
        return gtype;
    }

    @Test
    public void test_simpleCollection() throws Exception {
        Type gtype = getType("returnListPersonMethod");
        List<Person> list = new ArrayList<Person>();
        list.add(new Person());
        {
            Person person = new Person();
            person.setName("xxxx");
            list.add(person);
        }
        assertObject(list, gtype);
    }

    @Test
    public void test_total() throws Exception {
        Object generalize = PojoUtils.generalize(bigPerson);
        Type gtype = getType("returnBigPersonMethod");
        Object realize = PojoUtils.realize(generalize, BigPerson.class, gtype);
        assertEquals(bigPerson, realize);
    }

    @Test
    public void test_total_Array() throws Exception {
        Object[] persons = new Object[]{bigPerson, bigPerson, bigPerson};

        Object generalize = PojoUtils.generalize(persons);
        Object[] realize = (Object[]) PojoUtils.realize(generalize, Object[].class);
        assertArrayEquals(persons, realize);
    }

    @Test
    public void test_Loop_pojo() throws Exception {
        Parent p = new Parent();
        p.setAge(10);
        p.setName("jerry");

        Child c = new Child();
        c.setToy("haha");

        p.setChild(c);
        c.setParent(p);

        Object generalize = PojoUtils.generalize(p);
        Parent parent = (Parent) PojoUtils.realize(generalize, Parent.class);

        assertEquals(10, parent.getAge());
        assertEquals("jerry", parent.getName());

        assertEquals("haha", parent.getChild().getToy());
        assertSame(parent, parent.getChild().getParent());
    }

    @Test
    public void test_Loop_Map() throws Exception {
        Map<String, Object> map = new HashMap<String, Object>();

        map.put("k", "v");
        map.put("m", map);
        assertSame(map, map.get("m"));
        System.out.println(map);
        Object generalize = PojoUtils.generalize(map);
        System.out.println(generalize);
        @SuppressWarnings("unchecked")
        Map<String, Object> ret = (Map<String, Object>) PojoUtils.realize(generalize, Map.class);
        System.out.println(ret);

        assertEquals("v", ret.get("k"));
        assertSame(ret, ret.get("m"));
    }

    @Test
    public void test_LoopPojoInMap() throws Exception {
        Parent p = new Parent();
        p.setAge(10);
        p.setName("jerry");

        Child c = new Child();
        c.setToy("haha");

        p.setChild(c);
        c.setParent(p);

        Map<String, Object> map = new HashMap<String, Object>();
        map.put("k", p);

        Object generalize = PojoUtils.generalize(map);
        @SuppressWarnings("unchecked")
        Map<String, Object> realize = (Map<String, Object>) PojoUtils.realize(generalize, Map.class, getType("getMapGenericType"));

        Parent parent = (Parent) realize.get("k");

        assertEquals(10, parent.getAge());
        assertEquals("jerry", parent.getName());

        assertEquals("haha", parent.getChild().getToy());
        assertSame(parent, parent.getChild().getParent());
    }

    @Test
    public void test_LoopPojoInList() throws Exception {
        Parent p = new Parent();
        p.setAge(10);
        p.setName("jerry");

        Child c = new Child();
        c.setToy("haha");

        p.setChild(c);
        c.setParent(p);

        List<Object> list = new ArrayList<Object>();
        list.add(p);

        Object generalize = PojoUtils.generalize(list);
        @SuppressWarnings("unchecked")
        List<Object> realize = (List<Object>) PojoUtils.realize(generalize, List.class, getType("getListGenericType"));

        Parent parent = (Parent) realize.get(0);

        assertEquals(10, parent.getAge());
        assertEquals("jerry", parent.getName());

        assertEquals("haha", parent.getChild().getToy());
        assertSame(parent, parent.getChild().getParent());

        Object[] objects = PojoUtils.realize(new Object[]{generalize}, new Class[]{List.class}, new Type[]{getType("getListGenericType")});
        assertTrue(((List) objects[0]).get(0) instanceof Parent);
    }

    @Test
    public void test_PojoInList() throws Exception {
        Parent p = new Parent();
        p.setAge(10);
        p.setName("jerry");

        List<Object> list = new ArrayList<Object>();
        list.add(p);

        Object generalize = PojoUtils.generalize(list);
        @SuppressWarnings("unchecked")
        List<Object> realize = (List<Object>) PojoUtils.realize(generalize, List.class, getType("getListGenericType"));

        Parent parent = (Parent) realize.get(0);

        assertEquals(10, parent.getAge());
        assertEquals("jerry", parent.getName());
    }

    public void setLong(long l) {
    }

    public void setInt(int l) {
    }

    public List<Parent> getListGenericType() {
        return null;
    }

    public Map<String, Parent> getMapGenericType() {
        return null;
    }

    // java.lang.IllegalArgumentException: argument type mismatch
    @Test
    public void test_realize_LongPararmter_IllegalArgumentException() throws Exception {
        Method method = PojoUtilsTest.class.getMethod("setLong", long.class);
        assertNotNull(method);

        Object value = PojoUtils.realize("563439743927993", method.getParameterTypes()[0], method.getGenericParameterTypes()[0]);

        method.invoke(new PojoUtilsTest(), value);
    }

    // java.lang.IllegalArgumentException: argument type mismatch
    @Test
    public void test_realize_IntPararmter_IllegalArgumentException() throws Exception {
        Method method = PojoUtilsTest.class.getMethod("setInt", int.class);
        assertNotNull(method);

        Object value = PojoUtils.realize("123", method.getParameterTypes()[0], method.getGenericParameterTypes()[0]);

        method.invoke(new PojoUtilsTest(), value);
    }

    @Test
    public void testStackOverflow() throws Exception {
        Parent parent = Parent.getNewParent();
        parent.setAge(Integer.MAX_VALUE);
        String name = UUID.randomUUID().toString();
        parent.setName(name);
        Object generalize = PojoUtils.generalize(parent);
        assertTrue(generalize instanceof Map);
        Map map = (Map) generalize;
        assertEquals(Integer.MAX_VALUE, map.get("age"));
        assertEquals(name, map.get("name"));

        Parent realize = (Parent) PojoUtils.realize(generalize, Parent.class);
        assertEquals(Integer.MAX_VALUE, realize.getAge());
        assertEquals(name, realize.getName());
    }

    @Test
    public void testGenerializeAndRealizeClass() throws Exception {
        Object generalize = PojoUtils.generalize(Integer.class);
        assertEquals(Integer.class.getName(), generalize);
        Object real = PojoUtils.realize(generalize, Integer.class.getClass());
        assertEquals(Integer.class, real);

        generalize = PojoUtils.generalize(int[].class);
        assertEquals(int[].class.getName(), generalize);
        real = PojoUtils.realize(generalize, int[].class.getClass());
        assertEquals(int[].class, real);
    }

    @Test
    public void testPublicField() throws Exception {
        Parent parent = new Parent();
        parent.gender = "female";
        parent.email = "email@host.com";
        parent.setEmail("securityemail@host.com");
        Child child = new Child();
        parent.setChild(child);
        child.gender = "male";
        child.setAge(20);
        child.setParent(parent);
        Object obj = PojoUtils.generalize(parent);
        Parent realizedParent = (Parent) PojoUtils.realize(obj, Parent.class);
        Assertions.assertEquals(parent.gender, realizedParent.gender);
        Assertions.assertEquals(child.gender, parent.getChild().gender);
        Assertions.assertEquals(child.age, realizedParent.getChild().getAge());
        Assertions.assertEquals(parent.getEmail(), realizedParent.getEmail());
        Assertions.assertNull(realizedParent.email);
    }

    @Test
    public void testMapField() throws Exception {
        TestData data = new TestData();
        Child child = newChild("first", 1);
        data.addChild(child);
        child = newChild("second", 2);
        data.addChild(child);
        child = newChild("third", 3);
        data.addChild(child);

        data.setList(Arrays.asList(newChild("forth", 4)));

        Object obj = PojoUtils.generalize(data);
        Assertions.assertEquals(3, data.getChildren().size());
        assertSame(data.getChildren().get("first").getClass(), Child.class);
        Assertions.assertEquals(1, data.getList().size());
        assertSame(data.getList().get(0).getClass(), Child.class);

        TestData realizadData = (TestData) PojoUtils.realize(obj, TestData.class);
        Assertions.assertEquals(data.getChildren().size(), realizadData.getChildren().size());
        Assertions.assertEquals(data.getChildren().keySet(), realizadData.getChildren().keySet());
        for (Map.Entry<String, Child> entry : data.getChildren().entrySet()) {
            Child c = realizadData.getChildren().get(entry.getKey());
            Assertions.assertNotNull(c);
            Assertions.assertEquals(entry.getValue().getName(), c.getName());
            Assertions.assertEquals(entry.getValue().getAge(), c.getAge());
        }

        Assertions.assertEquals(1, realizadData.getList().size());
        Assertions.assertEquals(data.getList().get(0).getName(), realizadData.getList().get(0).getName());
        Assertions.assertEquals(data.getList().get(0).getAge(), realizadData.getList().get(0).getAge());
    }

    @Test
    public void testRealize() throws Exception {
        Map<String, String> map = new LinkedHashMap<String, String>();
        map.put("key", "value");
        Object obj = PojoUtils.generalize(map);
        assertTrue(obj instanceof LinkedHashMap);
        Object outputObject = PojoUtils.realize(map, LinkedHashMap.class);
        assertTrue(outputObject instanceof LinkedHashMap);
        Object[] objects = PojoUtils.realize(new Object[]{map}, new Class[]{LinkedHashMap.class});
        assertTrue(objects[0] instanceof LinkedHashMap);
        assertEquals(objects[0], outputObject);
    }

    @Test
    public void testRealizeLinkedList() throws Exception {
        LinkedList<Person> input = new LinkedList<Person>();
        Person person = new Person();
        person.setAge(37);
        input.add(person);
        Object obj = PojoUtils.generalize(input);
        assertTrue(obj instanceof List);
        assertTrue(input.get(0) instanceof Person);
        Object output = PojoUtils.realize(obj, LinkedList.class);
        assertTrue(output instanceof LinkedList);
    }

    @Test
    public void testPojoList() throws Exception {
        ListResult<Parent> result = new ListResult<Parent>();
        List<Parent> list = new ArrayList<Parent>();
        Parent parent = new Parent();
        parent.setAge(Integer.MAX_VALUE);
        parent.setName("zhangsan");
        list.add(parent);
        result.setResult(list);

        Object generializeObject = PojoUtils.generalize(result);
        Object realizeObject = PojoUtils.realize(generializeObject, ListResult.class);
        assertTrue(realizeObject instanceof ListResult);
        ListResult listResult = (ListResult) realizeObject;
        List l = listResult.getResult();
        assertEquals(1, l.size());
        assertTrue(l.get(0) instanceof Parent);
        Parent realizeParent = (Parent) l.get(0);
        Assertions.assertEquals(parent.getName(), realizeParent.getName());
        Assertions.assertEquals(parent.getAge(), realizeParent.getAge());
    }

    @Test
    public void testListPojoListPojo() throws Exception {
        InnerPojo<Parent> parentList = new InnerPojo<Parent>();
        Parent parent = new Parent();
        parent.setName("zhangsan");
        parent.setAge(Integer.MAX_VALUE);
        parentList.setList(Arrays.asList(parent));

        ListResult<InnerPojo<Parent>> list = new ListResult<InnerPojo<Parent>>();
        list.setResult(Arrays.asList(parentList));

        Object generializeObject = PojoUtils.generalize(list);
        Object realizeObject = PojoUtils.realize(generializeObject, ListResult.class);

        assertTrue(realizeObject instanceof ListResult);
        ListResult realizeList = (ListResult) realizeObject;
        List realizeInnerList = realizeList.getResult();
        Assertions.assertEquals(1, realizeInnerList.size());
        assertTrue(realizeInnerList.get(0) instanceof InnerPojo);
        InnerPojo realizeParentList = (InnerPojo) realizeInnerList.get(0);
        Assertions.assertEquals(1, realizeParentList.getList().size());
        assertTrue(realizeParentList.getList().get(0) instanceof Parent);
        Parent realizeParent = (Parent) realizeParentList.getList().get(0);
        Assertions.assertEquals(parent.getName(), realizeParent.getName());
        Assertions.assertEquals(parent.getAge(), realizeParent.getAge());
    }

    @Test
    public void testDateTimeTimestamp() throws Exception {
        String dateStr = "2018-09-12";
        String timeStr = "10:12:33";
        String dateTimeStr = "2018-09-12 10:12:33";
        String[] dateFormat = new String[]{"yyyy-MM-dd HH:mm:ss", "yyyy-MM-dd", "HH:mm:ss"};

        //java.util.Date
        Object date = PojoUtils.realize(dateTimeStr, Date.class, (Type) Date.class);
        assertEquals(Date.class, date.getClass());
        assertEquals(dateTimeStr, new SimpleDateFormat(dateFormat[0]).format(date));

        //java.sql.Time
        Object time = PojoUtils.realize(dateTimeStr, java.sql.Time.class, (Type) java.sql.Time.class);
        assertEquals(java.sql.Time.class, time.getClass());
        assertEquals(timeStr, new SimpleDateFormat(dateFormat[2]).format(time));

        //java.sql.Date
        Object sqlDate = PojoUtils.realize(dateTimeStr, java.sql.Date.class, (Type) java.sql.Date.class);
        assertEquals(java.sql.Date.class, sqlDate.getClass());
        assertEquals(dateStr, new SimpleDateFormat(dateFormat[1]).format(sqlDate));

        //java.sql.Timestamp
        Object timestamp = PojoUtils.realize(dateTimeStr, java.sql.Timestamp.class, (Type) java.sql.Timestamp.class);
        assertEquals(java.sql.Timestamp.class, timestamp.getClass());
        assertEquals(dateTimeStr, new SimpleDateFormat(dateFormat[0]).format(timestamp));
    }

    @Test
    public void testIntToBoolean() throws Exception {
        Map<String, Object> map = new HashMap<>();
        map.put("name", "myname");
        map.put("male", 1);
        map.put("female", 0);

        PersonInfo personInfo = (PersonInfo) PojoUtils.realize(map, PersonInfo.class);

        assertEquals("myname", personInfo.getName());
        assertTrue(personInfo.isMale());
        assertFalse(personInfo.isFemale());
    }

    @Test
    public void testRealizeCollectionWithNullElement() {
        LinkedList<String> listStr = new LinkedList<>();
        listStr.add("arrayValue");
        listStr.add(null);
        HashSet<String> setStr = new HashSet<>();
        setStr.add("setValue");
        setStr.add(null);

        Object listResult = PojoUtils.realize(listStr, LinkedList.class);
        assertEquals(LinkedList.class, listResult.getClass());
        assertEquals(listResult, listStr);

        Object setResult = PojoUtils.realize(setStr, HashSet.class);
        assertEquals(HashSet.class, setResult.getClass());
        assertEquals(setResult, setStr);
    }

    public enum Day {
        SUNDAY, MONDAY, TUESDAY, WEDNESDAY, THURSDAY, FRIDAY, SATURDAY
    }

    public static class BasicTestData {

        public boolean a;
        public char b;
        public byte c;
        public short d;
        public int e;
        public long f;
        public float g;
        public double h;

        public BasicTestData(boolean a, char b, byte c, short d, int e, long f, float g, double h) {
            this.a = a;
            this.b = b;
            this.c = c;
            this.d = d;
            this.e = e;
            this.f = f;
            this.g = g;
            this.h = h;
        }

        @Override
        public int hashCode() {
            final int prime = 31;
            int result = 1;
            result = prime * result + (a ? 1 : 2);
            result = prime * result + b;
            result = prime * result + c;
            result = prime * result + c;
            result = prime * result + e;
            result = (int) (prime * result + f);
            result = (int) (prime * result + g);
            result = (int) (prime * result + h);
            return result;
        }

        @Override
        public boolean equals(Object obj) {
            if (this == obj)
                return true;
            if (obj == null)
                return false;
            if (getClass() != obj.getClass())
                return false;
            BasicTestData other = (BasicTestData) obj;
            if (a != other.a) {
                return false;
            }
            if (b != other.b) {
                return false;
            }
            if (c != other.c) {
                return false;
            }
            if (e != other.e) {
                return false;
            }
            if (f != other.f) {
                return false;
            }
            if (g != other.g) {
                return false;
            }
            if (h != other.h) {
                return false;
            }
            return true;
        }

    }

    public static class Parent {
        public String gender;
        public String email;
        String name;
        int age;
        Child child;
        private String securityEmail;

        public static Parent getNewParent() {
            return new Parent();
        }

        public String getEmail() {
            return this.securityEmail;
        }

        public void setEmail(String email) {
            this.securityEmail = email;
        }

        public String getName() {
            return name;
        }

        public void setName(String name) {
            this.name = name;
        }

        public int getAge() {
            return age;
        }

        public void setAge(int age) {
            this.age = age;
        }

        public Child getChild() {
            return child;
        }

        public void setChild(Child child) {
            this.child = child;
        }
    }

    public static class Child {
        public String gender;
        public int age;
        String toy;
        Parent parent;
        private String name;

        public String getName() {
            return name;
        }

        public void setName(String name) {
            this.name = name;
        }

        public int getAge() {
            return age;
        }

        public void setAge(int age) {
            this.age = age;
        }

        public String getToy() {
            return toy;
        }

        public void setToy(String toy) {
            this.toy = toy;
        }

        public Parent getParent() {
            return parent;
        }

        public void setParent(Parent parent) {
            this.parent = parent;
        }
    }

    public static class TestData {
        private Map<String, Child> children = new HashMap<String, Child>();
        private List<Child> list = new ArrayList<Child>();

        public List<Child> getList() {
            return list;
        }

        public void setList(List<Child> list) {
            if (CollectionUtils.isNotEmpty(list)) {
                this.list.addAll(list);
            }
        }

        public Map<String, Child> getChildren() {
            return children;
        }

        public void setChildren(Map<String, Child> children) {
            if (CollectionUtils.isNotEmptyMap(children)) {
                this.children.putAll(children);
            }
        }

        public void addChild(Child child) {
            this.children.put(child.getName(), child);
        }
    }

    public static class InnerPojo<T> {
        private List<T> list;

        public List<T> getList() {
            return list;
        }

        public void setList(List<T> list) {
            this.list = list;
        }
    }

    public static class ListResult<T> {
        List<T> result;

        public List<T> getResult() {
            return result;
        }

        public void setResult(List<T> result) {
            this.result = result;
        }
    }

    interface Message {
        String getContent();

        String getFrom();

        boolean isUrgent();
    }
}<|MERGE_RESOLUTION|>--- conflicted
+++ resolved
@@ -133,12 +133,8 @@
     @Test
     public void test_pojo() throws Exception {
         assertObject(new Person());
-<<<<<<< HEAD
         assertObject(new BasicTestData(false, '\0', (byte) 0, (short) 0, 0, 0L, 0F, 0D));
-        assertObject(new SerializablePerson());
-=======
         assertObject(new SerializablePerson(Character.MIN_VALUE, false));
->>>>>>> b14e5344
     }
 
     @Test
