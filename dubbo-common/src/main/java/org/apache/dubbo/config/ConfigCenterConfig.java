--- conflicted
+++ resolved
@@ -32,10 +32,7 @@
 import static org.apache.dubbo.common.constants.CommonConstants.CONFIG_ENABLE_KEY;
 import static org.apache.dubbo.common.constants.CommonConstants.PATH_KEY;
 import static org.apache.dubbo.common.constants.CommonConstants.PROTOCOL_KEY;
-<<<<<<< HEAD
 import static org.apache.dubbo.common.constants.RemotingConstants.BACKUP_KEY;
-=======
->>>>>>> 707836eb
 import static org.apache.dubbo.common.utils.PojoUtils.updatePropertyIfAbsent;
 import static org.apache.dubbo.config.Constants.CONFIG_APP_CONFIGFILE_KEY;
 import static org.apache.dubbo.config.Constants.ZOOKEEPER_PROTOCOL;
@@ -175,25 +172,16 @@
         if (address != null) {
             try {
                 URL url = URL.valueOf(address);
-
-<<<<<<< HEAD
-                // Refactor since 2.7.8
-=======
->>>>>>> 707836eb
                 updatePropertyIfAbsent(this::getUsername, this::setUsername, url.getUsername());
                 updatePropertyIfAbsent(this::getPassword, this::setPassword, url.getPassword());
                 updatePropertyIfAbsent(this::getProtocol, this::setProtocol, url.getProtocol());
                 updatePropertyIfAbsent(this::getPort, this::setPort, url.getPort());
 
-<<<<<<< HEAD
                 Map<String, String> params = url.getParameters();
                 if (CollectionUtils.isNotEmptyMap(params)) {
                     params.remove(BACKUP_KEY);
                 }
                 updateParameters(params);
-=======
-                updateParameters(url.getParameters());
->>>>>>> 707836eb
             } catch (Exception ignored) {
             }
         }
