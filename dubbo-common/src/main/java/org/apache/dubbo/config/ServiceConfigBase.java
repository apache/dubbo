/*
 * Licensed to the Apache Software Foundation (ASF) under one or more
 * contributor license agreements.  See the NOTICE file distributed with
 * this work for additional information regarding copyright ownership.
 * The ASF licenses this file to You under the Apache License, Version 2.0
 * (the "License"); you may not use this file except in compliance with
 * the License.  You may obtain a copy of the License at
 *
 *     http://www.apache.org/licenses/LICENSE-2.0
 *
 * Unless required by applicable law or agreed to in writing, software
 * distributed under the License is distributed on an "AS IS" BASIS,
 * WITHOUT WARRANTIES OR CONDITIONS OF ANY KIND, either express or implied.
 * See the License for the specific language governing permissions and
 * limitations under the License.
 */
package org.apache.dubbo.config;

import org.apache.dubbo.common.URL;
import org.apache.dubbo.common.utils.CollectionUtils;
import org.apache.dubbo.common.utils.StringUtils;
import org.apache.dubbo.config.annotation.Service;
import org.apache.dubbo.config.support.Parameter;
import org.apache.dubbo.rpc.model.ApplicationModel;
import org.apache.dubbo.rpc.model.ServiceMetadata;
import org.apache.dubbo.rpc.service.GenericService;
import org.apache.dubbo.rpc.support.ProtocolUtils;

import java.util.ArrayList;
import java.util.Arrays;
import java.util.List;
import java.util.Optional;

import static org.apache.dubbo.common.constants.CommonConstants.COMMA_SPLIT_PATTERN;
import static org.apache.dubbo.common.constants.CommonConstants.DUBBO;

/**
 * ServiceConfig
 *
 * @export
 */
public abstract class ServiceConfigBase<T> extends AbstractServiceConfig {

    private static final long serialVersionUID = 3033787999037024738L;



    /**
     * The interface class of the exported service
     */
    protected Class<?> interfaceClass;

    /**
     * The reference of the interface implementation
     */
    protected T ref;

    /**
     * The service name
     */
    protected String path;

    /**
     * The provider configuration
     */
    protected ProviderConfig provider;

    /**
     * The providerIds
     */
    protected String providerIds;

    /**
     * whether it is a GenericService
     */
    protected volatile String generic;



    public ServiceConfigBase() {
        serviceMetadata = new ServiceMetadata();
        serviceMetadata.addAttribute("ORIGIN_CONFIG", this);
    }

    public ServiceConfigBase(Service service) {
        serviceMetadata = new ServiceMetadata();
        serviceMetadata.addAttribute("ORIGIN_CONFIG", this);
        appendAnnotation(Service.class, service);
        setMethods(MethodConfig.constructMethodConfig(service.methods()));
    }

    @Deprecated
    private static List<ProtocolConfig> convertProviderToProtocol(List<ProviderConfig> providers) {
        if (CollectionUtils.isEmpty(providers)) {
            return null;
        }
        List<ProtocolConfig> protocols = new ArrayList<ProtocolConfig>(providers.size());
        for (ProviderConfig provider : providers) {
            protocols.add(convertProviderToProtocol(provider));
        }
        return protocols;
    }

    @Deprecated
    private static List<ProviderConfig> convertProtocolToProvider(List<ProtocolConfig> protocols) {
        if (CollectionUtils.isEmpty(protocols)) {
            return null;
        }
        List<ProviderConfig> providers = new ArrayList<ProviderConfig>(protocols.size());
        for (ProtocolConfig provider : protocols) {
            providers.add(convertProtocolToProvider(provider));
        }
        return providers;
    }

    @Deprecated
    private static ProtocolConfig convertProviderToProtocol(ProviderConfig provider) {
        ProtocolConfig protocol = new ProtocolConfig();
        protocol.setName(provider.getProtocol().getName());
        protocol.setServer(provider.getServer());
        protocol.setClient(provider.getClient());
        protocol.setCodec(provider.getCodec());
        protocol.setHost(provider.getHost());
        protocol.setPort(provider.getPort());
        protocol.setPath(provider.getPath());
        protocol.setPayload(provider.getPayload());
        protocol.setThreads(provider.getThreads());
        protocol.setParameters(provider.getParameters());
        return protocol;
    }

    @Deprecated
    private static ProviderConfig convertProtocolToProvider(ProtocolConfig protocol) {
        ProviderConfig provider = new ProviderConfig();
        provider.setProtocol(protocol);
        provider.setServer(protocol.getServer());
        provider.setClient(protocol.getClient());
        provider.setCodec(protocol.getCodec());
        provider.setHost(protocol.getHost());
        provider.setPort(protocol.getPort());
        provider.setPath(protocol.getPath());
        provider.setPayload(protocol.getPayload());
        provider.setThreads(protocol.getThreads());
        provider.setParameters(protocol.getParameters());
        return provider;
    }

    public boolean shouldExport() {
        Boolean export = getExport();
        // default value is true
        return export == null ? true : export;
    }

    @Override
    public Boolean getExport() {
        return (export == null && provider != null) ? provider.getExport() : export;
    }

    public boolean shouldDelay() {
        Integer delay = getDelay();
        return delay != null && delay > 0;
    }

    @Override
    public Integer getDelay() {
        return (delay == null && provider != null) ? provider.getDelay() : delay;
    }

    public void checkRef() {
        // reference should not be null, and is the implementation of the given interface
        if (ref == null) {
            throw new IllegalStateException("ref not allow null!");
        }
        if (!interfaceClass.isInstance(ref)) {
            throw new IllegalStateException("The class "
                    + ref.getClass().getName() + " unimplemented interface "
                    + interfaceClass + "!");
        }
    }

    public Optional<String> getContextPath(ProtocolConfig protocolConfig) {
        String contextPath = protocolConfig.getContextpath();
        if (StringUtils.isEmpty(contextPath) && provider != null) {
            contextPath = provider.getContextpath();
        }
        return Optional.ofNullable(contextPath);
    }

    protected Class getServiceClass(T ref) {
        return ref.getClass();
    }

    public void checkDefault() throws IllegalStateException {
        if (provider == null) {
            provider = ApplicationModel.getConfigManager()
                    .getDefaultProvider()
                    .orElse(new ProviderConfig());
        }
    }

    public void checkProtocol() {
        if (provider != null && notHasSelfProtocolProperty()) {
            setProtocols(provider.getProtocols());
            setProtocolIds(provider.getProtocolIds());
        }

        if (CollectionUtils.isEmpty(protocols) && provider != null) {
            setProtocols(provider.getProtocols());
        }
        convertProtocolIdsToProtocols();
    }

<<<<<<< HEAD
    /**
     * 用于检测 provider、application 等核心配置类对象是否为空，
     * 为空，则尝试从其他配置类对象中获取相应的实例。
     */
=======
    private boolean notHasSelfProtocolProperty() {
        return CollectionUtils.isEmpty(protocols) && StringUtils.isEmpty(protocolIds);
    }

>>>>>>> 2584cab7
    public void completeCompoundConfigs() {
        super.completeCompoundConfigs(provider);
        if (provider != null) {
            if (notHasSelfProtocolProperty()) {
                setProtocols(provider.getProtocols());
                setProtocolIds(provider.getProtocolIds());
            }
            if (configCenter == null) {
                setConfigCenter(provider.getConfigCenter());
            }
        }
    }

    private void convertProtocolIdsToProtocols() {
        if (StringUtils.isEmpty(protocolIds)) {
            if (CollectionUtils.isEmpty(protocols)) {
                List<ProtocolConfig> protocolConfigs = ApplicationModel.getConfigManager().getDefaultProtocols();
                if (protocolConfigs.isEmpty()) {
                    protocolConfigs = new ArrayList<>(1);
                    ProtocolConfig protocolConfig = new ProtocolConfig();
                    protocolConfig.setDefault(true);
                    protocolConfig.refresh();
                    protocolConfigs.add(protocolConfig);
                    ApplicationModel.getConfigManager().addProtocol(protocolConfig);
                }
                setProtocols(protocolConfigs);
            }
        } else {
            String[] arr = COMMA_SPLIT_PATTERN.split(protocolIds);
            List<ProtocolConfig> tmpProtocols = new ArrayList<>();
            Arrays.stream(arr).forEach(id -> {
                if (tmpProtocols.stream().noneMatch(prot -> prot.getId().equals(id))) {
                    Optional<ProtocolConfig> globalProtocol = ApplicationModel.getConfigManager().getProtocol(id);
                    if (globalProtocol.isPresent()) {
                        tmpProtocols.add(globalProtocol.get());
                    } else {
                        ProtocolConfig protocolConfig = new ProtocolConfig();
                        protocolConfig.setId(id);
                        protocolConfig.refresh();
                        tmpProtocols.add(protocolConfig);
                    }
                }
            });
            if (tmpProtocols.size() > arr.length) {
                throw new IllegalStateException("Too much protocols found, the protocols comply to this service are :" + protocolIds + " but got " + protocols
                        .size() + " registries!");
            }
            setProtocols(tmpProtocols);
        }
    }

    public Class<?> getInterfaceClass() {
        if (interfaceClass != null) {
            return interfaceClass;
        }
        if (ref instanceof GenericService) {
            return GenericService.class;
        }
        try {
            if (interfaceName != null && interfaceName.length() > 0) {
                this.interfaceClass = Class.forName(interfaceName, true, Thread.currentThread()
                        .getContextClassLoader());
            }
        } catch (ClassNotFoundException t) {
            throw new IllegalStateException(t.getMessage(), t);
        }
        return interfaceClass;
    }

    /**
     * @param interfaceClass
     * @see #setInterface(Class)
     * @deprecated
     */
    public void setInterfaceClass(Class<?> interfaceClass) {
        setInterface(interfaceClass);
    }



    public void setInterface(Class<?> interfaceClass) {
        if (interfaceClass != null && !interfaceClass.isInterface()) {
            throw new IllegalStateException("The interface class " + interfaceClass + " is not a interface!");
        }
        this.interfaceClass = interfaceClass;
        setInterface(interfaceClass == null ? null : interfaceClass.getName());
    }

    public T getRef() {
        return ref;
    }

    public void setRef(T ref) {
        this.ref = ref;
    }

    @Parameter(excluded = true)
    public String getPath() {
        return path;
    }

    public void setPath(String path) {
        this.path = path;
    }

    public ProviderConfig getProvider() {
        return provider;
    }

    public void setProvider(ProviderConfig provider) {
        ApplicationModel.getConfigManager().addProvider(provider);
        this.provider = provider;
    }

    @Parameter(excluded = true)
    public String getProviderIds() {
        return providerIds;
    }

    public void setProviderIds(String providerIds) {
        this.providerIds = providerIds;
    }

    public String getGeneric() {
        return generic;
    }

    public void setGeneric(String generic) {
        if (StringUtils.isEmpty(generic)) {
            return;
        }
        if (ProtocolUtils.isValidGenericValue(generic)) {
            this.generic = generic;
        } else {
            throw new IllegalArgumentException("Unsupported generic type " + generic);
        }
    }

//    @Override
//    public void setMock(String mock) {
//        throw new IllegalArgumentException("mock doesn't support on provider side");
//    }
//
//    @Override
//    public void setMock(Object mock) {
//        throw new IllegalArgumentException("mock doesn't support on provider side");
//    }

    public ServiceMetadata getServiceMetadata() {
        return serviceMetadata;
    }

    /**
     * @deprecated Replace to getProtocols()
     */
    @Deprecated
    public List<ProviderConfig> getProviders() {
        return convertProtocolToProvider(protocols);
    }

    /**
     * @deprecated Replace to setProtocols()
     */
    @Deprecated
    public void setProviders(List<ProviderConfig> providers) {
        this.protocols = convertProviderToProtocol(providers);
    }

    @Override
    @Parameter(excluded = true)
    public String getPrefix() {
        return DUBBO + ".service." + interfaceName;
    }

    @Parameter(excluded = true)
    public String getUniqueServiceName() {
        /**
         * group/path:version
         */
        return URL.buildKey(interfaceName, getGroup(), getVersion());
    }



    @Override
    protected void computeValidRegistryIds() {
        if (provider != null && notHasSelfRegistryProperty()) {
            setRegistries(provider.getRegistries());
            setRegistryIds(provider.getRegistryIds());
        }

        super.computeValidRegistryIds();
    }

    public abstract void export();

    public abstract void unexport();

    public abstract boolean isExported();

    public abstract boolean isUnexported();

}<|MERGE_RESOLUTION|>--- conflicted
+++ resolved
@@ -210,17 +210,13 @@
         convertProtocolIdsToProtocols();
     }
 
-<<<<<<< HEAD
+    private boolean notHasSelfProtocolProperty() {
+        return CollectionUtils.isEmpty(protocols) && StringUtils.isEmpty(protocolIds);
+    }
     /**
      * 用于检测 provider、application 等核心配置类对象是否为空，
      * 为空，则尝试从其他配置类对象中获取相应的实例。
      */
-=======
-    private boolean notHasSelfProtocolProperty() {
-        return CollectionUtils.isEmpty(protocols) && StringUtils.isEmpty(protocolIds);
-    }
-
->>>>>>> 2584cab7
     public void completeCompoundConfigs() {
         super.completeCompoundConfigs(provider);
         if (provider != null) {
