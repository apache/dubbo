/*
 * Licensed to the Apache Software Foundation (ASF) under one or more
 * contributor license agreements.  See the NOTICE file distributed with
 * this work for additional information regarding copyright ownership.
 * The ASF licenses this file to You under the Apache License, Version 2.0
 * (the "License"); you may not use this file except in compliance with
 * the License.  You may obtain a copy of the License at
 *
 *     http://www.apache.org/licenses/LICENSE-2.0
 *
 * Unless required by applicable law or agreed to in writing, software
 * distributed under the License is distributed on an "AS IS" BASIS,
 * WITHOUT WARRANTIES OR CONDITIONS OF ANY KIND, either express or implied.
 * See the License for the specific language governing permissions and
 * limitations under the License.
 */

package org.apache.dubbo.config;

import java.util.regex.Pattern;
import static org.apache.dubbo.common.constants.QosConstants.ACCEPT_FOREIGN_IP_COMPATIBLE;
import static org.apache.dubbo.common.constants.QosConstants.ACCEPT_FOREIGN_IP_WHITELIST_COMPATIBLE;
import static org.apache.dubbo.common.constants.QosConstants.QOS_ENABLE_COMPATIBLE;
import static org.apache.dubbo.common.constants.QosConstants.QOS_HOST_COMPATIBLE;
import static org.apache.dubbo.common.constants.QosConstants.QOS_PORT_COMPATIBLE;
import static org.apache.dubbo.common.constants.RegistryConstants.REGISTRY_TYPE_KEY;

/**
 *
 */
public interface Constants {

    String STATUS_KEY = "status";

    String CONTEXTPATH_KEY = "contextpath";

    String LISTENER_KEY = "listener";

    String LAYER_KEY = "layer";

    // General

    /**
     * Config id
     */
    String ID = "id";

    /**
     * Application name;
     */
    String NAME = "name";

    /**
     * Application owner name;
     */
    String OWNER = "owner";

    /**
     * Running application organization name.
     */
    String ORGANIZATION = "organization";

    /**
     * Application architecture name.
     */
    String ARCHITECTURE = "architecture";

    /**
     * Environment name
     */
    String ENVIRONMENT = "environment";

    /**
     * Test environment key.
     */
    String TEST_ENVIRONMENT = "test";

    /**
     * Development environment key.
     */
    String DEVELOPMENT_ENVIRONMENT = "develop";

    /**
     * Production environment key.
     */
    String PRODUCTION_ENVIRONMENT = "product";

    String CONFIG_CONFIGFILE_KEY = "config-file";
    String CONFIG_ENABLE_KEY = "highest-priority";
    String CONFIG_APP_CONFIGFILE_KEY = "app-config-file";

    String MULTICAST = "multicast";


    String DUBBO_IP_TO_REGISTRY = "DUBBO_IP_TO_REGISTRY";

    String DUBBO_PORT_TO_REGISTRY = "DUBBO_PORT_TO_REGISTRY";


    String DUBBO_PORT_TO_BIND = "DUBBO_PORT_TO_BIND";

    String SCOPE_NONE = "none";

    String ON_INVOKE_METHOD_PARAMETER_KEY = "oninvoke.method";

    String ON_RETURN_METHOD_PARAMETER_KEY = "onreturn.method";

    String ON_THROW_METHOD_PARAMETER_KEY = "onthrow.method";

    String ON_INVOKE_INSTANCE_PARAMETER_KEY = "oninvoke.instance";

    String ON_RETURN_INSTANCE_PARAMETER_KEY = "onreturn.instance";

    String ON_THROW_INSTANCE_PARAMETER_KEY = "onthrow.instance";

    String ON_INVOKE_METHOD_ATTRIBUTE_KEY = "oninvoke-method";

    String ON_RETURN_METHOD_ATTRIBUTE_KEY = "onreturn-method";

    String ON_THROW_METHOD_ATTRIBUTE_KEY = "onthrow-method";

    String ON_INVOKE_INSTANCE_ATTRIBUTE_KEY = "oninvoke-instance";

    String ON_RETURN_INSTANCE_ATTRIBUTE_KEY = "onreturn-instance";

    String ON_THROW_INSTANCE_ATTRIBUTE_KEY = "onthrow-instance";


    // FIXME: is this still useful?
    String SHUTDOWN_TIMEOUT_KEY = "shutdown.timeout";


    String PROTOCOLS_SUFFIX = "dubbo.protocols.";


    String REGISTRIES_SUFFIX = "dubbo.registries.";

    String ZOOKEEPER_PROTOCOL = "zookeeper";

    String REGISTER_KEY = "register";

    String MULTI_SERIALIZATION_KEY = "serialize.multiple";

    String[] DOT_COMPATIBLE_KEYS = new String[]{QOS_ENABLE_COMPATIBLE, QOS_HOST_COMPATIBLE, QOS_PORT_COMPATIBLE,
        ACCEPT_FOREIGN_IP_COMPATIBLE, ACCEPT_FOREIGN_IP_WHITELIST_COMPATIBLE, REGISTRY_TYPE_KEY};

    String IGNORE_CHECK_KEYS = "ignoreCheckKeys";

    String PARAMETERS = "parameters";

    String SERVER_THREAD_POOL_NAME = "DubboServerHandler";

    String CLIENT_THREAD_POOL_NAME = "DubboClientHandler";

<<<<<<< HEAD
    String REST_PROTOCOL = "rest";

    /**
     * rest client host name verify switch property
     */
    String REST_CLIENT_HOST_NAME_VERIFIER_SWITCH_PROPERTY = "rest_client_host_name_verifier_switch_property";

    /**
     *  pem cert pattern
     */
    Pattern CERT_HEADER = Pattern.compile(
        "-+BEGIN\\s[^-\\r\\n]*CERTIFICATE[^-\\r\\n]*-+(?:\\s|\\r|\\n)+");
    Pattern CERT_FOOTER = Pattern.compile(
        "-+END\\s[^-\\r\\n]*CERTIFICATE[^-\\r\\n]*-+(?:\\s|\\r|\\n)*");
    Pattern KEY_HEADER = Pattern.compile(
        "-+BEGIN\\s[^-\\r\\n]*PRIVATE\\s+KEY[^-\\r\\n]*-+(?:\\s|\\r|\\n)+");
    Pattern KEY_FOOTER = Pattern.compile(
        "-+END\\s[^-\\r\\n]*PRIVATE\\s+KEY[^-\\r\\n]*-+(?:\\s|\\r|\\n)*");
    Pattern BODY = Pattern.compile("[a-z0-9+/=][a-z0-9+/=\\r\\n]*", Pattern.CASE_INSENSITIVE);
=======
    String REST_PROTOCOL="rest";

    String DEFAULT_NATIVE_COMPILER="jdk";

    String DEFAULT_NATIVE_PROXY="jdk";
>>>>>>> cf2a6358
}<|MERGE_RESOLUTION|>--- conflicted
+++ resolved
@@ -152,7 +152,6 @@
 
     String CLIENT_THREAD_POOL_NAME = "DubboClientHandler";
 
-<<<<<<< HEAD
     String REST_PROTOCOL = "rest";
 
     /**
@@ -172,11 +171,8 @@
     Pattern KEY_FOOTER = Pattern.compile(
         "-+END\\s[^-\\r\\n]*PRIVATE\\s+KEY[^-\\r\\n]*-+(?:\\s|\\r|\\n)*");
     Pattern BODY = Pattern.compile("[a-z0-9+/=][a-z0-9+/=\\r\\n]*", Pattern.CASE_INSENSITIVE);
-=======
-    String REST_PROTOCOL="rest";
 
     String DEFAULT_NATIVE_COMPILER="jdk";
 
     String DEFAULT_NATIVE_PROXY="jdk";
->>>>>>> cf2a6358
 }