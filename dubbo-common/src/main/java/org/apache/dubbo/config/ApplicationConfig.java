/*
 * Licensed to the Apache Software Foundation (ASF) under one or more
 * contributor license agreements.  See the NOTICE file distributed with
 * this work for additional information regarding copyright ownership.
 * The ASF licenses this file to You under the Apache License, Version 2.0
 * (the "License"); you may not use this file except in compliance with
 * the License.  You may obtain a copy of the License at
 *
 *     http://www.apache.org/licenses/LICENSE-2.0
 *
 * Unless required by applicable law or agreed to in writing, software
 * distributed under the License is distributed on an "AS IS" BASIS,
 * WITHOUT WARRANTIES OR CONDITIONS OF ANY KIND, either express or implied.
 * See the License for the specific language governing permissions and
 * limitations under the License.
 */
package org.apache.dubbo.config;

import org.apache.dubbo.common.aot.NativeDetector;
import org.apache.dubbo.common.compiler.support.AdaptiveCompiler;
import org.apache.dubbo.common.infra.InfraAdapter;
import org.apache.dubbo.common.logger.ErrorTypeAwareLogger;
import org.apache.dubbo.common.logger.LoggerFactory;
import org.apache.dubbo.common.utils.CollectionUtils;
import org.apache.dubbo.common.utils.StringUtils;
import org.apache.dubbo.config.support.Parameter;
import org.apache.dubbo.rpc.model.ApplicationModel;

import java.net.InetAddress;
import java.net.UnknownHostException;
import java.util.ArrayList;
import java.util.HashMap;
import java.util.List;
import java.util.Map;
import java.util.Set;

import static org.apache.dubbo.common.constants.CommonConstants.APPLICATION_KEY;
import static org.apache.dubbo.common.constants.CommonConstants.APPLICATION_PROTOCOL_KEY;
import static org.apache.dubbo.common.constants.CommonConstants.APPLICATION_VERSION_KEY;
import static org.apache.dubbo.common.constants.CommonConstants.DUBBO;
import static org.apache.dubbo.common.constants.CommonConstants.DUMP_DIRECTORY;
import static org.apache.dubbo.common.constants.CommonConstants.DUMP_ENABLE;
import static org.apache.dubbo.common.constants.CommonConstants.EXECUTOR_MANAGEMENT_MODE;
import static org.apache.dubbo.common.constants.CommonConstants.EXECUTOR_MANAGEMENT_MODE_ISOLATION;
import static org.apache.dubbo.common.constants.CommonConstants.HOST_KEY;
import static org.apache.dubbo.common.constants.CommonConstants.LIVENESS_PROBE_KEY;
import static org.apache.dubbo.common.constants.CommonConstants.METADATA_KEY;
import static org.apache.dubbo.common.constants.CommonConstants.METADATA_SERVICE_PORT_KEY;
import static org.apache.dubbo.common.constants.CommonConstants.METADATA_SERVICE_PROTOCOL_KEY;
import static org.apache.dubbo.common.constants.CommonConstants.READINESS_PROBE_KEY;
import static org.apache.dubbo.common.constants.CommonConstants.REGISTRY_LOCAL_FILE_CACHE_ENABLED;
import static org.apache.dubbo.common.constants.CommonConstants.SHUTDOWN_WAIT_KEY;
import static org.apache.dubbo.common.constants.CommonConstants.STARTUP_PROBE;
import static org.apache.dubbo.common.constants.LoggerCodeConstants.COMMON_UNEXPECTED_EXCEPTION;
import static org.apache.dubbo.common.constants.QosConstants.ACCEPT_FOREIGN_IP;
import static org.apache.dubbo.common.constants.QosConstants.ACCEPT_FOREIGN_IP_COMPATIBLE;
import static org.apache.dubbo.common.constants.QosConstants.ACCEPT_FOREIGN_IP_WHITELIST;
import static org.apache.dubbo.common.constants.QosConstants.ACCEPT_FOREIGN_IP_WHITELIST_COMPATIBLE;
import static org.apache.dubbo.common.constants.QosConstants.ANONYMOUS_ACCESS_ALLOW_COMMANDS;
import static org.apache.dubbo.common.constants.QosConstants.ANONYMOUS_ACCESS_PERMISSION_LEVEL;
import static org.apache.dubbo.common.constants.QosConstants.ANONYMOUS_ACCESS_PERMISSION_LEVEL_COMPATIBLE;
import static org.apache.dubbo.common.constants.QosConstants.QOS_CHECK;
import static org.apache.dubbo.common.constants.QosConstants.QOS_ENABLE;
import static org.apache.dubbo.common.constants.QosConstants.QOS_ENABLE_COMPATIBLE;
import static org.apache.dubbo.common.constants.QosConstants.QOS_HOST;
import static org.apache.dubbo.common.constants.QosConstants.QOS_HOST_COMPATIBLE;
import static org.apache.dubbo.common.constants.QosConstants.QOS_PORT;
import static org.apache.dubbo.common.constants.QosConstants.QOS_PORT_COMPATIBLE;
import static org.apache.dubbo.common.constants.RegistryConstants.ENABLE_EMPTY_PROTECTION_KEY;
import static org.apache.dubbo.common.constants.RegistryConstants.REGISTER_MODE_KEY;
import static org.apache.dubbo.config.Constants.DEFAULT_APP_NAME;
import static org.apache.dubbo.config.Constants.DEFAULT_NATIVE_COMPILER;
import static org.apache.dubbo.config.Constants.DEVELOPMENT_ENVIRONMENT;
import static org.apache.dubbo.config.Constants.PRODUCTION_ENVIRONMENT;
import static org.apache.dubbo.config.Constants.TEST_ENVIRONMENT;

/**
 * Configuration for the dubbo application.
 *
 * @export
 */
public class ApplicationConfig extends AbstractConfig {

    private static final long serialVersionUID = 5508512956753757169L;

<<<<<<< HEAD
=======
    private static final ErrorTypeAwareLogger LOGGER = LoggerFactory.getErrorTypeAwareLogger(ApplicationConfig.class);

    private static final String DEFAULT_NAME_PREFIX = "DUBBO_APP_";

>>>>>>> 865f68bd
    /**
     * The Application name.
     */
    private String name;

    /**
     * The application version.
     */
    private String version;

    /**
     * The application owner.
     */
    private String owner;

    /**
     * The application's organization (BU).
     */
    private String organization;

    /**
     * Architecture layer.
     */
    private String architecture;

    /**
     * Environment, e.g., dev, test, or production.
     */
    private String environment;

    /**
     * Java compiler.
     */
    private String compiler;

    /**
     * The type of log access.
     */
    private String logger;

    /**
     * Registry centers.
     */
    private List<RegistryConfig> registries;

    /**
     * The comma-separated list of registry IDs to which the service will be registered.
     */
    private String registryIds;

    /**
     * Monitor center.
     */
    private MonitorConfig monitor;

    /**
     * Directory for saving thread dump.
     */
    private String dumpDirectory;

    /**
     * Whether to enable saving thread dump or not.
     */
    private Boolean dumpEnable;

    /**
     * Whether to enable Quality of Service (QoS) or not.
     */
    private Boolean qosEnable;

    /**
     * Whether QoS should start successfully or not, will check qosEnable first.
     */
    private Boolean qosCheck;

    /**
     * The QoS host to listen.
     */
    private String qosHost;

    /**
     * The QoS port to listen.
     */
    private Integer qosPort;

    /**
     * Should we accept foreign IP or not?
     */
    private Boolean qosAcceptForeignIp;

    /**
     * When we disable accepting foreign IP, support specifying foreign IPs in the whitelist.
     */
    private String qosAcceptForeignIpWhitelist;

    /**
     * The anonymous (any foreign IP) access permission level, default is NONE, which means no access to any command.
     */
    private String qosAnonymousAccessPermissionLevel;

    /**
     * The anonymous (any foreign IP) allowed commands, default is empty, which means no access to any command.
     */
    private String qosAnonymousAllowCommands;

    /**
     * Customized parameters.
     */
    private Map<String, String> parameters;

    /**
     * Config the shutdown wait.
     */
    private String shutwait;

    /**
     * Hostname.
     */
    private String hostname;

    /**
     * Metadata type, local or remote. If 'remote' is chosen, you need to specify a metadata center further.
     */
    private String metadataType;

    /**
     * Used to control whether to register the instance with the registry or not. Set to 'false' only when the instance is a pure consumer.
     */
    private Boolean registerConsumer;

    /**
     * Repository.
     */
    private String repository;

    /**
     * Whether to enable file caching.
     */
    private Boolean enableFileCache;

    /**
     * The preferred protocol (name) of this application, convenient for places where it's hard to determine the preferred protocol.
     */
    private String protocol;

    /**
     * The protocol used for peer-to-peer metadata transmission.
     */
    private String metadataServiceProtocol;

    /**
     * Metadata Service, used in Service Discovery.
     */
    private Integer metadataServicePort;

    /**
     * The retry interval of service name mapping.
     */
    private Integer mappingRetryInterval;

    /**
     * Used to set extensions of the probe in QoS.
     */
    private String livenessProbe;

    /**
     * The probe for checking the readiness of the application.
     */
    private String readinessProbe;

    /**
     * The probe for checking the startup of the application.
     */
    private String startupProbe;

    /**
     * Register mode.
     */
    private String registerMode;

    /**
     * Whether to enable protection against empty objects.
     */
    private Boolean enableEmptyProtection;

    /**
     * The status of class serialization checking.
     */
    private String serializeCheckStatus;

    /**
     * Whether to automatically trust serialized classes.
     */
    private Boolean autoTrustSerializeClass;

    /**
     * The trust level for serialized classes.
     */
    private Integer trustSerializeClassLevel;

    /**
     * Whether to check serializable.
     */
    private Boolean checkSerializable;

    /**
     * Thread pool management mode: 'default' or 'isolation'.
     */
    private String executorManagementMode;

    public ApplicationConfig() {}

    public ApplicationConfig(ApplicationModel applicationModel) {
        super(applicationModel);
    }

    public ApplicationConfig(String name) {
        setName(name);
    }

    public ApplicationConfig(ApplicationModel applicationModel, String name) {
        super(applicationModel);
        setName(name);
    }

    @Override
    protected void checkDefault() {
        super.checkDefault();
        if (protocol == null) {
            protocol = DUBBO;
        }
        if (hostname == null) {
            try {
                hostname = InetAddress.getLocalHost().getHostName();
            } catch (UnknownHostException e) {
                LOGGER.warn(COMMON_UNEXPECTED_EXCEPTION, "", "", "Failed to get the hostname of current instance.", e);
                hostname = "UNKNOWN";
            }
        }
        if (executorManagementMode == null) {
            executorManagementMode = EXECUTOR_MANAGEMENT_MODE_ISOLATION;
        }
        if (enableFileCache == null) {
            enableFileCache = Boolean.TRUE;
        }
    }

    @Parameter(key = APPLICATION_KEY, required = true)
    public String getName() {
        return name;
    }

    public void setName(String name) {
        this.name = name;
    }

    @Parameter(key = APPLICATION_VERSION_KEY)
    public String getVersion() {
        return version;
    }

    public void setVersion(String version) {
        this.version = version;
    }

    public String getOwner() {
        return owner;
    }

    public void setOwner(String owner) {
        this.owner = owner;
    }

    public String getOrganization() {
        return organization;
    }

    public void setOrganization(String organization) {
        this.organization = organization;
    }

    public String getArchitecture() {
        return architecture;
    }

    public void setArchitecture(String architecture) {
        this.architecture = architecture;
    }

    public String getEnvironment() {
        return environment;
    }

    public void setEnvironment(String environment) {
        if (environment != null
                && !(DEVELOPMENT_ENVIRONMENT.equals(environment)
                        || TEST_ENVIRONMENT.equals(environment)
                        || PRODUCTION_ENVIRONMENT.equals(environment))) {

            throw new IllegalStateException(String.format(
                    "Unsupported environment: %s, only support %s/%s/%s, default is %s.",
                    environment,
                    DEVELOPMENT_ENVIRONMENT,
                    TEST_ENVIRONMENT,
                    PRODUCTION_ENVIRONMENT,
                    PRODUCTION_ENVIRONMENT));
        }
        this.environment = environment;
    }

    public RegistryConfig getRegistry() {
        return CollectionUtils.isEmpty(registries) ? null : registries.get(0);
    }

    public void setRegistry(RegistryConfig registry) {
        List<RegistryConfig> registries = new ArrayList<>(1);
        registries.add(registry);
        this.registries = registries;
    }

    public List<RegistryConfig> getRegistries() {
        return registries;
    }

    @SuppressWarnings({"unchecked"})
    public void setRegistries(List<? extends RegistryConfig> registries) {
        this.registries = (List<RegistryConfig>) registries;
    }

    @Parameter(excluded = true)
    public String getRegistryIds() {
        return registryIds;
    }

    public void setRegistryIds(String registryIds) {
        this.registryIds = registryIds;
    }

    public MonitorConfig getMonitor() {
        return monitor;
    }

    public void setMonitor(String monitor) {
        this.monitor = new MonitorConfig(monitor);
    }

    public void setMonitor(MonitorConfig monitor) {
        this.monitor = monitor;
    }

    public String getCompiler() {
        if (NativeDetector.inNativeImage()) {
            return DEFAULT_NATIVE_COMPILER;
        } else {
            return compiler;
        }
    }

    public void setCompiler(String compiler) {

        if (NativeDetector.inNativeImage()) {
            this.compiler = DEFAULT_NATIVE_COMPILER;
            AdaptiveCompiler.setDefaultCompiler(DEFAULT_NATIVE_COMPILER);
        } else {
            this.compiler = compiler;
            AdaptiveCompiler.setDefaultCompiler(compiler);
        }
    }

    public String getLogger() {
        return logger;
    }

    public void setLogger(String logger) {
        this.logger = logger;
        LoggerFactory.setLoggerAdapter(getApplicationModel().getFrameworkModel(), logger);
    }

    @Parameter(key = DUMP_DIRECTORY)
    public String getDumpDirectory() {
        return dumpDirectory;
    }

    public void setDumpDirectory(String dumpDirectory) {
        this.dumpDirectory = dumpDirectory;
    }

    @Parameter(key = DUMP_ENABLE)
    public Boolean getDumpEnable() {
        return dumpEnable;
    }

    public void setDumpEnable(Boolean dumpEnable) {
        this.dumpEnable = dumpEnable;
    }

    @Parameter(key = QOS_ENABLE)
    public Boolean getQosEnable() {
        return qosEnable;
    }

    public void setQosEnable(Boolean qosEnable) {
        this.qosEnable = qosEnable;
    }

    @Parameter(key = QOS_CHECK)
    public Boolean getQosCheck() {
        return qosCheck;
    }

    public void setQosCheck(Boolean qosCheck) {
        this.qosCheck = qosCheck;
    }

    @Parameter(key = QOS_HOST)
    public String getQosHost() {
        return qosHost;
    }

    public void setQosHost(String qosHost) {
        this.qosHost = qosHost;
    }

    @Parameter(key = QOS_PORT)
    public Integer getQosPort() {
        return qosPort;
    }

    public void setQosPort(Integer qosPort) {
        this.qosPort = qosPort;
    }

    @Parameter(key = ACCEPT_FOREIGN_IP)
    public Boolean getQosAcceptForeignIp() {
        return qosAcceptForeignIp;
    }

    public void setQosAcceptForeignIp(Boolean qosAcceptForeignIp) {
        this.qosAcceptForeignIp = qosAcceptForeignIp;
    }

    @Parameter(key = ACCEPT_FOREIGN_IP_WHITELIST)
    public String getQosAcceptForeignIpWhitelist() {
        return qosAcceptForeignIpWhitelist;
    }

    public void setQosAcceptForeignIpWhitelist(String qosAcceptForeignIpWhitelist) {
        this.qosAcceptForeignIpWhitelist = qosAcceptForeignIpWhitelist;
    }

    @Parameter(key = ANONYMOUS_ACCESS_PERMISSION_LEVEL)
    public String getQosAnonymousAccessPermissionLevel() {
        return qosAnonymousAccessPermissionLevel;
    }

    public void setQosAnonymousAccessPermissionLevel(String qosAnonymousAccessPermissionLevel) {
        this.qosAnonymousAccessPermissionLevel = qosAnonymousAccessPermissionLevel;
    }

    @Parameter(key = ANONYMOUS_ACCESS_ALLOW_COMMANDS)
    public String getQosAnonymousAllowCommands() {
        return qosAnonymousAllowCommands;
    }

    public void setQosAnonymousAllowCommands(String qosAnonymousAllowCommands) {
        this.qosAnonymousAllowCommands = qosAnonymousAllowCommands;
    }

    /**
     * The format is the same as the springboot, including: getQosEnableCompatible(), getQosPortCompatible(), getQosAcceptForeignIpCompatible().
     *
     */
    @Parameter(key = QOS_ENABLE_COMPATIBLE, excluded = true, attribute = false)
    public Boolean getQosEnableCompatible() {
        return getQosEnable();
    }

    public void setQosEnableCompatible(Boolean qosEnable) {
        setQosEnable(qosEnable);
    }

    @Parameter(key = QOS_HOST_COMPATIBLE, excluded = true, attribute = false)
    public String getQosHostCompatible() {
        return getQosHost();
    }

    public void setQosHostCompatible(String qosHost) {
        this.setQosHost(qosHost);
    }

    @Parameter(key = QOS_PORT_COMPATIBLE, excluded = true, attribute = false)
    public Integer getQosPortCompatible() {
        return getQosPort();
    }

    public void setQosPortCompatible(Integer qosPort) {
        this.setQosPort(qosPort);
    }

    @Parameter(key = ACCEPT_FOREIGN_IP_COMPATIBLE, excluded = true, attribute = false)
    public Boolean getQosAcceptForeignIpCompatible() {
        return this.getQosAcceptForeignIp();
    }

    public void setQosAcceptForeignIpCompatible(Boolean qosAcceptForeignIp) {
        this.setQosAcceptForeignIp(qosAcceptForeignIp);
    }

    @Parameter(key = ACCEPT_FOREIGN_IP_WHITELIST_COMPATIBLE, excluded = true, attribute = false)
    public String getQosAcceptForeignIpWhitelistCompatible() {
        return this.getQosAcceptForeignIpWhitelist();
    }

    public void setQosAcceptForeignIpWhitelistCompatible(String qosAcceptForeignIpWhitelist) {
        this.setQosAcceptForeignIpWhitelist(qosAcceptForeignIpWhitelist);
    }

    @Parameter(key = ANONYMOUS_ACCESS_PERMISSION_LEVEL_COMPATIBLE, excluded = true, attribute = false)
    public String getQosAnonymousAccessPermissionLevelCompatible() {
        return this.getQosAnonymousAccessPermissionLevel();
    }

    public void setQosAnonymousAccessPermissionLevelCompatible(String qosAnonymousAccessPermissionLevel) {
        this.setQosAnonymousAccessPermissionLevel(qosAnonymousAccessPermissionLevel);
    }

    public Map<String, String> getParameters() {
        return parameters;
    }

    public void setParameters(Map<String, String> parameters) {
        this.parameters = parameters;
    }

    public String getShutwait() {
        return shutwait;
    }

    public void setShutwait(String shutwait) {
        System.setProperty(SHUTDOWN_WAIT_KEY, shutwait);
        this.shutwait = shutwait;
    }

    @Parameter(excluded = true)
    public String getHostname() {
        return hostname;
    }

    @Override
    @Parameter(excluded = true, attribute = false)
    public boolean isValid() {
        return !StringUtils.isEmpty(name);
    }

    @Parameter(key = METADATA_KEY)
    public String getMetadataType() {
        return metadataType;
    }

    public void setMetadataType(String metadataType) {
        this.metadataType = metadataType;
    }

    public Boolean getRegisterConsumer() {
        return registerConsumer;
    }

    public void setRegisterConsumer(Boolean registerConsumer) {
        this.registerConsumer = registerConsumer;
    }

    public String getRepository() {
        return repository;
    }

    public void setRepository(String repository) {
        this.repository = repository;
    }

    @Parameter(key = REGISTRY_LOCAL_FILE_CACHE_ENABLED)
    public Boolean getEnableFileCache() {
        return enableFileCache;
    }

    public void setEnableFileCache(Boolean enableFileCache) {
        this.enableFileCache = enableFileCache;
    }

    @Parameter(key = REGISTER_MODE_KEY)
    public String getRegisterMode() {
        return registerMode;
    }

    public void setRegisterMode(String registerMode) {
        this.registerMode = registerMode;
    }

    @Parameter(key = ENABLE_EMPTY_PROTECTION_KEY)
    public Boolean getEnableEmptyProtection() {
        return enableEmptyProtection;
    }

    public void setEnableEmptyProtection(Boolean enableEmptyProtection) {
        this.enableEmptyProtection = enableEmptyProtection;
    }

    @Parameter(excluded = true, key = APPLICATION_PROTOCOL_KEY)
    public String getProtocol() {
        return protocol;
    }

    public void setProtocol(String protocol) {
        this.protocol = protocol;
    }

    @Parameter(key = METADATA_SERVICE_PORT_KEY)
    public Integer getMetadataServicePort() {
        return metadataServicePort;
    }

    public void setMetadataServicePort(Integer metadataServicePort) {
        this.metadataServicePort = metadataServicePort;
    }

    public Integer getMappingRetryInterval() {
        return mappingRetryInterval;
    }

    public void setMappingRetryInterval(Integer mappingRetryInterval) {
        this.mappingRetryInterval = mappingRetryInterval;
    }

    @Parameter(key = METADATA_SERVICE_PROTOCOL_KEY)
    public String getMetadataServiceProtocol() {
        return metadataServiceProtocol;
    }

    public void setMetadataServiceProtocol(String metadataServiceProtocol) {
        this.metadataServiceProtocol = metadataServiceProtocol;
    }

    @Parameter(key = LIVENESS_PROBE_KEY)
    public String getLivenessProbe() {
        return livenessProbe;
    }

    public void setLivenessProbe(String livenessProbe) {
        this.livenessProbe = livenessProbe;
    }

    @Parameter(key = READINESS_PROBE_KEY)
    public String getReadinessProbe() {
        return readinessProbe;
    }

    public void setReadinessProbe(String readinessProbe) {
        this.readinessProbe = readinessProbe;
    }

    @Parameter(key = STARTUP_PROBE)
    public String getStartupProbe() {
        return startupProbe;
    }

    public void setStartupProbe(String startupProbe) {
        this.startupProbe = startupProbe;
    }

    public String getSerializeCheckStatus() {
        return serializeCheckStatus;
    }

    public void setSerializeCheckStatus(String serializeCheckStatus) {
        this.serializeCheckStatus = serializeCheckStatus;
    }

    public Boolean getAutoTrustSerializeClass() {
        return autoTrustSerializeClass;
    }

    public void setAutoTrustSerializeClass(Boolean autoTrustSerializeClass) {
        this.autoTrustSerializeClass = autoTrustSerializeClass;
    }

    public Integer getTrustSerializeClassLevel() {
        return trustSerializeClassLevel;
    }

    public void setTrustSerializeClassLevel(Integer trustSerializeClassLevel) {
        this.trustSerializeClassLevel = trustSerializeClassLevel;
    }

    public Boolean getCheckSerializable() {
        return checkSerializable;
    }

    public void setCheckSerializable(Boolean checkSerializable) {
        this.checkSerializable = checkSerializable;
    }

    public void setExecutorManagementMode(String executorManagementMode) {
        this.executorManagementMode = executorManagementMode;
    }

    @Parameter(key = EXECUTOR_MANAGEMENT_MODE)
    public String getExecutorManagementMode() {
        return executorManagementMode;
    }

    @Override
    public void refresh() {
        super.refresh();
        appendEnvironmentProperties();
        if (StringUtils.isEmpty(getName())) {
<<<<<<< HEAD
            this.setName(DEFAULT_APP_NAME);
            LOGGER.warn("No application name was set, '" + DEFAULT_APP_NAME + "' will be used as the default application name," +
                " it's highly recommended to set a unique and customized name for it can be critical for some service governance features.");
=======
            String defaultName = DEFAULT_NAME_PREFIX + UUID.randomUUID();
            this.setName(defaultName);
            LOGGER.info(
                    "No application name was set, '" + defaultName + "' will be used as the default application name,"
                            + " it's highly recommended to set a unique and customized name for it can be critical for some service governance features.");
>>>>>>> 865f68bd
        }
    }

    private void appendEnvironmentProperties() {
        if (parameters == null) {
            parameters = new HashMap<>();
        }

        Set<InfraAdapter> adapters = this.getExtensionLoader(InfraAdapter.class).getSupportedExtensionInstances();
        if (CollectionUtils.isNotEmpty(adapters)) {
            Map<String, String> inputParameters = new HashMap<>();
            inputParameters.put(APPLICATION_KEY, getName());
            inputParameters.put(HOST_KEY, getHostname());
            for (InfraAdapter adapter : adapters) {
                Map<String, String> extraParameters = adapter.getExtraAttributes(inputParameters);
                if (CollectionUtils.isNotEmptyMap(extraParameters)) {
                    extraParameters.forEach((key, value) -> {
                        for (String prefix : this.getPrefixes()) {
                            prefix += ".";
                            if (key.startsWith(prefix)) {
                                key = key.substring(prefix.length());
                            }
                            parameters.put(key, value);
                            break;
                        }
                    });
                }
            }
        }
    }
}<|MERGE_RESOLUTION|>--- conflicted
+++ resolved
@@ -83,13 +83,8 @@
 
     private static final long serialVersionUID = 5508512956753757169L;
 
-<<<<<<< HEAD
-=======
     private static final ErrorTypeAwareLogger LOGGER = LoggerFactory.getErrorTypeAwareLogger(ApplicationConfig.class);
 
-    private static final String DEFAULT_NAME_PREFIX = "DUBBO_APP_";
-
->>>>>>> 865f68bd
     /**
      * The Application name.
      */
@@ -804,17 +799,9 @@
         super.refresh();
         appendEnvironmentProperties();
         if (StringUtils.isEmpty(getName())) {
-<<<<<<< HEAD
             this.setName(DEFAULT_APP_NAME);
             LOGGER.warn("No application name was set, '" + DEFAULT_APP_NAME + "' will be used as the default application name," +
                 " it's highly recommended to set a unique and customized name for it can be critical for some service governance features.");
-=======
-            String defaultName = DEFAULT_NAME_PREFIX + UUID.randomUUID();
-            this.setName(defaultName);
-            LOGGER.info(
-                    "No application name was set, '" + defaultName + "' will be used as the default application name,"
-                            + " it's highly recommended to set a unique and customized name for it can be critical for some service governance features.");
->>>>>>> 865f68bd
         }
     }
 
