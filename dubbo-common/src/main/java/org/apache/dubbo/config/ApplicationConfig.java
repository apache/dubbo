/*
 * Licensed to the Apache Software Foundation (ASF) under one or more
 * contributor license agreements.  See the NOTICE file distributed with
 * this work for additional information regarding copyright ownership.
 * The ASF licenses this file to You under the Apache License, Version 2.0
 * (the "License"); you may not use this file except in compliance with
 * the License.  You may obtain a copy of the License at
 *
 *     http://www.apache.org/licenses/LICENSE-2.0
 *
 * Unless required by applicable law or agreed to in writing, software
 * distributed under the License is distributed on an "AS IS" BASIS,
 * WITHOUT WARRANTIES OR CONDITIONS OF ANY KIND, either express or implied.
 * See the License for the specific language governing permissions and
 * limitations under the License.
 */
package org.apache.dubbo.config;

import org.apache.dubbo.common.compiler.support.AdaptiveCompiler;
import org.apache.dubbo.common.extension.ExtensionLoader;
import org.apache.dubbo.common.infra.InfraAdapter;
import org.apache.dubbo.common.logger.Logger;
import org.apache.dubbo.common.logger.LoggerFactory;
import org.apache.dubbo.common.utils.CollectionUtils;
import org.apache.dubbo.common.utils.StringUtils;
import org.apache.dubbo.config.support.Parameter;

import java.net.InetAddress;
import java.net.UnknownHostException;
import java.util.ArrayList;
import java.util.HashMap;
import java.util.List;
import java.util.Map;
import java.util.Set;

import static org.apache.dubbo.common.constants.CommonConstants.APPLICATION_KEY;
import static org.apache.dubbo.common.constants.CommonConstants.DUMP_DIRECTORY;
import static org.apache.dubbo.common.constants.CommonConstants.HOST_KEY;
import static org.apache.dubbo.common.constants.CommonConstants.METADATA_KEY;
import static org.apache.dubbo.common.constants.CommonConstants.SHUTDOWN_WAIT_KEY;
import static org.apache.dubbo.common.constants.QosConstants.ACCEPT_FOREIGN_IP;
import static org.apache.dubbo.common.constants.QosConstants.QOS_ENABLE;
import static org.apache.dubbo.common.constants.QosConstants.QOS_HOST;
import static org.apache.dubbo.common.constants.QosConstants.QOS_PORT;
import static org.apache.dubbo.common.constants.RegistryConstants.REGISTRY_PUBLISH_INTERFACE_KEY;
import static org.apache.dubbo.config.Constants.DEVELOPMENT_ENVIRONMENT;
import static org.apache.dubbo.config.Constants.PRODUCTION_ENVIRONMENT;
import static org.apache.dubbo.config.Constants.TEST_ENVIRONMENT;


/**
 * The application info
 *
 * @export
 */
public class ApplicationConfig extends AbstractConfig {
    private static final Logger LOGGER = LoggerFactory.getLogger(ApplicationConfig.class);

    private static final long serialVersionUID = 5508512956753757169L;

    /**
     * Application name
     */
    private String name;

    /**
     * The application version
     */
    private String version;

    /**
     * Application owner
     */
    private String owner;

    /**
     * Application's organization (BU)
     */
    private String organization;

    /**
     * Architecture layer
     */
    private String architecture;

    /**
     * Environment, e.g. dev, test or production
     */
    private String environment;

    /**
     * Java compiler
     */
    private String compiler;

    /**
     * The type of the log access
     */
    private String logger;

    /**
     * Registry centers
     */
    private List<RegistryConfig> registries;
    private String registryIds;

    /**
     * Monitor center
     */
    private MonitorConfig monitor;

    /**
     * Is default or not
     */
    private Boolean isDefault;

    /**
     * Directory for saving thread dump
     */
    private String dumpDirectory;

    /**
     * Whether to enable qos or not
     */
    private Boolean qosEnable;

    /**
     * The qos host to listen
     */
    private String qosHost;

    /**
     * The qos port to listen
     */
    private Integer qosPort;

    /**
     * Should we accept foreign ip or not?
     */
    private Boolean qosAcceptForeignIp;

    /**
     * Customized parameters
     */
    private Map<String, String> parameters;

    /**
     * Config the shutdown.wait
     */
    private String shutwait;

    private String hostname;

    /**
     * Metadata type, local or remote, if choose remote, you need to further specify metadata center.
     */
    private String metadataType;

    private Boolean registerConsumer;

    private String repository;

<<<<<<< HEAD
    private Boolean publishInterface;
=======
    /**
     * Metadata Service, used in Service Discovery
     */
    private Integer metadataServicePort;
>>>>>>> a5685180

    public ApplicationConfig() {
    }

    public ApplicationConfig(String name) {
        setName(name);
    }

    @Parameter(key = APPLICATION_KEY, required = true, useKeyAsProperty = false)
    public String getName() {
        return name;
    }

    public void setName(String name) {
        this.name = name;
        if (StringUtils.isEmpty(id)) {
            id = name;
        }
    }

    @Parameter(key = "application.version")
    public String getVersion() {
        return version;
    }

    public void setVersion(String version) {
        this.version = version;
    }

    public String getOwner() {
        return owner;
    }

    public void setOwner(String owner) {
        this.owner = owner;
    }

    public String getOrganization() {
        return organization;
    }

    public void setOrganization(String organization) {
        this.organization = organization;
    }

    public String getArchitecture() {
        return architecture;
    }

    public void setArchitecture(String architecture) {
        this.architecture = architecture;
    }

    public String getEnvironment() {
        return environment;
    }

    public void setEnvironment(String environment) {
        if (environment != null) {
            if (!(DEVELOPMENT_ENVIRONMENT.equals(environment)
                    || TEST_ENVIRONMENT.equals(environment)
                    || PRODUCTION_ENVIRONMENT.equals(environment))) {

                throw new IllegalStateException(String.format("Unsupported environment: %s, only support %s/%s/%s, default is %s.",
                        environment,
                        DEVELOPMENT_ENVIRONMENT,
                        TEST_ENVIRONMENT,
                        PRODUCTION_ENVIRONMENT,
                        PRODUCTION_ENVIRONMENT));
            }
        }
        this.environment = environment;
    }

    public RegistryConfig getRegistry() {
        return CollectionUtils.isEmpty(registries) ? null : registries.get(0);
    }

    public void setRegistry(RegistryConfig registry) {
        List<RegistryConfig> registries = new ArrayList<RegistryConfig>(1);
        registries.add(registry);
        this.registries = registries;
    }

    public List<RegistryConfig> getRegistries() {
        return registries;
    }

    @SuppressWarnings({"unchecked"})
    public void setRegistries(List<? extends RegistryConfig> registries) {
        this.registries = (List<RegistryConfig>) registries;
    }

    @Parameter(excluded = true)
    public String getRegistryIds() {
        return registryIds;
    }

    public void setRegistryIds(String registryIds) {
        this.registryIds = registryIds;
    }

    public MonitorConfig getMonitor() {
        return monitor;
    }

    public void setMonitor(String monitor) {
        this.monitor = new MonitorConfig(monitor);
    }

    public void setMonitor(MonitorConfig monitor) {
        this.monitor = monitor;
    }

    public String getCompiler() {
        return compiler;
    }

    public void setCompiler(String compiler) {
        this.compiler = compiler;
        AdaptiveCompiler.setDefaultCompiler(compiler);
    }

    public String getLogger() {
        return logger;
    }

    public void setLogger(String logger) {
        this.logger = logger;
        LoggerFactory.setLoggerAdapter(logger);
    }

    public Boolean isDefault() {
        return isDefault;
    }

    public void setDefault(Boolean isDefault) {
        this.isDefault = isDefault;
    }

    @Parameter(key = DUMP_DIRECTORY)
    public String getDumpDirectory() {
        return dumpDirectory;
    }

    public void setDumpDirectory(String dumpDirectory) {
        this.dumpDirectory = dumpDirectory;
    }

    @Parameter(key = QOS_ENABLE)
    public Boolean getQosEnable() {
        return qosEnable;
    }

    public void setQosEnable(Boolean qosEnable) {
        this.qosEnable = qosEnable;
    }

    @Parameter(key = QOS_HOST)
    public String getQosHost() {
        return qosHost;
    }

    public void setQosHost(String qosHost) {
        this.qosHost = qosHost;
    }

    @Parameter(key = QOS_PORT)
    public Integer getQosPort() {
        return qosPort;
    }

    public void setQosPort(Integer qosPort) {
        this.qosPort = qosPort;
    }

    @Parameter(key = ACCEPT_FOREIGN_IP)
    public Boolean getQosAcceptForeignIp() {
        return qosAcceptForeignIp;
    }

    public void setQosAcceptForeignIp(Boolean qosAcceptForeignIp) {
        this.qosAcceptForeignIp = qosAcceptForeignIp;
    }

    /**
     * The format is the same as the springboot, including: getQosEnableCompatible(), getQosPortCompatible(), getQosAcceptForeignIpCompatible().
     *
     * @return
     */
    @Parameter(key = "qos-enable", excluded = true)
    public Boolean getQosEnableCompatible() {
        return getQosEnable();
    }

    public void setQosEnableCompatible(Boolean qosEnable) {
        setQosEnable(qosEnable);
    }

    @Parameter(key = "qos-host", excluded = true)
    public String getQosHostCompatible() {
        return getQosHost();
    }

    public void setQosHostCompatible(String qosHost) {
        this.setQosHost(qosHost);
    }

    @Parameter(key = "qos-port", excluded = true)
    public Integer getQosPortCompatible() {
        return getQosPort();
    }

    public void setQosPortCompatible(Integer qosPort) {
        this.setQosPort(qosPort);
    }

    @Parameter(key = "qos-accept-foreign-ip", excluded = true)
    public Boolean getQosAcceptForeignIpCompatible() {
        return this.getQosAcceptForeignIp();
    }

    public void setQosAcceptForeignIpCompatible(Boolean qosAcceptForeignIp) {
        this.setQosAcceptForeignIp(qosAcceptForeignIp);
    }

    public Map<String, String> getParameters() {
        return parameters;
    }

    public void setParameters(Map<String, String> parameters) {
        this.parameters = parameters;
    }

    public String getShutwait() {
        return shutwait;
    }

    public void setShutwait(String shutwait) {
        System.setProperty(SHUTDOWN_WAIT_KEY, shutwait);
        this.shutwait = shutwait;
    }

    @Parameter(excluded = true)
    public String getHostname() {
        if (hostname == null) {
            try {
                hostname = InetAddress.getLocalHost().getHostName();
            } catch (UnknownHostException e) {
                LOGGER.warn("Failed to get the hostname of current instance.", e);
                hostname = "UNKNOWN";
            }
        }
        return hostname;
    }

    @Override
    @Parameter(excluded = true)
    public boolean isValid() {
        return !StringUtils.isEmpty(name);
    }

    @Parameter(key = METADATA_KEY)
    public String getMetadataType() {
        return metadataType;
    }

    public void setMetadataType(String metadataType) {
        this.metadataType = metadataType;
    }

    public Boolean getRegisterConsumer() {
        return registerConsumer;
    }

    public void setRegisterConsumer(Boolean registerConsumer) {
        this.registerConsumer = registerConsumer;
    }

    public String getRepository() {
        return repository;
    }

    public void setRepository(String repository) {
        this.repository = repository;
    }

<<<<<<< HEAD
    @Parameter(key = REGISTRY_PUBLISH_INTERFACE_KEY)
    public Boolean getPublishInterface() {
        return publishInterface;
    }

    public void setPublishInterface(Boolean publishInterface) {
        this.publishInterface = publishInterface;
=======
    @Parameter(key = "metadata-service-port")
    public Integer getMetadataServicePort() {
        return metadataServicePort;
    }

    public void setMetadataServicePort(Integer metadataServicePort) {
        this.metadataServicePort = metadataServicePort;
>>>>>>> a5685180
    }

    @Override
    public void refresh() {
        super.refresh();
        appendEnvironmentProperties();
    }

    private void appendEnvironmentProperties() {
        if (parameters == null) {
            parameters = new HashMap<>();
        }

        Set<InfraAdapter> adapters = ExtensionLoader.getExtensionLoader(InfraAdapter.class).getSupportedExtensionInstances();
        if (CollectionUtils.isNotEmpty(adapters)) {
            Map<String, String> inputParameters = new HashMap<>();
            inputParameters.put(APPLICATION_KEY, getName());
            inputParameters.put(HOST_KEY, getHostname());
            for (InfraAdapter adapter : adapters) {
                Map<String, String> extraParameters = adapter.getExtraAttributes(inputParameters);
                if (CollectionUtils.isNotEmptyMap(extraParameters)) {
                    extraParameters.forEach((key, value) -> {
                        String prefix = this.getPrefix() + ".";
                        if (key.startsWith(prefix)) {
                            key = key.substring(prefix.length());
                        }
                        parameters.put(key, value);
                    });
                }
            }
        }
    }
}<|MERGE_RESOLUTION|>--- conflicted
+++ resolved
@@ -160,14 +160,12 @@
 
     private String repository;
 
-<<<<<<< HEAD
     private Boolean publishInterface;
-=======
+
     /**
      * Metadata Service, used in Service Discovery
      */
     private Integer metadataServicePort;
->>>>>>> a5685180
 
     public ApplicationConfig() {
     }
@@ -455,7 +453,6 @@
         this.repository = repository;
     }
 
-<<<<<<< HEAD
     @Parameter(key = REGISTRY_PUBLISH_INTERFACE_KEY)
     public Boolean getPublishInterface() {
         return publishInterface;
@@ -463,7 +460,8 @@
 
     public void setPublishInterface(Boolean publishInterface) {
         this.publishInterface = publishInterface;
-=======
+    }
+
     @Parameter(key = "metadata-service-port")
     public Integer getMetadataServicePort() {
         return metadataServicePort;
@@ -471,7 +469,6 @@
 
     public void setMetadataServicePort(Integer metadataServicePort) {
         this.metadataServicePort = metadataServicePort;
->>>>>>> a5685180
     }
 
     @Override
