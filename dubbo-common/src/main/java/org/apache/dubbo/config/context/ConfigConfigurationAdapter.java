/*
 * Licensed to the Apache Software Foundation (ASF) under one or more
 * contributor license agreements.  See the NOTICE file distributed with
 * this work for additional information regarding copyright ownership.
 * The ASF licenses this file to You under the Apache License, Version 2.0
 * (the "License"); you may not use this file except in compliance with
 * the License.  You may obtain a copy of the License at
 *
 *     http://www.apache.org/licenses/LICENSE-2.0
 *
 * Unless required by applicable law or agreed to in writing, software
 * distributed under the License is distributed on an "AS IS" BASIS,
 * WITHOUT WARRANTIES OR CONDITIONS OF ANY KIND, either express or implied.
 * See the License for the specific language governing permissions and
 * limitations under the License.
 */
package org.apache.dubbo.config.context;

import org.apache.dubbo.common.config.Configuration;
import org.apache.dubbo.common.utils.StringUtils;
import org.apache.dubbo.config.AbstractConfig;

import java.util.HashMap;
import java.util.Map;

/**
 * This class receives an {@link AbstractConfig} and exposes its attributes through {@link Configuration}
 */
public class ConfigConfigurationAdapter implements Configuration {

    private Map<String, String> metaData;

    /**
     * 根据config包含的元数据  生成对应的metaDataMap
     * @param config
     */
    public ConfigConfigurationAdapter(AbstractConfig config) {
        /**
         * 获取config对应的metadata
         */
        Map<String, String> configMetadata = config.getMetaData();
<<<<<<< HEAD
        metaData = new HashMap<>(configMetadata.size());
        /**
         * 将prefix和id加入configMetadata对应的key中
         */
=======
        metaData = new HashMap<>(configMetadata.size(), 1.0f);
>>>>>>> 2584cab7
        for (Map.Entry<String, String> entry : configMetadata.entrySet()) {
            String prefix = config.getPrefix().endsWith(".") ? config.getPrefix() : config.getPrefix() + ".";
            String id = StringUtils.isEmpty(config.getId()) ? "" : config.getId() + ".";
            metaData.put(prefix + id + entry.getKey(), entry.getValue());
        }
    }

    /**
     * 在metaData中获取key对应得value
     * @param key
     * @return
     */
    @Override
    public Object getInternalProperty(String key) {
        return metaData.get(key);
    }

}<|MERGE_RESOLUTION|>--- conflicted
+++ resolved
@@ -39,14 +39,10 @@
          * 获取config对应的metadata
          */
         Map<String, String> configMetadata = config.getMetaData();
-<<<<<<< HEAD
-        metaData = new HashMap<>(configMetadata.size());
+        metaData = new HashMap<>(configMetadata.size(), 1.0f);
         /**
          * 将prefix和id加入configMetadata对应的key中
          */
-=======
-        metaData = new HashMap<>(configMetadata.size(), 1.0f);
->>>>>>> 2584cab7
         for (Map.Entry<String, String> entry : configMetadata.entrySet()) {
             String prefix = config.getPrefix().endsWith(".") ? config.getPrefix() : config.getPrefix() + ".";
             String id = StringUtils.isEmpty(config.getId()) ? "" : config.getId() + ".";
