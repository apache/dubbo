--- conflicted
+++ resolved
@@ -66,7 +66,7 @@
      * The remote service group the customer/provider side will reference
      */
     protected String group;
-    
+
     protected ServiceMetadata serviceMetadata;
     /**
      * Local impl class name for the service interface
@@ -334,17 +334,13 @@
 
     }
 
-<<<<<<< HEAD
+    protected boolean notHasSelfRegistryProperty() {
+        return CollectionUtils.isEmpty(registries) && StringUtils.isEmpty(registryIds);
+    }
     /**
      * 配置项为null   则从interfaceConfig获取
      * @param interfaceConfig
      */
-=======
-    protected boolean notHasSelfRegistryProperty() {
-        return CollectionUtils.isEmpty(registries) && StringUtils.isEmpty(registryIds);
-    }
-
->>>>>>> 2584cab7
     public void completeCompoundConfigs(AbstractInterfaceConfig interfaceConfig) {
         if (interfaceConfig != null) {
             if (application == null) {
@@ -726,14 +722,14 @@
     public SslConfig getSslConfig() {
         return ApplicationModel.getConfigManager().getSsl().orElse(null);
     }
-    
+
     public void initServiceMetadata(AbstractInterfaceConfig interfaceConfig) {
         serviceMetadata.setVersion(getVersion(interfaceConfig));
         serviceMetadata.setGroup(getGroup(interfaceConfig));
         serviceMetadata.setDefaultGroup(getGroup(interfaceConfig));
         serviceMetadata.setServiceInterfaceName(getInterface());
     }
-    
+
     public String getGroup(AbstractInterfaceConfig interfaceConfig) {
         return StringUtils.isEmpty(this.group) ? (interfaceConfig != null ? interfaceConfig.getGroup() : this.group) : this.group;
     }
@@ -741,7 +737,7 @@
     public String getVersion(AbstractInterfaceConfig interfaceConfig) {
         return StringUtils.isEmpty(this.version) ? (interfaceConfig != null ? interfaceConfig.getVersion() : this.version) : this.version;
     }
-    
+
     public String getVersion() {
         return version;
     }
@@ -757,11 +753,11 @@
     public void setGroup(String group) {
         this.group = group;
     }
-    
+
     public String getInterface() {
         return interfaceName;
     }
-    
+
     public void setInterface(String interfaceName) {
         this.interfaceName = interfaceName;
 //         if (StringUtils.isEmpty(id)) {
