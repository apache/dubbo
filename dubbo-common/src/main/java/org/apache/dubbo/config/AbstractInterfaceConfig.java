--- conflicted
+++ resolved
@@ -268,14 +268,8 @@
     @Deprecated
     protected void appendMetricsCompatible(Map<String, String> map) {
         MetricsConfig metricsConfig = getConfigManager().getMetrics().orElse(null);
-<<<<<<< HEAD
         if (metricsConfig != null && StringUtils.isNotEmpty(metricsConfig.getProtocol())) {
             if (!PROTOCOL_PROMETHEUS.equals(metricsConfig.getProtocol())) {
-=======
-        if (metricsConfig != null) {
-            if (metricsConfig.getProtocol() != null && !StringUtils.isEquals(metricsConfig.getProtocol(), PROTOCOL_PROMETHEUS)) {
-                Assert.notEmptyString(metricsConfig.getPort(), "Metrics port cannot be null");
->>>>>>> 8a14fb39
                 map.put("metrics.protocol", metricsConfig.getProtocol());
                 map.put("metrics.port", metricsConfig.getPort());
             }
