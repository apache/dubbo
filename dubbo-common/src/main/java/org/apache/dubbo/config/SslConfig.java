--- conflicted
+++ resolved
@@ -148,7 +148,6 @@
         this.clientTrustCertCollectionPath = clientTrustCertCollectionPath;
     }
 
-<<<<<<< HEAD
     public String getCaAddress() {
         return caAddress;
     }
@@ -181,9 +180,7 @@
         this.oidcTokenPath = oidcTokenPath;
     }
 
-=======
-    @Transient
->>>>>>> d3d8c54c
+    @Transient
     public InputStream getServerKeyCertChainPathStream() throws IOException {
         if (serverKeyCertChainPath != null) {
             serverKeyCertChainPathStream = IOUtils.getURL(serverKeyCertChainPath).openStream();
