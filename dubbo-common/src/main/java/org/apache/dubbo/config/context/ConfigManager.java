/*
 * Licensed to the Apache Software Foundation (ASF) under one or more
 * contributor license agreements.  See the NOTICE file distributed with
 * this work for additional information regarding copyright ownership.
 * The ASF licenses this file to You under the Apache License, Version 2.0
 * (the "License"); you may not use this file except in compliance with
 * the License.  You may obtain a copy of the License at
 *
 *     http://www.apache.org/licenses/LICENSE-2.0
 *
 * Unless required by applicable law or agreed to in writing, software
 * distributed under the License is distributed on an "AS IS" BASIS,
 * WITHOUT WARRANTIES OR CONDITIONS OF ANY KIND, either express or implied.
 * See the License for the specific language governing permissions and
 * limitations under the License.
 */
package org.apache.dubbo.config.context;

import org.apache.dubbo.common.context.FrameworkExt;
import org.apache.dubbo.common.context.LifecycleAdapter;
import org.apache.dubbo.common.extension.Inject;
import org.apache.dubbo.common.logger.Logger;
import org.apache.dubbo.common.logger.LoggerFactory;
import org.apache.dubbo.common.utils.CollectionUtils;
import org.apache.dubbo.config.AbstractConfig;
import org.apache.dubbo.config.ApplicationConfig;
import org.apache.dubbo.config.ConfigCenterConfig;
import org.apache.dubbo.config.ConsumerConfig;
import org.apache.dubbo.config.MetadataReportConfig;
import org.apache.dubbo.config.MetricsConfig;
import org.apache.dubbo.config.ModuleConfig;
import org.apache.dubbo.config.MonitorConfig;
import org.apache.dubbo.config.ProtocolConfig;
import org.apache.dubbo.config.ProviderConfig;
import org.apache.dubbo.config.ReferenceConfigBase;
import org.apache.dubbo.config.RegistryConfig;
import org.apache.dubbo.config.ServiceConfigBase;
import org.apache.dubbo.config.SslConfig;
import org.apache.dubbo.rpc.model.ApplicationModel;

import java.util.Collection;
import java.util.HashMap;
import java.util.HashSet;
import java.util.List;
import java.util.Map;
import java.util.Optional;
import java.util.Set;
import java.util.concurrent.Callable;
import java.util.concurrent.atomic.AtomicReference;
import java.util.concurrent.locks.Lock;
import java.util.concurrent.locks.ReadWriteLock;
import java.util.concurrent.locks.ReentrantReadWriteLock;
import java.util.stream.Collectors;

import static java.lang.Boolean.TRUE;
import static java.util.Collections.emptyMap;
import static java.util.Collections.unmodifiableSet;
import static java.util.Optional.ofNullable;
import static org.apache.dubbo.common.constants.CommonConstants.DEFAULT_KEY;
import static org.apache.dubbo.common.utils.ReflectUtils.getProperty;
import static org.apache.dubbo.common.utils.StringUtils.isNotEmpty;
import static org.apache.dubbo.config.AbstractConfig.getTagName;
import static org.apache.dubbo.config.Constants.PROTOCOLS_PREFIX;
import static org.apache.dubbo.config.Constants.REGISTRIES_PREFIX;

public class ConfigManager extends LifecycleAdapter implements FrameworkExt {

    private static final Logger logger = LoggerFactory.getLogger(ConfigManager.class);

    public static final String NAME = "config";

    private final ReadWriteLock lock = new ReentrantReadWriteLock();

    final Map<String, Map<String, AbstractConfig>> configsCache = newMap();

    public ConfigManager() {
    }

    // ApplicationConfig correlative methods
<<<<<<< HEAD

    /**
     * 添加ApplicationConfig
     * @param application
     */
=======
    @Inject(enable = false)
>>>>>>> da4f5f22
    public void setApplication(ApplicationConfig application) {
        addConfig(application, true);
    }

    /**
     * 在缓存中获取ApplicationConfig对应的配置
     * @return
     */
    public Optional<ApplicationConfig> getApplication() {
        return ofNullable(getConfig(getTagName(ApplicationConfig.class)));
    }

    public ApplicationConfig getApplicationOrElseThrow() {
        return getApplication().orElseThrow(() -> new IllegalStateException("There's no ApplicationConfig specified."));
    }

    // MonitorConfig correlative methods

    @Inject(enable = false)
    public void setMonitor(MonitorConfig monitor) {
        addConfig(monitor, true);
    }

    public Optional<MonitorConfig> getMonitor() {
        return ofNullable(getConfig(getTagName(MonitorConfig.class)));
    }

    // ModuleConfig correlative methods
    @Inject(enable = false)
    public void setModule(ModuleConfig module) {
        addConfig(module, true);
    }

    public Optional<ModuleConfig> getModule() {
        return ofNullable(getConfig(getTagName(ModuleConfig.class)));
    }

    @Inject(enable = false)
    public void setMetrics(MetricsConfig metrics) {
        addConfig(metrics, true);
    }

    public Optional<MetricsConfig> getMetrics() {
        return ofNullable(getConfig(getTagName(MetricsConfig.class)));
    }

    @Inject(enable = false)
    public void setSsl(SslConfig sslConfig) {
        addConfig(sslConfig, true);
    }

    public Optional<SslConfig> getSsl() {
        return ofNullable(getConfig(getTagName(SslConfig.class)));
    }

    // ConfigCenterConfig correlative methods

    public void addConfigCenter(ConfigCenterConfig configCenter) {
        addConfig(configCenter);
    }

    public void addConfigCenters(Iterable<ConfigCenterConfig> configCenters) {
        configCenters.forEach(this::addConfigCenter);
    }

    public Optional<Collection<ConfigCenterConfig>> getDefaultConfigCenter() {
        /**
         * 获取
         */
        Collection<ConfigCenterConfig> defaults = getDefaultConfigs(getConfigsMap(getTagName(ConfigCenterConfig.class)));
        if (CollectionUtils.isEmpty(defaults)) {
            defaults = getConfigCenters();
        }
        return Optional.ofNullable(defaults);
    }

    public ConfigCenterConfig getConfigCenter(String id) {
        return getConfig(getTagName(ConfigCenterConfig.class), id);
    }

    /**
     * 获取配置中心信息 config-center
     * @return
     */
    public Collection<ConfigCenterConfig> getConfigCenters() {
        return getConfigs(getTagName(ConfigCenterConfig.class));
    }

    // MetadataReportConfig correlative methods

    public void addMetadataReport(MetadataReportConfig metadataReportConfig) {
        addConfig(metadataReportConfig);
    }

    public void addMetadataReports(Iterable<MetadataReportConfig> metadataReportConfigs) {
        metadataReportConfigs.forEach(this::addMetadataReport);
    }

    public Collection<MetadataReportConfig> getMetadataConfigs() {
        return getConfigs(getTagName(MetadataReportConfig.class));
    }

    public MetadataReportConfig getMetadataConfig(String id) {
        return getConfig(getTagName(MetadataReportConfig.class), id);
    }

    public Collection<MetadataReportConfig> getDefaultMetadataConfigs() {
        Collection<MetadataReportConfig> defaults = getDefaultConfigs(getConfigsMap(getTagName(MetadataReportConfig.class)));
        if (CollectionUtils.isEmpty(defaults)) {
            return getMetadataConfigs();
        }
        return defaults;
    }

    // MetadataReportConfig correlative methods

    public void addProvider(ProviderConfig providerConfig) {
        addConfig(providerConfig);
    }

    public void addProviders(Iterable<ProviderConfig> providerConfigs) {
        providerConfigs.forEach(this::addProvider);
    }

    public Optional<ProviderConfig> getProvider(String id) {
        return ofNullable(getConfig(getTagName(ProviderConfig.class), id));
    }

    /**
     * Only allows one default ProviderConfig
     */
    public Optional<ProviderConfig> getDefaultProvider() {
        List<ProviderConfig> providerConfigs = getDefaultConfigs(getConfigsMap(getTagName(ProviderConfig.class)));
        if (CollectionUtils.isNotEmpty(providerConfigs)) {
            return Optional.of(providerConfigs.get(0));
        }
        return Optional.empty();
    }

    public Collection<ProviderConfig> getProviders() {
        return getConfigs(getTagName(ProviderConfig.class));
    }

    // ConsumerConfig correlative methods

    public void addConsumer(ConsumerConfig consumerConfig) {
        addConfig(consumerConfig);
    }

    public void addConsumers(Iterable<ConsumerConfig> consumerConfigs) {
        consumerConfigs.forEach(this::addConsumer);
    }

    public Optional<ConsumerConfig> getConsumer(String id) {
        return ofNullable(getConfig(getTagName(ConsumerConfig.class), id));
    }

    /**
     * Only allows one default ConsumerConfig
     */
    public Optional<ConsumerConfig> getDefaultConsumer() {
        List<ConsumerConfig> consumerConfigs = getDefaultConfigs(getConfigsMap(getTagName(ConsumerConfig.class)));
        if (CollectionUtils.isNotEmpty(consumerConfigs)) {
            return Optional.of(consumerConfigs.get(0));
        }
        return Optional.empty();
    }

    public Collection<ConsumerConfig> getConsumers() {
        return getConfigs(getTagName(ConsumerConfig.class));
    }

    // ProtocolConfig correlative methods

    public void addProtocol(ProtocolConfig protocolConfig) {
        addConfig(protocolConfig);
    }

    public void addProtocols(Iterable<ProtocolConfig> protocolConfigs) {
        if (protocolConfigs != null) {
            protocolConfigs.forEach(this::addProtocol);
        }
    }

    public Optional<ProtocolConfig> getProtocol(String id) {
        return ofNullable(getConfig(getTagName(ProtocolConfig.class), id));
    }

    public List<ProtocolConfig> getDefaultProtocols() {
        return getDefaultConfigs(getConfigsMap(getTagName(ProtocolConfig.class)));
    }

    public Collection<ProtocolConfig> getProtocols() {
        return getConfigs(getTagName(ProtocolConfig.class));
    }

    /**
     * 获取配置中心  包含【dubbo.protocols.】的属性key
     * @return
     */
    public Set<String> getProtocolIds() {
        Set<String> protocolIds = new HashSet<>();
        protocolIds.addAll(getSubProperties(ApplicationModel.getEnvironment()
                .getExternalConfigurationMap(), PROTOCOLS_PREFIX));
        protocolIds.addAll(getSubProperties(ApplicationModel.getEnvironment()
                .getAppExternalConfigurationMap(), PROTOCOLS_PREFIX));

        return unmodifiableSet(protocolIds);
    }


    // RegistryConfig correlative methods

    public void addRegistry(RegistryConfig registryConfig) {
        addConfig(registryConfig);
    }

    public void addRegistries(Iterable<RegistryConfig> registryConfigs) {
        if (registryConfigs != null) {
            registryConfigs.forEach(this::addRegistry);
        }
    }

    public Optional<RegistryConfig> getRegistry(String id) {
        return ofNullable(getConfig(getTagName(RegistryConfig.class), id));
    }

    /**
     * 获取注册中心配置信息   筛选对应的isDefault属性为null或者true
     * @return
     */
    public List<RegistryConfig> getDefaultRegistries() {
        return getDefaultConfigs(getConfigsMap(getTagName(RegistryConfig.class)));
    }

    public Collection<RegistryConfig> getRegistries() {
        return getConfigs(getTagName(RegistryConfig.class));
    }

    /**
     * 获取配置中心  包含【dubbo.registries.】的属性key
     * @return
     */
    public Set<String> getRegistryIds() {
        Set<String> registryIds = new HashSet<>();

        /**
         * 获取externalConfigurationMap和appExternalConfigurationMap中  定义的参数
         *
         * startConfigCenter方法中   从配置中心获取
         */
        registryIds.addAll(getSubProperties(ApplicationModel.getEnvironment().getExternalConfigurationMap(),
                REGISTRIES_PREFIX));
        registryIds.addAll(getSubProperties(ApplicationModel.getEnvironment().getAppExternalConfigurationMap(),
                REGISTRIES_PREFIX));

        return unmodifiableSet(registryIds);
    }

    // ServiceConfig correlative methods

    public void addService(ServiceConfigBase<?> serviceConfig) {
        addConfig(serviceConfig);
    }

    public void addServices(Iterable<ServiceConfigBase<?>> serviceConfigs) {
        serviceConfigs.forEach(this::addService);
    }

    public Collection<ServiceConfigBase> getServices() {
        return getConfigs(getTagName(ServiceConfigBase.class));
    }

    public <T> ServiceConfigBase<T> getService(String id) {
        return getConfig(getTagName(ServiceConfigBase.class), id);
    }

    // ReferenceConfig correlative methods

    public void addReference(ReferenceConfigBase<?> referenceConfig) {
        addConfig(referenceConfig);
    }

    public void addReferences(Iterable<ReferenceConfigBase<?>> referenceConfigs) {
        referenceConfigs.forEach(this::addReference);
    }

    public Collection<ReferenceConfigBase<?>> getReferences() {
        return getConfigs(getTagName(ReferenceConfigBase.class));
    }

    public <T> ReferenceConfigBase<T> getReference(String id) {
        return getConfig(getTagName(ReferenceConfigBase.class), id);
    }

    /**
     * 过滤  只处理properties对应的key中  含有prefix的
     * @param properties
     * @param prefix
     * @return
     */
    protected static Set<String> getSubProperties(Map<String, String> properties, String prefix) {
        return properties.keySet().stream().filter(k -> k.contains(prefix)).map(k -> {
            k = k.substring(prefix.length());
            return k.substring(0, k.indexOf("."));
        }).collect(Collectors.toSet());
    }

    public void refreshAll() {
        write(() -> {
            // refresh all configs here,
            getApplication().ifPresent(ApplicationConfig::refresh);
            getMonitor().ifPresent(MonitorConfig::refresh);
            getModule().ifPresent(ModuleConfig::refresh);

            getProtocols().forEach(ProtocolConfig::refresh);
            getRegistries().forEach(RegistryConfig::refresh);
            getProviders().forEach(ProviderConfig::refresh);
            getConsumers().forEach(ConsumerConfig::refresh);
        });

    }

    /**
     * In some scenario,  we may nee to add and remove ServiceConfig or ReferenceConfig dynamically.
     *
     * @param config the config instance to remove.
     */
    public void removeConfig(AbstractConfig config) {
        if (config == null) {
            return;
        }

        Map<String, AbstractConfig> configs = configsCache.get(getTagName(config.getClass()));
        if (CollectionUtils.isNotEmptyMap(configs)) {
            configs.remove(getId(config));
        }
    }

    public void clear() {
        write(this.configsCache::clear);
    }

    /**
     * @throws IllegalStateException
     * @since 2.7.8
     */
    @Override
    public void destroy() throws IllegalStateException {
        clear();
    }

    /**
     * Add the dubbo {@link AbstractConfig config}
     *
     * @param config the dubbo {@link AbstractConfig config}
     */
    public void addConfig(AbstractConfig config) {
        addConfig(config, false);
    }

    /**
     * 添加配置
     * @param config
     * @param unique
     */
    protected void addConfig(AbstractConfig config, boolean unique) {
        if (config == null) {
            return;
        }
        write(() -> {
            /**
             * 在configsCache中获取config对应得配置信息
             */
            Map<String, AbstractConfig> configsMap = configsCache.computeIfAbsent(getTagName(config.getClass()), type -> newMap());
            addIfAbsent(config, configsMap, unique);
        });
    }

    /**
     * 获取configType对应得配置信息
     * @param configType
     * @param <C>
     * @return
     */
    protected <C extends AbstractConfig> Map<String, C> getConfigsMap(String configType) {
        return (Map<String, C>) read(() -> configsCache.getOrDefault(configType, emptyMap()));
    }

    /**
     * 获取configType对应得配置信息
     * @param configType
     * @param <C>
     * @return
     */
    protected <C extends AbstractConfig> Collection<C> getConfigs(String configType) {
        return (Collection<C>) read(() -> getConfigsMap(configType).values());
    }

    protected <C extends AbstractConfig> C getConfig(String configType, String id) {
        return read(() -> {
            Map<String, C> configsMap = (Map) configsCache.getOrDefault(configType, emptyMap());
            return configsMap.get(id);
        });
    }

    /**
     * 从configsCache中获取configType对应的属性
     * @param configType
     * @param <C>
     * @return
     * @throws IllegalStateException
     */
    protected <C extends AbstractConfig> C getConfig(String configType) throws IllegalStateException {
        return read(() -> {
            Map<String, C> configsMap = (Map) configsCache.getOrDefault(configType, emptyMap());
            int size = configsMap.size();
            if (size < 1) {
//                throw new IllegalStateException("No such " + configType.getName() + " is found");
                return null;
            } else if (size > 1) {

                AtomicReference<C> defaultConfig = new AtomicReference<>();
                configsMap.forEach((str, config) -> {
                    if (Boolean.TRUE.equals(config.isDefault())) {
                        defaultConfig.compareAndSet(null, config);
                    }
                });

                if (defaultConfig.get() != null) {
                    return defaultConfig.get();
                }

                logger.warn("Expected single matching of " + configType + ", but found " + size + " instances, will randomly pick the first one.");
            }

            return configsMap.values().iterator().next();
        });
    }

    private <V> V write(Callable<V> callable) {
        V value = null;
        Lock writeLock = lock.writeLock();
        try {
            writeLock.lock();
            value = callable.call();
        } catch (RuntimeException e) {
            throw e;
        } catch (Throwable e) {
            throw new RuntimeException(e.getCause());
        } finally {
            writeLock.unlock();
        }
        return value;
    }

    private void write(Runnable runnable) {
        write(() -> {
            runnable.run();
            return null;
        });
    }

    private <V> V read(Callable<V> callable) {
        Lock readLock = lock.readLock();
        V value = null;
        try {
            readLock.lock();
            value = callable.call();
        } catch (Throwable e) {
            throw new RuntimeException(e);
        } finally {
            readLock.unlock();
        }
        return value;
    }

    private static void checkDuplicate(AbstractConfig oldOne, AbstractConfig newOne) throws IllegalStateException {
        if (oldOne != null && !oldOne.equals(newOne)) {
            String configName = oldOne.getClass().getSimpleName();
            logger.warn("Duplicate Config found for " + configName + ", you should use only one unique " + configName + " for one application.");
        }
    }

    private static Map newMap() {
        return new HashMap<>();
    }

    /**
     *
     * @param config
     * @param configsMap
     * @param unique
     * @param <C>
     * @throws IllegalStateException
     */
    static <C extends AbstractConfig> void addIfAbsent(C config, Map<String, C> configsMap, boolean unique)
            throws IllegalStateException {

        if (config == null || configsMap == null) {
            return;
        }

        /**
         * 查重
         */
        if (unique) { // check duplicate
            configsMap.values().forEach(c -> {
                checkDuplicate(c, config);
            });
        }

        String key = getId(config);

        C existedConfig = configsMap.get(key);

        /**
         * 配置已存在  且与缓存中得数据不一致
         */
        if (existedConfig != null && !config.equals(existedConfig)) {
            if (logger.isWarnEnabled()) {
                String type = config.getClass().getSimpleName();
                logger.warn(String.format("Duplicate %s found, there already has one default %s or more than two %ss have the same id, " +
                        "you can try to give each %s a different id : %s", type, type, type, type, config));
            }
        } else {
            /**
             * 添加配置
             */
            configsMap.put(key, config);
        }
    }

    /**
     * 获取config对应得id
     * @param config
     * @param <C>
     * @return
     */
    static <C extends AbstractConfig> String getId(C config) {
        String id = config.getId();
        /**
         * id不为空则取id
         * 为空则判断config对应isDefault属性为null或者空
         * 举例：
         */
        return isNotEmpty(id) ? id : isDefaultConfig(config) ?
                config.getClass().getSimpleName() + "#" + DEFAULT_KEY : null;
    }

    /**
     * 筛选配置信息中isDefault属性为null或者true
     * @param config
     * @param <C>
     * @return
     */
    static <C extends AbstractConfig> boolean isDefaultConfig(C config) {
        /**
         * 获取配置信息中   对应得isDefault属性
         */
        Boolean isDefault = getProperty(config, "isDefault");
        return isDefault == null || TRUE.equals(isDefault);
    }

    static <C extends AbstractConfig> List<C> getDefaultConfigs(Map<String, C> configsMap) {
        return configsMap.values()
                .stream()
                .filter(ConfigManager::isDefaultConfig)
                .collect(Collectors.toList());
    }
}<|MERGE_RESOLUTION|>--- conflicted
+++ resolved
@@ -77,15 +77,7 @@
     }
 
     // ApplicationConfig correlative methods
-<<<<<<< HEAD
-
-    /**
-     * 添加ApplicationConfig
-     * @param application
-     */
-=======
     @Inject(enable = false)
->>>>>>> da4f5f22
     public void setApplication(ApplicationConfig application) {
         addConfig(application, true);
     }
