/*
 * Licensed to the Apache Software Foundation (ASF) under one or more
 * contributor license agreements.  See the NOTICE file distributed with
 * this work for additional information regarding copyright ownership.
 * The ASF licenses this file to You under the Apache License, Version 2.0
 * (the "License"); you may not use this file except in compliance with
 * the License.  You may obtain a copy of the License at
 *
 *     http://www.apache.org/licenses/LICENSE-2.0
 *
 * Unless required by applicable law or agreed to in writing, software
 * distributed under the License is distributed on an "AS IS" BASIS,
 * WITHOUT WARRANTIES OR CONDITIONS OF ANY KIND, either express or implied.
 * See the License for the specific language governing permissions and
 * limitations under the License.
 */
package org.apache.dubbo.config.context;

import org.apache.dubbo.common.config.CompositeConfiguration;
import org.apache.dubbo.common.context.FrameworkExt;
import org.apache.dubbo.common.context.LifecycleAdapter;
import org.apache.dubbo.common.extension.DisableInject;
import org.apache.dubbo.common.logger.Logger;
import org.apache.dubbo.common.logger.LoggerFactory;
import org.apache.dubbo.common.utils.CollectionUtils;
import org.apache.dubbo.common.utils.ConcurrentHashSet;
import org.apache.dubbo.common.utils.ReflectUtils;
import org.apache.dubbo.common.utils.StringUtils;
import org.apache.dubbo.config.AbstractConfig;
import org.apache.dubbo.config.AbstractInterfaceConfig;
import org.apache.dubbo.config.ApplicationConfig;
import org.apache.dubbo.config.ConfigCenterConfig;
import org.apache.dubbo.config.ConfigKeys;
import org.apache.dubbo.config.ConsumerConfig;
import org.apache.dubbo.config.MetadataReportConfig;
import org.apache.dubbo.config.MethodConfig;
import org.apache.dubbo.config.MetricsConfig;
import org.apache.dubbo.config.ModuleConfig;
import org.apache.dubbo.config.MonitorConfig;
import org.apache.dubbo.config.ProtocolConfig;
import org.apache.dubbo.config.ProviderConfig;
import org.apache.dubbo.config.ReferenceConfigBase;
import org.apache.dubbo.config.RegistryConfig;
import org.apache.dubbo.config.ServiceConfigBase;
import org.apache.dubbo.config.SslConfig;
import org.apache.dubbo.rpc.model.ApplicationModel;

import java.util.ArrayList;
import java.util.Arrays;
import java.util.Collection;
import java.util.List;
import java.util.Map;
import java.util.Optional;
import java.util.Set;
import java.util.concurrent.ConcurrentHashMap;
import java.util.concurrent.atomic.AtomicInteger;
import java.util.stream.Collectors;

import static java.lang.Boolean.TRUE;
import static java.util.Collections.emptyMap;
import static java.util.Optional.ofNullable;
import static org.apache.dubbo.common.utils.StringUtils.isNotEmpty;
import static org.apache.dubbo.config.AbstractConfig.getTagName;

/**
 * A lock-free config manager (through ConcurrentHashMap), for fast read operation.
 * The Write operation lock with sub configs map of config type, for safely check and add new config.
 */
public class ConfigManager extends LifecycleAdapter implements FrameworkExt {

    private static final Logger logger = LoggerFactory.getLogger(ConfigManager.class);

    public static final String NAME = "config";
    public static final String BEAN_NAME = "dubboConfigManager";
    private static final String CONFIG_NAME_READ_METHOD = "getName";
    public static final String DUBBO_CONFIG_MODE = ConfigKeys.DUBBO_CONFIG_MODE;

    final Map<String, Map<String, AbstractConfig>> configsCache = new ConcurrentHashMap<>();

    private Map<String, AbstractInterfaceConfig> referenceConfigCache = new ConcurrentHashMap<>();

    private Map<String, AbstractInterfaceConfig> serviceConfigCache = new ConcurrentHashMap<>();

    private Set<AbstractConfig> duplicatedConfigs = new ConcurrentHashSet<>();

    private ConfigMode configMode = ConfigMode.STRICT;

    private boolean ignoreDuplicatedInterface = false;

    private static Map<Class, AtomicInteger> configIdIndexes = new ConcurrentHashMap<>();

    private static Set<Class<? extends AbstractConfig>> uniqueConfigTypes = new ConcurrentHashSet<>();

    static {
        // init unique config types
        uniqueConfigTypes.add(ApplicationConfig.class);
        uniqueConfigTypes.add(ModuleConfig.class);
        uniqueConfigTypes.add(MonitorConfig.class);
        uniqueConfigTypes.add(MetricsConfig.class);
        uniqueConfigTypes.add(SslConfig.class);

        List<String> configNames = new ArrayList<>(uniqueConfigTypes.size());
        for (Class<? extends AbstractConfig> configType : uniqueConfigTypes) {
            configNames.add(configType.getSimpleName());
        }
        logger.info("Unique config types: " + configNames);
    }

    public ConfigManager() {
    }

    @Override
    public void initialize() throws IllegalStateException {
        CompositeConfiguration configuration = ApplicationModel.getEnvironment().getConfiguration();
        String configModeStr = (String) configuration.getProperty(DUBBO_CONFIG_MODE);
        try {
            if (StringUtils.hasText(configModeStr)) {
                this.configMode = ConfigMode.valueOf(configModeStr.toUpperCase());
            }
        } catch (Exception e) {
            String msg = "Illegal '" + DUBBO_CONFIG_MODE + "' config value [" + configModeStr + "], available values " + Arrays.toString(ConfigMode.values());
            logger.error(msg, e);
            throw new IllegalArgumentException(msg, e);
        }

        String ignoreDuplicatedInterfaceStr = (String) configuration
            .getProperty(ConfigKeys.DUBBO_CONFIG_IGNORE_DUPLICATED_INTERFACE);
        if (ignoreDuplicatedInterfaceStr != null) {
            this.ignoreDuplicatedInterface = Boolean.parseBoolean(ignoreDuplicatedInterfaceStr);
        }
        logger.info("Dubbo config mode: " + configMode +", ignore duplicated interface: " + ignoreDuplicatedInterface);
    }


// ApplicationConfig correlative methods

    /**
     * Set application config
     * @param application
     * @return current application config instance
     */
    @DisableInject
    public void setApplication(ApplicationConfig application) {
        addConfig(application, true);
    }

    public Optional<ApplicationConfig> getApplication() {
        return ofNullable(getSingleConfig(getTagName(ApplicationConfig.class)));
    }

    public ApplicationConfig getApplicationOrElseThrow() {
        return getApplication().orElseThrow(() -> new IllegalStateException("There's no ApplicationConfig specified."));
    }

    // MonitorConfig correlative methods

    @DisableInject
    public void setMonitor(MonitorConfig monitor) {
        addConfig(monitor, true);
    }

    public Optional<MonitorConfig> getMonitor() {
        return ofNullable(getSingleConfig(getTagName(MonitorConfig.class)));
    }

    // ModuleConfig correlative methods

    @DisableInject
    public void setModule(ModuleConfig module) {
        addConfig(module, true);
    }

    public Optional<ModuleConfig> getModule() {
        return ofNullable(getSingleConfig(getTagName(ModuleConfig.class)));
    }

    @DisableInject
    public void setMetrics(MetricsConfig metrics) {
        addConfig(metrics, true);
    }

    public Optional<MetricsConfig> getMetrics() {
        return ofNullable(getSingleConfig(getTagName(MetricsConfig.class)));
    }

    @DisableInject
    public void setSsl(SslConfig sslConfig) {
        addConfig(sslConfig, true);
    }

    public Optional<SslConfig> getSsl() {
        return ofNullable(getSingleConfig(getTagName(SslConfig.class)));
    }

    // ConfigCenterConfig correlative methods

    public void addConfigCenter(ConfigCenterConfig configCenter) {
        addConfig(configCenter);
    }

    public void addConfigCenters(Iterable<ConfigCenterConfig> configCenters) {
        configCenters.forEach(this::addConfigCenter);
    }

    public Optional<Collection<ConfigCenterConfig>> getDefaultConfigCenter() {
        Collection<ConfigCenterConfig> defaults = getDefaultConfigs(getConfigsMap(getTagName(ConfigCenterConfig.class)));
        if (CollectionUtils.isEmpty(defaults)) {
            defaults = getConfigCenters();
        }
        return Optional.ofNullable(defaults);
    }

    public Optional<ConfigCenterConfig> getConfigCenter(String id) {
        return getConfig(ConfigCenterConfig.class, id);
    }

    public Collection<ConfigCenterConfig> getConfigCenters() {
        return getConfigs(getTagName(ConfigCenterConfig.class));
    }

    // MetadataReportConfig correlative methods

    public void addMetadataReport(MetadataReportConfig metadataReportConfig) {
        addConfig(metadataReportConfig);
    }

    public void addMetadataReports(Iterable<MetadataReportConfig> metadataReportConfigs) {
        metadataReportConfigs.forEach(this::addMetadataReport);
    }

    public Collection<MetadataReportConfig> getMetadataConfigs() {
        return getConfigs(getTagName(MetadataReportConfig.class));
    }

    public Collection<MetadataReportConfig> getDefaultMetadataConfigs() {
        Collection<MetadataReportConfig> defaults = getDefaultConfigs(getConfigsMap(getTagName(MetadataReportConfig.class)));
        if (CollectionUtils.isEmpty(defaults)) {
            return getMetadataConfigs();
        }
        return defaults;
    }

    // MetadataReportConfig correlative methods

    public void addProvider(ProviderConfig providerConfig) {
        addConfig(providerConfig);
    }

    public void addProviders(Iterable<ProviderConfig> providerConfigs) {
        providerConfigs.forEach(this::addProvider);
    }

    public Optional<ProviderConfig> getProvider(String id) {
        return getConfig(ProviderConfig.class, id);
    }

    /**
     * Only allows one default ProviderConfig
     */
    public Optional<ProviderConfig> getDefaultProvider() {
        List<ProviderConfig> providerConfigs = getDefaultConfigs(getConfigsMap(getTagName(ProviderConfig.class)));
        if (CollectionUtils.isNotEmpty(providerConfigs)) {
            return Optional.of(providerConfigs.get(0));
        }
        return Optional.empty();
    }

    public Collection<ProviderConfig> getProviders() {
        return getConfigs(getTagName(ProviderConfig.class));
    }

    // ConsumerConfig correlative methods

    public void addConsumer(ConsumerConfig consumerConfig) {
        addConfig(consumerConfig);
    }

    public void addConsumers(Iterable<ConsumerConfig> consumerConfigs) {
        consumerConfigs.forEach(this::addConsumer);
    }

    public Optional<ConsumerConfig> getConsumer(String id) {
        return getConfig(ConsumerConfig.class, id);
    }

    /**
     * Only allows one default ConsumerConfig
     */
    public Optional<ConsumerConfig> getDefaultConsumer() {
        List<ConsumerConfig> consumerConfigs = getDefaultConfigs(getConfigsMap(getTagName(ConsumerConfig.class)));
        if (CollectionUtils.isNotEmpty(consumerConfigs)) {
            return Optional.of(consumerConfigs.get(0));
        }
        return Optional.empty();
    }

    public Collection<ConsumerConfig> getConsumers() {
        return getConfigs(getTagName(ConsumerConfig.class));
    }

    // ProtocolConfig correlative methods

    public void addProtocol(ProtocolConfig protocolConfig) {
        addConfig(protocolConfig);
    }

    public void addProtocols(Iterable<ProtocolConfig> protocolConfigs) {
        if (protocolConfigs != null) {
            protocolConfigs.forEach(this::addProtocol);
        }
    }

    public Optional<ProtocolConfig> getProtocol(String idOrName) {
        return getConfig(ProtocolConfig.class, idOrName);
    }

    public List<ProtocolConfig> getDefaultProtocols() {
        return getDefaultConfigs(ProtocolConfig.class);
    }

    public <C extends AbstractConfig> List<C> getDefaultConfigs(Class<C> cls) {
        return getDefaultConfigs(getConfigsMap(getTagName(cls)));
    }

    public Collection<ProtocolConfig> getProtocols() {
        return getConfigs(getTagName(ProtocolConfig.class));
    }


    // RegistryConfig correlative methods

    public void addRegistry(RegistryConfig registryConfig) {
        addConfig(registryConfig);
    }

    public void addRegistries(Iterable<RegistryConfig> registryConfigs) {
        if (registryConfigs != null) {
            registryConfigs.forEach(this::addRegistry);
        }
    }

    public Optional<RegistryConfig> getRegistry(String id) {
        return getConfig(RegistryConfig.class, id);
    }

    /**
     * Get config instance by id or by name
     * @param cls Config type
     * @param idOrName  the id or name of the config
     * @return
     */
    public <T extends AbstractConfig> Optional<T> getConfig(Class<T> cls, String idOrName) {
        T config = getConfigById(getTagName(cls), idOrName);
        if (config == null ) {
            config = getConfigByName(cls, idOrName);
        }
        return ofNullable(config);
    }

    public List<RegistryConfig> getDefaultRegistries() {
        return getDefaultConfigs(getConfigsMap(getTagName(RegistryConfig.class)));
    }

    public Collection<RegistryConfig> getRegistries() {
        return getConfigs(getTagName(RegistryConfig.class));
    }

    // ServiceConfig correlative methods

    public void addService(ServiceConfigBase<?> serviceConfig) {
        addConfig(serviceConfig);
    }

    public void addServices(Iterable<ServiceConfigBase<?>> serviceConfigs) {
        serviceConfigs.forEach(this::addService);
    }

    public Collection<ServiceConfigBase> getServices() {
        return getConfigs(getTagName(ServiceConfigBase.class));
    }

    public <T> ServiceConfigBase<T> getService(String id) {
        return getConfig(ServiceConfigBase.class, id).orElse(null);
    }

    // ReferenceConfig correlative methods

    public void addReference(ReferenceConfigBase<?> referenceConfig) {
        addConfig(referenceConfig);
    }

    public void addReferences(Iterable<ReferenceConfigBase<?>> referenceConfigs) {
        referenceConfigs.forEach(this::addReference);
    }

    public Collection<ReferenceConfigBase<?>> getReferences() {
        return getConfigs(getTagName(ReferenceConfigBase.class));
    }

    public <T> ReferenceConfigBase<T> getReference(String id) {
        return getConfig(ReferenceConfigBase.class, id).orElse(null);
    }

    public void refreshAll() {
        // refresh all configs here,
        getApplication().ifPresent(ApplicationConfig::refresh);
        getMonitor().ifPresent(MonitorConfig::refresh);
        getModule().ifPresent(ModuleConfig::refresh);
        getMetrics().ifPresent(MetricsConfig::refresh);
        getSsl().ifPresent(SslConfig::refresh);

        getProtocols().forEach(ProtocolConfig::refresh);
        getRegistries().forEach(RegistryConfig::refresh);
        getProviders().forEach(ProviderConfig::refresh);
        getConsumers().forEach(ConsumerConfig::refresh);
        getConfigCenters().forEach(ConfigCenterConfig::refresh);
        getMetadataConfigs().forEach(MetadataReportConfig::refresh);
    }

    /**
     * In some scenario,  we may nee to add and remove ServiceConfig or ReferenceConfig dynamically.
     *
     * @param config the config instance to remove.
     */
    public void removeConfig(AbstractConfig config) {
        if (config == null) {
            return;
        }

        Map<String, AbstractConfig> configs = configsCache.get(getTagName(config.getClass()));
        if (CollectionUtils.isNotEmptyMap(configs)) {
            configs.values().removeIf(c -> config == c);
        }
    }

    public void clear() {
        this.configsCache.clear();
        configIdIndexes.clear();
        this.referenceConfigCache.clear();
        this.serviceConfigCache.clear();
        this.duplicatedConfigs.clear();
    }

    /**
     * @throws IllegalStateException
     * @since 2.7.8
     */
    @Override
    public void destroy() throws IllegalStateException {
        clear();
    }

    /**
     * Add the dubbo {@link AbstractConfig config}
     *
     * @param config the dubbo {@link AbstractConfig config}
     */
    public void addConfig(AbstractConfig config) {
        if (config == null) {
            return;
        }
        addConfig(config, isUniqueConfig(config));
    }

    private boolean isUniqueConfig(AbstractConfig config) {
        return uniqueConfigTypes.contains(config.getClass());
    }

    protected <T extends AbstractConfig> T addConfig(AbstractConfig config, boolean unique) {
        if (config == null) {
            return null;
        }
        // ignore MethodConfig
        if (config instanceof MethodConfig) {
            return null;
        }

        Map<String, AbstractConfig> configsMap = configsCache.computeIfAbsent(getTagName(config.getClass()), type -> newMap());

        // fast check duplicated equivalent config before write lock
        if (!(config instanceof ReferenceConfigBase || config instanceof ServiceConfigBase)) {
            for (AbstractConfig value : configsMap.values()) {
                if (value.equals(config)) {
                    return (T) value;
                }
            }
        }

        // lock by config type
        synchronized (configsMap) {
            return (T) addIfAbsent(config, configsMap, unique);
        }
    }

    public <C extends AbstractConfig> Map<String, C> getConfigsMap(Class<C> cls) {
        return getConfigsMap(getTagName(cls));
    }

    private <C extends AbstractConfig> Map<String, C> getConfigsMap(String configType) {
        return (Map<String, C>) configsCache.getOrDefault(configType, emptyMap());
    }

    private <C extends AbstractConfig> Collection<C> getConfigs(String configType) {
        return (Collection<C>) getConfigsMap(configType).values();
    }

    public <C extends AbstractConfig> Collection<C> getConfigs(Class<C> configType) {
        return (Collection<C>) getConfigsMap(getTagName(configType)).values();
    }

    /**
     * Get config by id
     * @param configType
     * @param id
     * @return
     */
    private <C extends AbstractConfig> C getConfigById(String configType, String id) {
        return (C) getConfigsMap(configType).get(id);
    }

    /**
     * Get config by name if existed
     * @param cls
     * @param name
     * @return
     */
    private <C extends AbstractConfig> C getConfigByName(Class<? extends C> cls, String name) {
        Map<String, ? extends C> configsMap = getConfigsMap(cls);
        if (configsMap.isEmpty()) {
            return null;
        }
        // try find config by name
        if (ReflectUtils.hasMethod(cls, CONFIG_NAME_READ_METHOD)) {
            List<C> list = configsMap.values().stream()
                .filter(cfg -> name.equals(getConfigName(cfg)))
                .collect(Collectors.toList());
            if (list.size() > 1) {
                throw new IllegalStateException("Found more than one config by name: " + name +
                    ", instances: " + list + ". Please remove redundant configs or get config by id.");
            } else if (list.size() == 1) {
                return list.get(0);
            }
        }
        return null;
    }

    private <C extends AbstractConfig> String getConfigName(C config) {
        try {
            return (String) ReflectUtils.getProperty(config, CONFIG_NAME_READ_METHOD);
        } catch (Exception e) {
            return null;
        }
    }

    protected <C extends AbstractConfig> C getSingleConfig(String configType) throws IllegalStateException {
        Map<String, AbstractConfig> configsMap = getConfigsMap(configType);
        int size = configsMap.size();
        if (size < 1) {
//                throw new IllegalStateException("No such " + configType.getName() + " is found");
<<<<<<< HEAD
                return null;
            } else if (size > 1) {
                throw new IllegalStateException("Expected single instance of " + configType + ", but found " + size +
                        " instances, please remove redundant configs. instances: "+configsMap.values());
            }

            return configsMap.values().iterator().next();
        });
    }

    private <V> V write(Callable<V> callable) {
        V value;
        Lock writeLock = lock.writeLock();
        try {
            writeLock.lock();
            value = callable.call();
        } catch (Throwable e) {
            throw new RuntimeException(e);
        } finally {
            writeLock.unlock();
        }
        return value;
    }

    private void write(Runnable runnable) {
        write(() -> {
            runnable.run();
            return null;
        });
    }

    private <V> V read(Callable<V> callable) {
        Lock readLock = lock.readLock();
        V value;
        try {
            readLock.lock();
            value = callable.call();
        } catch (Throwable e) {
            throw new RuntimeException(e);
        } finally {
            readLock.unlock();
=======
            return null;
        } else if (size > 1) {
            throw new IllegalStateException("Expected single instance of " + configType + ", but found " + size +
                " instances, please remove redundant configs. instances: "+configsMap.values());
>>>>>>> feb9e41c
        }
        return (C) configsMap.values().iterator().next();
    }

    private static boolean isEquals(AbstractConfig oldOne, AbstractConfig newOne) {
        if (oldOne == newOne) {
            return true;
        }
        if (oldOne == null || newOne == null) {
            return false;
        }
        if (oldOne.getClass() != newOne.getClass()) {
            return false;
        }
        // make both are refreshed or none is refreshed
        if (oldOne.isRefreshed() || newOne.isRefreshed()) {
            if (!oldOne.isRefreshed()) {
                oldOne.refresh();
            }
            if (!newOne.isRefreshed()) {
                newOne.refresh();
            }
        }
        return oldOne.equals(newOne);
    }

    private static Map newMap() {
        return new ConcurrentHashMap();
    }

    /**
     * Add config
     * @param config
     * @param configsMap
     * @param unique
     * @return the existing equivalent config or the new adding config
     * @throws IllegalStateException
     */
    private <C extends AbstractConfig> C addIfAbsent(C config, Map<String, C> configsMap, boolean unique)
            throws IllegalStateException {

        if (config == null || configsMap == null) {
            return config;
        }

        // check duplicated configs
        // special check service and reference config by unique service name, speed up the processing of large number of instances
        if (config instanceof ReferenceConfigBase || config instanceof ServiceConfigBase) {
            C existedConfig = (C) checkDuplicatedInterfaceConfig((AbstractInterfaceConfig) config);
            if (existedConfig != null) {
                return existedConfig;
            }
        } else {
            // find by value
            Optional<C> prevConfig = findConfigByValue(configsMap.values(), config);
            if (prevConfig.isPresent()) {
                if (prevConfig.get() == config) {
                    // the new one is same as existing one
                    return prevConfig.get();
                }

                // ignore duplicated equivalent config
                if (logger.isInfoEnabled() && duplicatedConfigs.add(config)) {
                    logger.info("Ignore duplicated config: " + config);
                }
                return prevConfig.get();
            }
        }

        // check unique config
        if (unique && configsMap.size() > 0) {
            C oldOne = configsMap.values().iterator().next();
            String configName = oldOne.getClass().getSimpleName();
            String msgPrefix = "Duplicate Configs found for " + configName + ", only one unique " + configName +
                " is allowed for one application. previous: " + oldOne + ", later: " + config + ". According to config mode [" + configMode + "], ";
            switch (configMode) {
                case STRICT: {
                    if (!isEquals(oldOne, config)) {
                        throw new IllegalStateException(msgPrefix + "please remove redundant configs and keep only one.");
                    }
                    break;
                }
                case IGNORE: {
                    // ignore later config
                    if (logger.isWarnEnabled() && duplicatedConfigs.add(config)) {
                        logger.warn(msgPrefix + "keep previous config and ignore later config: " + config);
                    }
                    return oldOne;
                }
                case OVERRIDE: {
                    // clear previous config, add new config
                    configsMap.clear();
                    if (logger.isWarnEnabled() && duplicatedConfigs.add(config)) {
                        logger.warn(msgPrefix + "override previous config with later config: " + config);
                    }
                    break;
                }
            }
        }

        String key = getId(config);
        if (key == null) {
            // generate key for non-default config compatible with API usages
            key = generateConfigId(config);
        }

        C existedConfig = configsMap.putIfAbsent(key, config);
        if (isEquals(existedConfig, config)) {
            String type = config.getClass().getSimpleName();
            throw new IllegalStateException(String.format("Duplicate %s found, there already has one default %s or more than two %ss have the same id, " +
                    "you can try to give each %s a different id, key: %s, prev: %s, new: %s", type, type, type, type, key, existedConfig, config));
        }
        configsMap.put(key, config);

        return config;
    }

    private <C extends AbstractConfig> Optional<C> findConfigByValue(Collection<C> values, C config) {
        // 1. find same config instance (speed up raw api usage)
        Optional<C> prevConfig = values.stream().filter(val -> val == config).findFirst();
        if (prevConfig.isPresent()) {
            return prevConfig;
        }

        // 2. find equal config
        prevConfig = values.stream()
            .filter(val -> isEquals(val, config))
            .findFirst();
        return prevConfig;
    }

    /**
     * check duplicated ReferenceConfig/ServiceConfig
     * @param config
     */
    private AbstractInterfaceConfig checkDuplicatedInterfaceConfig(AbstractInterfaceConfig config) {
        String uniqueServiceName;
        Map<String, AbstractInterfaceConfig> configCache;
        if (config instanceof ReferenceConfigBase) {
            ReferenceConfigBase<?> referenceConfig = (ReferenceConfigBase<?>) config;
            uniqueServiceName = referenceConfig.getUniqueServiceName();
            configCache = referenceConfigCache;
        } else if (config instanceof ServiceConfigBase) {
            ServiceConfigBase serviceConfig = (ServiceConfigBase) config;
            uniqueServiceName = serviceConfig.getUniqueServiceName();
            configCache = serviceConfigCache;
        } else {
            throw new IllegalArgumentException("Illegal type of parameter 'config' : " + config.getClass().getName());
        }

        AbstractInterfaceConfig prevConfig = configCache.putIfAbsent(uniqueServiceName, config);
        if (prevConfig != null) {
            if (prevConfig == config) {
                return prevConfig;
            }

            if (prevConfig.equals(config)) {
                // TODO Is there any problem with ignoring duplicate and equivalent but different ReferenceConfig instances?
                return prevConfig;
            }

            String configType = config.getClass().getSimpleName();
            String msg = "Found multiple " + configType + "s with unique service name [" +
                uniqueServiceName + "], previous: " + prevConfig + ", later: " + config + ". " +
                "There can only be one instance of " + configType + " with the same triple (group, interface, version). " +
                "If multiple instances are required for the same interface, please use a different group or version.";

            if (logger.isWarnEnabled() && duplicatedConfigs.add(config)) {
                logger.warn(msg);
            }
            if (!ignoreDuplicatedInterface) {
                throw new IllegalStateException(msg);
            }
        }
        return prevConfig;
    }

    public static <C extends AbstractConfig> String generateConfigId(C config) {
        int idx = configIdIndexes.computeIfAbsent(config.getClass(), clazz -> new AtomicInteger(0)).incrementAndGet();
        return getTagName(config.getClass()) + "#" + idx;
    }

    static <C extends AbstractConfig> String getId(C config) {
        String id = config.getId();
        return isNotEmpty(id) ? id : null;
    }

    static <C extends AbstractConfig> Boolean isDefaultConfig(C config) {
        return config.isDefault();
    }

    static <C extends AbstractConfig> List<C> getDefaultConfigs(Map<String, C> configsMap) {
        // find isDefault() == true
        List<C> list = configsMap.values()
                .stream()
                .filter(c -> TRUE.equals(ConfigManager.isDefaultConfig(c)))
                .collect(Collectors.toList());
        if (list.size() > 0) {
            return list;
        }

        // find isDefault() == null
        list = configsMap.values()
                .stream()
                .filter(c -> ConfigManager.isDefaultConfig(c) == null)
                .collect(Collectors.toList());
        return list;

        // exclude isDefault() == false
    }

    protected ConfigMode getConfigMode() {
        return configMode;
    }
}<|MERGE_RESOLUTION|>--- conflicted
+++ resolved
@@ -557,54 +557,10 @@
         int size = configsMap.size();
         if (size < 1) {
 //                throw new IllegalStateException("No such " + configType.getName() + " is found");
-<<<<<<< HEAD
-                return null;
-            } else if (size > 1) {
-                throw new IllegalStateException("Expected single instance of " + configType + ", but found " + size +
-                        " instances, please remove redundant configs. instances: "+configsMap.values());
-            }
-
-            return configsMap.values().iterator().next();
-        });
-    }
-
-    private <V> V write(Callable<V> callable) {
-        V value;
-        Lock writeLock = lock.writeLock();
-        try {
-            writeLock.lock();
-            value = callable.call();
-        } catch (Throwable e) {
-            throw new RuntimeException(e);
-        } finally {
-            writeLock.unlock();
-        }
-        return value;
-    }
-
-    private void write(Runnable runnable) {
-        write(() -> {
-            runnable.run();
-            return null;
-        });
-    }
-
-    private <V> V read(Callable<V> callable) {
-        Lock readLock = lock.readLock();
-        V value;
-        try {
-            readLock.lock();
-            value = callable.call();
-        } catch (Throwable e) {
-            throw new RuntimeException(e);
-        } finally {
-            readLock.unlock();
-=======
             return null;
         } else if (size > 1) {
             throw new IllegalStateException("Expected single instance of " + configType + ", but found " + size +
                 " instances, please remove redundant configs. instances: "+configsMap.values());
->>>>>>> feb9e41c
         }
         return (C) configsMap.values().iterator().next();
     }
@@ -717,8 +673,6 @@
             throw new IllegalStateException(String.format("Duplicate %s found, there already has one default %s or more than two %ss have the same id, " +
                     "you can try to give each %s a different id, key: %s, prev: %s, new: %s", type, type, type, type, key, existedConfig, config));
         }
-        configsMap.put(key, config);
-
         return config;
     }
 
