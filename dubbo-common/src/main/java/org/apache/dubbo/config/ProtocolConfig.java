--- conflicted
+++ resolved
@@ -631,14 +631,13 @@
         this.extProtocol = extProtocol;
     }
 
-<<<<<<< HEAD
     public String getPreferredProtocol() {
         return preferredProtocol;
     }
 
     public void setPreferredProtocol(String preferredProtocol) {
         this.preferredProtocol = preferredProtocol;
-=======
+      
     public Boolean isNoInterfaceSupport() {
         return noInterfaceSupport;
     }
@@ -661,7 +660,6 @@
 
     public void setTriple(TripleConfig triple) {
         this.triple = triple;
->>>>>>> 4a4d756f
     }
 
     public void mergeProtocol(ProtocolConfig sourceConfig) {
