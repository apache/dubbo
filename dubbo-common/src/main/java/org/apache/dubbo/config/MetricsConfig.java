/*
 * Licensed to the Apache Software Foundation (ASF) under one or more
 * contributor license agreements.  See the NOTICE file distributed with
 * this work for additional information regarding copyright ownership.
 * The ASF licenses this file to You under the Apache License, Version 2.0
 * (the "License"); you may not use this file except in compliance with
 * the License.  You may obtain a copy of the License at
 *
 *     http://www.apache.org/licenses/LICENSE-2.0
 *
 * Unless required by applicable law or agreed to in writing, software
 * distributed under the License is distributed on an "AS IS" BASIS,
 * WITHOUT WARRANTIES OR CONDITIONS OF ANY KIND, either express or implied.
 * See the License for the specific language governing permissions and
 * limitations under the License.
 */
package org.apache.dubbo.config;

import org.apache.dubbo.common.URL;
import org.apache.dubbo.common.utils.UrlUtils;
import org.apache.dubbo.config.nested.AggregationConfig;
import org.apache.dubbo.config.nested.PrometheusConfig;
import org.apache.dubbo.config.support.Nested;
import org.apache.dubbo.rpc.model.ApplicationModel;

import java.util.HashMap;
import java.util.Map;

/**
 * MetricsConfig
 */
public class MetricsConfig extends AbstractConfig {

    private static final long serialVersionUID = -9089919311611546383L;

    private String protocol;

    /**
     * Enable jvm metrics when collecting.
     */
    private Boolean enableJvmMetrics;

    /**
<<<<<<< HEAD
     * Enable registry metrics.
     */
    private Boolean enableRegistry;
=======
     * Enable jvm metrics when collecting.
     */
    private Boolean enableMetadataMetrics;
>>>>>>> 671e0f8b

    /**
     * @deprecated After metrics config is refactored.
     * This parameter should no longer use and will be deleted in the future.
     */
    @Deprecated
    private String port;

    /**
     * The prometheus metrics config
     */
    @Nested
    private PrometheusConfig prometheus;

    /**
     * The metrics aggregation config
     */
    @Nested
    private AggregationConfig aggregation;

    private String exportServiceProtocol;

    private Integer exportServicePort;


    public MetricsConfig() {
    }

    public MetricsConfig(ApplicationModel applicationModel) {
        super(applicationModel);
    }

    public URL toUrl() {
        Map<String, String> map = new HashMap<>();
        appendParameters(map, this);

        // ignore address parameter, use specified url in each metrics server config
        // the address "localhost" here is meaningless
        URL url = UrlUtils.parseURL("localhost", map);
        url = url.setScopeModel(getScopeModel());
        return url;
    }

    public String getProtocol() {
        return protocol;
    }

    public void setProtocol(String protocol) {
        this.protocol = protocol;
    }

    public Boolean getEnableJvmMetrics() {
        return enableJvmMetrics;
    }

    public void setEnableJvmMetrics(Boolean enableJvmMetrics) {
        this.enableJvmMetrics = enableJvmMetrics;
    }

    public Boolean getEnableRegistry() {
        return enableRegistry;
    }

    public void setEnableRegistry(Boolean enableRegistry) {
        this.enableRegistry = enableRegistry;
    }

    public String getPort() {
        return port;
    }

    public void setPort(String port) {
        this.port = port;
    }

    public PrometheusConfig getPrometheus() {
        return prometheus;
    }

    public void setPrometheus(PrometheusConfig prometheus) {
        this.prometheus = prometheus;
    }

    public AggregationConfig getAggregation() {
        return aggregation;
    }

    public void setAggregation(AggregationConfig aggregation) {
        this.aggregation = aggregation;
    }

    public String getExportServiceProtocol() {
        return exportServiceProtocol;
    }

    public void setExportServiceProtocol(String exportServiceProtocol) {
        this.exportServiceProtocol = exportServiceProtocol;
    }

    public Integer getExportServicePort() {
        return exportServicePort;
    }

    public void setExportServicePort(Integer exportServicePort) {
        this.exportServicePort = exportServicePort;
    }

    public Boolean getEnableMetadataMetrics() {
        return enableMetadataMetrics;
    }

    public void setEnableMetadataMetrics(Boolean enableMetadataMetrics) {
        this.enableMetadataMetrics = enableMetadataMetrics;
    }
}
<|MERGE_RESOLUTION|>--- conflicted
+++ resolved
@@ -41,15 +41,14 @@
     private Boolean enableJvmMetrics;
 
     /**
-<<<<<<< HEAD
      * Enable registry metrics.
      */
-    private Boolean enableRegistry;
-=======
-     * Enable jvm metrics when collecting.
+    private Boolean enableRegistryMetrics;
+
+    /**
+     * Enable metadata metrics.
      */
     private Boolean enableMetadataMetrics;
->>>>>>> 671e0f8b
 
     /**
      * @deprecated After metrics config is refactored.
@@ -109,12 +108,12 @@
         this.enableJvmMetrics = enableJvmMetrics;
     }
 
-    public Boolean getEnableRegistry() {
-        return enableRegistry;
+    public Boolean getEnableRegistryMetrics() {
+        return enableRegistryMetrics;
     }
 
-    public void setEnableRegistry(Boolean enableRegistry) {
-        this.enableRegistry = enableRegistry;
+    public void setEnableRegistryMetrics(Boolean enableRegistryMetrics) {
+        this.enableRegistryMetrics = enableRegistryMetrics;
     }
 
     public String getPort() {
