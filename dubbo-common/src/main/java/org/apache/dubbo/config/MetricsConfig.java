/*
 * Licensed to the Apache Software Foundation (ASF) under one or more
 * contributor license agreements.  See the NOTICE file distributed with
 * this work for additional information regarding copyright ownership.
 * The ASF licenses this file to You under the Apache License, Version 2.0
 * (the "License"); you may not use this file except in compliance with
 * the License.  You may obtain a copy of the License at
 *
 *     http://www.apache.org/licenses/LICENSE-2.0
 *
 * Unless required by applicable law or agreed to in writing, software
 * distributed under the License is distributed on an "AS IS" BASIS,
 * WITHOUT WARRANTIES OR CONDITIONS OF ANY KIND, either express or implied.
 * See the License for the specific language governing permissions and
 * limitations under the License.
 */
package org.apache.dubbo.config;

import java.util.HashMap;
import java.util.Map;

import org.apache.dubbo.common.URL;
import org.apache.dubbo.common.utils.UrlUtils;
import org.apache.dubbo.config.nested.AggregationConfig;
import org.apache.dubbo.config.nested.PrometheusConfig;
import org.apache.dubbo.config.nested.HistogramConfig;
import org.apache.dubbo.config.support.Nested;
import org.apache.dubbo.rpc.model.ApplicationModel;

/**
 * MetricsConfig
 */
public class MetricsConfig extends AbstractConfig {

    private static final long serialVersionUID = -9089919311611546383L;

    private String protocol;

    /**
     * Enable jvm metrics when collecting.
     */
    private Boolean enableJvmMetrics;

    /**
<<<<<<< HEAD
=======
     * Enable threadpool metrics when collecting.
     */
    private Boolean enableThreadpoolMetrics;

    /**
     * Enable registry metrics.
     */
    private Boolean enableRegistryMetrics;

    /**
     * Enable metadata metrics.
     */
    private Boolean enableMetadataMetrics;

    /**
>>>>>>> 83023f1b
     * @deprecated After metrics config is refactored.
     * This parameter should no longer use and will be deleted in the future.
     */
    @Deprecated
    private String port;

    /**
     * The prometheus metrics config
     */
    @Nested
    private PrometheusConfig prometheus;

    /**
     * The metrics aggregation config
     */
    @Nested
    private AggregationConfig aggregation;

    @Nested
    private HistogramConfig histogram;

    private String exportServiceProtocol;

    private Integer exportServicePort;


    public MetricsConfig() {
    }

    public MetricsConfig(ApplicationModel applicationModel) {
        super(applicationModel);
    }

    public URL toUrl() {
        Map<String, String> map = new HashMap<>();
        appendParameters(map, this);

        // ignore address parameter, use specified url in each metrics server config
        // the address "localhost" here is meaningless
        URL url = UrlUtils.parseURL("localhost", map);
        url = url.setScopeModel(getScopeModel());
        return url;
    }

    public String getProtocol() {
        return protocol;
    }

    public void setProtocol(String protocol) {
        this.protocol = protocol;
    }

    public Boolean getEnableJvmMetrics() {
        return enableJvmMetrics;
    }

    public void setEnableJvmMetrics(Boolean enableJvmMetrics) {
        this.enableJvmMetrics = enableJvmMetrics;
    }

    public String getPort() {
        return port;
    }

    public void setPort(String port) {
        this.port = port;
    }

    public PrometheusConfig getPrometheus() {
        return prometheus;
    }

    public void setPrometheus(PrometheusConfig prometheus) {
        this.prometheus = prometheus;
    }

    public AggregationConfig getAggregation() {
        return aggregation;
    }

    public void setAggregation(AggregationConfig aggregation) {
        this.aggregation = aggregation;
    }

    public HistogramConfig getHistogram() {
        return histogram;
    }

    public void setHistogram(HistogramConfig histogram) {
        this.histogram = histogram;
    }

    public String getExportServiceProtocol() {
        return exportServiceProtocol;
    }

    public void setExportServiceProtocol(String exportServiceProtocol) {
        this.exportServiceProtocol = exportServiceProtocol;
    }

    public Integer getExportServicePort() {
        return exportServicePort;
    }

    public void setExportServicePort(Integer exportServicePort) {
        this.exportServicePort = exportServicePort;
    }
<<<<<<< HEAD
}
=======

    public Boolean getEnableMetadataMetrics() {
        return enableMetadataMetrics;
    }

    public void setEnableMetadataMetrics(Boolean enableMetadataMetrics) {
        this.enableMetadataMetrics = enableMetadataMetrics;
    }

    public Boolean getEnableThreadpoolMetrics() {
        return enableThreadpoolMetrics;
    }

    public void setEnableThreadpoolMetrics(Boolean enableThreadpoolMetrics) {
        this.enableThreadpoolMetrics = enableThreadpoolMetrics;
    }
}
>>>>>>> 83023f1b
<|MERGE_RESOLUTION|>--- conflicted
+++ resolved
@@ -16,9 +16,6 @@
  */
 package org.apache.dubbo.config;
 
-import java.util.HashMap;
-import java.util.Map;
-
 import org.apache.dubbo.common.URL;
 import org.apache.dubbo.common.utils.UrlUtils;
 import org.apache.dubbo.config.nested.AggregationConfig;
@@ -26,6 +23,9 @@
 import org.apache.dubbo.config.nested.HistogramConfig;
 import org.apache.dubbo.config.support.Nested;
 import org.apache.dubbo.rpc.model.ApplicationModel;
+
+import java.util.HashMap;
+import java.util.Map;
 
 /**
  * MetricsConfig
@@ -42,8 +42,6 @@
     private Boolean enableJvmMetrics;
 
     /**
-<<<<<<< HEAD
-=======
      * Enable threadpool metrics when collecting.
      */
     private Boolean enableThreadpoolMetrics;
@@ -59,7 +57,6 @@
     private Boolean enableMetadataMetrics;
 
     /**
->>>>>>> 83023f1b
      * @deprecated After metrics config is refactored.
      * This parameter should no longer use and will be deleted in the future.
      */
@@ -120,6 +117,14 @@
         this.enableJvmMetrics = enableJvmMetrics;
     }
 
+    public Boolean getEnableRegistryMetrics() {
+        return enableRegistryMetrics;
+    }
+
+    public void setEnableRegistryMetrics(Boolean enableRegistryMetrics) {
+        this.enableRegistryMetrics = enableRegistryMetrics;
+    }
+
     public String getPort() {
         return port;
     }
@@ -167,9 +172,6 @@
     public void setExportServicePort(Integer exportServicePort) {
         this.exportServicePort = exportServicePort;
     }
-<<<<<<< HEAD
-}
-=======
 
     public Boolean getEnableMetadataMetrics() {
         return enableMetadataMetrics;
@@ -186,5 +188,4 @@
     public void setEnableThreadpoolMetrics(Boolean enableThreadpoolMetrics) {
         this.enableThreadpoolMetrics = enableThreadpoolMetrics;
     }
-}
->>>>>>> 83023f1b
+}