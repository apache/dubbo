/*
 * Copyright 2012 The Netty Project
 *
 * The Netty Project licenses this file to you under the Apache License,
 * version 2.0 (the "License"); you may not use this file except in compliance
 * with the License. You may obtain a copy of the License at:
 *
 *   http://www.apache.org/licenses/LICENSE-2.0
 *
 * Unless required by applicable law or agreed to in writing, software
 * distributed under the License is distributed on an "AS IS" BASIS, WITHOUT
 * WARRANTIES OR CONDITIONS OF ANY KIND, either express or implied. See the
 * License for the specific language governing permissions and limitations
 * under the License.
 */

package org.apache.dubbo.common.timer;

import org.apache.dubbo.common.logger.Logger;
import org.apache.dubbo.common.logger.LoggerFactory;
import org.apache.dubbo.common.utils.ClassUtils;
import org.apache.dubbo.common.utils.NamedThreadFactory;

import java.util.Collections;
import java.util.HashSet;
import java.util.Locale;
import java.util.Queue;
import java.util.Set;
import java.util.concurrent.CountDownLatch;
import java.util.concurrent.Executor;
import java.util.concurrent.ExecutorService;
import java.util.concurrent.Executors;
import java.util.concurrent.LinkedBlockingQueue;
import java.util.concurrent.RejectedExecutionException;
import java.util.concurrent.ThreadFactory;
import java.util.concurrent.TimeUnit;
import java.util.concurrent.atomic.AtomicBoolean;
import java.util.concurrent.atomic.AtomicInteger;
import java.util.concurrent.atomic.AtomicIntegerFieldUpdater;
import java.util.concurrent.atomic.AtomicLong;

/**
 * A {@link Timer} optimized for approximated I/O timeout scheduling.
 *
 * <h3>Tick Duration</h3>
 * <p>
 * As described with 'approximated', this timer does not execute the scheduled
 * {@link TimerTask} on time.  {@link HashedWheelTimer}, on every tick, will
 * check if there are any {@link TimerTask}s behind the schedule and execute
 * them.
 * <p>
 * You can increase or decrease the accuracy of the execution timing by
 * specifying smaller or larger tick duration in the constructor.  In most
 * network applications, I/O timeout does not need to be accurate.  Therefore,
 * the default tick duration is 100 milliseconds and you will not need to try
 * different configurations in most cases.
 *
 * <h3>Ticks per Wheel (Wheel Size)</h3>
 * <p>
 * {@link HashedWheelTimer} maintains a data structure called 'wheel'.
 * To put simply, a wheel is a hash table of {@link TimerTask}s whose hash
 * function is 'dead line of the task'.  The default number of ticks per wheel
 * (i.e. the size of the wheel) is 512.  You could specify a larger value
 * if you are going to schedule a lot of timeouts.
 *
 * <h3>Do not create many instances.</h3>
 * <p>
 * {@link HashedWheelTimer} creates a new thread whenever it is instantiated and
 * started.  Therefore, you should make sure to create only one instance and
 * share it across your application.  One of the common mistakes, that makes
 * your application unresponsive, is to create a new instance for every connection.
 *
 * <h3>Implementation Details</h3>
 * <p>
 * {@link HashedWheelTimer} is based on
 * <a href="http://cseweb.ucsd.edu/users/varghese/">George Varghese</a> and
 * Tony Lauck's paper,
 * <a href="http://cseweb.ucsd.edu/users/varghese/PAPERS/twheel.ps.Z">'Hashed
 * and Hierarchical Timing Wheels: data structures to efficiently implement a
 * timer facility'</a>.  More comprehensive slides are located
 * <a href="http://www.cse.wustl.edu/~cdgill/courses/cs6874/TimingWheels.ppt">here</a>.
 */
public class HashedWheelTimer implements Timer {

    /**
     * may be in spi?
     */
    public static final String NAME = "hased";

    private static final Logger logger = LoggerFactory.getLogger(HashedWheelTimer.class);

    private static final AtomicInteger INSTANCE_COUNTER = new AtomicInteger();
    private static final AtomicBoolean WARNED_TOO_MANY_INSTANCES = new AtomicBoolean();
    private static final int INSTANCE_COUNT_LIMIT = 64;
    private static final AtomicIntegerFieldUpdater<HashedWheelTimer> WORKER_STATE_UPDATER =
            AtomicIntegerFieldUpdater.newUpdater(HashedWheelTimer.class, "workerState");

<<<<<<< HEAD
    private final ThreadFactory threadFactory;
=======
    private static final ExecutorService DEFAULT_TIMER_TASK_EXECUTOR =
            Executors.newFixedThreadPool(Runtime.getRuntime().availableProcessors(),
            new NamedThreadFactory("HashedWheelTimerTask", true));

>>>>>>> d8856dc6
    private final Worker worker = new Worker();
    private final Thread workerThread;

    private static final int WORKER_STATE_INIT = 0;
    private static final int WORKER_STATE_STARTED = 1;
    private static final int WORKER_STATE_SHUTDOWN = 2;

    /**
     * 0 - init, 1 - started, 2 - shut down
     */
    @SuppressWarnings({"unused", "FieldMayBeFinal"})
    private volatile int workerState;

    private final long tickDuration;
    private final HashedWheelBucket[] wheel;
    private final int mask;
    private final CountDownLatch startTimeInitialized = new CountDownLatch(1);
    private final Queue<HashedWheelTimeout> timeouts = new LinkedBlockingQueue<>();
    private final Queue<HashedWheelTimeout> cancelledTimeouts = new LinkedBlockingQueue<>();
    private final AtomicLong pendingTimeouts = new AtomicLong(0);
    private final long maxPendingTimeouts;
    private final Executor taskExecutor;

    private volatile long startTime;

    /**
     * Creates a new timer with the default thread factory
     * ({@link Executors#defaultThreadFactory()}), default tick duration, and
     * default number of ticks per wheel.
     */
    public HashedWheelTimer() {
        this(Executors.defaultThreadFactory());
    }

    /**
     * Creates a new timer with the default thread factory
     * ({@link Executors#defaultThreadFactory()}) and default number of ticks
     * per wheel.
     *
     * @param tickDuration the duration between tick
     * @param unit         the time unit of the {@code tickDuration}
     * @throws NullPointerException     if {@code unit} is {@code null}
     * @throws IllegalArgumentException if {@code tickDuration} is &lt;= 0
     */
    public HashedWheelTimer(long tickDuration, TimeUnit unit) {
        this(Executors.defaultThreadFactory(), tickDuration, unit);
    }

    /**
     * Creates a new timer with the default thread factory
     * ({@link Executors#defaultThreadFactory()}).
     *
     * @param tickDuration  the duration between tick
     * @param unit          the time unit of the {@code tickDuration}
     * @param ticksPerWheel the size of the wheel
     * @throws NullPointerException     if {@code unit} is {@code null}
     * @throws IllegalArgumentException if either of {@code tickDuration} and {@code ticksPerWheel} is &lt;= 0
     */
    public HashedWheelTimer(long tickDuration, TimeUnit unit, int ticksPerWheel) {
        this(Executors.defaultThreadFactory(), tickDuration, unit, ticksPerWheel);
    }

    /**
     * Creates a new timer with the default tick duration and default number of
     * ticks per wheel.
     *
     * @param threadFactory a {@link ThreadFactory} that creates a
     *                      background {@link Thread} which is dedicated to
     *                      {@link TimerTask} execution.
     * @throws NullPointerException if {@code threadFactory} is {@code null}
     */
    public HashedWheelTimer(ThreadFactory threadFactory) {
        this(threadFactory, 100, TimeUnit.MILLISECONDS);
    }

    /**
     * Creates a new timer with the default number of ticks per wheel.
     *
     * @param threadFactory a {@link ThreadFactory} that creates a
     *                      background {@link Thread} which is dedicated to
     *                      {@link TimerTask} execution.
     * @param tickDuration  the duration between tick
     * @param unit          the time unit of the {@code tickDuration}
     * @throws NullPointerException     if either of {@code threadFactory} and {@code unit} is {@code null}
     * @throws IllegalArgumentException if {@code tickDuration} is &lt;= 0
     */
    public HashedWheelTimer(
            ThreadFactory threadFactory, long tickDuration, TimeUnit unit) {
        this(threadFactory, tickDuration, unit, 512);
    }

    /**
     * Creates a new timer.
     *
     * @param threadFactory a {@link ThreadFactory} that creates a
     *                      background {@link Thread} which is dedicated to
     *                      {@link TimerTask} execution.
     * @param tickDuration  the duration between tick
     * @param unit          the time unit of the {@code tickDuration}
     * @param ticksPerWheel the size of the wheel
     * @throws NullPointerException     if either of {@code threadFactory} and {@code unit} is {@code null}
     * @throws IllegalArgumentException if either of {@code tickDuration} and {@code ticksPerWheel} is &lt;= 0
     */
    public HashedWheelTimer(
            ThreadFactory threadFactory,
            long tickDuration, TimeUnit unit, int ticksPerWheel) {
        this(threadFactory, tickDuration, unit, ticksPerWheel, -1);
    }

    /**
     * Creates a new timer.
     *
     * @param threadFactory      a {@link ThreadFactory} that creates a
     *                           background {@link Thread} which is dedicated to
     *                           {@link TimerTask} execution.
     * @param tickDuration       the duration between tick
     * @param unit               the time unit of the {@code tickDuration}
     * @param ticksPerWheel      the size of the wheel
     * @param maxPendingTimeouts The maximum number of pending timeouts after which call to
     *                           {@code newTimeout} will result in
     *                           {@link java.util.concurrent.RejectedExecutionException}
     *                           being thrown. No maximum pending timeouts limit is assumed if
     *                           this value is 0 or negative.
     * @throws NullPointerException     if either of {@code threadFactory} and {@code unit} is {@code null}
     * @throws IllegalArgumentException if either of {@code tickDuration} and {@code ticksPerWheel} is &lt;= 0
     */
    public HashedWheelTimer(
            ThreadFactory threadFactory,
            long tickDuration, TimeUnit unit, int ticksPerWheel,
            long maxPendingTimeouts) {
        this(threadFactory, tickDuration, unit, ticksPerWheel, maxPendingTimeouts, DEFAULT_TIMER_TASK_EXECUTOR);
    }

    /**
     * Creates a new timer.
     *
     * @param threadFactory        a {@link ThreadFactory} that creates a
     *                             background {@link Thread} which is dedicated to
     *                             {@link TimerTask} execution.
     * @param tickDuration         the duration between tick
     * @param unit                 the time unit of the {@code tickDuration}
     * @param ticksPerWheel        the size of the wheel
     * @param maxPendingTimeouts   The maximum number of pending timeouts after which call to
     *                             {@code newTimeout} will result in
     *                             {@link java.util.concurrent.RejectedExecutionException}
     *                             being thrown. No maximum pending timeouts limit is assumed if
     *                             this value is 0 or negative.
     * @param taskExecutor         The {@link Executor} that is used to execute the submitted {@link TimerTask}s.
     *                             The caller is responsible to shutdown the {@link Executor} once it is not needed
     *                             anymore.
     * @throws NullPointerException     if either of {@code threadFactory} and {@code unit} is {@code null}
     * @throws IllegalArgumentException if either of {@code tickDuration} and {@code ticksPerWheel} is &lt;= 0
     */
    public HashedWheelTimer(
            ThreadFactory threadFactory,
            long tickDuration, TimeUnit unit, int ticksPerWheel,
            long maxPendingTimeouts, Executor taskExecutor) {
        if (threadFactory == null) {
            throw new NullPointerException("threadFactory");
        }
        this.threadFactory = threadFactory;

        if (unit == null) {
            throw new NullPointerException("unit");
        }
        if (tickDuration <= 0) {
            throw new IllegalArgumentException("tickDuration must be greater than 0: " + tickDuration);
        }
        if (ticksPerWheel <= 0) {
            throw new IllegalArgumentException("ticksPerWheel must be greater than 0: " + ticksPerWheel);
        }
        if (taskExecutor == null) {
            throw new NullPointerException("taskExecutor");
        }
        this.taskExecutor = taskExecutor;

        // Normalize ticksPerWheel to power of two and initialize the wheel.
        wheel = createWheel(ticksPerWheel);
        mask = wheel.length - 1;

        // Convert tickDuration to nanos.
        this.tickDuration = unit.toNanos(tickDuration);

        // Prevent overflow.
        if (this.tickDuration >= Long.MAX_VALUE / wheel.length) {
            throw new IllegalArgumentException(String.format(
                    "tickDuration: %d (expected: 0 < tickDuration in nanos < %d",
                    tickDuration, Long.MAX_VALUE / wheel.length));
        }
        workerThread = threadFactory.newThread(worker);

        this.maxPendingTimeouts = maxPendingTimeouts;

        if (INSTANCE_COUNTER.incrementAndGet() > INSTANCE_COUNT_LIMIT &&
                WARNED_TOO_MANY_INSTANCES.compareAndSet(false, true)) {
            reportTooManyInstances();
        }
    }

    @Override
    protected void finalize() throws Throwable {
        try {
            super.finalize();
        } finally {
            // This object is going to be GCed and it is assumed the ship has sailed to do a proper shutdown. If
            // we have not yet shutdown then we want to make sure we decrement the active instance count.
            if (WORKER_STATE_UPDATER.getAndSet(this, WORKER_STATE_SHUTDOWN) != WORKER_STATE_SHUTDOWN) {
                INSTANCE_COUNTER.decrementAndGet();
            }
        }
    }

    private static HashedWheelBucket[] createWheel(int ticksPerWheel) {
        if (ticksPerWheel <= 0) {
            throw new IllegalArgumentException(
                    "ticksPerWheel must be greater than 0: " + ticksPerWheel);
        }
        if (ticksPerWheel > 1073741824) {
            throw new IllegalArgumentException(
                    "ticksPerWheel may not be greater than 2^30: " + ticksPerWheel);
        }

        ticksPerWheel = normalizeTicksPerWheel(ticksPerWheel);
        HashedWheelBucket[] wheel = new HashedWheelBucket[ticksPerWheel];
        for (int i = 0; i < wheel.length; i++) {
            wheel[i] = new HashedWheelBucket();
        }
        return wheel;
    }

    private static int normalizeTicksPerWheel(int ticksPerWheel) {
        int normalizedTicksPerWheel = ticksPerWheel - 1;
        normalizedTicksPerWheel |= normalizedTicksPerWheel >>> 1;
        normalizedTicksPerWheel |= normalizedTicksPerWheel >>> 2;
        normalizedTicksPerWheel |= normalizedTicksPerWheel >>> 4;
        normalizedTicksPerWheel |= normalizedTicksPerWheel >>> 8;
        normalizedTicksPerWheel |= normalizedTicksPerWheel >>> 16;
        return normalizedTicksPerWheel + 1;
    }

    /**
     * Starts the background thread explicitly.  The background thread will
     * start automatically on demand even if you did not call this method.
     *
     * @throws IllegalStateException if this timer has been
     *                               {@linkplain #stop() stopped} already
     */
    public void start() {
        switch (WORKER_STATE_UPDATER.get(this)) {
            case WORKER_STATE_INIT:
                if (WORKER_STATE_UPDATER.compareAndSet(this, WORKER_STATE_INIT, WORKER_STATE_STARTED)) {
                    workerThread.start();
                }
                break;
            case WORKER_STATE_STARTED:
                break;
            case WORKER_STATE_SHUTDOWN:
                throw new IllegalStateException("cannot be started once stopped");
            default:
                throw new Error("Invalid WorkerState");
        }

        // Wait until the startTime is initialized by the worker.
        while (startTime == 0) {
            try {
                startTimeInitialized.await();
            } catch (InterruptedException ignore) {
                // Ignore - it will be ready very soon.
            }
        }
    }

    @Override
    public Set<Timeout> stop() {
        if (Thread.currentThread() == workerThread) {
            throw new IllegalStateException(
                    HashedWheelTimer.class.getSimpleName() +
                            ".stop() cannot be called from " +
                            TimerTask.class.getSimpleName());
        }

        if (!WORKER_STATE_UPDATER.compareAndSet(this, WORKER_STATE_STARTED, WORKER_STATE_SHUTDOWN)) {
            // workerState can be 0 or 2 at this moment - let it always be 2.
            if (WORKER_STATE_UPDATER.getAndSet(this, WORKER_STATE_SHUTDOWN) != WORKER_STATE_SHUTDOWN) {
                INSTANCE_COUNTER.decrementAndGet();
            }

            return Collections.emptySet();
        }

        try {
            boolean interrupted = false;
            while (workerThread.isAlive()) {
                workerThread.interrupt();
                try {
                    workerThread.join(100);
                } catch (InterruptedException ignored) {
                    interrupted = true;
                }
            }

            if (interrupted) {
                Thread.currentThread().interrupt();
            }
        } finally {
            INSTANCE_COUNTER.decrementAndGet();
        }
        return worker.unprocessedTimeouts();
    }

    @Override
    public boolean isStop() {
        return WORKER_STATE_SHUTDOWN == WORKER_STATE_UPDATER.get(this);
    }

    @Override
    public Timeout newTimeout(TimerTask task, long delay, TimeUnit unit) {
        if (task == null) {
            throw new NullPointerException("task");
        }
        if (unit == null) {
            throw new NullPointerException("unit");
        }

        long pendingTimeoutsCount = pendingTimeouts.incrementAndGet();

        if (maxPendingTimeouts > 0 && pendingTimeoutsCount > maxPendingTimeouts) {
            pendingTimeouts.decrementAndGet();
            throw new RejectedExecutionException("Number of pending timeouts ("
                    + pendingTimeoutsCount + ") is greater than or equal to maximum allowed pending "
                    + "timeouts (" + maxPendingTimeouts + ")");
        }

        start();

        // Add the timeout to the timeout queue which will be processed on the next tick.
        // During processing all the queued HashedWheelTimeouts will be added to the correct HashedWheelBucket.
        long deadline = System.nanoTime() + unit.toNanos(delay) - startTime;

        // Guard against overflow.
        if (delay > 0 && deadline < 0) {
            deadline = Long.MAX_VALUE;
        }
        HashedWheelTimeout timeout = new HashedWheelTimeout(this, task, deadline);
        timeouts.add(timeout);
        return timeout;
    }

    /**
     * Returns the number of pending timeouts of this {@link Timer}.
     */
    public long pendingTimeouts() {
        return pendingTimeouts.get();
    }

    private static void reportTooManyInstances() {
        String resourceType = ClassUtils.simpleClassName(HashedWheelTimer.class);
        logger.error("You are creating too many " + resourceType + " instances. " +
                resourceType + " is a shared resource that must be reused across the JVM," +
                "so that only a few instances are created.");
    }

    private final class Worker implements Runnable {
        private final Set<Timeout> unprocessedTimeouts = new HashSet<Timeout>();

        private long tick;

        @Override
        public void run() {
            // Initialize the startTime.
            startTime = System.nanoTime();
            if (startTime == 0) {
                // We use 0 as an indicator for the uninitialized value here, so make sure it's not 0 when initialized.
                startTime = 1;
            }

            // Notify the other threads waiting for the initialization at start().
            startTimeInitialized.countDown();

            do {
                final long deadline = waitForNextTick();
                if (deadline > 0) {
                    int idx = (int) (tick & mask);
                    processCancelledTasks();
                    HashedWheelBucket bucket =
                            wheel[idx];
                    transferTimeoutsToBuckets();
                    bucket.expireTimeouts(deadline);
                    tick++;
                }
            } while (WORKER_STATE_UPDATER.get(HashedWheelTimer.this) == WORKER_STATE_STARTED);

            // Fill the unprocessedTimeouts so we can return them from stop() method.
            for (HashedWheelBucket bucket : wheel) {
                bucket.clearTimeouts(unprocessedTimeouts);
            }
            for (; ; ) {
                HashedWheelTimeout timeout = timeouts.poll();
                if (timeout == null) {
                    break;
                }
                if (!timeout.isCancelled()) {
                    unprocessedTimeouts.add(timeout);
                }
            }
            processCancelledTasks();
        }

        private void transferTimeoutsToBuckets() {
            // transfer only max. 100000 timeouts per tick to prevent a thread to stale the workerThread when it just
            // adds new timeouts in a loop.
            for (int i = 0; i < 100000; i++) {
                HashedWheelTimeout timeout = timeouts.poll();
                if (timeout == null) {
                    // all processed
                    break;
                }
                if (timeout.state() == HashedWheelTimeout.ST_CANCELLED) {
                    // Was cancelled in the meantime.
                    continue;
                }

                long calculated = timeout.deadline / tickDuration;
                timeout.remainingRounds = (calculated - tick) / wheel.length;

                // Ensure we don't schedule for past.
                final long ticks = Math.max(calculated, tick);
                int stopIndex = (int) (ticks & mask);

                HashedWheelBucket bucket = wheel[stopIndex];
                bucket.addTimeout(timeout);
            }
        }

        private void processCancelledTasks() {
            for (; ; ) {
                HashedWheelTimeout timeout = cancelledTimeouts.poll();
                if (timeout == null) {
                    // all processed
                    break;
                }
                try {
                    timeout.remove();
                } catch (Throwable t) {
                    if (logger.isWarnEnabled()) {
                        logger.warn("An exception was thrown while process a cancellation task", t);
                    }
                }
            }
        }

        /**
         * calculate goal nanoTime from startTime and current tick number,
         * then wait until that goal has been reached.
         *
         * @return Long.MIN_VALUE if received a shutdown request,
         * current time otherwise (with Long.MIN_VALUE changed by +1)
         */
        private long waitForNextTick() {
            long deadline = tickDuration * (tick + 1);

            for (; ; ) {
                // the currentTime will be negative only if the application must keep running last more than 262 years.
                final long currentTime = System.nanoTime() - startTime;
                long sleepTimeMs = (deadline - currentTime + 999999) / 1000000;

                if (sleepTimeMs <= 0) {
                    return currentTime;
                }
                if (isWindows()) {
<<<<<<< HEAD
                    sleepTimeMs = (sleepTimeMs + 9) / 10 * 10;
=======
                    sleepTimeMs = sleepTimeMs / 10 * 10;
                    if (sleepTimeMs == 0) {
                        sleepTimeMs = 1;
                    }
>>>>>>> d8856dc6
                }

                try {
                    Thread.sleep(sleepTimeMs);
                } catch (InterruptedException ignored) {
                    if (WORKER_STATE_UPDATER.get(HashedWheelTimer.this) == WORKER_STATE_SHUTDOWN) {
                        return Long.MIN_VALUE;
                    }
                }
            }
        }

        Set<Timeout> unprocessedTimeouts() {
            return Collections.unmodifiableSet(unprocessedTimeouts);
        }
    }

<<<<<<< HEAD
    public ThreadFactory threadFactory() {
        return threadFactory;
    }

    private static final class HashedWheelTimeout implements Timeout {
=======
    private static final class HashedWheelTimeout implements Timeout, Runnable {
>>>>>>> d8856dc6

        private static final int ST_INIT = 0;
        private static final int ST_CANCELLED = 1;
        private static final int ST_EXPIRED = 2;
        private static final AtomicIntegerFieldUpdater<HashedWheelTimeout> STATE_UPDATER =
                AtomicIntegerFieldUpdater.newUpdater(HashedWheelTimeout.class, "state");

        private final HashedWheelTimer timer;
        private final TimerTask task;
        private final long deadline;

        @SuppressWarnings({"unused", "FieldMayBeFinal", "RedundantFieldInitialization"})
        private volatile int state = ST_INIT;

        /**
         * RemainingRounds will be calculated and set by Worker.transferTimeoutsToBuckets() before the
         * HashedWheelTimeout will be added to the correct HashedWheelBucket.
         */
        long remainingRounds;

        /**
         * This will be used to chain timeouts in HashedWheelTimerBucket via a double-linked-list.
         * As only the workerThread will act on it there is no need for synchronization / volatile.
         */
        HashedWheelTimeout next;
        HashedWheelTimeout prev;

        /**
         * The bucket to which the timeout was added
         */
        HashedWheelBucket bucket;

        HashedWheelTimeout(HashedWheelTimer timer, TimerTask task, long deadline) {
            this.timer = timer;
            this.task = task;
            this.deadline = deadline;
        }

        @Override
        public Timer timer() {
            return timer;
        }

        @Override
        public TimerTask task() {
            return task;
        }

        @Override
        public boolean cancel() {
            // only update the state it will be removed from HashedWheelBucket on next tick.
            if (!compareAndSetState(ST_INIT, ST_CANCELLED)) {
                return false;
            }
            // If a task should be canceled we put this to another queue which will be processed on each tick.
            // So this means that we will have a GC latency of max. 1 tick duration which is good enough. This way
            // we can make again use of our MpscLinkedQueue and so minimize the locking / overhead as much as possible.
            timer.cancelledTimeouts.add(this);
            return true;
        }

        void remove() {
            HashedWheelBucket bucket = this.bucket;
            if (bucket != null) {
                bucket.remove(this);
            } else {
                timer.pendingTimeouts.decrementAndGet();
            }
        }

        public boolean compareAndSetState(int expected, int state) {
            return STATE_UPDATER.compareAndSet(this, expected, state);
        }

        public int state() {
            return state;
        }

        @Override
        public boolean isCancelled() {
            return state() == ST_CANCELLED;
        }

        @Override
        public boolean isExpired() {
            return state() == ST_EXPIRED;
        }

        public void expire() {
            if (!compareAndSetState(ST_INIT, ST_EXPIRED)) {
                return;
            }

<<<<<<< HEAD
            // run timeout task at new thread to avoid the worker thread blocking
            timer.threadFactory().newThread( () -> {
                try {
                    task.run(this);
                } catch (Throwable t) {
                    if (logger.isWarnEnabled()) {
                        logger.warn("An exception was thrown by " + TimerTask.class.getSimpleName() + '.', t);
                    }
=======
            // run timeout task at separate thread to avoid the worker thread blocking
            try {
                timer.taskExecutor.execute(this);
            } catch (Throwable t) {
                if (logger.isWarnEnabled()) {
                    logger.warn("An exception was thrown while submit " + TimerTask.class.getSimpleName()
                            + " for execution.", t);
                }
                // reset state to try again.
                compareAndSetState(ST_EXPIRED, ST_INIT);
            }
        }

        @Override
        public void run() {
            try {
                task.run(this);
            } catch (Throwable t) {
                if (logger.isWarnEnabled()) {
                    logger.warn("An exception was thrown by " + TimerTask.class.getSimpleName() + '.', t);
>>>>>>> d8856dc6
                }
            }).start();
        }

        @Override
        public String toString() {
            final long currentTime = System.nanoTime();
            long remaining = deadline - currentTime + timer.startTime;
            String simpleClassName = ClassUtils.simpleClassName(this.getClass());

            StringBuilder buf = new StringBuilder(192)
                    .append(simpleClassName)
                    .append('(')
                    .append("deadline: ");
            if (remaining > 0) {
                buf.append(remaining)
                        .append(" ns later");
            } else if (remaining < 0) {
                buf.append(-remaining)
                        .append(" ns ago");
            } else {
                buf.append("now");
            }

            if (isCancelled()) {
                buf.append(", cancelled");
            }

            return buf.append(", task: ")
                    .append(task())
                    .append(')')
                    .toString();
        }
    }

    /**
     * Bucket that stores HashedWheelTimeouts. These are stored in a linked-list like datastructure to allow easy
     * removal of HashedWheelTimeouts in the middle. Also the HashedWheelTimeout act as nodes themself and so no
     * extra object creation is needed.
     */
    private static final class HashedWheelBucket {

        /**
         * Used for the linked-list datastructure
         */
        private HashedWheelTimeout head;
        private HashedWheelTimeout tail;

        /**
         * Add {@link HashedWheelTimeout} to this bucket.
         */
        void addTimeout(HashedWheelTimeout timeout) {
            assert timeout.bucket == null;
            timeout.bucket = this;
            if (head == null) {
                head = tail = timeout;
            } else {
                tail.next = timeout;
                timeout.prev = tail;
                tail = timeout;
            }
        }

        /**
         * Expire all {@link HashedWheelTimeout}s for the given {@code deadline}.
         */
        void expireTimeouts(long deadline) {
            HashedWheelTimeout timeout = head;

            // process all timeouts
            while (timeout != null) {
                HashedWheelTimeout next = timeout.next;
                if (timeout.remainingRounds <= 0) {
                    next = remove(timeout);
                    if (timeout.deadline <= deadline) {
                        timeout.expire();
                    } else {
                        // The timeout was placed into a wrong slot. This should never happen.
                        throw new IllegalStateException(String.format(
                                "timeout.deadline (%d) > deadline (%d)", timeout.deadline, deadline));
                    }
                } else if (timeout.isCancelled()) {
                    next = remove(timeout);
                } else {
                    timeout.remainingRounds--;
                }
                timeout = next;
            }
        }

        public HashedWheelTimeout remove(HashedWheelTimeout timeout) {
            HashedWheelTimeout next = timeout.next;
            // remove timeout that was either processed or cancelled by updating the linked-list
            if (timeout.prev != null) {
                timeout.prev.next = next;
            }
            if (timeout.next != null) {
                timeout.next.prev = timeout.prev;
            }

            if (timeout == head) {
                // if timeout is also the tail we need to adjust the entry too
                if (timeout == tail) {
                    tail = null;
                    head = null;
                } else {
                    head = next;
                }
            } else if (timeout == tail) {
                // if the timeout is the tail modify the tail to be the prev node.
                tail = timeout.prev;
            }
            // null out prev, next and bucket to allow for GC.
            timeout.prev = null;
            timeout.next = null;
            timeout.bucket = null;
            timeout.timer.pendingTimeouts.decrementAndGet();
            return next;
        }

        /**
         * Clear this bucket and return all not expired / cancelled {@link Timeout}s.
         */
        void clearTimeouts(Set<Timeout> set) {
            for (; ; ) {
                HashedWheelTimeout timeout = pollTimeout();
                if (timeout == null) {
                    return;
                }
                if (timeout.isExpired() || timeout.isCancelled()) {
                    continue;
                }
                set.add(timeout);
            }
        }

        private HashedWheelTimeout pollTimeout() {
            HashedWheelTimeout head = this.head;
            if (head == null) {
                return null;
            }
            HashedWheelTimeout next = head.next;
            if (next == null) {
                tail = this.head = null;
            } else {
                this.head = next;
                next.prev = null;
            }

            // null out prev and next to allow for GC.
            head.next = null;
            head.prev = null;
            head.bucket = null;
            return head;
        }
    }
    
    private static final boolean IS_OS_WINDOWS = System.getProperty("os.name", "").toLowerCase(Locale.US).contains("win");
    
    private boolean isWindows() {
    	return IS_OS_WINDOWS;
    }
}<|MERGE_RESOLUTION|>--- conflicted
+++ resolved
@@ -95,14 +95,10 @@
     private static final AtomicIntegerFieldUpdater<HashedWheelTimer> WORKER_STATE_UPDATER =
             AtomicIntegerFieldUpdater.newUpdater(HashedWheelTimer.class, "workerState");
 
-<<<<<<< HEAD
-    private final ThreadFactory threadFactory;
-=======
     private static final ExecutorService DEFAULT_TIMER_TASK_EXECUTOR =
             Executors.newFixedThreadPool(Runtime.getRuntime().availableProcessors(),
             new NamedThreadFactory("HashedWheelTimerTask", true));
 
->>>>>>> d8856dc6
     private final Worker worker = new Worker();
     private final Thread workerThread;
 
@@ -263,8 +259,6 @@
         if (threadFactory == null) {
             throw new NullPointerException("threadFactory");
         }
-        this.threadFactory = threadFactory;
-
         if (unit == null) {
             throw new NullPointerException("unit");
         }
@@ -573,14 +567,10 @@
                     return currentTime;
                 }
                 if (isWindows()) {
-<<<<<<< HEAD
-                    sleepTimeMs = (sleepTimeMs + 9) / 10 * 10;
-=======
                     sleepTimeMs = sleepTimeMs / 10 * 10;
                     if (sleepTimeMs == 0) {
                         sleepTimeMs = 1;
                     }
->>>>>>> d8856dc6
                 }
 
                 try {
@@ -598,15 +588,7 @@
         }
     }
 
-<<<<<<< HEAD
-    public ThreadFactory threadFactory() {
-        return threadFactory;
-    }
-
-    private static final class HashedWheelTimeout implements Timeout {
-=======
     private static final class HashedWheelTimeout implements Timeout, Runnable {
->>>>>>> d8856dc6
 
         private static final int ST_INIT = 0;
         private static final int ST_CANCELLED = 1;
@@ -700,16 +682,6 @@
                 return;
             }
 
-<<<<<<< HEAD
-            // run timeout task at new thread to avoid the worker thread blocking
-            timer.threadFactory().newThread( () -> {
-                try {
-                    task.run(this);
-                } catch (Throwable t) {
-                    if (logger.isWarnEnabled()) {
-                        logger.warn("An exception was thrown by " + TimerTask.class.getSimpleName() + '.', t);
-                    }
-=======
             // run timeout task at separate thread to avoid the worker thread blocking
             try {
                 timer.taskExecutor.execute(this);
@@ -730,9 +702,8 @@
             } catch (Throwable t) {
                 if (logger.isWarnEnabled()) {
                     logger.warn("An exception was thrown by " + TimerTask.class.getSimpleName() + '.', t);
->>>>>>> d8856dc6
-                }
-            }).start();
+                }
+            }
         }
 
         @Override
