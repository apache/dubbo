--- conflicted
+++ resolved
@@ -1,140 +1,135 @@
-/*
- * Licensed to the Apache Software Foundation (ASF) under one or more
- * contributor license agreements.  See the NOTICE file distributed with
- * this work for additional information regarding copyright ownership.
- * The ASF licenses this file to You under the Apache License, Version 2.0
- * (the "License"); you may not use this file except in compliance with
- * the License.  You may obtain a copy of the License at
- *
- *     http://www.apache.org/licenses/LICENSE-2.0
- *
- * Unless required by applicable law or agreed to in writing, software
- * distributed under the License is distributed on an "AS IS" BASIS,
- * WITHOUT WARRANTIES OR CONDITIONS OF ANY KIND, either express or implied.
- * See the License for the specific language governing permissions and
- * limitations under the License.
- */
-package org.apache.dubbo.common.extension.support;
-
-import org.apache.dubbo.common.extension.Activate;
-import org.apache.dubbo.common.extension.ExtensionLoader;
-import org.apache.dubbo.common.extension.SPI;
-import org.apache.dubbo.common.utils.ArrayUtils;
-
-import java.util.Arrays;
-import java.util.Comparator;
-
-/**
- * OrderComparator
- */
-public class ActivateComparator implements Comparator<Object> {
-
-    public static final Comparator<Object> COMPARATOR = new ActivateComparator();
-
-    @Override
-    public int compare(Object o1, Object o2) {
-        if (o1 == null && o2 == null) {
-            return 0;
-        }
-        if (o1 == null) {
-            return -1;
-        }
-        if (o2 == null) {
-            return 1;
-        }
-        if (o1.equals(o2)) {
-            return 0;
-        }
-
-        Class<?> inf = findSpi(o1.getClass());
-
-        ActivateInfo a1 = parseActivate(o1.getClass());
-        ActivateInfo a2 = parseActivate(o2.getClass());
-
-        if ((a1.applicableToCompare() || a2.applicableToCompare()) && inf != null) {
-            ExtensionLoader<?> extensionLoader = ExtensionLoader.getExtensionLoader(inf);
-            if (a1.applicableToCompare()) {
-                String n2 = extensionLoader.getExtensionName(o2.getClass());
-                if (a1.isLess(n2)) {
-                    return -1;
-                }
-
-                if (a1.isMore(n2)) {
-                    return 1;
-                }
-            }
-
-            if (a2.applicableToCompare()) {
-                String n1 = extensionLoader.getExtensionName(o1.getClass());
-                if (a2.isLess(n1)) {
-                    return 1;
-                }
-
-                if (a2.isMore(n1)) {
-                    return -1;
-                }
-            }
-        }
-<<<<<<< HEAD
-        int n1 = a1.order;
-        int n2 = a2.order;
-=======
->>>>>>> 11e728c0
-        // never return 0 even if n1 equals n2, otherwise, o1 and o2 will override each other in collection like HashSet
-        return a1.order > a2.order ? 1 : -1;
-    }
-
-    private Class<?> findSpi(Class clazz) {
-        if (clazz.getInterfaces().length == 0) {
-            return null;
-        }
-
-        for (Class<?> intf : clazz.getInterfaces()) {
-            if (intf.isAnnotationPresent(SPI.class)) {
-                return intf;
-            } else {
-                Class result = findSpi(intf);
-                if (result != null) {
-                    return result;
-                }
-            }
-        }
-
-        return null;
-    }
-
-    private ActivateInfo parseActivate(Class<?> clazz) {
-        ActivateInfo info = new ActivateInfo();
-        if (clazz.isAnnotationPresent(Activate.class)) {
-            Activate activate = clazz.getAnnotation(Activate.class);
-            info.before = activate.before();
-            info.after = activate.after();
-            info.order = activate.order();
-        } else {
-            com.alibaba.dubbo.common.extension.Activate activate = clazz.getAnnotation(
-                    com.alibaba.dubbo.common.extension.Activate.class);
-            info.before = activate.before();
-            info.after = activate.after();
-            info.order = activate.order();
-        }
-        return info;
-    }
-
-    private static class ActivateInfo {
-        private String[] before;
-        private String[] after;
-        private int order;
-
-        private boolean applicableToCompare() {
-            return ArrayUtils.isNotEmpty(before) || ArrayUtils.isNotEmpty(after);
-        }
-
-        private boolean isLess(String name) {
-            return Arrays.asList(before).contains(name);
-        }
-
-        private boolean isMore(String name) {
-            return Arrays.asList(after).contains(name);
-        }
-    }
-}
+/*
+ * Licensed to the Apache Software Foundation (ASF) under one or more
+ * contributor license agreements.  See the NOTICE file distributed with
+ * this work for additional information regarding copyright ownership.
+ * The ASF licenses this file to You under the Apache License, Version 2.0
+ * (the "License"); you may not use this file except in compliance with
+ * the License.  You may obtain a copy of the License at
+ *
+ *     http://www.apache.org/licenses/LICENSE-2.0
+ *
+ * Unless required by applicable law or agreed to in writing, software
+ * distributed under the License is distributed on an "AS IS" BASIS,
+ * WITHOUT WARRANTIES OR CONDITIONS OF ANY KIND, either express or implied.
+ * See the License for the specific language governing permissions and
+ * limitations under the License.
+ */
+package org.apache.dubbo.common.extension.support;
+
+import org.apache.dubbo.common.extension.Activate;
+import org.apache.dubbo.common.extension.ExtensionLoader;
+import org.apache.dubbo.common.extension.SPI;
+import org.apache.dubbo.common.utils.ArrayUtils;
+
+import java.util.Arrays;
+import java.util.Comparator;
+
+/**
+ * OrderComparator
+ */
+public class ActivateComparator implements Comparator<Object> {
+
+    public static final Comparator<Object> COMPARATOR = new ActivateComparator();
+
+    @Override
+    public int compare(Object o1, Object o2) {
+        if (o1 == null && o2 == null) {
+            return 0;
+        }
+        if (o1 == null) {
+            return -1;
+        }
+        if (o2 == null) {
+            return 1;
+        }
+        if (o1.equals(o2)) {
+            return 0;
+        }
+
+        Class<?> inf = findSpi(o1.getClass());
+
+        ActivateInfo a1 = parseActivate(o1.getClass());
+        ActivateInfo a2 = parseActivate(o2.getClass());
+
+        if ((a1.applicableToCompare() || a2.applicableToCompare()) && inf != null) {
+            ExtensionLoader<?> extensionLoader = ExtensionLoader.getExtensionLoader(inf);
+            if (a1.applicableToCompare()) {
+                String n2 = extensionLoader.getExtensionName(o2.getClass());
+                if (a1.isLess(n2)) {
+                    return -1;
+                }
+
+                if (a1.isMore(n2)) {
+                    return 1;
+                }
+            }
+
+            if (a2.applicableToCompare()) {
+                String n1 = extensionLoader.getExtensionName(o1.getClass());
+                if (a2.isLess(n1)) {
+                    return 1;
+                }
+
+                if (a2.isMore(n1)) {
+                    return -1;
+                }
+            }
+        }
+        // never return 0 even if n1 equals n2, otherwise, o1 and o2 will override each other in collection like HashSet
+        return a1.order > a2.order ? 1 : -1;
+    }
+
+    private Class<?> findSpi(Class clazz) {
+        if (clazz.getInterfaces().length == 0) {
+            return null;
+        }
+
+        for (Class<?> intf : clazz.getInterfaces()) {
+            if (intf.isAnnotationPresent(SPI.class)) {
+                return intf;
+            } else {
+                Class result = findSpi(intf);
+                if (result != null) {
+                    return result;
+                }
+            }
+        }
+
+        return null;
+    }
+
+    private ActivateInfo parseActivate(Class<?> clazz) {
+        ActivateInfo info = new ActivateInfo();
+        if (clazz.isAnnotationPresent(Activate.class)) {
+            Activate activate = clazz.getAnnotation(Activate.class);
+            info.before = activate.before();
+            info.after = activate.after();
+            info.order = activate.order();
+        } else {
+            com.alibaba.dubbo.common.extension.Activate activate = clazz.getAnnotation(
+                    com.alibaba.dubbo.common.extension.Activate.class);
+            info.before = activate.before();
+            info.after = activate.after();
+            info.order = activate.order();
+        }
+        return info;
+    }
+
+    private static class ActivateInfo {
+        private String[] before;
+        private String[] after;
+        private int order;
+
+        private boolean applicableToCompare() {
+            return ArrayUtils.isNotEmpty(before) || ArrayUtils.isNotEmpty(after);
+        }
+
+        private boolean isLess(String name) {
+            return Arrays.asList(before).contains(name);
+        }
+
+        private boolean isMore(String name) {
+            return Arrays.asList(after).contains(name);
+        }
+    }
+}