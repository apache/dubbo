--- conflicted
+++ resolved
@@ -142,16 +142,6 @@
                 publishEvent(new RequestEvent(metric, RequestEvent.Type.REQUEST_TIMEOUT));
             }
         });
-<<<<<<< HEAD
-
-        stats.put(RequestEvent.Type.TOTAL_FAILED, new DefaultMetricsStatHandler(applicationName) {
-            @Override
-            public void doNotify(MethodMetric metric) {
-                publishEvent(new RequestEvent(metric, RequestEvent.Type.TOTAL_FAILED));
-            }
-        });
-=======
->>>>>>> 62ccf46d
     }
 
     private void publishEvent(MetricsEvent event) {
