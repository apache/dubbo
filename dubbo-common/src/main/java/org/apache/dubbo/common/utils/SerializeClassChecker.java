/*
 * Licensed to the Apache Software Foundation (ASF) under one or more
 * contributor license agreements.  See the NOTICE file distributed with
 * this work for additional information regarding copyright ownership.
 * The ASF licenses this file to You under the Apache License, Version 2.0
 * (the "License"); you may not use this file except in compliance with
 * the License.  You may obtain a copy of the License at
 *
 *     http://www.apache.org/licenses/LICENSE-2.0
 *
 * Unless required by applicable law or agreed to in writing, software
 * distributed under the License is distributed on an "AS IS" BASIS,
 * WITHOUT WARRANTIES OR CONDITIONS OF ANY KIND, either express or implied.
 * See the License for the specific language governing permissions and
 * limitations under the License.
 */
package org.apache.dubbo.common.utils;

import org.apache.dubbo.common.beanutil.JavaBeanSerializeUtil;
import org.apache.dubbo.common.config.ConfigurationUtils;
import org.apache.dubbo.common.constants.CommonConstants;
import org.apache.dubbo.common.logger.Logger;
import org.apache.dubbo.common.logger.LoggerFactory;

import java.io.IOException;
import java.util.Arrays;
import java.util.Locale;
import java.util.Set;
import java.util.concurrent.atomic.AtomicLong;

public class SerializeClassChecker {
    private static final Logger logger = LoggerFactory.getLogger(SerializeClassChecker.class);

    private static volatile SerializeClassChecker INSTANCE = null;

    private final boolean OPEN_CHECK_CLASS;
    private final boolean BLOCK_ALL_CLASS_EXCEPT_ALLOW;
    private final Set<String> CLASS_DESERIALIZE_ALLOWED_SET = new ConcurrentHashSet<>();
    private final Set<String> CLASS_DESERIALIZE_BLOCKED_SET = new ConcurrentHashSet<>();

    private final Object CACHE = new Object();
    private final LFUCache<String, Object> CLASS_ALLOW_LFU_CACHE = new LFUCache<>();
    private final LFUCache<String, Object> CLASS_BLOCK_LFU_CACHE = new LFUCache<>();

    private final AtomicLong counter = new AtomicLong(0);

    private SerializeClassChecker() {
<<<<<<< HEAD
        String openCheckClass = ConfigurationUtils.getProperty(CommonConstants.CLASS_DESERIALIZE_OPEN_CHECK, "true");
        OPEN_CHECK_CLASS = Boolean.parseBoolean(openCheckClass);

        String blockAllClassExceptAllow = ConfigurationUtils.getProperty(CommonConstants.CLASS_DESERIALIZE_BLOCK_ALL, "false");
=======
        String openCheckClass = System.getProperty(CommonConstants.CLASS_DESERIALIZE_OPEN_CHECK, "true");
        OPEN_CHECK_CLASS = Boolean.parseBoolean(openCheckClass);

        String blockAllClassExceptAllow = System.getProperty(CommonConstants.CLASS_DESERIALIZE_BLOCK_ALL, "false");
>>>>>>> 4c8a54ec
        BLOCK_ALL_CLASS_EXCEPT_ALLOW = Boolean.parseBoolean(blockAllClassExceptAllow);

        String[] lines;
        try {
            ClassLoader classLoader = ClassUtils.getClassLoader(JavaBeanSerializeUtil.class);
            if (classLoader != null) {
                lines = IOUtils.readLines(classLoader.getResourceAsStream(CommonConstants.SERIALIZE_BLOCKED_LIST_FILE_PATH));
            } else {
                lines = IOUtils.readLines(ClassLoader.getSystemResourceAsStream(CommonConstants.SERIALIZE_BLOCKED_LIST_FILE_PATH));
            }
            for (String line : lines) {
                line = line.trim();
                if (StringUtils.isEmpty(line) || line.startsWith("#")) {
                    continue;
                }
                CLASS_DESERIALIZE_BLOCKED_SET.add(line);
            }

        } catch (IOException e) {
            logger.error("Failed to load blocked class list! Will ignore default blocked list.", e);
        }

        String allowedClassList = ConfigurationUtils.getProperty(CommonConstants.CLASS_DESERIALIZE_ALLOWED_LIST, "").trim().toLowerCase(Locale.ROOT);
        String blockedClassList = ConfigurationUtils.getProperty(CommonConstants.CLASS_DESERIALIZE_BLOCKED_LIST, "").trim().toLowerCase(Locale.ROOT);

        if (StringUtils.isNotEmpty(allowedClassList)) {
            String[] classStrings = allowedClassList.trim().split(",");
            CLASS_DESERIALIZE_ALLOWED_SET.addAll(Arrays.asList(classStrings));
        }

        if (StringUtils.isNotEmpty(blockedClassList)) {
            String[] classStrings = blockedClassList.trim().split(",");
            CLASS_DESERIALIZE_BLOCKED_SET.addAll(Arrays.asList(classStrings));
        }

    }

    public static SerializeClassChecker getInstance() {
        if (INSTANCE == null) {
            synchronized (SerializeClassChecker.class) {
                if (INSTANCE == null) {
                    INSTANCE = new SerializeClassChecker();
                }
            }
        }
        return INSTANCE;
    }

    /**
     * For ut only
     */
    @Deprecated
    protected static void clearInstance() {
        INSTANCE = null;
    }

    /**
     * Check if a class is in block list, using prefix match
     *
     * @throws IllegalArgumentException if class is blocked
     * @param name class name ( all are convert to lower case )
     */
    public void validateClass(String name) {
        if(!OPEN_CHECK_CLASS){
            return;
        }

        name = name.toLowerCase(Locale.ROOT);
        if (CACHE == CLASS_ALLOW_LFU_CACHE.get(name)) {
            return;
        }

        if (CACHE == CLASS_BLOCK_LFU_CACHE.get(name)) {
            error(name);
        }

        for (String allowedPrefix : CLASS_DESERIALIZE_ALLOWED_SET) {
            if (name.startsWith(allowedPrefix)) {
                CLASS_ALLOW_LFU_CACHE.put(name, CACHE);
                return;
            }
        }

        for (String blockedPrefix : CLASS_DESERIALIZE_BLOCKED_SET) {
            if (BLOCK_ALL_CLASS_EXCEPT_ALLOW || name.startsWith(blockedPrefix)) {
                CLASS_BLOCK_LFU_CACHE.put(name, CACHE);
                error(name);
            }
        }

        CLASS_ALLOW_LFU_CACHE.put(name, CACHE);
    }

    private void error(String name) {
        String notice = "Trigger the safety barrier! " +
                "Catch not allowed serialize class. " +
                "Class name: " + name + " . " +
                "This means currently maybe being attacking by others." +
                "If you are sure this is a mistake, " +
                "please add this class name to `" + CommonConstants.CLASS_DESERIALIZE_ALLOWED_LIST +
                "` as a system environment property.";
        if (counter.incrementAndGet() % 1000 == 0 || counter.get() < 100) {
            logger.error(notice);
        }
        throw new IllegalArgumentException(notice);
    }

}<|MERGE_RESOLUTION|>--- conflicted
+++ resolved
@@ -45,17 +45,11 @@
     private final AtomicLong counter = new AtomicLong(0);
 
     private SerializeClassChecker() {
-<<<<<<< HEAD
         String openCheckClass = ConfigurationUtils.getProperty(CommonConstants.CLASS_DESERIALIZE_OPEN_CHECK, "true");
         OPEN_CHECK_CLASS = Boolean.parseBoolean(openCheckClass);
 
         String blockAllClassExceptAllow = ConfigurationUtils.getProperty(CommonConstants.CLASS_DESERIALIZE_BLOCK_ALL, "false");
-=======
-        String openCheckClass = System.getProperty(CommonConstants.CLASS_DESERIALIZE_OPEN_CHECK, "true");
-        OPEN_CHECK_CLASS = Boolean.parseBoolean(openCheckClass);
 
-        String blockAllClassExceptAllow = System.getProperty(CommonConstants.CLASS_DESERIALIZE_BLOCK_ALL, "false");
->>>>>>> 4c8a54ec
         BLOCK_ALL_CLASS_EXCEPT_ALLOW = Boolean.parseBoolean(blockAllClassExceptAllow);
 
         String[] lines;
