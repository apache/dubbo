--- conflicted
+++ resolved
@@ -39,16 +39,12 @@
     String SHUTDOWN_WAIT_KEY = "dubbo.service.shutdown.wait";
 
     String DUBBO_PROTOCOL = "dubbo";
-
-<<<<<<< HEAD
+  
     String ZOOKEEPER_PROTOCOL = "zookeeper";
 
     String TELNET = "telnet";
 
     String QOS_ENABLE = "qos-enable";
-=======
-    String QOS_ENABLE = "qos.enable";
->>>>>>> a7f56a36
 
     String QOS_PORT = "qos-port";
 
