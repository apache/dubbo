--- conflicted
+++ resolved
@@ -1,449 +1,434 @@
-/*
- * Licensed to the Apache Software Foundation (ASF) under one or more
- * contributor license agreements.  See the NOTICE file distributed with
- * this work for additional information regarding copyright ownership.
- * The ASF licenses this file to You under the Apache License, Version 2.0
- * (the "License"); you may not use this file except in compliance with
- * the License.  You may obtain a copy of the License at
- *
- *     http://www.apache.org/licenses/LICENSE-2.0
- *
- * Unless required by applicable law or agreed to in writing, software
- * distributed under the License is distributed on an "AS IS" BASIS,
- * WITHOUT WARRANTIES OR CONDITIONS OF ANY KIND, either express or implied.
- * See the License for the specific language governing permissions and
- * limitations under the License.
- */
-package org.apache.dubbo.common;
-
-import org.apache.dubbo.common.url.component.ServiceConfigURL;
-import org.apache.dubbo.common.utils.CollectionUtils;
-import org.apache.dubbo.common.utils.StringUtils;
-
-import java.util.Collection;
-import java.util.HashMap;
-import java.util.Map;
-import java.util.Objects;
-
-public final class URLBuilder extends ServiceConfigURL {
-    private String protocol;
-
-    private String username;
-
-    private String password;
-
-    // by default, host to registry
-    private String host;
-
-    // by default, port to registry
-    private int port;
-
-    private String path;
-
-    private Map<String, String> parameters;
-
-    private Map<String, Object> attributes;
-
-    private Map<String, Map<String, String>> methodParameters;
-
-    public URLBuilder() {
-        protocol = null;
-        username = null;
-        password = null;
-        host = null;
-        port = 0;
-        path = null;
-        parameters = new HashMap<>();
-        attributes = new HashMap<>();
-        methodParameters = new HashMap<>();
-    }
-
-    public URLBuilder(String protocol, String host, int port) {
-        this(protocol, null, null, host, port, null, null);
-    }
-
-    public URLBuilder(String protocol, String host, int port, String[] pairs) {
-        this(protocol, null, null, host, port, null, CollectionUtils.toStringMap(pairs));
-    }
-
-    public URLBuilder(String protocol, String host, int port, Map<String, String> parameters) {
-        this(protocol, null, null, host, port, null, parameters);
-    }
-
-    public URLBuilder(String protocol, String host, int port, String path) {
-        this(protocol, null, null, host, port, path, null);
-    }
-
-    public URLBuilder(String protocol, String host, int port, String path, String... pairs) {
-        this(protocol, null, null, host, port, path, CollectionUtils.toStringMap(pairs));
-    }
-
-    public URLBuilder(String protocol, String host, int port, String path, Map<String, String> parameters) {
-        this(protocol, null, null, host, port, path, parameters);
-    }
-
-    public URLBuilder(String protocol,
-                      String username,
-                      String password,
-                      String host,
-                      int port,
-<<<<<<< HEAD
-                      String path, Map<String, String> parameters) {
-=======
-                      String path,
-                      Map<String, String> parameters) {
-        this(protocol, username, password, host, port, path, parameters, null);
-    }
-
-    public URLBuilder(String protocol,
-                      String username,
-                      String password,
-                      String host,
-                      int port,
-                      String path,
-                      Map<String, String> parameters,
-                      Map<String, Object> attributes) {
->>>>>>> 0c483f25
-        this.protocol = protocol;
-        this.username = username;
-        this.password = password;
-        this.host = host;
-        this.port = port;
-        this.path = path;
-        this.parameters = parameters != null ? parameters : new HashMap<>();
-        this.attributes = attributes != null ? attributes : new HashMap<>();
-    }
-
-    public static URLBuilder from(URL url) {
-        String protocol = url.getProtocol();
-        String username = url.getUsername();
-        String password = url.getPassword();
-        String host = url.getHost();
-        int port = url.getPort();
-        String path = url.getPath();
-        Map<String, String> parameters = new HashMap<>(url.getParameters());
-<<<<<<< HEAD
-=======
-        Map<String, Object> attributes = new HashMap<>(url.getAttributes());
->>>>>>> 0c483f25
-        return new URLBuilder(
-                protocol,
-                username,
-                password,
-                host,
-                port,
-                path,
-<<<<<<< HEAD
-                parameters);
-=======
-                parameters,
-                attributes);
->>>>>>> 0c483f25
-    }
-
-    public ServiceConfigURL build() {
-        if (StringUtils.isEmpty(username) && StringUtils.isNotEmpty(password)) {
-            throw new IllegalArgumentException("Invalid url, password without username!");
-        }
-        port = Math.max(port, 0);
-        // trim the leading "/"
-        int firstNonSlash = 0;
-        if (path != null) {
-            while (firstNonSlash < path.length() && path.charAt(firstNonSlash) == '/') {
-                firstNonSlash++;
-            }
-            if (firstNonSlash >= path.length()) {
-                path = "";
-            } else if (firstNonSlash > 0) {
-                path = path.substring(firstNonSlash);
-            }
-        }
-<<<<<<< HEAD
-        return new URL(protocol, username, password, host, port, path, parameters);
-=======
-        return new ServiceConfigURL(protocol, username, password, host, port, path, parameters, attributes);
->>>>>>> 0c483f25
-    }
-
-    @Override
-    public URLBuilder setAttribute(String key, Object obj) {
-        attributes.put(key, obj);
-        return this;
-    }
-
-    public URLBuilder setProtocol(String protocol) {
-        this.protocol = protocol;
-        return this;
-    }
-
-    public URLBuilder setUsername(String username) {
-        this.username = username;
-        return this;
-    }
-
-    public URLBuilder setPassword(String password) {
-        this.password = password;
-        return this;
-    }
-
-    public URLBuilder setHost(String host) {
-        this.host = host;
-        return this;
-    }
-
-    public URLBuilder setPort(int port) {
-        this.port = port;
-        return this;
-    }
-
-    public URLBuilder setAddress(String address) {
-        int i = address.lastIndexOf(':');
-        String host;
-        int port = this.port;
-        if (i >= 0) {
-            host = address.substring(0, i);
-            port = Integer.parseInt(address.substring(i + 1));
-        } else {
-            host = address;
-        }
-        this.host = host;
-        this.port = port;
-        return this;
-    }
-
-    public URLBuilder setPath(String path) {
-        this.path = path;
-        return this;
-    }
-
-    public URLBuilder addParameterAndEncoded(String key, String value) {
-        if (StringUtils.isEmpty(value)) {
-            return this;
-        }
-        return addParameter(key, URL.encode(value));
-    }
-
-    public URLBuilder addParameter(String key, boolean value) {
-        return addParameter(key, String.valueOf(value));
-    }
-
-    public URLBuilder addParameter(String key, char value) {
-        return addParameter(key, String.valueOf(value));
-    }
-
-    public URLBuilder addParameter(String key, byte value) {
-        return addParameter(key, String.valueOf(value));
-    }
-
-    public URLBuilder addParameter(String key, short value) {
-        return addParameter(key, String.valueOf(value));
-    }
-
-    public URLBuilder addParameter(String key, int value) {
-        return addParameter(key, String.valueOf(value));
-    }
-
-    public URLBuilder addParameter(String key, long value) {
-        return addParameter(key, String.valueOf(value));
-    }
-
-    public URLBuilder addParameter(String key, float value) {
-        return addParameter(key, String.valueOf(value));
-    }
-
-    public URLBuilder addParameter(String key, double value) {
-        return addParameter(key, String.valueOf(value));
-    }
-
-    public URLBuilder addParameter(String key, Enum<?> value) {
-        if (value == null) {
-            return this;
-        }
-        return addParameter(key, String.valueOf(value));
-    }
-
-    public URLBuilder addParameter(String key, Number value) {
-        if (value == null) {
-            return this;
-        }
-        return addParameter(key, String.valueOf(value));
-    }
-
-    public URLBuilder addParameter(String key, CharSequence value) {
-        if (value == null || value.length() == 0) {
-            return this;
-        }
-        return addParameter(key, String.valueOf(value));
-    }
-
-    public URLBuilder addParameter(String key, String value) {
-        if (StringUtils.isEmpty(key) || StringUtils.isEmpty(value)) {
-            return this;
-        }
-
-        parameters.put(key, value);
-        return this;
-    }
-
-    public URLBuilder addMethodParameter(String method, String key, String value) {
-        if (StringUtils.isEmpty(method) || StringUtils.isEmpty(key) || StringUtils.isEmpty(value)) {
-            return this;
-        }
-        URL.putMethodParameter(method, key, value, methodParameters);
-        return this;
-    }
-
-    public URLBuilder addParameterIfAbsent(String key, String value) {
-        if (StringUtils.isEmpty(key) || StringUtils.isEmpty(value)) {
-            return this;
-        }
-        if (hasParameter(key)) {
-            return this;
-        }
-        parameters.put(key, value);
-        return this;
-    }
-
-    public URLBuilder addMethodParameterIfAbsent(String method, String key, String value) {
-        if (StringUtils.isEmpty(method) || StringUtils.isEmpty(key) || StringUtils.isEmpty(value)) {
-            return this;
-        }
-        if (hasMethodParameter(method, key)) {
-            return this;
-        }
-        URL.putMethodParameter(method, key, value, methodParameters);
-        return this;
-    }
-
-    public URLBuilder addParameters(Map<String, String> parameters) {
-        if (CollectionUtils.isEmptyMap(parameters)) {
-            return this;
-        }
-
-        boolean hasAndEqual = true;
-        for (Map.Entry<String, String> entry : parameters.entrySet()) {
-            String oldValue = this.parameters.get(entry.getKey());
-            String newValue = entry.getValue();
-            if (!Objects.equals(oldValue, newValue)) {
-                hasAndEqual = false;
-                break;
-            }
-        }
-        // return immediately if there's no change
-        if (hasAndEqual) {
-            return this;
-        }
-
-        this.parameters.putAll(parameters);
-        return this;
-    }
-
-    public URLBuilder addMethodParameters(Map<String, Map<String, String>> methodParameters) {
-        if (CollectionUtils.isEmptyMap(methodParameters)) {
-            return this;
-        }
-
-        this.methodParameters.putAll(methodParameters);
-        return this;
-    }
-
-    public URLBuilder addParametersIfAbsent(Map<String, String> parameters) {
-        if (CollectionUtils.isEmptyMap(parameters)) {
-            return this;
-        }
-        this.parameters.putAll(parameters);
-        return this;
-    }
-
-    public URLBuilder addParameters(String... pairs) {
-        if (pairs == null || pairs.length == 0) {
-            return this;
-        }
-        if (pairs.length % 2 != 0) {
-            throw new IllegalArgumentException("Map pairs can not be odd number.");
-        }
-        Map<String, String> map = new HashMap<>();
-        int len = pairs.length / 2;
-        for (int i = 0; i < len; i++) {
-            map.put(pairs[2 * i], pairs[2 * i + 1]);
-        }
-        return addParameters(map);
-    }
-
-    public URLBuilder addParameterString(String query) {
-        if (StringUtils.isEmpty(query)) {
-            return this;
-        }
-        return addParameters(StringUtils.parseQueryString(query));
-    }
-
-    public URLBuilder removeParameter(String key) {
-        if (StringUtils.isEmpty(key)) {
-            return this;
-        }
-        return removeParameters(key);
-    }
-
-    public URLBuilder removeParameters(Collection<String> keys) {
-        if (CollectionUtils.isEmpty(keys)) {
-            return this;
-        }
-        return removeParameters(keys.toArray(new String[0]));
-    }
-
-    public URLBuilder removeParameters(String... keys) {
-        if (keys == null || keys.length == 0) {
-            return this;
-        }
-        for (String key : keys) {
-            parameters.remove(key);
-        }
-        return this;
-    }
-
-    public URLBuilder clearParameters() {
-        parameters.clear();
-        return this;
-    }
-
-    public boolean hasParameter(String key) {
-        String value = getParameter(key);
-        return StringUtils.isNotEmpty(value);
-    }
-
-    public boolean hasMethodParameter(String method, String key) {
-        if (method == null) {
-            String suffix = "." + key;
-            for (String fullKey : parameters.keySet()) {
-                if (fullKey.endsWith(suffix)) {
-                    return true;
-                }
-            }
-            return false;
-        }
-        if (key == null) {
-            String prefix = method + ".";
-            for (String fullKey : parameters.keySet()) {
-                if (fullKey.startsWith(prefix)) {
-                    return true;
-                }
-            }
-            return false;
-        }
-        String value = getMethodParameter(method, key);
-        return value != null && value.length() > 0;
-    }
-
-    public String getParameter(String key) {
-        return parameters.get(key);
-    }
-
-    public String getMethodParameter(String method, String key) {
-        Map<String, String> keyMap = methodParameters.get(method);
-        String value = null;
-        if (keyMap != null) {
-            value =  keyMap.get(key);
-        }
-        return value;
-    }
-}
+/*
+ * Licensed to the Apache Software Foundation (ASF) under one or more
+ * contributor license agreements.  See the NOTICE file distributed with
+ * this work for additional information regarding copyright ownership.
+ * The ASF licenses this file to You under the Apache License, Version 2.0
+ * (the "License"); you may not use this file except in compliance with
+ * the License.  You may obtain a copy of the License at
+ *
+ *     http://www.apache.org/licenses/LICENSE-2.0
+ *
+ * Unless required by applicable law or agreed to in writing, software
+ * distributed under the License is distributed on an "AS IS" BASIS,
+ * WITHOUT WARRANTIES OR CONDITIONS OF ANY KIND, either express or implied.
+ * See the License for the specific language governing permissions and
+ * limitations under the License.
+ */
+package org.apache.dubbo.common;
+
+import org.apache.dubbo.common.url.component.ServiceConfigURL;
+import org.apache.dubbo.common.utils.CollectionUtils;
+import org.apache.dubbo.common.utils.StringUtils;
+
+import java.util.Collection;
+import java.util.HashMap;
+import java.util.Map;
+import java.util.Objects;
+
+public final class URLBuilder extends ServiceConfigURL {
+    private String protocol;
+
+    private String username;
+
+    private String password;
+
+    // by default, host to registry
+    private String host;
+
+    // by default, port to registry
+    private int port;
+
+    private String path;
+
+    private Map<String, String> parameters;
+
+    private Map<String, Object> attributes;
+
+    private Map<String, Map<String, String>> methodParameters;
+
+    public URLBuilder() {
+        protocol = null;
+        username = null;
+        password = null;
+        host = null;
+        port = 0;
+        path = null;
+        parameters = new HashMap<>();
+        attributes = new HashMap<>();
+        methodParameters = new HashMap<>();
+    }
+
+    public URLBuilder(String protocol, String host, int port) {
+        this(protocol, null, null, host, port, null, null);
+    }
+
+    public URLBuilder(String protocol, String host, int port, String[] pairs) {
+        this(protocol, null, null, host, port, null, CollectionUtils.toStringMap(pairs));
+    }
+
+    public URLBuilder(String protocol, String host, int port, Map<String, String> parameters) {
+        this(protocol, null, null, host, port, null, parameters);
+    }
+
+    public URLBuilder(String protocol, String host, int port, String path) {
+        this(protocol, null, null, host, port, path, null);
+    }
+
+    public URLBuilder(String protocol, String host, int port, String path, String... pairs) {
+        this(protocol, null, null, host, port, path, CollectionUtils.toStringMap(pairs));
+    }
+
+    public URLBuilder(String protocol, String host, int port, String path, Map<String, String> parameters) {
+        this(protocol, null, null, host, port, path, parameters);
+    }
+
+    public URLBuilder(String protocol,
+                      String username,
+                      String password,
+                      String host,
+                      int port,
+                      String path,
+                      Map<String, String> parameters) {
+        this(protocol, username, password, host, port, path, parameters, null);
+    }
+
+    public URLBuilder(String protocol,
+                      String username,
+                      String password,
+                      String host,
+                      int port,
+                      String path,
+                      Map<String, String> parameters,
+                      Map<String, Object> attributes) {
+        this.protocol = protocol;
+        this.username = username;
+        this.password = password;
+        this.host = host;
+        this.port = port;
+        this.path = path;
+        this.parameters = parameters != null ? parameters : new HashMap<>();
+        this.attributes = attributes != null ? attributes : new HashMap<>();
+    }
+
+    public static URLBuilder from(URL url) {
+        String protocol = url.getProtocol();
+        String username = url.getUsername();
+        String password = url.getPassword();
+        String host = url.getHost();
+        int port = url.getPort();
+        String path = url.getPath();
+        Map<String, String> parameters = new HashMap<>(url.getParameters());
+        Map<String, Object> attributes = new HashMap<>(url.getAttributes());
+        return new URLBuilder(
+                protocol,
+                username,
+                password,
+                host,
+                port,
+                path,
+                parameters,
+                attributes);
+    }
+
+    public ServiceConfigURL build() {
+        if (StringUtils.isEmpty(username) && StringUtils.isNotEmpty(password)) {
+            throw new IllegalArgumentException("Invalid url, password without username!");
+        }
+        port = Math.max(port, 0);
+        // trim the leading "/"
+        int firstNonSlash = 0;
+        if (path != null) {
+            while (firstNonSlash < path.length() && path.charAt(firstNonSlash) == '/') {
+                firstNonSlash++;
+            }
+            if (firstNonSlash >= path.length()) {
+                path = "";
+            } else if (firstNonSlash > 0) {
+                path = path.substring(firstNonSlash);
+            }
+        }
+        return new ServiceConfigURL(protocol, username, password, host, port, path, parameters, attributes);
+    }
+
+    @Override
+    public URLBuilder setAttribute(String key, Object obj) {
+        attributes.put(key, obj);
+        return this;
+    }
+
+    public URLBuilder setProtocol(String protocol) {
+        this.protocol = protocol;
+        return this;
+    }
+
+    public URLBuilder setUsername(String username) {
+        this.username = username;
+        return this;
+    }
+
+    public URLBuilder setPassword(String password) {
+        this.password = password;
+        return this;
+    }
+
+    public URLBuilder setHost(String host) {
+        this.host = host;
+        return this;
+    }
+
+    public URLBuilder setPort(int port) {
+        this.port = port;
+        return this;
+    }
+
+    public URLBuilder setAddress(String address) {
+        int i = address.lastIndexOf(':');
+        String host;
+        int port = this.port;
+        if (i >= 0) {
+            host = address.substring(0, i);
+            port = Integer.parseInt(address.substring(i + 1));
+        } else {
+            host = address;
+        }
+        this.host = host;
+        this.port = port;
+        return this;
+    }
+
+    public URLBuilder setPath(String path) {
+        this.path = path;
+        return this;
+    }
+
+    public URLBuilder addParameterAndEncoded(String key, String value) {
+        if (StringUtils.isEmpty(value)) {
+            return this;
+        }
+        return addParameter(key, URL.encode(value));
+    }
+
+    public URLBuilder addParameter(String key, boolean value) {
+        return addParameter(key, String.valueOf(value));
+    }
+
+    public URLBuilder addParameter(String key, char value) {
+        return addParameter(key, String.valueOf(value));
+    }
+
+    public URLBuilder addParameter(String key, byte value) {
+        return addParameter(key, String.valueOf(value));
+    }
+
+    public URLBuilder addParameter(String key, short value) {
+        return addParameter(key, String.valueOf(value));
+    }
+
+    public URLBuilder addParameter(String key, int value) {
+        return addParameter(key, String.valueOf(value));
+    }
+
+    public URLBuilder addParameter(String key, long value) {
+        return addParameter(key, String.valueOf(value));
+    }
+
+    public URLBuilder addParameter(String key, float value) {
+        return addParameter(key, String.valueOf(value));
+    }
+
+    public URLBuilder addParameter(String key, double value) {
+        return addParameter(key, String.valueOf(value));
+    }
+
+    public URLBuilder addParameter(String key, Enum<?> value) {
+        if (value == null) {
+            return this;
+        }
+        return addParameter(key, String.valueOf(value));
+    }
+
+    public URLBuilder addParameter(String key, Number value) {
+        if (value == null) {
+            return this;
+        }
+        return addParameter(key, String.valueOf(value));
+    }
+
+    public URLBuilder addParameter(String key, CharSequence value) {
+        if (value == null || value.length() == 0) {
+            return this;
+        }
+        return addParameter(key, String.valueOf(value));
+    }
+
+    public URLBuilder addParameter(String key, String value) {
+        if (StringUtils.isEmpty(key) || StringUtils.isEmpty(value)) {
+            return this;
+        }
+
+        parameters.put(key, value);
+        return this;
+    }
+
+    public URLBuilder addMethodParameter(String method, String key, String value) {
+        if (StringUtils.isEmpty(method) || StringUtils.isEmpty(key) || StringUtils.isEmpty(value)) {
+            return this;
+        }
+        URL.putMethodParameter(method, key, value, methodParameters);
+        return this;
+    }
+
+    public URLBuilder addParameterIfAbsent(String key, String value) {
+        if (StringUtils.isEmpty(key) || StringUtils.isEmpty(value)) {
+            return this;
+        }
+        if (hasParameter(key)) {
+            return this;
+        }
+        parameters.put(key, value);
+        return this;
+    }
+
+    public URLBuilder addMethodParameterIfAbsent(String method, String key, String value) {
+        if (StringUtils.isEmpty(method) || StringUtils.isEmpty(key) || StringUtils.isEmpty(value)) {
+            return this;
+        }
+        if (hasMethodParameter(method, key)) {
+            return this;
+        }
+        URL.putMethodParameter(method, key, value, methodParameters);
+        return this;
+    }
+
+    public URLBuilder addParameters(Map<String, String> parameters) {
+        if (CollectionUtils.isEmptyMap(parameters)) {
+            return this;
+        }
+
+        boolean hasAndEqual = true;
+        for (Map.Entry<String, String> entry : parameters.entrySet()) {
+            String oldValue = this.parameters.get(entry.getKey());
+            String newValue = entry.getValue();
+            if (!Objects.equals(oldValue, newValue)) {
+                hasAndEqual = false;
+                break;
+            }
+        }
+        // return immediately if there's no change
+        if (hasAndEqual) {
+            return this;
+        }
+
+        this.parameters.putAll(parameters);
+        return this;
+    }
+
+    public URLBuilder addMethodParameters(Map<String, Map<String, String>> methodParameters) {
+        if (CollectionUtils.isEmptyMap(methodParameters)) {
+            return this;
+        }
+
+        this.methodParameters.putAll(methodParameters);
+        return this;
+    }
+
+    public URLBuilder addParametersIfAbsent(Map<String, String> parameters) {
+        if (CollectionUtils.isEmptyMap(parameters)) {
+            return this;
+        }
+        this.parameters.putAll(parameters);
+        return this;
+    }
+
+    public URLBuilder addParameters(String... pairs) {
+        if (pairs == null || pairs.length == 0) {
+            return this;
+        }
+        if (pairs.length % 2 != 0) {
+            throw new IllegalArgumentException("Map pairs can not be odd number.");
+        }
+        Map<String, String> map = new HashMap<>();
+        int len = pairs.length / 2;
+        for (int i = 0; i < len; i++) {
+            map.put(pairs[2 * i], pairs[2 * i + 1]);
+        }
+        return addParameters(map);
+    }
+
+    public URLBuilder addParameterString(String query) {
+        if (StringUtils.isEmpty(query)) {
+            return this;
+        }
+        return addParameters(StringUtils.parseQueryString(query));
+    }
+
+    public URLBuilder removeParameter(String key) {
+        if (StringUtils.isEmpty(key)) {
+            return this;
+        }
+        return removeParameters(key);
+    }
+
+    public URLBuilder removeParameters(Collection<String> keys) {
+        if (CollectionUtils.isEmpty(keys)) {
+            return this;
+        }
+        return removeParameters(keys.toArray(new String[0]));
+    }
+
+    public URLBuilder removeParameters(String... keys) {
+        if (keys == null || keys.length == 0) {
+            return this;
+        }
+        for (String key : keys) {
+            parameters.remove(key);
+        }
+        return this;
+    }
+
+    public URLBuilder clearParameters() {
+        parameters.clear();
+        return this;
+    }
+
+    public boolean hasParameter(String key) {
+        String value = getParameter(key);
+        return StringUtils.isNotEmpty(value);
+    }
+
+    public boolean hasMethodParameter(String method, String key) {
+        if (method == null) {
+            String suffix = "." + key;
+            for (String fullKey : parameters.keySet()) {
+                if (fullKey.endsWith(suffix)) {
+                    return true;
+                }
+            }
+            return false;
+        }
+        if (key == null) {
+            String prefix = method + ".";
+            for (String fullKey : parameters.keySet()) {
+                if (fullKey.startsWith(prefix)) {
+                    return true;
+                }
+            }
+            return false;
+        }
+        String value = getMethodParameter(method, key);
+        return value != null && value.length() > 0;
+    }
+
+    public String getParameter(String key) {
+        return parameters.get(key);
+    }
+
+    public String getMethodParameter(String method, String key) {
+        Map<String, String> keyMap = methodParameters.get(method);
+        String value = null;
+        if (keyMap != null) {
+            value =  keyMap.get(key);
+        }
+        return value;
+    }
+}