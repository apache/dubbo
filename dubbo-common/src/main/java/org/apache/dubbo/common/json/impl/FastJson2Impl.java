--- conflicted
+++ resolved
@@ -16,15 +16,10 @@
  */
 package org.apache.dubbo.common.json.impl;
 
-<<<<<<< HEAD
-import org.apache.dubbo.common.utils.ClassUtils;
-
-=======
 import com.alibaba.fastjson.serializer.SerializeFilter;
 import com.alibaba.fastjson.support.config.FastJsonConfig;
 import com.alibaba.fastjson.support.spring.FastJsonContainer;
 import com.alibaba.fastjson.support.spring.PropertyPreFilters;
->>>>>>> 6477a996
 import com.alibaba.fastjson2.JSONWriter;
 
 import java.io.InputStream;
@@ -36,16 +31,6 @@
 
 public class FastJson2Impl extends AbstractJSONImpl {
     private FastJsonConfig fastJsonConfig = new FastJsonConfig();
-
-    @Override
-    public boolean isSupport() {
-        try {
-            Class<?> aClass = ClassUtils.forName("com.alibaba.fastjson2.JSON");
-            return aClass != null;
-        } catch (Exception t) {
-            return false;
-        }
-    }
 
     @Override
     public <T> T toJavaObject(String json, Type type) {
