--- conflicted
+++ resolved
@@ -16,37 +16,12 @@
  */
 package org.apache.dubbo.common.json.impl;
 
-import com.alibaba.fastjson.serializer.SerializeFilter;
-import com.alibaba.fastjson.support.config.FastJsonConfig;
-import com.alibaba.fastjson.support.spring.FastJsonContainer;
-import com.alibaba.fastjson.support.spring.PropertyPreFilters;
-import org.apache.dubbo.common.utils.ClassUtils;
-
 import com.alibaba.fastjson2.JSONWriter;
 
-import java.io.InputStream;
-import java.io.OutputStream;
 import java.lang.reflect.Type;
-import java.util.ArrayList;
-import java.util.Arrays;
 import java.util.List;
 
 public class FastJson2Impl extends AbstractJSONImpl {
-<<<<<<< HEAD
-    private FastJsonConfig fastJsonConfig = new FastJsonConfig();
-
-    @Override
-    public boolean isSupport() {
-        try {
-            Class<?> aClass = ClassUtils.forName("com.alibaba.fastjson2.JSON");
-            return aClass != null;
-        } catch (Exception t) {
-            return false;
-        }
-    }
-
-=======
->>>>>>> a5ff8e07
     @Override
     public <T> T toJavaObject(String json, Type type) {
         return com.alibaba.fastjson2.JSON.parseObject(json, type);
@@ -61,31 +36,4 @@
     public String toJson(Object obj) {
         return com.alibaba.fastjson2.JSON.toJSONString(obj, JSONWriter.Feature.WriteEnumsUsingName);
     }
-
-    @Override
-    public <T> T parseObject(byte[] bytes, Class<T> clazz) {
-        return com.alibaba.fastjson2.JSON.parseObject(bytes, clazz);
-    }
-
-    @Override
-    public <T> T parseObject(InputStream inputStream, Class<T> clazz) {
-        return com.alibaba.fastjson2.JSON.parseObject(inputStream, fastJsonConfig.getCharset(), clazz);
-
-    }
-
-    @Override
-    public <T> void serializeObject(OutputStream outputStream, Object value) throws Exception {
-        SerializeFilter[] globalFilters = this.fastJsonConfig.getSerializeFilters();
-        List<SerializeFilter> allFilters = new ArrayList(Arrays.asList(globalFilters));
-
-
-        if (value instanceof FastJsonContainer) {
-            FastJsonContainer fastJsonContainer = (FastJsonContainer) value;
-            PropertyPreFilters filters = fastJsonContainer.getFilters();
-            allFilters.addAll(filters.getFilters());
-            value = fastJsonContainer.getValue();
-        }
-        com.alibaba.fastjson2.JSON.writeTo(outputStream, value);
-
-    }
 }
