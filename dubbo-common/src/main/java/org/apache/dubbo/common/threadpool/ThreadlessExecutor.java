--- conflicted
+++ resolved
@@ -68,10 +68,6 @@
         return waiting;
     }
 
-<<<<<<< HEAD
-
-=======
->>>>>>> cace6117
     private void setWaiting(boolean waiting) {
         this.waiting = waiting;
     }
@@ -97,11 +93,7 @@
         Runnable runnable;
         try {
             runnable = queue.take();
-<<<<<<< HEAD
-        }catch (InterruptedException e){
-=======
         } catch (InterruptedException e) {
->>>>>>> cace6117
             setWaiting(false);
             throw e;
         }
@@ -130,21 +122,11 @@
     public void execute(Runnable runnable) {
         runnable = new RunnableWrapper(runnable);
         synchronized (lock) {
-<<<<<<< HEAD
-            queue.add(runnable);
-
-//            if (!isWaiting()) {
-//                sharedExecutor.execute(runnable);
-//            } else {
-//                queue.add(runnable);
-//            }
-=======
             if (!isWaiting()) {
                 runnable.run();
                 return;
             }
             queue.add(runnable);
->>>>>>> cace6117
         }
     }
 
