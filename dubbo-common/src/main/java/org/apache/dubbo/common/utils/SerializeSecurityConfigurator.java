/*
 * Licensed to the Apache Software Foundation (ASF) under one or more
 * contributor license agreements.  See the NOTICE file distributed with
 * this work for additional information regarding copyright ownership.
 * The ASF licenses this file to You under the Apache License, Version 2.0
 * (the "License"); you may not use this file except in compliance with
 * the License.  You may obtain a copy of the License at
 *
 *     http://www.apache.org/licenses/LICENSE-2.0
 *
 * Unless required by applicable law or agreed to in writing, software
 * distributed under the License is distributed on an "AS IS" BASIS,
 * WITHOUT WARRANTIES OR CONDITIONS OF ANY KIND, either express or implied.
 * See the License for the specific language governing permissions and
 * limitations under the License.
 */
package org.apache.dubbo.common.utils;

import org.apache.dubbo.common.constants.CommonConstants;
import org.apache.dubbo.common.logger.ErrorTypeAwareLogger;
import org.apache.dubbo.common.logger.LoggerFactory;
import org.apache.dubbo.config.ApplicationConfig;
import org.apache.dubbo.rpc.model.FrameworkModel;
import org.apache.dubbo.rpc.model.ModuleModel;
import org.apache.dubbo.rpc.model.ScopeClassLoaderListener;

import java.io.IOException;
import java.lang.reflect.Field;
import java.lang.reflect.GenericArrayType;
import java.lang.reflect.Method;
import java.lang.reflect.Modifier;
import java.lang.reflect.ParameterizedType;
import java.lang.reflect.Type;
import java.lang.reflect.TypeVariable;
import java.lang.reflect.WildcardType;
import java.net.URL;
import java.util.Arrays;
import java.util.HashSet;
import java.util.Optional;
import java.util.Set;
import java.util.stream.Collectors;

import static org.apache.dubbo.common.constants.CommonConstants.DUBBO_CLASS_DESERIALIZE_ALLOWED_LIST;
import static org.apache.dubbo.common.constants.CommonConstants.DUBBO_CLASS_DESERIALIZE_BLOCKED_LIST;
import static org.apache.dubbo.common.constants.CommonConstants.DUBBO_CLASS_DESERIALIZE_BLOCK_ALL;
import static org.apache.dubbo.common.constants.CommonConstants.SERIALIZE_ALLOW_LIST_FILE_PATH;
import static org.apache.dubbo.common.constants.CommonConstants.SERIALIZE_BLOCKED_LIST_FILE_PATH;
import static org.apache.dubbo.common.constants.LoggerCodeConstants.COMMON_IO_EXCEPTION;

public class SerializeSecurityConfigurator implements ScopeClassLoaderListener<ModuleModel> {
    private final SerializeSecurityManager serializeSecurityManager;

    private static final ErrorTypeAwareLogger logger =
            LoggerFactory.getErrorTypeAwareLogger(SerializeSecurityConfigurator.class);

    private final ModuleModel moduleModel;

    private volatile boolean autoTrustSerializeClass = true;

    private volatile int trustSerializeClassLevel = Integer.MAX_VALUE;

    public SerializeSecurityConfigurator(ModuleModel moduleModel) {
        this.moduleModel = moduleModel;
        moduleModel.addClassLoaderListener(this);

        FrameworkModel frameworkModel = moduleModel.getApplicationModel().getFrameworkModel();
        serializeSecurityManager = frameworkModel.getBeanFactory().getBean(SerializeSecurityManager.class);

        refreshStatus();
        refreshCheck();
        refreshConfig();

        onAddClassLoader(moduleModel, Thread.currentThread().getContextClassLoader());
    }

    public void refreshCheck() {
        Optional<ApplicationConfig> applicationConfig =
                moduleModel.getApplicationModel().getApplicationConfigManager().getApplication();
        autoTrustSerializeClass = applicationConfig
                .map(ApplicationConfig::getAutoTrustSerializeClass)
                .orElse(true);
        trustSerializeClassLevel = applicationConfig
                .map(ApplicationConfig::getTrustSerializeClassLevel)
                .orElse(Integer.MAX_VALUE);
        serializeSecurityManager.setCheckSerializable(
                applicationConfig.map(ApplicationConfig::getCheckSerializable).orElse(true));
    }

    @Override
    public void onAddClassLoader(ModuleModel scopeModel, ClassLoader classLoader) {
        refreshClassLoader(classLoader);
    }

    @Override
    public void onRemoveClassLoader(ModuleModel scopeModel, ClassLoader classLoader) {
        // ignore
    }

    private void refreshClassLoader(ClassLoader classLoader) {
        loadAllow(classLoader);
        loadBlocked(classLoader);
    }

    private void refreshConfig() {
<<<<<<< HEAD
        String allowedClassList = System.getProperty(DUBBO_CLASS_DESERIALIZE_ALLOWED_LIST, "").trim();
        String blockedClassList = System.getProperty(DUBBO_CLASS_DESERIALIZE_BLOCKED_LIST, "").trim();
=======
        String allowedClassList =
                System.getProperty(CLASS_DESERIALIZE_ALLOWED_LIST, "").trim();
        String blockedClassList =
                System.getProperty(CLASS_DESERIALIZE_BLOCKED_LIST, "").trim();
>>>>>>> 90bc72e6

        if (StringUtils.isNotEmpty(allowedClassList)) {
            String[] classStrings = allowedClassList.trim().split(",");
            for (String className : classStrings) {
                className = className.trim();
                if (StringUtils.isNotEmpty(className)) {
                    serializeSecurityManager.addToAlwaysAllowed(className);
                }
            }
        }

        if (StringUtils.isNotEmpty(blockedClassList)) {
            String[] classStrings = blockedClassList.trim().split(",");
            for (String className : classStrings) {
                className = className.trim();
                if (StringUtils.isNotEmpty(className)) {
                    serializeSecurityManager.addToDisAllowed(className);
                }
            }
        }
    }

    private void loadAllow(ClassLoader classLoader) {
        Set<URL> urls = ClassLoaderResourceLoader.loadResources(SERIALIZE_ALLOW_LIST_FILE_PATH, classLoader);
        for (URL u : urls) {
            try {
                logger.info("Read serialize allow list from " + u);
                String[] lines = IOUtils.readLines(u.openStream());
                for (String line : lines) {
                    line = line.trim();
                    if (StringUtils.isEmpty(line) || line.startsWith("#")) {
                        continue;
                    }
                    serializeSecurityManager.addToAlwaysAllowed(line);
                }
            } catch (IOException e) {
                logger.error(
                        COMMON_IO_EXCEPTION,
                        "",
                        "",
                        "Failed to load allow class list! Will ignore allow lis from " + u,
                        e);
            }
        }
    }

    private void loadBlocked(ClassLoader classLoader) {
        Set<URL> urls = ClassLoaderResourceLoader.loadResources(SERIALIZE_BLOCKED_LIST_FILE_PATH, classLoader);
        for (URL u : urls) {
            try {
                logger.info("Read serialize blocked list from " + u);
                String[] lines = IOUtils.readLines(u.openStream());
                for (String line : lines) {
                    line = line.trim();
                    if (StringUtils.isEmpty(line) || line.startsWith("#")) {
                        continue;
                    }
                    serializeSecurityManager.addToDisAllowed(line);
                }
            } catch (IOException e) {
                logger.error(
                        COMMON_IO_EXCEPTION,
                        "",
                        "",
                        "Failed to load blocked class list! Will ignore blocked lis from " + u,
                        e);
            }
        }
    }

    public void refreshStatus() {
        Optional<ApplicationConfig> application =
                moduleModel.getApplicationModel().getApplicationConfigManager().getApplication();
        String statusString =
                application.map(ApplicationConfig::getSerializeCheckStatus).orElse(null);
        SerializeCheckStatus checkStatus = null;

        if (StringUtils.isEmpty(statusString)) {
            String openCheckClass = System.getProperty(CommonConstants.DUBBO_CLASS_DESERIALIZE_OPEN_CHECK, "true");
            if (!Boolean.parseBoolean(openCheckClass)) {
                checkStatus = SerializeCheckStatus.DISABLE;
            }
            String blockAllClassExceptAllow = System.getProperty(DUBBO_CLASS_DESERIALIZE_BLOCK_ALL, "false");
            if (Boolean.parseBoolean(blockAllClassExceptAllow)) {
                checkStatus = SerializeCheckStatus.STRICT;
            }
        } else {
            checkStatus = SerializeCheckStatus.valueOf(statusString);
        }

        if (checkStatus != null) {
            serializeSecurityManager.setCheckStatus(checkStatus);
        }
    }

    public synchronized void registerInterface(Class<?> clazz) {
        if (!autoTrustSerializeClass) {
            return;
        }

        Set<Type> markedClass = new HashSet<>();
        checkClass(markedClass, clazz);

        addToAllow(clazz.getName());

        Method[] methodsToExport = clazz.getMethods();

        for (Method method : methodsToExport) {
            Class<?>[] parameterTypes = method.getParameterTypes();
            for (Class<?> parameterType : parameterTypes) {
                checkClass(markedClass, parameterType);
            }

            Type[] genericParameterTypes = method.getGenericParameterTypes();
            for (Type genericParameterType : genericParameterTypes) {
                checkType(markedClass, genericParameterType);
            }

            Class<?> returnType = method.getReturnType();
            checkClass(markedClass, returnType);

            Type genericReturnType = method.getGenericReturnType();
            checkType(markedClass, genericReturnType);

            Class<?>[] exceptionTypes = method.getExceptionTypes();
            for (Class<?> exceptionType : exceptionTypes) {
                checkClass(markedClass, exceptionType);
            }

            Type[] genericExceptionTypes = method.getGenericExceptionTypes();
            for (Type genericExceptionType : genericExceptionTypes) {
                checkType(markedClass, genericExceptionType);
            }
        }
    }

    private void checkType(Set<Type> markedClass, Type type) {
        if (type == null) {
            return;
        }

        if (type instanceof Class) {
            checkClass(markedClass, (Class<?>) type);
            return;
        }

        if (!markedClass.add(type)) {
            return;
        }

        if (type instanceof ParameterizedType) {
            ParameterizedType parameterizedType = (ParameterizedType) type;
            checkClass(markedClass, (Class<?>) parameterizedType.getRawType());
            for (Type actualTypeArgument : parameterizedType.getActualTypeArguments()) {
                checkType(markedClass, actualTypeArgument);
            }
        } else if (type instanceof GenericArrayType) {
            GenericArrayType genericArrayType = (GenericArrayType) type;
            checkType(markedClass, genericArrayType.getGenericComponentType());
        } else if (type instanceof TypeVariable) {
            TypeVariable typeVariable = (TypeVariable) type;
            for (Type bound : typeVariable.getBounds()) {
                checkType(markedClass, bound);
            }
        } else if (type instanceof WildcardType) {
            WildcardType wildcardType = (WildcardType) type;
            for (Type bound : wildcardType.getUpperBounds()) {
                checkType(markedClass, bound);
            }
            for (Type bound : wildcardType.getLowerBounds()) {
                checkType(markedClass, bound);
            }
        }
    }

    private void checkClass(Set<Type> markedClass, Class<?> clazz) {
        if (clazz == null) {
            return;
        }

        if (!markedClass.add(clazz)) {
            return;
        }

        addToAllow(clazz.getName());

        if (ClassUtils.isSimpleType(clazz) || clazz.isPrimitive() || clazz.isArray()) {
            return;
        }
        String className = clazz.getName();
        if (className.startsWith("java.")
                || className.startsWith("javax.")
                || className.startsWith("com.sun.")
                || className.startsWith("sun.")
                || className.startsWith("jdk.")) {
            return;
        }

        Class<?>[] interfaces = clazz.getInterfaces();
        for (Class<?> interfaceClass : interfaces) {
            checkClass(markedClass, interfaceClass);
        }

        for (Type genericInterface : clazz.getGenericInterfaces()) {
            checkType(markedClass, genericInterface);
        }

        Class<?> superclass = clazz.getSuperclass();
        if (superclass != null) {
            checkClass(markedClass, superclass);
        }

        Type genericSuperclass = clazz.getGenericSuperclass();
        if (genericSuperclass != null) {
            checkType(markedClass, genericSuperclass);
        }

        Field[] fields = clazz.getDeclaredFields();

        for (Field field : fields) {
            if (Modifier.isTransient(field.getModifiers())) {
                continue;
            }

            Class<?> fieldClass = field.getType();
            checkClass(markedClass, fieldClass);
            checkType(markedClass, field.getGenericType());
        }
    }

    private void addToAllow(String className) {
        // ignore jdk
        if (className.startsWith("java.")
                || className.startsWith("javax.")
                || className.startsWith("com.sun.")
                || className.startsWith("sun.")
                || className.startsWith("jdk.")) {
            serializeSecurityManager.addToAllowed(className);
            return;
        }

        // add group package
        String[] subs = className.split("\\.");
        if (subs.length > trustSerializeClassLevel) {
            serializeSecurityManager.addToAllowed(
                    Arrays.stream(subs).limit(trustSerializeClassLevel).collect(Collectors.joining(".")) + ".");
        } else {
            serializeSecurityManager.addToAllowed(className);
        }
    }
}<|MERGE_RESOLUTION|>--- conflicted
+++ resolved
@@ -102,15 +102,10 @@
     }
 
     private void refreshConfig() {
-<<<<<<< HEAD
-        String allowedClassList = System.getProperty(DUBBO_CLASS_DESERIALIZE_ALLOWED_LIST, "").trim();
-        String blockedClassList = System.getProperty(DUBBO_CLASS_DESERIALIZE_BLOCKED_LIST, "").trim();
-=======
         String allowedClassList =
-                System.getProperty(CLASS_DESERIALIZE_ALLOWED_LIST, "").trim();
+                System.getProperty(DUBBO_CLASS_DESERIALIZE_ALLOWED_LIST, "").trim();
         String blockedClassList =
-                System.getProperty(CLASS_DESERIALIZE_BLOCKED_LIST, "").trim();
->>>>>>> 90bc72e6
+                System.getProperty(DUBBO_CLASS_DESERIALIZE_BLOCKED_LIST, "").trim();
 
         if (StringUtils.isNotEmpty(allowedClassList)) {
             String[] classStrings = allowedClassList.trim().split(",");
