--- conflicted
+++ resolved
@@ -21,15 +21,13 @@
 import com.google.gson.Gson;
 import com.google.gson.reflect.TypeToken;
 
-<<<<<<< HEAD
-=======
 import java.io.ByteArrayInputStream;
 import java.io.InputStream;
 import java.io.InputStreamReader;
 import java.io.OutputStream;
 import java.io.OutputStreamWriter;
->>>>>>> a9539b0c
 import java.lang.reflect.Type;
+import java.nio.charset.Charset;
 import java.util.List;
 
 public class GsonImpl extends AbstractJSONImpl {
@@ -61,6 +59,26 @@
         return getGson().toJson(obj);
     }
 
+    @Override
+    public <T> T parseObject(byte[] bytes, Class<T> clazz) {
+        return getGson().fromJson(new InputStreamReader(new ByteArrayInputStream(bytes)), clazz);
+    }
+
+    @Override
+    public <T> T parseObject(InputStream inputStream, Class<T> clazz) throws Exception {
+        TypeToken<T> token = TypeToken.get(clazz);
+        InputStreamReader json = new InputStreamReader(inputStream, Charset.defaultCharset());
+        return getGson().fromJson(json, token.getType());
+    }
+
+    @Override
+    public <T> void serializeObject(OutputStream outputStream, Object o) throws Exception {
+        OutputStreamWriter writer = new OutputStreamWriter(outputStream, Charset.defaultCharset());
+
+        getGson().toJson(o, o.getClass(), writer);
+        writer.close();
+    }
+
     private Gson getGson() {
         if (gsonCache == null || !(gsonCache instanceof Gson)) {
             synchronized (this) {
