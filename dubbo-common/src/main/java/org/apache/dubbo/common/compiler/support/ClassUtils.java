/*
 * Licensed to the Apache Software Foundation (ASF) under one or more
 * contributor license agreements.  See the NOTICE file distributed with
 * this work for additional information regarding copyright ownership.
 * The ASF licenses this file to You under the Apache License, Version 2.0
 * (the "License"); you may not use this file except in compliance with
 * the License.  You may obtain a copy of the License at
 *
 *     http://www.apache.org/licenses/LICENSE-2.0
 *
 * Unless required by applicable law or agreed to in writing, software
 * distributed under the License is distributed on an "AS IS" BASIS,
 * WITHOUT WARRANTIES OR CONDITIONS OF ANY KIND, either express or implied.
 * See the License for the specific language governing permissions and
 * limitations under the License.
 */
package org.apache.dubbo.common.compiler.support;

import java.io.PrintWriter;
import java.io.StringWriter;
import java.lang.reflect.Array;
import java.lang.reflect.GenericArrayType;
import java.lang.reflect.Method;
import java.lang.reflect.Modifier;
import java.lang.reflect.ParameterizedType;
import java.lang.reflect.Type;
import java.lang.reflect.TypeVariable;
import java.net.URI;
import java.net.URISyntaxException;
import java.util.Collection;
import java.util.HashMap;
import java.util.Map;

/**
 * ClassUtils. (Tool, Static, ThreadSafe)
 */
public class ClassUtils {

    public static final String CLASS_EXTENSION = ".class";

    public static final String JAVA_EXTENSION = ".java";
    private static final int JIT_LIMIT = 5 * 1024;

    private ClassUtils() {
    }

    public static Object newInstance(String name) {
        try {
            return forName(name).newInstance();
        } catch (InstantiationException e) {
            throw new IllegalStateException(e.getMessage(), e);
        } catch (IllegalAccessException e) {
            throw new IllegalStateException(e.getMessage(), e);
        }
    }

    public static Class<?> forName(String[] packages, String className) {
        try {
            return classForName(className);
        } catch (ClassNotFoundException e) {
            if (packages != null && packages.length > 0) {
                for (String pkg : packages) {
                    try {
                        return classForName(pkg + "." + className);
                    } catch (ClassNotFoundException e2) {
                    }
                }
            }
            throw new IllegalStateException(e.getMessage(), e);
        }
    }

    public static Class<?> forName(String className) {
        try {
            return classForName(className);
        } catch (ClassNotFoundException e) {
            throw new IllegalStateException(e.getMessage(), e);
        }
    }

<<<<<<< HEAD
    public static Class<?> classForName(String className) throws ClassNotFoundException {
        switch(className){
=======
    public static Class<?> _forName(String className) throws ClassNotFoundException {
        switch (className) {
>>>>>>> ddb518de
            case "boolean":
                return boolean.class;
            case "byte":
                return byte.class;
            case "char":
                return char.class;
            case "short":
                return short.class;
            case "int":
                return int.class;
            case "long":
                return long.class;
            case "float":
                return float.class;
            case "double":
                return double.class;
            case "boolean[]":
                return boolean[].class;
            case "byte[]":
                return byte[].class;
            case "char[]":
                return char[].class;
            case "short[]":
                return short[].class;
            case "int[]":
                return int[].class;
            case "long[]":
                return long[].class;
            case "float[]":
                return float[].class;
            case "double[]":
                return double[].class;
            default:
        }
        try {
            return arrayForName(className);
        } catch (ClassNotFoundException e) {
            // try to load from java.lang package
            if (className.indexOf('.') == -1) {
                try {
                    return arrayForName("java.lang." + className);
                } catch (ClassNotFoundException e2) {
                    // ignore, let the original exception be thrown
                }
            }
            throw e;
        }
    }

    private static Class<?> arrayForName(String className) throws ClassNotFoundException {
        return Class.forName(className.endsWith("[]")
                ? "[L" + className.substring(0, className.length() - 2) + ";"
                : className, true, Thread.currentThread().getContextClassLoader());
    }

    public static Class<?> getBoxedClass(Class<?> type) {
        if (type == boolean.class) {
            return Boolean.class;
        } else if (type == char.class) {
            return Character.class;
        } else if (type == byte.class) {
            return Byte.class;
        } else if (type == short.class) {
            return Short.class;
        } else if (type == int.class) {
            return Integer.class;
        } else if (type == long.class) {
            return Long.class;
        } else if (type == float.class) {
            return Float.class;
        } else if (type == double.class) {
            return Double.class;
        } else {
            return type;
        }
    }

    public static Boolean boxed(boolean v) {
        return Boolean.valueOf(v);
    }

    public static Character boxed(char v) {
        return Character.valueOf(v);
    }

    public static Byte boxed(byte v) {
        return Byte.valueOf(v);
    }

    public static Short boxed(short v) {
        return Short.valueOf(v);
    }

    public static Integer boxed(int v) {
        return Integer.valueOf(v);
    }

    public static Long boxed(long v) {
        return Long.valueOf(v);
    }

    public static Float boxed(float v) {
        return Float.valueOf(v);
    }

    public static Double boxed(double v) {
        return Double.valueOf(v);
    }

    public static Object boxed(Object v) {
        return v;
    }

    public static boolean unboxed(Boolean v) {
        return v == null ? false : v.booleanValue();
    }

    public static char unboxed(Character v) {
        return v == null ? '\0' : v.charValue();
    }

    public static byte unboxed(Byte v) {
        return v == null ? 0 : v.byteValue();
    }

    public static short unboxed(Short v) {
        return v == null ? 0 : v.shortValue();
    }

    public static int unboxed(Integer v) {
        return v == null ? 0 : v.intValue();
    }

    public static long unboxed(Long v) {
        return v == null ? 0 : v.longValue();
    }

    public static float unboxed(Float v) {
        return v == null ? 0 : v.floatValue();
    }

    public static double unboxed(Double v) {
        return v == null ? 0 : v.doubleValue();
    }

    public static Object unboxed(Object v) {
        return v;
    }

    public static boolean isNotEmpty(Object object) {
        return getSize(object) > 0;
    }

    public static int getSize(Object object) {
        if (object == null) {
            return 0;
        }
        if (object instanceof Collection<?>) {
            return ((Collection<?>) object).size();
        } else if (object instanceof Map<?, ?>) {
            return ((Map<?, ?>) object).size();
        } else if (object.getClass().isArray()) {
            return Array.getLength(object);
        } else {
            return -1;
        }
    }

    public static URI toURI(String name) {
        try {
            return new URI(name);
        } catch (URISyntaxException e) {
            throw new RuntimeException(e);
        }
    }

    public static Class<?> getGenericClass(Class<?> cls) {
        return getGenericClass(cls, 0);
    }

    public static Class<?> getGenericClass(Class<?> cls, int i) {
        try {
            ParameterizedType parameterizedType = ((ParameterizedType) cls.getGenericInterfaces()[0]);
            Object genericClass = parameterizedType.getActualTypeArguments()[i];
            if (genericClass instanceof ParameterizedType) {
                return (Class<?>) ((ParameterizedType) genericClass).getRawType();
            } else if (genericClass instanceof GenericArrayType) {
                Type type = ((GenericArrayType) genericClass).getGenericComponentType();
                if (type instanceof TypeVariable) {
                    return type.getClass();
                }
                return (((GenericArrayType) genericClass).getGenericComponentType() instanceof Class<?>)
                        ? (Class<?>) ((GenericArrayType) genericClass).getGenericComponentType()
                        : ((GenericArrayType) genericClass).getGenericComponentType().getClass();
            } else if (genericClass != null) {
                if (genericClass instanceof TypeVariable) {
                    return genericClass.getClass();
                }
                return (Class<?>) genericClass;
            }
        } catch (Throwable e) {

        }
        if (cls.getSuperclass() != null) {
            return getGenericClass(cls.getSuperclass(), i);
        } else {
            throw new IllegalArgumentException(cls.getName() + " generic type undefined!");
        }
    }

    public static boolean isBeforeJava5(String javaVersion) {
        return (javaVersion == null || javaVersion.length() == 0 || "1.0".equals(javaVersion)
                || "1.1".equals(javaVersion) || "1.2".equals(javaVersion)
                || "1.3".equals(javaVersion) || "1.4".equals(javaVersion));
    }

    public static boolean isBeforeJava6(String javaVersion) {
        return isBeforeJava5(javaVersion) || "1.5".equals(javaVersion);
    }

    public static String toString(Throwable e) {
        StringWriter w = new StringWriter();
        PrintWriter p = new PrintWriter(w);
        p.print(e.getClass().getName() + ": ");
        if (e.getMessage() != null) {
            p.print(e.getMessage() + "\n");
        }
        p.println();
        try {
            e.printStackTrace(p);
            return w.toString();
        } finally {
            p.close();
        }
    }

    public static void checkBytecode(String name, byte[] bytecode) {
        if (bytecode.length > JIT_LIMIT) {
            System.err.println("The template bytecode too long, may be affect the JIT compiler. template class: " + name);
        }
    }

    public static String getSizeMethod(Class<?> cls) {
        try {
            return cls.getMethod("size", new Class<?>[0]).getName() + "()";
        } catch (NoSuchMethodException e) {
            try {
                return cls.getMethod("length", new Class<?>[0]).getName() + "()";
            } catch (NoSuchMethodException e2) {
                try {
                    return cls.getMethod("getSize", new Class<?>[0]).getName() + "()";
                } catch (NoSuchMethodException e3) {
                    try {
                        return cls.getMethod("getLength", new Class<?>[0]).getName() + "()";
                    } catch (NoSuchMethodException e4) {
                        return null;
                    }
                }
            }
        }
    }

    public static String getMethodName(Method method, Class<?>[] parameterClasses, String rightCode) {
        if (method.getParameterTypes().length > parameterClasses.length) {
            Class<?>[] types = method.getParameterTypes();
            StringBuilder buf = new StringBuilder(rightCode);
            for (int i = parameterClasses.length; i < types.length; i++) {
                if (buf.length() > 0) {
                    buf.append(",");
                }
                Class<?> type = types[i];
                String def;
                if (type == boolean.class) {
                    def = "false";
                } else if (type == char.class) {
                    def = "\'\\0\'";
                } else if (type == byte.class
                        || type == short.class
                        || type == int.class
                        || type == long.class
                        || type == float.class
                        || type == double.class) {
                    def = "0";
                } else {
                    def = "null";
                }
                buf.append(def);
            }
        }
        return method.getName() + "(" + rightCode + ")";
    }

    public static Method searchMethod(Class<?> currentClass, String name, Class<?>[] parameterTypes) throws NoSuchMethodException {
        if (currentClass == null) {
            throw new NoSuchMethodException("class == null");
        }
        try {
            return currentClass.getMethod(name, parameterTypes);
        } catch (NoSuchMethodException e) {
            for (Method method : currentClass.getMethods()) {
                if (method.getName().equals(name)
                        && parameterTypes.length == method.getParameterTypes().length
                        && Modifier.isPublic(method.getModifiers())) {
                    if (parameterTypes.length > 0) {
                        Class<?>[] types = method.getParameterTypes();
                        boolean match = true;
                        for (int i = 0; i < parameterTypes.length; i++) {
                            if (!types[i].isAssignableFrom(parameterTypes[i])) {
                                match = false;
                                break;
                            }
                        }
                        if (!match) {
                            continue;
                        }
                    }
                    return method;
                }
            }
            throw e;
        }
    }

    public static String getInitCode(Class<?> type) {
        if (byte.class.equals(type)
                || short.class.equals(type)
                || int.class.equals(type)
                || long.class.equals(type)
                || float.class.equals(type)
                || double.class.equals(type)) {
            return "0";
        } else if (char.class.equals(type)) {
            return "'\\0'";
        } else if (boolean.class.equals(type)) {
            return "false";
        } else {
            return "null";
        }
    }

    public static <K, V> Map<K, V> toMap(Map.Entry<K, V>[] entries) {
        Map<K, V> map = new HashMap<K, V>();
        if (entries != null && entries.length > 0) {
            for (Map.Entry<K, V> entry : entries) {
                map.put(entry.getKey(), entry.getValue());
            }
        }
        return map;
    }

}
<|MERGE_RESOLUTION|>--- conflicted
+++ resolved
@@ -1,438 +1,433 @@
-/*
- * Licensed to the Apache Software Foundation (ASF) under one or more
- * contributor license agreements.  See the NOTICE file distributed with
- * this work for additional information regarding copyright ownership.
- * The ASF licenses this file to You under the Apache License, Version 2.0
- * (the "License"); you may not use this file except in compliance with
- * the License.  You may obtain a copy of the License at
- *
- *     http://www.apache.org/licenses/LICENSE-2.0
- *
- * Unless required by applicable law or agreed to in writing, software
- * distributed under the License is distributed on an "AS IS" BASIS,
- * WITHOUT WARRANTIES OR CONDITIONS OF ANY KIND, either express or implied.
- * See the License for the specific language governing permissions and
- * limitations under the License.
- */
-package org.apache.dubbo.common.compiler.support;
-
-import java.io.PrintWriter;
-import java.io.StringWriter;
-import java.lang.reflect.Array;
-import java.lang.reflect.GenericArrayType;
-import java.lang.reflect.Method;
-import java.lang.reflect.Modifier;
-import java.lang.reflect.ParameterizedType;
-import java.lang.reflect.Type;
-import java.lang.reflect.TypeVariable;
-import java.net.URI;
-import java.net.URISyntaxException;
-import java.util.Collection;
-import java.util.HashMap;
-import java.util.Map;
-
-/**
- * ClassUtils. (Tool, Static, ThreadSafe)
- */
-public class ClassUtils {
-
-    public static final String CLASS_EXTENSION = ".class";
-
-    public static final String JAVA_EXTENSION = ".java";
-    private static final int JIT_LIMIT = 5 * 1024;
-
-    private ClassUtils() {
-    }
-
-    public static Object newInstance(String name) {
-        try {
-            return forName(name).newInstance();
-        } catch (InstantiationException e) {
-            throw new IllegalStateException(e.getMessage(), e);
-        } catch (IllegalAccessException e) {
-            throw new IllegalStateException(e.getMessage(), e);
-        }
-    }
-
-    public static Class<?> forName(String[] packages, String className) {
-        try {
-            return classForName(className);
-        } catch (ClassNotFoundException e) {
-            if (packages != null && packages.length > 0) {
-                for (String pkg : packages) {
-                    try {
-                        return classForName(pkg + "." + className);
-                    } catch (ClassNotFoundException e2) {
-                    }
-                }
-            }
-            throw new IllegalStateException(e.getMessage(), e);
-        }
-    }
-
-    public static Class<?> forName(String className) {
-        try {
-            return classForName(className);
-        } catch (ClassNotFoundException e) {
-            throw new IllegalStateException(e.getMessage(), e);
-        }
-    }
-
-<<<<<<< HEAD
-    public static Class<?> classForName(String className) throws ClassNotFoundException {
-        switch(className){
-=======
-    public static Class<?> _forName(String className) throws ClassNotFoundException {
-        switch (className) {
->>>>>>> ddb518de
-            case "boolean":
-                return boolean.class;
-            case "byte":
-                return byte.class;
-            case "char":
-                return char.class;
-            case "short":
-                return short.class;
-            case "int":
-                return int.class;
-            case "long":
-                return long.class;
-            case "float":
-                return float.class;
-            case "double":
-                return double.class;
-            case "boolean[]":
-                return boolean[].class;
-            case "byte[]":
-                return byte[].class;
-            case "char[]":
-                return char[].class;
-            case "short[]":
-                return short[].class;
-            case "int[]":
-                return int[].class;
-            case "long[]":
-                return long[].class;
-            case "float[]":
-                return float[].class;
-            case "double[]":
-                return double[].class;
-            default:
-        }
-        try {
-            return arrayForName(className);
-        } catch (ClassNotFoundException e) {
-            // try to load from java.lang package
-            if (className.indexOf('.') == -1) {
-                try {
-                    return arrayForName("java.lang." + className);
-                } catch (ClassNotFoundException e2) {
-                    // ignore, let the original exception be thrown
-                }
-            }
-            throw e;
-        }
-    }
-
-    private static Class<?> arrayForName(String className) throws ClassNotFoundException {
-        return Class.forName(className.endsWith("[]")
-                ? "[L" + className.substring(0, className.length() - 2) + ";"
-                : className, true, Thread.currentThread().getContextClassLoader());
-    }
-
-    public static Class<?> getBoxedClass(Class<?> type) {
-        if (type == boolean.class) {
-            return Boolean.class;
-        } else if (type == char.class) {
-            return Character.class;
-        } else if (type == byte.class) {
-            return Byte.class;
-        } else if (type == short.class) {
-            return Short.class;
-        } else if (type == int.class) {
-            return Integer.class;
-        } else if (type == long.class) {
-            return Long.class;
-        } else if (type == float.class) {
-            return Float.class;
-        } else if (type == double.class) {
-            return Double.class;
-        } else {
-            return type;
-        }
-    }
-
-    public static Boolean boxed(boolean v) {
-        return Boolean.valueOf(v);
-    }
-
-    public static Character boxed(char v) {
-        return Character.valueOf(v);
-    }
-
-    public static Byte boxed(byte v) {
-        return Byte.valueOf(v);
-    }
-
-    public static Short boxed(short v) {
-        return Short.valueOf(v);
-    }
-
-    public static Integer boxed(int v) {
-        return Integer.valueOf(v);
-    }
-
-    public static Long boxed(long v) {
-        return Long.valueOf(v);
-    }
-
-    public static Float boxed(float v) {
-        return Float.valueOf(v);
-    }
-
-    public static Double boxed(double v) {
-        return Double.valueOf(v);
-    }
-
-    public static Object boxed(Object v) {
-        return v;
-    }
-
-    public static boolean unboxed(Boolean v) {
-        return v == null ? false : v.booleanValue();
-    }
-
-    public static char unboxed(Character v) {
-        return v == null ? '\0' : v.charValue();
-    }
-
-    public static byte unboxed(Byte v) {
-        return v == null ? 0 : v.byteValue();
-    }
-
-    public static short unboxed(Short v) {
-        return v == null ? 0 : v.shortValue();
-    }
-
-    public static int unboxed(Integer v) {
-        return v == null ? 0 : v.intValue();
-    }
-
-    public static long unboxed(Long v) {
-        return v == null ? 0 : v.longValue();
-    }
-
-    public static float unboxed(Float v) {
-        return v == null ? 0 : v.floatValue();
-    }
-
-    public static double unboxed(Double v) {
-        return v == null ? 0 : v.doubleValue();
-    }
-
-    public static Object unboxed(Object v) {
-        return v;
-    }
-
-    public static boolean isNotEmpty(Object object) {
-        return getSize(object) > 0;
-    }
-
-    public static int getSize(Object object) {
-        if (object == null) {
-            return 0;
-        }
-        if (object instanceof Collection<?>) {
-            return ((Collection<?>) object).size();
-        } else if (object instanceof Map<?, ?>) {
-            return ((Map<?, ?>) object).size();
-        } else if (object.getClass().isArray()) {
-            return Array.getLength(object);
-        } else {
-            return -1;
-        }
-    }
-
-    public static URI toURI(String name) {
-        try {
-            return new URI(name);
-        } catch (URISyntaxException e) {
-            throw new RuntimeException(e);
-        }
-    }
-
-    public static Class<?> getGenericClass(Class<?> cls) {
-        return getGenericClass(cls, 0);
-    }
-
-    public static Class<?> getGenericClass(Class<?> cls, int i) {
-        try {
-            ParameterizedType parameterizedType = ((ParameterizedType) cls.getGenericInterfaces()[0]);
-            Object genericClass = parameterizedType.getActualTypeArguments()[i];
-            if (genericClass instanceof ParameterizedType) {
-                return (Class<?>) ((ParameterizedType) genericClass).getRawType();
-            } else if (genericClass instanceof GenericArrayType) {
-                Type type = ((GenericArrayType) genericClass).getGenericComponentType();
-                if (type instanceof TypeVariable) {
-                    return type.getClass();
-                }
-                return (((GenericArrayType) genericClass).getGenericComponentType() instanceof Class<?>)
-                        ? (Class<?>) ((GenericArrayType) genericClass).getGenericComponentType()
-                        : ((GenericArrayType) genericClass).getGenericComponentType().getClass();
-            } else if (genericClass != null) {
-                if (genericClass instanceof TypeVariable) {
-                    return genericClass.getClass();
-                }
-                return (Class<?>) genericClass;
-            }
-        } catch (Throwable e) {
-
-        }
-        if (cls.getSuperclass() != null) {
-            return getGenericClass(cls.getSuperclass(), i);
-        } else {
-            throw new IllegalArgumentException(cls.getName() + " generic type undefined!");
-        }
-    }
-
-    public static boolean isBeforeJava5(String javaVersion) {
-        return (javaVersion == null || javaVersion.length() == 0 || "1.0".equals(javaVersion)
-                || "1.1".equals(javaVersion) || "1.2".equals(javaVersion)
-                || "1.3".equals(javaVersion) || "1.4".equals(javaVersion));
-    }
-
-    public static boolean isBeforeJava6(String javaVersion) {
-        return isBeforeJava5(javaVersion) || "1.5".equals(javaVersion);
-    }
-
-    public static String toString(Throwable e) {
-        StringWriter w = new StringWriter();
-        PrintWriter p = new PrintWriter(w);
-        p.print(e.getClass().getName() + ": ");
-        if (e.getMessage() != null) {
-            p.print(e.getMessage() + "\n");
-        }
-        p.println();
-        try {
-            e.printStackTrace(p);
-            return w.toString();
-        } finally {
-            p.close();
-        }
-    }
-
-    public static void checkBytecode(String name, byte[] bytecode) {
-        if (bytecode.length > JIT_LIMIT) {
-            System.err.println("The template bytecode too long, may be affect the JIT compiler. template class: " + name);
-        }
-    }
-
-    public static String getSizeMethod(Class<?> cls) {
-        try {
-            return cls.getMethod("size", new Class<?>[0]).getName() + "()";
-        } catch (NoSuchMethodException e) {
-            try {
-                return cls.getMethod("length", new Class<?>[0]).getName() + "()";
-            } catch (NoSuchMethodException e2) {
-                try {
-                    return cls.getMethod("getSize", new Class<?>[0]).getName() + "()";
-                } catch (NoSuchMethodException e3) {
-                    try {
-                        return cls.getMethod("getLength", new Class<?>[0]).getName() + "()";
-                    } catch (NoSuchMethodException e4) {
-                        return null;
-                    }
-                }
-            }
-        }
-    }
-
-    public static String getMethodName(Method method, Class<?>[] parameterClasses, String rightCode) {
-        if (method.getParameterTypes().length > parameterClasses.length) {
-            Class<?>[] types = method.getParameterTypes();
-            StringBuilder buf = new StringBuilder(rightCode);
-            for (int i = parameterClasses.length; i < types.length; i++) {
-                if (buf.length() > 0) {
-                    buf.append(",");
-                }
-                Class<?> type = types[i];
-                String def;
-                if (type == boolean.class) {
-                    def = "false";
-                } else if (type == char.class) {
-                    def = "\'\\0\'";
-                } else if (type == byte.class
-                        || type == short.class
-                        || type == int.class
-                        || type == long.class
-                        || type == float.class
-                        || type == double.class) {
-                    def = "0";
-                } else {
-                    def = "null";
-                }
-                buf.append(def);
-            }
-        }
-        return method.getName() + "(" + rightCode + ")";
-    }
-
-    public static Method searchMethod(Class<?> currentClass, String name, Class<?>[] parameterTypes) throws NoSuchMethodException {
-        if (currentClass == null) {
-            throw new NoSuchMethodException("class == null");
-        }
-        try {
-            return currentClass.getMethod(name, parameterTypes);
-        } catch (NoSuchMethodException e) {
-            for (Method method : currentClass.getMethods()) {
-                if (method.getName().equals(name)
-                        && parameterTypes.length == method.getParameterTypes().length
-                        && Modifier.isPublic(method.getModifiers())) {
-                    if (parameterTypes.length > 0) {
-                        Class<?>[] types = method.getParameterTypes();
-                        boolean match = true;
-                        for (int i = 0; i < parameterTypes.length; i++) {
-                            if (!types[i].isAssignableFrom(parameterTypes[i])) {
-                                match = false;
-                                break;
-                            }
-                        }
-                        if (!match) {
-                            continue;
-                        }
-                    }
-                    return method;
-                }
-            }
-            throw e;
-        }
-    }
-
-    public static String getInitCode(Class<?> type) {
-        if (byte.class.equals(type)
-                || short.class.equals(type)
-                || int.class.equals(type)
-                || long.class.equals(type)
-                || float.class.equals(type)
-                || double.class.equals(type)) {
-            return "0";
-        } else if (char.class.equals(type)) {
-            return "'\\0'";
-        } else if (boolean.class.equals(type)) {
-            return "false";
-        } else {
-            return "null";
-        }
-    }
-
-    public static <K, V> Map<K, V> toMap(Map.Entry<K, V>[] entries) {
-        Map<K, V> map = new HashMap<K, V>();
-        if (entries != null && entries.length > 0) {
-            for (Map.Entry<K, V> entry : entries) {
-                map.put(entry.getKey(), entry.getValue());
-            }
-        }
-        return map;
-    }
-
-}
+/*
+ * Licensed to the Apache Software Foundation (ASF) under one or more
+ * contributor license agreements.  See the NOTICE file distributed with
+ * this work for additional information regarding copyright ownership.
+ * The ASF licenses this file to You under the Apache License, Version 2.0
+ * (the "License"); you may not use this file except in compliance with
+ * the License.  You may obtain a copy of the License at
+ *
+ *     http://www.apache.org/licenses/LICENSE-2.0
+ *
+ * Unless required by applicable law or agreed to in writing, software
+ * distributed under the License is distributed on an "AS IS" BASIS,
+ * WITHOUT WARRANTIES OR CONDITIONS OF ANY KIND, either express or implied.
+ * See the License for the specific language governing permissions and
+ * limitations under the License.
+ */
+package org.apache.dubbo.common.compiler.support;
+
+import java.io.PrintWriter;
+import java.io.StringWriter;
+import java.lang.reflect.Array;
+import java.lang.reflect.GenericArrayType;
+import java.lang.reflect.Method;
+import java.lang.reflect.Modifier;
+import java.lang.reflect.ParameterizedType;
+import java.lang.reflect.Type;
+import java.lang.reflect.TypeVariable;
+import java.net.URI;
+import java.net.URISyntaxException;
+import java.util.Collection;
+import java.util.HashMap;
+import java.util.Map;
+
+/**
+ * ClassUtils. (Tool, Static, ThreadSafe)
+ */
+public class ClassUtils {
+
+    public static final String CLASS_EXTENSION = ".class";
+
+    public static final String JAVA_EXTENSION = ".java";
+    private static final int JIT_LIMIT = 5 * 1024;
+
+    private ClassUtils() {
+    }
+
+    public static Object newInstance(String name) {
+        try {
+            return forName(name).newInstance();
+        } catch (InstantiationException e) {
+            throw new IllegalStateException(e.getMessage(), e);
+        } catch (IllegalAccessException e) {
+            throw new IllegalStateException(e.getMessage(), e);
+        }
+    }
+
+    public static Class<?> forName(String[] packages, String className) {
+        try {
+            return classForName(className);
+        } catch (ClassNotFoundException e) {
+            if (packages != null && packages.length > 0) {
+                for (String pkg : packages) {
+                    try {
+                        return classForName(pkg + "." + className);
+                    } catch (ClassNotFoundException e2) {
+                    }
+                }
+            }
+            throw new IllegalStateException(e.getMessage(), e);
+        }
+    }
+
+    public static Class<?> forName(String className) {
+        try {
+            return classForName(className);
+        } catch (ClassNotFoundException e) {
+            throw new IllegalStateException(e.getMessage(), e);
+        }
+    }
+
+    public static Class<?> classForName(String className) throws ClassNotFoundException {
+        switch (className) {
+            case "boolean":
+                return boolean.class;
+            case "byte":
+                return byte.class;
+            case "char":
+                return char.class;
+            case "short":
+                return short.class;
+            case "int":
+                return int.class;
+            case "long":
+                return long.class;
+            case "float":
+                return float.class;
+            case "double":
+                return double.class;
+            case "boolean[]":
+                return boolean[].class;
+            case "byte[]":
+                return byte[].class;
+            case "char[]":
+                return char[].class;
+            case "short[]":
+                return short[].class;
+            case "int[]":
+                return int[].class;
+            case "long[]":
+                return long[].class;
+            case "float[]":
+                return float[].class;
+            case "double[]":
+                return double[].class;
+            default:
+        }
+        try {
+            return arrayForName(className);
+        } catch (ClassNotFoundException e) {
+            // try to load from java.lang package
+            if (className.indexOf('.') == -1) {
+                try {
+                    return arrayForName("java.lang." + className);
+                } catch (ClassNotFoundException e2) {
+                    // ignore, let the original exception be thrown
+                }
+            }
+            throw e;
+        }
+    }
+
+    private static Class<?> arrayForName(String className) throws ClassNotFoundException {
+        return Class.forName(className.endsWith("[]")
+                ? "[L" + className.substring(0, className.length() - 2) + ";"
+                : className, true, Thread.currentThread().getContextClassLoader());
+    }
+
+    public static Class<?> getBoxedClass(Class<?> type) {
+        if (type == boolean.class) {
+            return Boolean.class;
+        } else if (type == char.class) {
+            return Character.class;
+        } else if (type == byte.class) {
+            return Byte.class;
+        } else if (type == short.class) {
+            return Short.class;
+        } else if (type == int.class) {
+            return Integer.class;
+        } else if (type == long.class) {
+            return Long.class;
+        } else if (type == float.class) {
+            return Float.class;
+        } else if (type == double.class) {
+            return Double.class;
+        } else {
+            return type;
+        }
+    }
+
+    public static Boolean boxed(boolean v) {
+        return Boolean.valueOf(v);
+    }
+
+    public static Character boxed(char v) {
+        return Character.valueOf(v);
+    }
+
+    public static Byte boxed(byte v) {
+        return Byte.valueOf(v);
+    }
+
+    public static Short boxed(short v) {
+        return Short.valueOf(v);
+    }
+
+    public static Integer boxed(int v) {
+        return Integer.valueOf(v);
+    }
+
+    public static Long boxed(long v) {
+        return Long.valueOf(v);
+    }
+
+    public static Float boxed(float v) {
+        return Float.valueOf(v);
+    }
+
+    public static Double boxed(double v) {
+        return Double.valueOf(v);
+    }
+
+    public static Object boxed(Object v) {
+        return v;
+    }
+
+    public static boolean unboxed(Boolean v) {
+        return v == null ? false : v.booleanValue();
+    }
+
+    public static char unboxed(Character v) {
+        return v == null ? '\0' : v.charValue();
+    }
+
+    public static byte unboxed(Byte v) {
+        return v == null ? 0 : v.byteValue();
+    }
+
+    public static short unboxed(Short v) {
+        return v == null ? 0 : v.shortValue();
+    }
+
+    public static int unboxed(Integer v) {
+        return v == null ? 0 : v.intValue();
+    }
+
+    public static long unboxed(Long v) {
+        return v == null ? 0 : v.longValue();
+    }
+
+    public static float unboxed(Float v) {
+        return v == null ? 0 : v.floatValue();
+    }
+
+    public static double unboxed(Double v) {
+        return v == null ? 0 : v.doubleValue();
+    }
+
+    public static Object unboxed(Object v) {
+        return v;
+    }
+
+    public static boolean isNotEmpty(Object object) {
+        return getSize(object) > 0;
+    }
+
+    public static int getSize(Object object) {
+        if (object == null) {
+            return 0;
+        }
+        if (object instanceof Collection<?>) {
+            return ((Collection<?>) object).size();
+        } else if (object instanceof Map<?, ?>) {
+            return ((Map<?, ?>) object).size();
+        } else if (object.getClass().isArray()) {
+            return Array.getLength(object);
+        } else {
+            return -1;
+        }
+    }
+
+    public static URI toURI(String name) {
+        try {
+            return new URI(name);
+        } catch (URISyntaxException e) {
+            throw new RuntimeException(e);
+        }
+    }
+
+    public static Class<?> getGenericClass(Class<?> cls) {
+        return getGenericClass(cls, 0);
+    }
+
+    public static Class<?> getGenericClass(Class<?> cls, int i) {
+        try {
+            ParameterizedType parameterizedType = ((ParameterizedType) cls.getGenericInterfaces()[0]);
+            Object genericClass = parameterizedType.getActualTypeArguments()[i];
+            if (genericClass instanceof ParameterizedType) {
+                return (Class<?>) ((ParameterizedType) genericClass).getRawType();
+            } else if (genericClass instanceof GenericArrayType) {
+                Type type = ((GenericArrayType) genericClass).getGenericComponentType();
+                if (type instanceof TypeVariable) {
+                    return type.getClass();
+                }
+                return (((GenericArrayType) genericClass).getGenericComponentType() instanceof Class<?>)
+                        ? (Class<?>) ((GenericArrayType) genericClass).getGenericComponentType()
+                        : ((GenericArrayType) genericClass).getGenericComponentType().getClass();
+            } else if (genericClass != null) {
+                if (genericClass instanceof TypeVariable) {
+                    return genericClass.getClass();
+                }
+                return (Class<?>) genericClass;
+            }
+        } catch (Throwable e) {
+
+        }
+        if (cls.getSuperclass() != null) {
+            return getGenericClass(cls.getSuperclass(), i);
+        } else {
+            throw new IllegalArgumentException(cls.getName() + " generic type undefined!");
+        }
+    }
+
+    public static boolean isBeforeJava5(String javaVersion) {
+        return (javaVersion == null || javaVersion.length() == 0 || "1.0".equals(javaVersion)
+                || "1.1".equals(javaVersion) || "1.2".equals(javaVersion)
+                || "1.3".equals(javaVersion) || "1.4".equals(javaVersion));
+    }
+
+    public static boolean isBeforeJava6(String javaVersion) {
+        return isBeforeJava5(javaVersion) || "1.5".equals(javaVersion);
+    }
+
+    public static String toString(Throwable e) {
+        StringWriter w = new StringWriter();
+        PrintWriter p = new PrintWriter(w);
+        p.print(e.getClass().getName() + ": ");
+        if (e.getMessage() != null) {
+            p.print(e.getMessage() + "\n");
+        }
+        p.println();
+        try {
+            e.printStackTrace(p);
+            return w.toString();
+        } finally {
+            p.close();
+        }
+    }
+
+    public static void checkBytecode(String name, byte[] bytecode) {
+        if (bytecode.length > JIT_LIMIT) {
+            System.err.println("The template bytecode too long, may be affect the JIT compiler. template class: " + name);
+        }
+    }
+
+    public static String getSizeMethod(Class<?> cls) {
+        try {
+            return cls.getMethod("size", new Class<?>[0]).getName() + "()";
+        } catch (NoSuchMethodException e) {
+            try {
+                return cls.getMethod("length", new Class<?>[0]).getName() + "()";
+            } catch (NoSuchMethodException e2) {
+                try {
+                    return cls.getMethod("getSize", new Class<?>[0]).getName() + "()";
+                } catch (NoSuchMethodException e3) {
+                    try {
+                        return cls.getMethod("getLength", new Class<?>[0]).getName() + "()";
+                    } catch (NoSuchMethodException e4) {
+                        return null;
+                    }
+                }
+            }
+        }
+    }
+
+    public static String getMethodName(Method method, Class<?>[] parameterClasses, String rightCode) {
+        if (method.getParameterTypes().length > parameterClasses.length) {
+            Class<?>[] types = method.getParameterTypes();
+            StringBuilder buf = new StringBuilder(rightCode);
+            for (int i = parameterClasses.length; i < types.length; i++) {
+                if (buf.length() > 0) {
+                    buf.append(",");
+                }
+                Class<?> type = types[i];
+                String def;
+                if (type == boolean.class) {
+                    def = "false";
+                } else if (type == char.class) {
+                    def = "\'\\0\'";
+                } else if (type == byte.class
+                        || type == short.class
+                        || type == int.class
+                        || type == long.class
+                        || type == float.class
+                        || type == double.class) {
+                    def = "0";
+                } else {
+                    def = "null";
+                }
+                buf.append(def);
+            }
+        }
+        return method.getName() + "(" + rightCode + ")";
+    }
+
+    public static Method searchMethod(Class<?> currentClass, String name, Class<?>[] parameterTypes) throws NoSuchMethodException {
+        if (currentClass == null) {
+            throw new NoSuchMethodException("class == null");
+        }
+        try {
+            return currentClass.getMethod(name, parameterTypes);
+        } catch (NoSuchMethodException e) {
+            for (Method method : currentClass.getMethods()) {
+                if (method.getName().equals(name)
+                        && parameterTypes.length == method.getParameterTypes().length
+                        && Modifier.isPublic(method.getModifiers())) {
+                    if (parameterTypes.length > 0) {
+                        Class<?>[] types = method.getParameterTypes();
+                        boolean match = true;
+                        for (int i = 0; i < parameterTypes.length; i++) {
+                            if (!types[i].isAssignableFrom(parameterTypes[i])) {
+                                match = false;
+                                break;
+                            }
+                        }
+                        if (!match) {
+                            continue;
+                        }
+                    }
+                    return method;
+                }
+            }
+            throw e;
+        }
+    }
+
+    public static String getInitCode(Class<?> type) {
+        if (byte.class.equals(type)
+                || short.class.equals(type)
+                || int.class.equals(type)
+                || long.class.equals(type)
+                || float.class.equals(type)
+                || double.class.equals(type)) {
+            return "0";
+        } else if (char.class.equals(type)) {
+            return "'\\0'";
+        } else if (boolean.class.equals(type)) {
+            return "false";
+        } else {
+            return "null";
+        }
+    }
+
+    public static <K, V> Map<K, V> toMap(Map.Entry<K, V>[] entries) {
+        Map<K, V> map = new HashMap<K, V>();
+        if (entries != null && entries.length > 0) {
+            for (Map.Entry<K, V> entry : entries) {
+                map.put(entry.getKey(), entry.getValue());
+            }
+        }
+        return map;
+    }
+
+}