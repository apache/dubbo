/*
 * Licensed to the Apache Software Foundation (ASF) under one or more
 * contributor license agreements.  See the NOTICE file distributed with
 * this work for additional information regarding copyright ownership.
 * The ASF licenses this file to You under the Apache License, Version 2.0
 * (the "License"); you may not use this file except in compliance with
 * the License.  You may obtain a copy of the License at
 *
 *     http://www.apache.org/licenses/LICENSE-2.0
 *
 * Unless required by applicable law or agreed to in writing, software
 * distributed under the License is distributed on an "AS IS" BASIS,
 * WITHOUT WARRANTIES OR CONDITIONS OF ANY KIND, either express or implied.
 * See the License for the specific language governing permissions and
 * limitations under the License.
 */
package org.apache.dubbo.common.threadpool.manager;

import org.apache.dubbo.common.URL;
import org.apache.dubbo.common.extension.ExtensionLoader;
import org.apache.dubbo.common.logger.Logger;
import org.apache.dubbo.common.logger.LoggerFactory;
import org.apache.dubbo.common.threadpool.ThreadPool;
import org.apache.dubbo.common.utils.NamedThreadFactory;

import java.util.Map;
import java.util.concurrent.ConcurrentHashMap;
import java.util.concurrent.ConcurrentMap;
import java.util.concurrent.ExecutorService;
import java.util.concurrent.Executors;
import java.util.concurrent.ScheduledExecutorService;
import java.util.concurrent.ThreadPoolExecutor;

import static org.apache.dubbo.common.constants.CommonConstants.CONSUMER_SIDE;
import static org.apache.dubbo.common.constants.CommonConstants.EXECUTOR_SERVICE_COMPONENT_KEY;
import static org.apache.dubbo.common.constants.CommonConstants.THREADS_KEY;

/**
 * Consider implementing {@code Licycle} to enable executors shutdown when the process stops.
 */
public class DefaultExecutorRepository implements ExecutorRepository {
    private static final Logger logger = LoggerFactory.getLogger(DefaultExecutorRepository.class);

    private int DEFAULT_SCHEDULER_SIZE = Runtime.getRuntime().availableProcessors();

    private final ExecutorService SHARED_EXECUTOR = Executors.newCachedThreadPool(new NamedThreadFactory("DubboSharedHandler", true));

    private Ring<ScheduledExecutorService> scheduledExecutors = new Ring<>();

    private ScheduledExecutorService serviceExporterExecutor;

    public ScheduledExecutorService registryNotificationExecutor;

    private ScheduledExecutorService reconnectScheduledExecutor;

    private ScheduledExecutorService serviceDiscveryAddressNotificationExecutor;

    private ConcurrentMap<String, ConcurrentMap<Integer, ExecutorService>> data = new ConcurrentHashMap<>();

    public DefaultExecutorRepository() {
        for (int i = 0; i < DEFAULT_SCHEDULER_SIZE; i++) {
            ScheduledExecutorService scheduler = Executors.newSingleThreadScheduledExecutor(new NamedThreadFactory("Dubbo-framework-scheduler"));
            scheduledExecutors.addItem(scheduler);
        }
//
//        reconnectScheduledExecutor = Executors.newSingleThreadScheduledExecutor(new NamedThreadFactory("Dubbo-reconnect-scheduler"));
        serviceExporterExecutor = Executors.newScheduledThreadPool(1, new NamedThreadFactory("Dubbo-exporter-scheduler"));
<<<<<<< HEAD
        serviceDiscveryAddressNotificationExecutor = Executors.newSingleThreadScheduledExecutor(new NamedThreadFactory("Dubbo-SD-address-refresh"));
=======
        registryNotificationExecutor = Executors.newSingleThreadScheduledExecutor(new NamedThreadFactory("Dubbo-registry-notification"));
>>>>>>> 5951b40a
    }

    /**
     * Get called when the server or client instance initiating.
     *
     * @param url
     * @return
     */
    public synchronized ExecutorService createExecutorIfAbsent(URL url) {
        String componentKey = EXECUTOR_SERVICE_COMPONENT_KEY;
        if (CONSUMER_SIDE.equalsIgnoreCase(url.getSide())) {
            componentKey = CONSUMER_SIDE;
        }
        Map<Integer, ExecutorService> executors = data.computeIfAbsent(componentKey, k -> new ConcurrentHashMap<>());
        Integer portKey = url.getPort();
        ExecutorService executor = executors.computeIfAbsent(portKey, k -> createExecutor(url));
        // If executor has been shut down, create a new one
        if (executor.isShutdown() || executor.isTerminated()) {
            executors.remove(portKey);
            executor = createExecutor(url);
            executors.put(portKey, executor);
        }
        return executor;
    }

    public ExecutorService getExecutor(URL url) {
        String componentKey = EXECUTOR_SERVICE_COMPONENT_KEY;
        if (CONSUMER_SIDE.equalsIgnoreCase(url.getSide())) {
            componentKey = CONSUMER_SIDE;
        }
        Map<Integer, ExecutorService> executors = data.get(componentKey);

        /**
         * It's guaranteed that this method is called after {@link #createExecutorIfAbsent(URL)}, so data should already
         * have Executor instances generated and stored.
         */
        if (executors == null) {
            logger.warn("No available executors, this is not expected, framework should call createExecutorIfAbsent first " +
                    "before coming to here.");
            return null;
        }

        Integer portKey = url.getPort();
        ExecutorService executor = executors.get(portKey);
        if (executor != null) {
            if (executor.isShutdown() || executor.isTerminated()) {
                executors.remove(portKey);
                executor = createExecutor(url);
                executors.put(portKey, executor);
            }
        }
        return executor;
    }

    @Override
    public void updateThreadpool(URL url, ExecutorService executor) {
        try {
            if (url.hasParameter(THREADS_KEY)
                    && executor instanceof ThreadPoolExecutor && !executor.isShutdown()) {
                ThreadPoolExecutor threadPoolExecutor = (ThreadPoolExecutor) executor;
                int threads = url.getParameter(THREADS_KEY, 0);
                int max = threadPoolExecutor.getMaximumPoolSize();
                int core = threadPoolExecutor.getCorePoolSize();
                if (threads > 0 && (threads != max || threads != core)) {
                    if (threads < core) {
                        threadPoolExecutor.setCorePoolSize(threads);
                        if (core == max) {
                            threadPoolExecutor.setMaximumPoolSize(threads);
                        }
                    } else {
                        threadPoolExecutor.setMaximumPoolSize(threads);
                        if (core == max) {
                            threadPoolExecutor.setCorePoolSize(threads);
                        }
                    }
                }
            }
        } catch (Throwable t) {
            logger.error(t.getMessage(), t);
        }
    }

    @Override
    public ScheduledExecutorService nextScheduledExecutor() {
        return scheduledExecutors.pollItem();
    }

    @Override
    public ScheduledExecutorService getServiceExporterExecutor() {
        return serviceExporterExecutor;
    }

    public ScheduledExecutorService getServiceDiscveryAddressNotificationExecutor() {
        return serviceDiscveryAddressNotificationExecutor;
    }

    @Override
    public ScheduledExecutorService getRegistryNotificationExecutor() {
        return registryNotificationExecutor;
    }

    @Override
    public ExecutorService getSharedExecutor() {
        return SHARED_EXECUTOR;
    }

    private ExecutorService createExecutor(URL url) {
        return (ExecutorService) ExtensionLoader.getExtensionLoader(ThreadPool.class).getAdaptiveExtension().getExecutor(url);
    }

}<|MERGE_RESOLUTION|>--- conflicted
+++ resolved
@@ -65,11 +65,8 @@
 //
 //        reconnectScheduledExecutor = Executors.newSingleThreadScheduledExecutor(new NamedThreadFactory("Dubbo-reconnect-scheduler"));
         serviceExporterExecutor = Executors.newScheduledThreadPool(1, new NamedThreadFactory("Dubbo-exporter-scheduler"));
-<<<<<<< HEAD
         serviceDiscveryAddressNotificationExecutor = Executors.newSingleThreadScheduledExecutor(new NamedThreadFactory("Dubbo-SD-address-refresh"));
-=======
         registryNotificationExecutor = Executors.newSingleThreadScheduledExecutor(new NamedThreadFactory("Dubbo-registry-notification"));
->>>>>>> 5951b40a
     }
 
     /**
@@ -162,13 +159,13 @@
         return serviceExporterExecutor;
     }
 
-    public ScheduledExecutorService getServiceDiscveryAddressNotificationExecutor() {
-        return serviceDiscveryAddressNotificationExecutor;
-    }
-
     @Override
     public ScheduledExecutorService getRegistryNotificationExecutor() {
         return registryNotificationExecutor;
+    }
+
+    public ScheduledExecutorService getServiceDiscveryAddressNotificationExecutor() {
+        return serviceDiscveryAddressNotificationExecutor;
     }
 
     @Override
