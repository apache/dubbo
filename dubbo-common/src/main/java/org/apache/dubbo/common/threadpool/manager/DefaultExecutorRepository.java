/*
 * Licensed to the Apache Software Foundation (ASF) under one or more
 * contributor license agreements.  See the NOTICE file distributed with
 * this work for additional information regarding copyright ownership.
 * The ASF licenses this file to You under the Apache License, Version 2.0
 * (the "License"); you may not use this file except in compliance with
 * the License.  You may obtain a copy of the License at
 *
 *     http://www.apache.org/licenses/LICENSE-2.0
 *
 * Unless required by applicable law or agreed to in writing, software
 * distributed under the License is distributed on an "AS IS" BASIS,
 * WITHOUT WARRANTIES OR CONDITIONS OF ANY KIND, either express or implied.
 * See the License for the specific language governing permissions and
 * limitations under the License.
 */
package org.apache.dubbo.common.threadpool.manager;

import org.apache.dubbo.common.URL;
import org.apache.dubbo.common.extension.ExtensionAccessor;
import org.apache.dubbo.common.extension.ExtensionAccessorAware;
import org.apache.dubbo.common.logger.Logger;
import org.apache.dubbo.common.logger.LoggerFactory;
import org.apache.dubbo.common.threadlocal.NamedInternalThreadFactory;
import org.apache.dubbo.common.threadpool.ThreadPool;
import org.apache.dubbo.common.utils.ExecutorUtil;
import org.apache.dubbo.common.utils.NamedThreadFactory;
import org.apache.dubbo.config.ConsumerConfig;
import org.apache.dubbo.config.ModuleConfig;
import org.apache.dubbo.config.ProviderConfig;
import org.apache.dubbo.rpc.model.ApplicationModel;
import org.apache.dubbo.rpc.model.ModuleModel;
import org.apache.dubbo.rpc.model.ScopeModelAware;

import java.util.List;
import java.util.Map;
import java.util.concurrent.ConcurrentHashMap;
import java.util.concurrent.ConcurrentMap;
import java.util.concurrent.ExecutorService;
import java.util.concurrent.Executors;
import java.util.concurrent.LinkedBlockingQueue;
import java.util.concurrent.ScheduledExecutorService;
import java.util.concurrent.ThreadPoolExecutor;
import java.util.concurrent.TimeUnit;

import static org.apache.dubbo.common.constants.CommonConstants.CONSUMER_SIDE;
import static org.apache.dubbo.common.constants.CommonConstants.DEFAULT_EXPORT_THREAD_NUM;
import static org.apache.dubbo.common.constants.CommonConstants.DEFAULT_REFER_THREAD_NUM;
import static org.apache.dubbo.common.constants.CommonConstants.EXECUTOR_SERVICE_COMPONENT_KEY;
import static org.apache.dubbo.common.constants.CommonConstants.SIDE_KEY;
import static org.apache.dubbo.common.constants.CommonConstants.THREADS_KEY;
import static org.apache.dubbo.common.constants.CommonConstants.THREAD_NAME_KEY;

/**
 * Consider implementing {@code Licycle} to enable executors shutdown when the process stops.
 */
public class DefaultExecutorRepository implements ExecutorRepository, ExtensionAccessorAware, ScopeModelAware {
    private static final Logger logger = LoggerFactory.getLogger(DefaultExecutorRepository.class);

    private int DEFAULT_SCHEDULER_SIZE = Runtime.getRuntime().availableProcessors();

    private final ExecutorService sharedExecutor;
    private final ScheduledExecutorService sharedScheduledExecutor;

    private Ring<ScheduledExecutorService> scheduledExecutors = new Ring<>();

    private volatile ScheduledExecutorService serviceExportExecutor;

    private volatile ExecutorService serviceReferExecutor;

<<<<<<< HEAD
=======
    private ScheduledExecutorService connectivityScheduledExecutor;

>>>>>>> 59ab2da9
    public Ring<ScheduledExecutorService> registryNotificationExecutorRing = new Ring<>();

    private Ring<ScheduledExecutorService> serviceDiscoveryAddressNotificationExecutorRing = new Ring<>();

    private ScheduledExecutorService metadataRetryExecutor;

    private ConcurrentMap<String, ConcurrentMap<Integer, ExecutorService>> data = new ConcurrentHashMap<>();

    private ExecutorService poolRouterExecutor;

    private Ring<ExecutorService> executorServiceRing = new Ring<ExecutorService>();

    private final Object LOCK = new Object();
    private ExtensionAccessor extensionAccessor;

    private ApplicationModel applicationModel;

    public DefaultExecutorRepository() {
        sharedExecutor = Executors.newCachedThreadPool(new NamedThreadFactory("Dubbo-shared-handler", true));
        sharedScheduledExecutor = Executors.newScheduledThreadPool(8, new NamedThreadFactory("Dubbo-shared-scheduler", true));

        for (int i = 0; i < DEFAULT_SCHEDULER_SIZE; i++) {
            ScheduledExecutorService scheduler = Executors.newSingleThreadScheduledExecutor(
                new NamedThreadFactory("Dubbo-framework-scheduler-" + i, true));
            scheduledExecutors.addItem(scheduler);

            executorServiceRing.addItem(new ThreadPoolExecutor(1, 1,
                0L, TimeUnit.MILLISECONDS,
                new LinkedBlockingQueue<Runnable>(1024), new NamedInternalThreadFactory("Dubbo-state-router-loop-" + i, true)
                , new ThreadPoolExecutor.AbortPolicy()));
        }

<<<<<<< HEAD
=======
        connectivityScheduledExecutor = Executors.newScheduledThreadPool(DEFAULT_SCHEDULER_SIZE, new NamedThreadFactory("Dubbo-connectivity-scheduler", true));
>>>>>>> 59ab2da9
        poolRouterExecutor = new ThreadPoolExecutor(1, 10, 0L, TimeUnit.MILLISECONDS, new LinkedBlockingQueue<Runnable>(1024),
            new NamedInternalThreadFactory("Dubbo-state-router-pool-router", true), new ThreadPoolExecutor.AbortPolicy());

        for (int i = 0; i < DEFAULT_SCHEDULER_SIZE; i++) {
            ScheduledExecutorService serviceDiscoveryAddressNotificationExecutor =
                Executors.newSingleThreadScheduledExecutor(new NamedThreadFactory("Dubbo-SD-address-refresh-" + i));
            ScheduledExecutorService registryNotificationExecutor =
                Executors.newSingleThreadScheduledExecutor(new NamedThreadFactory("Dubbo-registry-notification-" + i));

            serviceDiscoveryAddressNotificationExecutorRing.addItem(serviceDiscoveryAddressNotificationExecutor);
            registryNotificationExecutorRing.addItem(registryNotificationExecutor);
        }

        metadataRetryExecutor = Executors.newSingleThreadScheduledExecutor(new NamedThreadFactory("Dubbo-metadata-retry"));
    }

    /**
     * Get called when the server or client instance initiating.
     *
     * @param url
     * @return
     */
    public synchronized ExecutorService createExecutorIfAbsent(URL url) {
        Map<Integer, ExecutorService> executors = data.computeIfAbsent(EXECUTOR_SERVICE_COMPONENT_KEY, k -> new ConcurrentHashMap<>());
        // Consumer's executor is sharing globally, key=Integer.MAX_VALUE. Provider's executor is sharing by protocol.
        Integer portKey = CONSUMER_SIDE.equalsIgnoreCase(url.getParameter(SIDE_KEY)) ? Integer.MAX_VALUE : url.getPort();
        if (url.getParameter(THREAD_NAME_KEY) == null) {
            url = url.putAttribute(THREAD_NAME_KEY, "Dubbo-protocol-"+portKey);
        }
        URL finalUrl = url;
        ExecutorService executor = executors.computeIfAbsent(portKey, k -> createExecutor(finalUrl));
        // If executor has been shut down, create a new one
        if (executor.isShutdown() || executor.isTerminated()) {
            executors.remove(portKey);
            executor = createExecutor(url);
            executors.put(portKey, executor);
        }
        return executor;
    }

    public ExecutorService getExecutor(URL url) {
        Map<Integer, ExecutorService> executors = data.get(EXECUTOR_SERVICE_COMPONENT_KEY);

        /**
         * It's guaranteed that this method is called after {@link #createExecutorIfAbsent(URL)}, so data should already
         * have Executor instances generated and stored.
         */
        if (executors == null) {
            logger.warn("No available executors, this is not expected, framework should call createExecutorIfAbsent first " +
                "before coming to here.");
            return null;
        }

        // Consumer's executor is sharing globally, key=Integer.MAX_VALUE. Provider's executor is sharing by protocol.
        Integer portKey = CONSUMER_SIDE.equalsIgnoreCase(url.getParameter(SIDE_KEY)) ? Integer.MAX_VALUE : url.getPort();
        ExecutorService executor = executors.get(portKey);
        if (executor != null && (executor.isShutdown() || executor.isTerminated())) {
            executors.remove(portKey);
            // Does not re-create a shutdown executor, use SHARED_EXECUTOR for downgrade.
            executor = null;
            logger.info("Executor for " + url + " is shutdown.");
        }
        if (executor == null) {
            return sharedExecutor;
        } else {
            return executor;
        }
    }

    @Override
    public void updateThreadpool(URL url, ExecutorService executor) {
        try {
            if (url.hasParameter(THREADS_KEY)
                && executor instanceof ThreadPoolExecutor && !executor.isShutdown()) {
                ThreadPoolExecutor threadPoolExecutor = (ThreadPoolExecutor) executor;
                int threads = url.getParameter(THREADS_KEY, 0);
                int max = threadPoolExecutor.getMaximumPoolSize();
                int core = threadPoolExecutor.getCorePoolSize();
                if (threads > 0 && (threads != max || threads != core)) {
                    if (threads < core) {
                        threadPoolExecutor.setCorePoolSize(threads);
                        if (core == max) {
                            threadPoolExecutor.setMaximumPoolSize(threads);
                        }
                    } else {
                        threadPoolExecutor.setMaximumPoolSize(threads);
                        if (core == max) {
                            threadPoolExecutor.setCorePoolSize(threads);
                        }
                    }
                }
            }
        } catch (Throwable t) {
            logger.error(t.getMessage(), t);
        }
    }

    @Override
    public ScheduledExecutorService nextScheduledExecutor() {
        return scheduledExecutors.pollItem();
    }

    @Override
    public ExecutorService nextExecutorExecutor() {
        return executorServiceRing.pollItem();
    }

    @Override
    public ScheduledExecutorService getServiceExportExecutor() {
        synchronized (LOCK) {
            if (serviceExportExecutor == null) {
                int coreSize = getExportThreadNum();
                serviceExportExecutor = Executors.newScheduledThreadPool(coreSize,
                        new NamedThreadFactory("Dubbo-service-export", true));
            }
        }
        return serviceExportExecutor;
    }

    @Override
    public void shutdownServiceExportExecutor() {
        synchronized (LOCK) {
            if (serviceExportExecutor != null && !serviceExportExecutor.isShutdown()) {
                try {
                    serviceExportExecutor.shutdown();
                } catch (Throwable ignored) {
                    // ignored
                    logger.warn(ignored.getMessage(), ignored);
                }
            }
            serviceExportExecutor = null;
        }
    }

    @Override
    public ExecutorService getServiceReferExecutor() {
        if (serviceReferExecutor == null) {
            synchronized (LOCK) {
                if (serviceReferExecutor == null) {
                    int coreSize = getReferThreadNum();
                    serviceReferExecutor = Executors.newFixedThreadPool(coreSize,
                        new NamedThreadFactory("Dubbo-service-refer", true));
                }
            }
        }
        return serviceReferExecutor;
    }

    @Override
    public void shutdownServiceReferExecutor() {
        synchronized (LOCK) {
            if (serviceReferExecutor != null && !serviceReferExecutor.isShutdown()) {
                try {
                    serviceReferExecutor.shutdown();
                } catch (Throwable ignored) {
                    logger.warn(ignored.getMessage(), ignored);
                }
            }
            serviceReferExecutor = null;
        }
    }

    private Integer getExportThreadNum() {
        Integer threadNum = null;
        ApplicationModel applicationModel = ApplicationModel.ofNullable(this.applicationModel);
        for (ModuleModel moduleModel : applicationModel.getPubModuleModels()) {
            threadNum = getExportThreadNum(moduleModel);
            if (threadNum != null) {
                break;
            }
        }
        if (threadNum == null) {
            logger.info("Cannot get config `export-thread-num` from module config, using default: " + DEFAULT_EXPORT_THREAD_NUM);
            return DEFAULT_EXPORT_THREAD_NUM;
        }
        return threadNum;
    }

    private Integer getExportThreadNum(ModuleModel moduleModel) {
        ModuleConfig moduleConfig = moduleModel.getConfigManager().getModule().orElse(null);
        if (moduleConfig == null) {
            return null;
        }
        Integer threadNum = moduleConfig.getExportThreadNum();
        if (threadNum == null) {
            threadNum = moduleModel.getConfigManager().getProviders()
                .stream()
                .map(ProviderConfig::getExportThreadNum)
                .filter(k -> k != null && k > 0)
                .findAny().orElse(null);
        }
        return threadNum;
    }

    private Integer getReferThreadNum() {
        Integer threadNum = null;
        ApplicationModel applicationModel = ApplicationModel.ofNullable(this.applicationModel);
        for (ModuleModel moduleModel : applicationModel.getPubModuleModels()) {
            threadNum = getReferThreadNum(moduleModel);
            if (threadNum != null) {
                break;
            }
        }
        if (threadNum == null) {
            logger.info("Cannot get config `refer-thread-num` from module config, using default: " + DEFAULT_REFER_THREAD_NUM);
            return DEFAULT_REFER_THREAD_NUM;
        }
        return threadNum;
    }

    private Integer getReferThreadNum(ModuleModel moduleModel) {
        ModuleConfig moduleConfig = moduleModel.getConfigManager().getModule().orElse(null);
        if (moduleConfig == null) {
            return null;
        }
        Integer threadNum = moduleConfig.getReferThreadNum();
        if (threadNum == null) {
            threadNum = moduleModel.getConfigManager().getConsumers()
                .stream()
                .map(ConsumerConfig::getReferThreadNum)
                .filter(k -> k != null && k > 0)
                .findAny().orElse(null);
        }
        return threadNum;
    }

    @Override
    public ScheduledExecutorService getRegistryNotificationExecutor() {
        return registryNotificationExecutorRing.pollItem();
    }

    public ScheduledExecutorService getServiceDiscoveryAddressNotificationExecutor() {
        return serviceDiscoveryAddressNotificationExecutorRing.pollItem();
    }

    @Override
    public ScheduledExecutorService getMetadataRetryExecutor() {
        return metadataRetryExecutor;
    }

    @Override
    public ExecutorService getSharedExecutor() {
        return sharedExecutor;
    }

    @Override
    public ScheduledExecutorService getSharedScheduledExecutor() {
        return sharedScheduledExecutor;
    }

    private ExecutorService createExecutor(URL url) {
        return (ExecutorService) extensionAccessor.getExtensionLoader(ThreadPool.class).getAdaptiveExtension().getExecutor(url);
    }

    @Override
    public ExecutorService getPoolRouterExecutor() {
        return poolRouterExecutor;
    }

    @Override
    public ScheduledExecutorService getConnectivityScheduledExecutor() {
        return connectivityScheduledExecutor;
    }

    @Override
    public void destroyAll() {
        logger.info("destroying executor repository ..");
        shutdownExecutorService(poolRouterExecutor, "poolRouterExecutor");
        shutdownExecutorService(metadataRetryExecutor, "metadataRetryExecutor");

        shutdownServiceExportExecutor();
        shutdownServiceReferExecutor();

        data.values().forEach(executors -> {
            if (executors != null) {
                executors.values().forEach(executor -> {
                    if (executor != null && !executor.isShutdown()) {
                        try {
                            ExecutorUtil.shutdownNow(executor, 100);
                        } catch (Throwable ignored) {
                            // ignored
                            logger.warn(ignored.getMessage(), ignored);
                        }
                    }
                });
            }
        });
        data.clear();

        // scheduledExecutors
        shutdownExecutorServices(scheduledExecutors.listItems(), "scheduledExecutors");

        // executorServiceRing
        shutdownExecutorServices(executorServiceRing.listItems(), "executorServiceRing");

        // connectivityScheduledExecutor
        shutdownExecutorService(connectivityScheduledExecutor, "connectivityScheduledExecutor");

        // shutdown share executor
        shutdownExecutorService(sharedExecutor, "sharedExecutor");
        shutdownExecutorService(sharedScheduledExecutor, "sharedScheduledExecutor");

        // serviceDiscoveryAddressNotificationExecutorRing
        shutdownExecutorServices(serviceDiscoveryAddressNotificationExecutorRing.listItems(),
            "serviceDiscoveryAddressNotificationExecutorRing");

        // registryNotificationExecutorRing
        shutdownExecutorServices(registryNotificationExecutorRing.listItems(),
            "registryNotificationExecutorRing");

    }

    private void shutdownExecutorServices(List<? extends ExecutorService> executorServices, String msg) {
        for (ExecutorService executorService : executorServices) {
            shutdownExecutorService(executorService, msg);
        }
    }

    private void shutdownExecutorService(ExecutorService executorService, String name) {
        try {
            executorService.shutdownNow();
        } catch (Exception e) {
            String msg = "shutdown executor service [" + name + "] failed: ";
            logger.warn(msg + e.getMessage(), e);
        }
    }

    @Override
    public void setExtensionAccessor(ExtensionAccessor extensionAccessor) {
        this.extensionAccessor = extensionAccessor;
    }

    @Override
    public void setApplicationModel(ApplicationModel applicationModel) {
        this.applicationModel = applicationModel;
    }
}<|MERGE_RESOLUTION|>--- conflicted
+++ resolved
@@ -68,11 +68,8 @@
 
     private volatile ExecutorService serviceReferExecutor;
 
-<<<<<<< HEAD
-=======
     private ScheduledExecutorService connectivityScheduledExecutor;
 
->>>>>>> 59ab2da9
     public Ring<ScheduledExecutorService> registryNotificationExecutorRing = new Ring<>();
 
     private Ring<ScheduledExecutorService> serviceDiscoveryAddressNotificationExecutorRing = new Ring<>();
@@ -105,10 +102,7 @@
                 , new ThreadPoolExecutor.AbortPolicy()));
         }
 
-<<<<<<< HEAD
-=======
         connectivityScheduledExecutor = Executors.newScheduledThreadPool(DEFAULT_SCHEDULER_SIZE, new NamedThreadFactory("Dubbo-connectivity-scheduler", true));
->>>>>>> 59ab2da9
         poolRouterExecutor = new ThreadPoolExecutor(1, 10, 0L, TimeUnit.MILLISECONDS, new LinkedBlockingQueue<Runnable>(1024),
             new NamedInternalThreadFactory("Dubbo-state-router-pool-router", true), new ThreadPoolExecutor.AbortPolicy());
 
