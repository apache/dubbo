/*
 * Licensed to the Apache Software Foundation (ASF) under one or more
 * contributor license agreements.  See the NOTICE file distributed with
 * this work for additional information regarding copyright ownership.
 * The ASF licenses this file to You under the Apache License, Version 2.0
 * (the "License"); you may not use this file except in compliance with
 * the License.  You may obtain a copy of the License at
 *
 *     http://www.apache.org/licenses/LICENSE-2.0
 *
 * Unless required by applicable law or agreed to in writing, software
 * distributed under the License is distributed on an "AS IS" BASIS,
 * WITHOUT WARRANTIES OR CONDITIONS OF ANY KIND, either express or implied.
 * See the License for the specific language governing permissions and
 * limitations under the License.
 */
package org.apache.dubbo.common.utils;

import javax.lang.model.element.ExecutableElement;
import javax.lang.model.element.TypeElement;
import javax.lang.model.util.Elements;
import java.lang.reflect.Method;
import java.lang.reflect.Modifier;
import java.util.LinkedList;
import java.util.List;
import java.util.Objects;
import java.util.function.Predicate;

import static java.util.Collections.emptyList;
import static java.util.Collections.unmodifiableList;
import static org.apache.dubbo.common.function.Streams.filterAll;
import static org.apache.dubbo.common.utils.ClassUtils.getAllInheritedTypes;
import static org.apache.dubbo.common.utils.MemberUtils.isPrivate;
import static org.apache.dubbo.common.utils.MemberUtils.isStatic;
import static org.apache.dubbo.common.utils.ReflectUtils.EMPTY_CLASS_ARRAY;
import static org.apache.dubbo.common.utils.ReflectUtils.resolveTypes;
import static org.apache.dubbo.common.utils.StringUtils.isNotEmpty;

/**
 * Miscellaneous method utility methods.
 * Mainly for internal use within the framework.
 *
 * @since 2.7.2
 */
public interface MethodUtils {

    /**
     * Return {@code true} if the provided method is a set method.
     * Otherwise, return {@code false}.
     *
     * @param method the method to check
     * @return whether the given method is setter method
     */
<<<<<<< HEAD
    public static boolean isSetter(Method method) {
        /**
         * 以set开始 && 方法名不是set && public方法 && 仅一个参数 && 返回原始类型或简单类型
         */
=======
    static boolean isSetter(Method method) {
>>>>>>> 3e022879
        return method.getName().startsWith("set")
                && !"set".equals(method.getName())
                && Modifier.isPublic(method.getModifiers())
                && method.getParameterCount() == 1
                && ClassUtils.isPrimitive(method.getParameterTypes()[0]);
    }

    /**
     * Return {@code true} if the provided method is a get method.
     * Otherwise, return {@code false}.
     *
     * @param method the method to check
     * @return whether the given method is getter method
     */
    static boolean isGetter(Method method) {
        String name = method.getName();
        return (name.startsWith("get") || name.startsWith("is"))
                && !"get".equals(name) && !"is".equals(name)
                && !"getClass".equals(name) && !"getObject".equals(name)
                && Modifier.isPublic(method.getModifiers())
                && method.getParameterTypes().length == 0
                && ClassUtils.isPrimitive(method.getReturnType());
    }

    /**
     * Return {@code true} If this method is a meta method.
     * Otherwise, return {@code false}.
     *
     * @param method the method to check
     * @return whether the given method is meta method
     */
    static boolean isMetaMethod(Method method) {
        String name = method.getName();
        /**
         * 方法不是以 get和is 开始
         */
        if (!(name.startsWith("get") || name.startsWith("is"))) {
            return false;
        }
        /**
         * 方法名为get
         */
        if ("get".equals(name)) {
            return false;
        }
        /**
         * 方法名为getClass
         */
        if ("getClass".equals(name)) {
            return false;
        }
        /**
         * 方法非public
         */
        if (!Modifier.isPublic(method.getModifiers())) {
            return false;
        }
        /**
         * 方法需要输入参数
         */
        if (method.getParameterTypes().length != 0) {
            return false;
        }
        /**
         * 方法返回值 非原始类型或非简单类型
         */
        if (!ClassUtils.isPrimitive(method.getReturnType())) {
            return false;
        }
        return true;
    }

    /**
     * Check if the method is a deprecated method. The standard is whether the {@link java.lang.Deprecated} annotation is declared on the class.
     * Return {@code true} if this annotation is present.
     * Otherwise, return {@code false}.
     *
     * @param method the method to check
     * @return whether the given method is deprecated method
     */
    static boolean isDeprecated(Method method) {
        return method.getAnnotation(Deprecated.class) != null;
    }


    /**
     * Create an instance of {@link Predicate} for {@link Method} to exclude the specified declared class
     *
     * @param declaredClass the declared class to exclude
     * @return non-null
     * @since 2.7.6
     */
    static Predicate<Method> excludedDeclaredClass(Class<?> declaredClass) {
        return method -> !Objects.equals(declaredClass, method.getDeclaringClass());
    }

    /**
     * Get all {@link Method methods} of the declared class
     *
     * @param declaringClass        the declared class
     * @param includeInheritedTypes include the inherited types, e,g. super classes or interfaces
     * @param publicOnly            only public method
     * @param methodsToFilter       (optional) the methods to be filtered
     * @return non-null read-only {@link List}
     * @since 2.7.6
     */
    static List<Method> getMethods(Class<?> declaringClass, boolean includeInheritedTypes, boolean publicOnly,
                                   Predicate<Method>... methodsToFilter) {

        if (declaringClass == null || declaringClass.isPrimitive()) {
            return emptyList();
        }

        // All declared classes
        List<Class<?>> declaredClasses = new LinkedList<>();
        // Add the top declaring class
        declaredClasses.add(declaringClass);
        // If the super classes are resolved, all them into declaredClasses
        if (includeInheritedTypes) {
            declaredClasses.addAll(getAllInheritedTypes(declaringClass));
        }

        // All methods
        List<Method> allMethods = new LinkedList<>();

        for (Class<?> classToSearch : declaredClasses) {
            Method[] methods = publicOnly ? classToSearch.getMethods() : classToSearch.getDeclaredMethods();
            // Add the declared methods or public methods
            for (Method method : methods) {
                allMethods.add(method);
            }
        }

        return unmodifiableList(filterAll(allMethods, methodsToFilter));
    }

    /**
     * Get all declared {@link Method methods} of the declared class, excluding the inherited methods
     *
     * @param declaringClass  the declared class
     * @param methodsToFilter (optional) the methods to be filtered
     * @return non-null read-only {@link List}
     * @see #getMethods(Class, boolean, boolean, Predicate[])
     * @since 2.7.6
     */
    static List<Method> getDeclaredMethods(Class<?> declaringClass, Predicate<Method>... methodsToFilter) {
        return getMethods(declaringClass, false, false, methodsToFilter);
    }

    /**
     * Get all public {@link Method methods} of the declared class, including the inherited methods.
     *
     * @param declaringClass  the declared class
     * @param methodsToFilter (optional) the methods to be filtered
     * @return non-null read-only {@link List}
     * @see #getMethods(Class, boolean, boolean, Predicate[])
     * @since 2.7.6
     */
    static List<Method> getMethods(Class<?> declaringClass, Predicate<Method>... methodsToFilter) {
        return getMethods(declaringClass, false, true, methodsToFilter);
    }

    /**
     * Get all declared {@link Method methods} of the declared class, including the inherited methods.
     *
     * @param declaringClass  the declared class
     * @param methodsToFilter (optional) the methods to be filtered
     * @return non-null read-only {@link List}
     * @see #getMethods(Class, boolean, boolean, Predicate[])
     * @since 2.7.6
     */
    static List<Method> getAllDeclaredMethods(Class<?> declaringClass, Predicate<Method>... methodsToFilter) {
        return getMethods(declaringClass, true, false, methodsToFilter);
    }

    /**
     * Get all public {@link Method methods} of the declared class, including the inherited methods.
     *
     * @param declaringClass  the declared class
     * @param methodsToFilter (optional) the methods to be filtered
     * @return non-null read-only {@link List}
     * @see #getMethods(Class, boolean, boolean, Predicate[])
     * @since 2.7.6
     */
    static List<Method> getAllMethods(Class<?> declaringClass, Predicate<Method>... methodsToFilter) {
        return getMethods(declaringClass, true, true, methodsToFilter);
    }

//    static List<Method> getOverriderMethods(Class<?> implementationClass, Class<?>... superTypes) {

//

//    }

    /**
     * Find the {@link Method} by the the specified type and method name without the parameter types
     *
     * @param type       the target type
     * @param methodName the specified method name
     * @return if not found, return <code>null</code>
     * @since 2.7.6
     */
    static Method findMethod(Class type, String methodName) {
        return findMethod(type, methodName, EMPTY_CLASS_ARRAY);
    }

    /**
     * Find the {@link Method} by the the specified type, method name and parameter types
     *
     * @param type           the target type
     * @param methodName     the method name
     * @param parameterTypes the parameter types
     * @return if not found, return <code>null</code>
     * @since 2.7.6
     */
    static Method findMethod(Class type, String methodName, Class<?>... parameterTypes) {
        Method method = null;
        try {
            if (type != null && isNotEmpty(methodName)) {
                method = type.getDeclaredMethod(methodName, parameterTypes);
            }
        } catch (NoSuchMethodException e) {
        }
        return method;
    }

    /**
     * Invoke the target object and method
     *
     * @param object           the target object
     * @param methodName       the method name
     * @param methodParameters the method parameters
     * @param <T>              the return type
     * @return the target method's execution result
     * @since 2.7.6
     */
    static <T> T invokeMethod(Object object, String methodName, Object... methodParameters) {
        Class type = object.getClass();
        Class[] parameterTypes = resolveTypes(methodParameters);
        Method method = findMethod(type, methodName, parameterTypes);
        T value = null;

        try {
            ReflectUtils.makeAccessible(method);
            value = (T) method.invoke(object, methodParameters);
        } catch (Exception e) {
            throw new IllegalArgumentException(e);
        }

        return value;
    }


    /**
     * Tests whether one method, as a member of a given type,
     * overrides another method.
     *
     * @param overrider  the first method, possible overrider
     * @param overridden the second method, possibly being overridden
     * @return {@code true} if and only if the first method overrides
     * the second
     * @jls 8.4.8 Inheritance, Overriding, and Hiding
     * @jls 9.4.1 Inheritance and Overriding
     * @see Elements#overrides(ExecutableElement, ExecutableElement, TypeElement)
     */
    static boolean overrides(Method overrider, Method overridden) {

        if (overrider == null || overridden == null) {
            return false;
        }

        // equality comparison: If two methods are same
        if (Objects.equals(overrider, overridden)) {
            return false;
        }

        // Modifiers comparison: Any method must be non-static method
        if (isStatic(overrider) || isStatic(overridden)) { //
            return false;
        }

        // Modifiers comparison: the accessibility of any method must not be private
        if (isPrivate(overrider) || isPrivate(overridden)) {
            return false;
        }

        // Inheritance comparison: The declaring class of overrider must be inherit from the overridden's
        if (!overridden.getDeclaringClass().isAssignableFrom(overrider.getDeclaringClass())) {
            return false;
        }

        // Method comparison: must not be "default" method
        if (overrider.isDefault()) {
            return false;
        }

        // Method comparison: The method name must be equal
        if (!Objects.equals(overrider.getName(), overridden.getName())) {
            return false;
        }

        // Method comparison: The count of method parameters must be equal
        if (!Objects.equals(overrider.getParameterCount(), overridden.getParameterCount())) {
            return false;
        }

        // Method comparison: Any parameter type of overrider must equal the overridden's
        for (int i = 0; i < overrider.getParameterCount(); i++) {
            if (!Objects.equals(overridden.getParameterTypes()[i], overrider.getParameterTypes()[i])) {
                return false;
            }
        }

        // Method comparison: The return type of overrider must be inherit from the overridden's
        if (!overridden.getReturnType().isAssignableFrom(overrider.getReturnType())) {
            return false;
        }

        // Throwable comparison: "throws" Throwable list will be ignored, trust the compiler verify

        return true;
    }

    /**
     * Find the nearest overridden {@link Method method} from the inherited class
     *
     * @param overrider the overrider {@link Method method}
     * @return if found, the overrider <code>method</code>, or <code>null</code>
     */
    static Method findNearestOverriddenMethod(Method overrider) {
        Class<?> declaringClass = overrider.getDeclaringClass();
        Method overriddenMethod = null;
        for (Class<?> inheritedType : getAllInheritedTypes(declaringClass)) {
            overriddenMethod = findOverriddenMethod(overrider, inheritedType);
            if (overriddenMethod != null) {
                break;
            }
        }
        return overriddenMethod;
    }

    /**
     * Find the overridden {@link Method method} from the declaring class
     *
     * @param overrider      the overrider {@link Method method}
     * @param declaringClass the class that is declaring the overridden {@link Method method}
     * @return if found, the overrider <code>method</code>, or <code>null</code>
     */
    static Method findOverriddenMethod(Method overrider, Class<?> declaringClass) {
        List<Method> matchedMethods = getAllMethods(declaringClass, method -> overrides(overrider, method));
        return matchedMethods.isEmpty() ? null : matchedMethods.get(0);
    }
}<|MERGE_RESOLUTION|>--- conflicted
+++ resolved
@@ -51,14 +51,10 @@
      * @param method the method to check
      * @return whether the given method is setter method
      */
-<<<<<<< HEAD
-    public static boolean isSetter(Method method) {
+    static boolean isSetter(Method method) {
         /**
          * 以set开始 && 方法名不是set && public方法 && 仅一个参数 && 返回原始类型或简单类型
          */
-=======
-    static boolean isSetter(Method method) {
->>>>>>> 3e022879
         return method.getName().startsWith("set")
                 && !"set".equals(method.getName())
                 && Modifier.isPublic(method.getModifiers())
