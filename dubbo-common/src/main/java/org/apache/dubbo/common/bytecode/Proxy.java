/*
 * Licensed to the Apache Software Foundation (ASF) under one or more
 * contributor license agreements.  See the NOTICE file distributed with
 * this work for additional information regarding copyright ownership.
 * The ASF licenses this file to You under the Apache License, Version 2.0
 * (the "License"); you may not use this file except in compliance with
 * the License.  You may obtain a copy of the License at
 *
 *     http://www.apache.org/licenses/LICENSE-2.0
 *
 * Unless required by applicable law or agreed to in writing, software
 * distributed under the License is distributed on an "AS IS" BASIS,
 * WITHOUT WARRANTIES OR CONDITIONS OF ANY KIND, either express or implied.
 * See the License for the specific language governing permissions and
 * limitations under the License.
 */
package org.apache.dubbo.common.bytecode;

import org.apache.dubbo.common.utils.ClassUtils;
import org.apache.dubbo.common.utils.ReflectUtils;
import org.apache.dubbo.rpc.service.GenericService;

import java.lang.ref.Reference;
import java.lang.ref.SoftReference;
import java.lang.reflect.InvocationHandler;
import java.lang.reflect.Method;
import java.lang.reflect.Modifier;
import java.util.ArrayList;
import java.util.HashMap;
import java.util.HashSet;
import java.util.List;
import java.util.Map;
import java.util.Set;
import java.util.WeakHashMap;
import java.util.concurrent.atomic.AtomicLong;

import static org.apache.dubbo.common.constants.CommonConstants.$INVOKE_ASYNC;
import static org.apache.dubbo.common.constants.CommonConstants.MAX_PROXY_COUNT;

/**
 * Proxy.
 */

public abstract class Proxy {
    public static final InvocationHandler RETURN_NULL_INVOKER = (proxy, method, args) -> null;
    public static final InvocationHandler THROW_UNSUPPORTED_INVOKER = new InvocationHandler() {
        @Override
        public Object invoke(Object proxy, Method method, Object[] args) {
            throw new UnsupportedOperationException("Method [" + ReflectUtils.getName(method) + "] unimplemented.");
        }
    };
    private static final AtomicLong PROXY_CLASS_COUNTER = new AtomicLong(0);
    private static final String PACKAGE_NAME = Proxy.class.getPackage().getName();
    private static final Map<ClassLoader, Map<String, Object>> PROXY_CACHE_MAP = new WeakHashMap<ClassLoader, Map<String, Object>>();
    // cache class, avoid PermGen OOM.
    private static final Map<ClassLoader, Map<String, Object>> PROXY_CLASS_MAP = new WeakHashMap<ClassLoader, Map<String, Object>>();

    private static final Object PENDING_GENERATION_MARKER = new Object();

    protected Proxy() {
    }

    /**
     * Get proxy.
     *
     * @param ics interface class array.
     * @return Proxy instance.
     */
    public static Proxy getProxy(Class<?>... ics) {
        return getProxy(ClassUtils.getClassLoader(Proxy.class), ics);
    }

    /**
     * Get proxy.
     *
     * @param cl  class loader.
     * @param ics interface class array.
     * @return Proxy instance.
     */
    public static Proxy getProxy(ClassLoader cl, Class<?>... ics) {
        if (ics.length > MAX_PROXY_COUNT) {
            throw new IllegalArgumentException("interface limit exceeded");
        }

        StringBuilder sb = new StringBuilder();
        for (int i = 0; i < ics.length; i++) {
            String itf = ics[i].getName();
            if (!ics[i].isInterface()) {
                throw new RuntimeException(itf + " is not a interface.");
            }

            Class<?> tmp = null;
            try {
                tmp = Class.forName(itf, false, cl);
            } catch (ClassNotFoundException e) {
            }

            if (tmp != ics[i]) {
                throw new IllegalArgumentException(ics[i] + " is not visible from class loader");
            }

            sb.append(itf).append(';');
        }

        // use interface class name list as key.
        String key = sb.toString();

        // get cache by class loader.
        final Map<String, Object> cache;
        // cache class
        final Map<String, Object> classCache;
        synchronized (PROXY_CACHE_MAP) {
            cache = PROXY_CACHE_MAP.computeIfAbsent(cl, k -> new HashMap<>());
            classCache = PROXY_CLASS_MAP.computeIfAbsent(cl, k -> new HashMap<>());
        }

        Proxy proxy = null;
        synchronized (cache) {
            do {
                Object value = cache.get(key);
                if (value instanceof Reference<?>) {
                    proxy = (Proxy) ((Reference<?>) value).get();
                    if (proxy != null) {
                        return proxy;
                    }
                }

                // get Class by key.
                Object clazzObj = classCache.get(key);
                if (null == clazzObj || clazzObj instanceof Reference<?>) {
                    Class<?> clazz = null;
                    if (clazzObj instanceof Reference<?>) {
                        clazz = (Class<?>) ((Reference<?>) clazzObj).get();
                    }

                    if (null == clazz) {
                        if (value == PENDING_GENERATION_MARKER) {
                            try {
                                cache.wait();
                            } catch (InterruptedException e) {
                            }
                        } else {
                            cache.put(key, PENDING_GENERATION_MARKER);
                            break;
                        }
                    } else {
                        try {
                            proxy = (Proxy) clazz.newInstance();
                            return proxy;
                        } catch (InstantiationException | IllegalAccessException e) {
                            throw new RuntimeException(e);
                        } finally {
                            if (null == proxy) {
                                cache.remove(key);
                            } else {
                                cache.put(key, new SoftReference<Proxy>(proxy));
                            }
                        }
                    }
                }
            }
            while (true);
        }

        long id = PROXY_CLASS_COUNTER.getAndIncrement();
        String pkg = null;
        ClassGenerator ccp = null, ccm = null;
        try {
            ccp = ClassGenerator.newInstance(cl);

            Set<String> worked = new HashSet<>();
            List<Method> methods = new ArrayList<>();

            for (int i = 0; i < ics.length; i++) {
                if (!Modifier.isPublic(ics[i].getModifiers())) {
                    String npkg = ics[i].getPackage().getName();
                    if (pkg == null) {
                        pkg = npkg;
                    } else {
                        if (!pkg.equals(npkg)) {
                            throw new IllegalArgumentException("non-public interfaces from different packages");
                        }
                    }
                }
                ccp.addInterface(ics[i]);

                for (Method method : ics[i].getMethods()) {
                    String desc = ReflectUtils.getDesc(method);
                    if (worked.contains(desc) || Modifier.isStatic(method.getModifiers())) {
                        continue;
                    }
<<<<<<< HEAD
                    if (ics[i].isInterface() && Modifier.isStatic(method.getModifiers())) {
                        continue;
                    }
                    // GenericService.$invokeAsync() wraps the result of $invoke() as CompletableFuture, does not need to be proxied
                    if (method.getDeclaringClass() == GenericService.class && method.getName().equals($INVOKE_ASYNC)) {
                        continue;
                    }
=======
>>>>>>> badbbb48
                    worked.add(desc);

                    int ix = methods.size();
                    Class<?> rt = method.getReturnType();
                    Class<?>[] pts = method.getParameterTypes();

                    StringBuilder code = new StringBuilder("Object[] args = new Object[").append(pts.length).append("];");
                    for (int j = 0; j < pts.length; j++) {
                        code.append(" args[").append(j).append("] = ($w)$").append(j + 1).append(";");
                    }
                    code.append(" Object ret = handler.invoke(this, methods[").append(ix).append("], args);");
                    if (!Void.TYPE.equals(rt)) {
                        code.append(" return ").append(asArgument(rt, "ret")).append(";");
                    }

                    methods.add(method);
                    ccp.addMethod(method.getName(), method.getModifiers(), rt, pts, method.getExceptionTypes(), code.toString());
                }
            }

            if (pkg == null) {
                pkg = PACKAGE_NAME;
            }

            // create ProxyInstance class.
            String pcn = pkg + ".proxy" + id;
            ccp.setClassName(pcn);
            ccp.addField("public static java.lang.reflect.Method[] methods;");
            ccp.addField("private " + InvocationHandler.class.getName() + " handler;");
            ccp.addConstructor(Modifier.PUBLIC, new Class<?>[] {InvocationHandler.class}, new Class<?>[0], "handler=$1;");
            ccp.addDefaultConstructor();
            Class<?> clazz = ccp.toClass();
            clazz.getField("methods").set(null, methods.toArray(new Method[0]));

            // create Proxy class.
            String fcn = Proxy.class.getName() + id;
            ccm = ClassGenerator.newInstance(cl);
            ccm.setClassName(fcn);
            ccm.addDefaultConstructor();
            ccm.setSuperClass(Proxy.class);
            ccm.addMethod("public Object newInstance(" + InvocationHandler.class.getName() + " h){ return new " + pcn + "($1); }");
            Class<?> pc = ccm.toClass();
            proxy = (Proxy) pc.newInstance();

            synchronized (classCache) {
                classCache.put(key, new SoftReference<Class<?>>(pc));
            }
        } catch (RuntimeException e) {
            throw e;
        } catch (Exception e) {
            throw new RuntimeException(e.getMessage(), e);
        } finally {
            // release ClassGenerator
            if (ccp != null) {
                ccp.release();
            }
            if (ccm != null) {
                ccm.release();
            }
            synchronized (cache) {
                if (proxy == null) {
                    cache.remove(key);
                } else {
                    cache.put(key, new SoftReference<>(proxy));
                }
                cache.notifyAll();
            }
        }
        return proxy;
    }

    private static String asArgument(Class<?> cl, String name) {
        if (cl.isPrimitive()) {
            if (Boolean.TYPE == cl) {
                return name + "==null?false:((Boolean)" + name + ").booleanValue()";
            }
            if (Byte.TYPE == cl) {
                return name + "==null?(byte)0:((Byte)" + name + ").byteValue()";
            }
            if (Character.TYPE == cl) {
                return name + "==null?(char)0:((Character)" + name + ").charValue()";
            }
            if (Double.TYPE == cl) {
                return name + "==null?(double)0:((Double)" + name + ").doubleValue()";
            }
            if (Float.TYPE == cl) {
                return name + "==null?(float)0:((Float)" + name + ").floatValue()";
            }
            if (Integer.TYPE == cl) {
                return name + "==null?(int)0:((Integer)" + name + ").intValue()";
            }
            if (Long.TYPE == cl) {
                return name + "==null?(long)0:((Long)" + name + ").longValue()";
            }
            if (Short.TYPE == cl) {
                return name + "==null?(short)0:((Short)" + name + ").shortValue()";
            }
            throw new RuntimeException(name + " is unknown primitive type.");
        }
        return "(" + ReflectUtils.getName(cl) + ")" + name;
    }

    /**
     * get instance with default handler.
     *
     * @return instance.
     */
    public Object newInstance() {
        return newInstance(THROW_UNSUPPORTED_INVOKER);
    }

    /**
     * get instance with special handler.
     *
     * @return instance.
     */
    abstract public Object newInstance(InvocationHandler handler);
}
<|MERGE_RESOLUTION|>--- conflicted
+++ resolved
@@ -189,7 +189,7 @@
                     if (worked.contains(desc) || Modifier.isStatic(method.getModifiers())) {
                         continue;
                     }
-<<<<<<< HEAD
+
                     if (ics[i].isInterface() && Modifier.isStatic(method.getModifiers())) {
                         continue;
                     }
@@ -197,8 +197,7 @@
                     if (method.getDeclaringClass() == GenericService.class && method.getName().equals($INVOKE_ASYNC)) {
                         continue;
                     }
-=======
->>>>>>> badbbb48
+                  
                     worked.add(desc);
 
                     int ix = methods.size();
@@ -316,4 +315,4 @@
      * @return instance.
      */
     abstract public Object newInstance(InvocationHandler handler);
-}
+}