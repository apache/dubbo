--- conflicted
+++ resolved
@@ -1,4 +1,3 @@
-<<<<<<< HEAD
 /*
  * Licensed to the Apache Software Foundation (ASF) under one or more
  * contributor license agreements.  See the NOTICE file distributed with
@@ -164,6 +163,12 @@
         // get all public method.
         boolean hasMethod = hasMethods(methods);
         if (hasMethod) {
+            Map<String, Integer> sameNameMethodCount = new HashMap<>((int) (methods.length / 0.75f) + 1);
+            for (Method m : methods) {
+                sameNameMethodCount.compute(m.getName(),
+                        (key, oldValue) -> oldValue == null ? 1 : oldValue + 1);
+            }
+
             c3.append(" try{");
             for (Method m : methods) {
                 //ignore Object's method.
@@ -176,13 +181,7 @@
                 int len = m.getParameterTypes().length;
                 c3.append(" && ").append(" $3.length == ").append(len);
 
-                boolean overload = false;
-                for (Method m2 : methods) {
-                    if (m != m2 && m.getName().equals(m2.getName())) {
-                        overload = true;
-                        break;
-                    }
-                }
+                boolean overload = sameNameMethodCount.get(m.getName()) > 1;
                 if (overload) {
                     if (len > 0) {
                         for (int l = 0; l < len; l++) {
@@ -460,459 +459,4 @@
      * @return return value.
      */
     abstract public Object invokeMethod(Object instance, String mn, Class<?>[] types, Object[] args) throws NoSuchMethodException, InvocationTargetException;
-}
-=======
-/*
- * Licensed to the Apache Software Foundation (ASF) under one or more
- * contributor license agreements.  See the NOTICE file distributed with
- * this work for additional information regarding copyright ownership.
- * The ASF licenses this file to You under the Apache License, Version 2.0
- * (the "License"); you may not use this file except in compliance with
- * the License.  You may obtain a copy of the License at
- *
- *     http://www.apache.org/licenses/LICENSE-2.0
- *
- * Unless required by applicable law or agreed to in writing, software
- * distributed under the License is distributed on an "AS IS" BASIS,
- * WITHOUT WARRANTIES OR CONDITIONS OF ANY KIND, either express or implied.
- * See the License for the specific language governing permissions and
- * limitations under the License.
- */
-package org.apache.dubbo.common.bytecode;
-
-import org.apache.dubbo.common.utils.ClassUtils;
-import org.apache.dubbo.common.utils.ReflectUtils;
-
-import java.lang.reflect.Field;
-import java.lang.reflect.InvocationTargetException;
-import java.lang.reflect.Method;
-import java.lang.reflect.Modifier;
-import java.util.ArrayList;
-import java.util.HashMap;
-import java.util.LinkedHashMap;
-import java.util.List;
-import java.util.Map;
-import java.util.concurrent.ConcurrentHashMap;
-import java.util.concurrent.atomic.AtomicLong;
-import java.util.regex.Matcher;
-
-/**
- * Wrapper.
- */
-public abstract class Wrapper {
-    private static final Map<Class<?>, Wrapper> WRAPPER_MAP = new ConcurrentHashMap<Class<?>, Wrapper>(); //class wrapper map
-    private static final String[] EMPTY_STRING_ARRAY = new String[0];
-    private static final String[] OBJECT_METHODS = new String[]{"getClass", "hashCode", "toString", "equals"};
-    private static final Wrapper OBJECT_WRAPPER = new Wrapper() {
-        @Override
-        public String[] getMethodNames() {
-            return OBJECT_METHODS;
-        }
-
-        @Override
-        public String[] getDeclaredMethodNames() {
-            return OBJECT_METHODS;
-        }
-
-        @Override
-        public String[] getPropertyNames() {
-            return EMPTY_STRING_ARRAY;
-        }
-
-        @Override
-        public Class<?> getPropertyType(String pn) {
-            return null;
-        }
-
-        @Override
-        public Object getPropertyValue(Object instance, String pn) throws NoSuchPropertyException {
-            throw new NoSuchPropertyException("Property [" + pn + "] not found.");
-        }
-
-        @Override
-        public void setPropertyValue(Object instance, String pn, Object pv) throws NoSuchPropertyException {
-            throw new NoSuchPropertyException("Property [" + pn + "] not found.");
-        }
-
-        @Override
-        public boolean hasProperty(String name) {
-            return false;
-        }
-
-        @Override
-        public Object invokeMethod(Object instance, String mn, Class<?>[] types, Object[] args) throws NoSuchMethodException {
-            if ("getClass".equals(mn)) {
-                return instance.getClass();
-            }
-            if ("hashCode".equals(mn)) {
-                return instance.hashCode();
-            }
-            if ("toString".equals(mn)) {
-                return instance.toString();
-            }
-            if ("equals".equals(mn)) {
-                if (args.length == 1) {
-                    return instance.equals(args[0]);
-                }
-                throw new IllegalArgumentException("Invoke method [" + mn + "] argument number error.");
-            }
-            throw new NoSuchMethodException("Method [" + mn + "] not found.");
-        }
-    };
-    private static AtomicLong WRAPPER_CLASS_COUNTER = new AtomicLong(0);
-
-    /**
-     * get wrapper.
-     *
-     * @param c Class instance.
-     * @return Wrapper instance(not null).
-     */
-    public static Wrapper getWrapper(Class<?> c) {
-        while (ClassGenerator.isDynamicClass(c)) // can not wrapper on dynamic class.
-        {
-            c = c.getSuperclass();
-        }
-
-        if (c == Object.class) {
-            return OBJECT_WRAPPER;
-        }
-
-        return WRAPPER_MAP.computeIfAbsent(c, Wrapper::makeWrapper);
-    }
-
-    private static Wrapper makeWrapper(Class<?> c) {
-        if (c.isPrimitive()) {
-            throw new IllegalArgumentException("Can not create wrapper for primitive type: " + c);
-        }
-
-        String name = c.getName();
-        ClassLoader cl = ClassUtils.getClassLoader(c);
-
-        StringBuilder c1 = new StringBuilder("public void setPropertyValue(Object o, String n, Object v){ ");
-        StringBuilder c2 = new StringBuilder("public Object getPropertyValue(Object o, String n){ ");
-        StringBuilder c3 = new StringBuilder("public Object invokeMethod(Object o, String n, Class[] p, Object[] v) throws " + InvocationTargetException.class.getName() + "{ ");
-
-        c1.append(name).append(" w; try{ w = ((").append(name).append(")$1); }catch(Throwable e){ throw new IllegalArgumentException(e); }");
-        c2.append(name).append(" w; try{ w = ((").append(name).append(")$1); }catch(Throwable e){ throw new IllegalArgumentException(e); }");
-        c3.append(name).append(" w; try{ w = ((").append(name).append(")$1); }catch(Throwable e){ throw new IllegalArgumentException(e); }");
-
-        Map<String, Class<?>> pts = new HashMap<>(); // <property name, property types>
-        Map<String, Method> ms = new LinkedHashMap<>(); // <method desc, Method instance>
-        List<String> mns = new ArrayList<>(); // method names.
-        List<String> dmns = new ArrayList<>(); // declaring method names.
-
-        // get all public field.
-        for (Field f : c.getFields()) {
-            String fn = f.getName();
-            Class<?> ft = f.getType();
-            if (Modifier.isStatic(f.getModifiers()) || Modifier.isTransient(f.getModifiers())) {
-                continue;
-            }
-
-            c1.append(" if( $2.equals(\"").append(fn).append("\") ){ w.").append(fn).append("=").append(arg(ft, "$3")).append("; return; }");
-            c2.append(" if( $2.equals(\"").append(fn).append("\") ){ return ($w)w.").append(fn).append("; }");
-            pts.put(fn, ft);
-        }
-
-        Method[] methods = c.getMethods();
-        // get all public method.
-        boolean hasMethod = hasMethods(methods);
-        if (hasMethod) {
-            Map<String, Integer> sameNameMethodCount = new HashMap<>((int) (methods.length / 0.75f) + 1);
-            for (Method m : methods) {
-                sameNameMethodCount.compute(m.getName(),
-                        (key, oldValue) -> oldValue == null ? 1 : oldValue + 1);
-            }
-            
-            c3.append(" try{");
-            for (Method m : methods) {
-                //ignore Object's method.
-                if (m.getDeclaringClass() == Object.class) {
-                    continue;
-                }
-
-                String mn = m.getName();
-                c3.append(" if( \"").append(mn).append("\".equals( $2 ) ");
-                int len = m.getParameterTypes().length;
-                c3.append(" && ").append(" $3.length == ").append(len);
-
-                boolean overload = sameNameMethodCount.get(m.getName()) > 1;
-                if (overload) {
-                    if (len > 0) {
-                        for (int l = 0; l < len; l++) {
-                            c3.append(" && ").append(" $3[").append(l).append("].getName().equals(\"")
-                                    .append(m.getParameterTypes()[l].getName()).append("\")");
-                        }
-                    }
-                }
-
-                c3.append(" ) { ");
-
-                if (m.getReturnType() == Void.TYPE) {
-                    c3.append(" w.").append(mn).append('(').append(args(m.getParameterTypes(), "$4")).append(");").append(" return null;");
-                } else {
-                    c3.append(" return ($w)w.").append(mn).append('(').append(args(m.getParameterTypes(), "$4")).append(");");
-                }
-
-                c3.append(" }");
-
-                mns.add(mn);
-                if (m.getDeclaringClass() == c) {
-                    dmns.add(mn);
-                }
-                ms.put(ReflectUtils.getDesc(m), m);
-            }
-            c3.append(" } catch(Throwable e) { ");
-            c3.append("     throw new java.lang.reflect.InvocationTargetException(e); ");
-            c3.append(" }");
-        }
-
-        c3.append(" throw new " + NoSuchMethodException.class.getName() + "(\"Not found method \\\"\"+$2+\"\\\" in class " + c.getName() + ".\"); }");
-
-        // deal with get/set method.
-        Matcher matcher;
-        for (Map.Entry<String, Method> entry : ms.entrySet()) {
-            String md = entry.getKey();
-            Method method = entry.getValue();
-            if ((matcher = ReflectUtils.GETTER_METHOD_DESC_PATTERN.matcher(md)).matches()) {
-                String pn = propertyName(matcher.group(1));
-                c2.append(" if( $2.equals(\"").append(pn).append("\") ){ return ($w)w.").append(method.getName()).append("(); }");
-                pts.put(pn, method.getReturnType());
-            } else if ((matcher = ReflectUtils.IS_HAS_CAN_METHOD_DESC_PATTERN.matcher(md)).matches()) {
-                String pn = propertyName(matcher.group(1));
-                c2.append(" if( $2.equals(\"").append(pn).append("\") ){ return ($w)w.").append(method.getName()).append("(); }");
-                pts.put(pn, method.getReturnType());
-            } else if ((matcher = ReflectUtils.SETTER_METHOD_DESC_PATTERN.matcher(md)).matches()) {
-                Class<?> pt = method.getParameterTypes()[0];
-                String pn = propertyName(matcher.group(1));
-                c1.append(" if( $2.equals(\"").append(pn).append("\") ){ w.").append(method.getName()).append("(").append(arg(pt, "$3")).append("); return; }");
-                pts.put(pn, pt);
-            }
-        }
-        c1.append(" throw new " + NoSuchPropertyException.class.getName() + "(\"Not found property \\\"\"+$2+\"\\\" field or setter method in class " + c.getName() + ".\"); }");
-        c2.append(" throw new " + NoSuchPropertyException.class.getName() + "(\"Not found property \\\"\"+$2+\"\\\" field or getter method in class " + c.getName() + ".\"); }");
-
-        // make class
-        long id = WRAPPER_CLASS_COUNTER.getAndIncrement();
-        ClassGenerator cc = ClassGenerator.newInstance(cl);
-        cc.setClassName((Modifier.isPublic(c.getModifiers()) ? Wrapper.class.getName() : c.getName() + "$sw") + id);
-        cc.setSuperClass(Wrapper.class);
-
-        cc.addDefaultConstructor();
-        cc.addField("public static String[] pns;"); // property name array.
-        cc.addField("public static " + Map.class.getName() + " pts;"); // property type map.
-        cc.addField("public static String[] mns;"); // all method name array.
-        cc.addField("public static String[] dmns;"); // declared method name array.
-        for (int i = 0, len = ms.size(); i < len; i++) {
-            cc.addField("public static Class[] mts" + i + ";");
-        }
-
-        cc.addMethod("public String[] getPropertyNames(){ return pns; }");
-        cc.addMethod("public boolean hasProperty(String n){ return pts.containsKey($1); }");
-        cc.addMethod("public Class getPropertyType(String n){ return (Class)pts.get($1); }");
-        cc.addMethod("public String[] getMethodNames(){ return mns; }");
-        cc.addMethod("public String[] getDeclaredMethodNames(){ return dmns; }");
-        cc.addMethod(c1.toString());
-        cc.addMethod(c2.toString());
-        cc.addMethod(c3.toString());
-
-        try {
-            Class<?> wc = cc.toClass();
-            // setup static field.
-            wc.getField("pts").set(null, pts);
-            wc.getField("pns").set(null, pts.keySet().toArray(new String[0]));
-            wc.getField("mns").set(null, mns.toArray(new String[0]));
-            wc.getField("dmns").set(null, dmns.toArray(new String[0]));
-            int ix = 0;
-            for (Method m : ms.values()) {
-                wc.getField("mts" + ix++).set(null, m.getParameterTypes());
-            }
-            return (Wrapper) wc.getDeclaredConstructor().newInstance();
-        } catch (RuntimeException e) {
-            throw e;
-        } catch (Throwable e) {
-            throw new RuntimeException(e.getMessage(), e);
-        } finally {
-            cc.release();
-            ms.clear();
-            mns.clear();
-            dmns.clear();
-        }
-    }
-
-    private static String arg(Class<?> cl, String name) {
-        if (cl.isPrimitive()) {
-            if (cl == Boolean.TYPE) {
-                return "((Boolean)" + name + ").booleanValue()";
-            }
-            if (cl == Byte.TYPE) {
-                return "((Byte)" + name + ").byteValue()";
-            }
-            if (cl == Character.TYPE) {
-                return "((Character)" + name + ").charValue()";
-            }
-            if (cl == Double.TYPE) {
-                return "((Number)" + name + ").doubleValue()";
-            }
-            if (cl == Float.TYPE) {
-                return "((Number)" + name + ").floatValue()";
-            }
-            if (cl == Integer.TYPE) {
-                return "((Number)" + name + ").intValue()";
-            }
-            if (cl == Long.TYPE) {
-                return "((Number)" + name + ").longValue()";
-            }
-            if (cl == Short.TYPE) {
-                return "((Number)" + name + ").shortValue()";
-            }
-            throw new RuntimeException("Unknown primitive type: " + cl.getName());
-        }
-        return "(" + ReflectUtils.getName(cl) + ")" + name;
-    }
-
-    private static String args(Class<?>[] cs, String name) {
-        int len = cs.length;
-        if (len == 0) {
-            return "";
-        }
-        StringBuilder sb = new StringBuilder();
-        for (int i = 0; i < len; i++) {
-            if (i > 0) {
-                sb.append(',');
-            }
-            sb.append(arg(cs[i], name + "[" + i + "]"));
-        }
-        return sb.toString();
-    }
-
-    private static String propertyName(String pn) {
-        return pn.length() == 1 || Character.isLowerCase(pn.charAt(1)) ? Character.toLowerCase(pn.charAt(0)) + pn.substring(1) : pn;
-    }
-
-    private static boolean hasMethods(Method[] methods) {
-        if (methods == null || methods.length == 0) {
-            return false;
-        }
-        for (Method m : methods) {
-            if (m.getDeclaringClass() != Object.class) {
-                return true;
-            }
-        }
-        return false;
-    }
-
-    /**
-     * get property name array.
-     *
-     * @return property name array.
-     */
-    abstract public String[] getPropertyNames();
-
-    /**
-     * get property type.
-     *
-     * @param pn property name.
-     * @return Property type or nul.
-     */
-    abstract public Class<?> getPropertyType(String pn);
-
-    /**
-     * has property.
-     *
-     * @param name property name.
-     * @return has or has not.
-     */
-    abstract public boolean hasProperty(String name);
-
-    /**
-     * get property value.
-     *
-     * @param instance instance.
-     * @param pn       property name.
-     * @return value.
-     */
-    abstract public Object getPropertyValue(Object instance, String pn) throws NoSuchPropertyException, IllegalArgumentException;
-
-    /**
-     * set property value.
-     *
-     * @param instance instance.
-     * @param pn       property name.
-     * @param pv       property value.
-     */
-    abstract public void setPropertyValue(Object instance, String pn, Object pv) throws NoSuchPropertyException, IllegalArgumentException;
-
-    /**
-     * get property value.
-     *
-     * @param instance instance.
-     * @param pns      property name array.
-     * @return value array.
-     */
-    public Object[] getPropertyValues(Object instance, String[] pns) throws NoSuchPropertyException, IllegalArgumentException {
-        Object[] ret = new Object[pns.length];
-        for (int i = 0; i < ret.length; i++) {
-            ret[i] = getPropertyValue(instance, pns[i]);
-        }
-        return ret;
-    }
-
-    /**
-     * set property value.
-     *
-     * @param instance instance.
-     * @param pns      property name array.
-     * @param pvs      property value array.
-     */
-    public void setPropertyValues(Object instance, String[] pns, Object[] pvs) throws NoSuchPropertyException, IllegalArgumentException {
-        if (pns.length != pvs.length) {
-            throw new IllegalArgumentException("pns.length != pvs.length");
-        }
-
-        for (int i = 0; i < pns.length; i++) {
-            setPropertyValue(instance, pns[i], pvs[i]);
-        }
-    }
-
-    /**
-     * get method name array.
-     *
-     * @return method name array.
-     */
-    abstract public String[] getMethodNames();
-
-    /**
-     * get method name array.
-     *
-     * @return method name array.
-     */
-    abstract public String[] getDeclaredMethodNames();
-
-    /**
-     * has method.
-     *
-     * @param name method name.
-     * @return has or has not.
-     */
-    public boolean hasMethod(String name) {
-        for (String mn : getMethodNames()) {
-            if (mn.equals(name)) {
-                return true;
-            }
-        }
-        return false;
-    }
-
-    /**
-     * invoke method.
-     *
-     * @param instance instance.
-     * @param mn       method name.
-     * @param types
-     * @param args     argument array.
-     * @return return value.
-     */
-    abstract public Object invokeMethod(Object instance, String mn, Class<?>[] types, Object[] args) throws NoSuchMethodException, InvocationTargetException;
-}
->>>>>>> 3e022879
+}