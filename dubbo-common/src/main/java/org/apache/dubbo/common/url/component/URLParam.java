--- conflicted
+++ resolved
@@ -34,18 +34,6 @@
     private final String rawParam;
     private final Map<String, String> params;
 
-<<<<<<< HEAD
-    private transient Map<String, Map<String, String>> methodParameters;
-
-    public URLParam(Map<String, String> params) {
-        this.params = params;
-        this.rawParam = null;
-    }
-
-    public URLParam(Map<String, String> params, String rawParam) {
-        this.params = params;
-        this.rawParam = rawParam;
-=======
     //cache
     private transient Map<String, Map<String, String>> methodParameters;
     private transient long timestamp;
@@ -59,16 +47,11 @@
         this.rawParam = rawParam;
 
         this.timestamp = System.currentTimeMillis();
->>>>>>> 0c483f25
     }
 
     public Map<String, Map<String, String>> getMethodParameters() {
         if (methodParameters == null) {
-<<<<<<< HEAD
-            methodParameters = initMethodParameters(this.params);
-=======
             methodParameters = Collections.unmodifiableMap(initMethodParameters(this.params));
->>>>>>> 0c483f25
         }
         return methodParameters;
     }
@@ -119,18 +102,10 @@
         if (value.equals(getParameters().get(key))) { // value != null
             return this;
         }
-<<<<<<< HEAD
 
         Map<String, String> map = new HashMap<>(getParameters());
         map.put(key, value);
-
-        return new URLParam(map);
-=======
-
-        Map<String, String> map = new HashMap<>(getParameters());
-        map.put(key, value);
-        return new URLParam(map, rawParam);
->>>>>>> 0c483f25
+        return new URLParam(map, rawParam);
     }
 
     public URLParam addParameterIfAbsent(String key, String value) {
@@ -141,18 +116,11 @@
         if (hasParameter(key)) {
             return this;
         }
-<<<<<<< HEAD
+
         Map<String, String> map = new HashMap<>(getParameters());
         map.put(key, value);
 
-        return new URLParam(map);
-=======
-
-        Map<String, String> map = new HashMap<>(getParameters());
-        map.put(key, value);
-
-        return new URLParam(map, rawParam);
->>>>>>> 0c483f25
+        return new URLParam(map, rawParam);
     }
 
     /**
@@ -189,28 +157,25 @@
         Map<String, String> map = new HashMap<>((int)(getParameters().size() + parameters.size() / 0.75f) + 1);
         map.putAll(getParameters());
         map.putAll(parameters);
-<<<<<<< HEAD
-        return new URLParam(map);
-=======
-        return new URLParam(map, rawParam);
->>>>>>> 0c483f25
+        return new URLParam(map, rawParam);
     }
 
     public URLParam addParametersIfAbsent(Map<String, String> parameters) {
         if (CollectionUtils.isEmptyMap(parameters)) {
             return this;
         }
-<<<<<<< HEAD
+
         Map<String, String> map = new HashMap<>((int)(getParameters().size() + parameters.size() / 0.75f) + 1);
         map.putAll(parameters);
         map.putAll(getParameters());
-        return new URLParam(map);
+        return new URLParam(map, rawParam);
     }
 
     public URLParam removeParameters(String... keys) {
         if (keys == null || keys.length == 0) {
             return this;
         }
+
         Map<String, String> map = new HashMap<>(getParameters());
         for (String key : keys) {
             map.remove(key);
@@ -218,27 +183,6 @@
         if (map.size() == getParameters().size()) {
             return this;
         }
-        return new URLParam(map);
-=======
-
-        Map<String, String> map = new HashMap<>((int)(getParameters().size() + parameters.size() / 0.75f) + 1);
-        map.putAll(parameters);
-        map.putAll(getParameters());
-        return new URLParam(map, rawParam);
-    }
-
-    public URLParam removeParameters(String... keys) {
-        if (keys == null || keys.length == 0) {
-            return this;
-        }
-
-        Map<String, String> map = new HashMap<>(getParameters());
-        for (String key : keys) {
-            map.remove(key);
-        }
-        if (map.size() == getParameters().size()) {
-            return this;
-        }
         return new URLParam(map, rawParam);
     }
 
@@ -253,33 +197,18 @@
 
     public String getParameter(String key) {
         return params.get(key);
->>>>>>> 0c483f25
-    }
-
-    public URLParam clearParameters() {
-        return new URLParam(new HashMap<>());
-    }
-
-<<<<<<< HEAD
-    public boolean hasParameter(String key) {
-        String value = getParameter(key);
-        return value != null && value.length() > 0;
-    }
-
-    public String getParameter(String key) {
-        return getParameters().get(key);
     }
 
     public String getRawParam() {
         return rawParam;
-=======
+    }
+
     public long getTimestamp() {
         return timestamp;
     }
 
     public void setTimestamp(long timestamp) {
         this.timestamp = timestamp;
->>>>>>> 0c483f25
     }
 
     @Override
@@ -297,21 +226,14 @@
 
     @Override
     public String toString() {
-<<<<<<< HEAD
-=======
         if (StringUtils.isNotEmpty(rawParam)) {
             return rawParam;
         }
->>>>>>> 0c483f25
         if (params == null) {
             return "";
         }
 
         StringBuilder buf = new StringBuilder();
-<<<<<<< HEAD
-        for (Map.Entry<String, String> entry : new TreeMap<>(params).entrySet()) {
-            if (StringUtils.isNotEmpty(entry.getKey())) {
-=======
         boolean first = true;
         for (Map.Entry<String, String> entry : new TreeMap<>(params).entrySet()) {
             if (StringUtils.isNotEmpty(entry.getKey())) {
@@ -320,7 +242,6 @@
                 } else {
                     buf.append("&");
                 }
->>>>>>> 0c483f25
                 buf.append(entry.getKey());
                 buf.append("=");
                 buf.append(entry.getValue() == null ? "" : entry.getValue().trim());
@@ -358,18 +279,5 @@
             }
         }
         return new URLParam(parameters, rawParam);
-<<<<<<< HEAD
-    }
-
-    public static URLParam valueOf(Map<String, String> parameters) {
-        if (parameters == null) {
-            parameters = new HashMap<>();
-        } else {
-            parameters = new HashMap<>(parameters);
-        }
-
-        return new URLParam(parameters, null);
-=======
->>>>>>> 0c483f25
     }
 }