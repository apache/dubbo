--- conflicted
+++ resolved
@@ -166,12 +166,9 @@
 
     String TRANSPORT_CLIENT_CONNECT_TIMEOUT = "6-2";
 
-<<<<<<< HEAD
+    String INTERNAL_SERVICE_CONFIG_ERROR = "6-3";
+
     String INTERNAL_ERROR = "99-0";
 
     String INTERNAL_INTERRUPTED = "99-1";
-=======
-    String INTERNAL_SERVICE_CONFIG_ERROR = "6-3";
->>>>>>> ce9953e9
-
 }