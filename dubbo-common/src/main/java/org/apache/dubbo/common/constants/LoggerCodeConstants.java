/*
 * Licensed to the Apache Software Foundation (ASF) under one or more
 * contributor license agreements.  See the NOTICE file distributed with
 * this work for additional information regarding copyright ownership.
 * The ASF licenses this file to You under the Apache License, Version 2.0
 * (the "License"); you may not use this file except in compliance with
 * the License.  You may obtain a copy of the License at
 *
 *     http://www.apache.org/licenses/LICENSE-2.0
 *
 * Unless required by applicable law or agreed to in writing, software
 * distributed under the License is distributed on an "AS IS" BASIS,
 * WITHOUT WARRANTIES OR CONDITIONS OF ANY KIND, either express or implied.
 * See the License for the specific language governing permissions and
 * limitations under the License.
 */

package org.apache.dubbo.common.constants;

/**
 * <p>Constants of Error Codes used in logger.
 *
 * <p>Format: <i>[Category]-[Code]</i>, where:
 * <li>[Category] is the category code which identifies the module.
 * <li>[Code] is the detailed code.
 * <li>Every blanks should be filled with positive number.
 *
 * <br /><br />
 * <p>Hint:
 * <li>Synchronize this file across different branches. (Use merge and cherry-pick.)
 * <li>Double-check the usage in different branches before deleting any of the error code.
 * <li>If applicable, use error code that already appears in this file.
 * <li>If it's required to add an error code, find an error code that's marked by 'Absent', and rename it. (so that no code is wasted)
 * <li>Update the corresponding file in dubbo-website repository.
 */
public interface LoggerCodeConstants {

    // Common module
    String COMMON_THREAD_POOL_EXHAUSTED = "0-1";

    String COMMON_PROPERTY_TYPE_MISMATCH = "0-2";

    String COMMON_CACHE_PATH_INACCESSIBLE = "0-3";

    String COMMON_CACHE_MAX_FILE_SIZE_LIMIT_EXCEED = "0-4";

    String COMMON_CACHE_MAX_ENTRY_COUNT_LIMIT_EXCEED = "0-5";

    String COMMON_THREAD_INTERRUPTED_EXCEPTION = "0-6";

    String COMMON_CLASS_NOT_FOUND = "0-7";

    String COMMON_REFLECTIVE_OPERATION_FAILED = "0-8";

    String COMMON_FAILED_NOTIFY_EVENT = "0-9";

    String COMMON_UNSUPPORTED_INVOKER = "0-10";

    String COMMON_FAILED_STOP_HTTP_SERVER = "0-11";

    String COMMON_UNEXPECTED_EXCEPTION = "0-12";

    String COMMON_METRICS_COLLECTOR_EXCEPTION = "0-13";

    String COMMON_MONITOR_EXCEPTION = "0-14";

    String COMMON_ERROR_LOAD_EXTENSION = "0-15";

    String COMMON_EXECUTORS_NO_FOUND = "0-16";

    String COMMON_UNEXPECTED_EXECUTORS_SHUTDOWN = "0-17";

    String COMMON_ERROR_USE_THREAD_POOL = "0-18";

    String COMMON_ERROR_RUN_THREAD_TASK = "0-19";

    String COMMON_UNEXPECTED_CREATE_DUMP = "0-20";

    String COMMON_ERROR_TOO_MANY_INSTANCES = "0-21";

    String COMMON_IO_EXCEPTION = "0-22";

    String COMMON_JSON_CONVERT_EXCEPTION = "0-23";

    String COMMON_FAILED_OVERRIDE_FIELD = "0-24";

    String COMMON_FAILED_LOAD_MAPPING_CACHE = "0-25";

    String COMMON_METADATA_PROCESSOR = "0-26";

    String COMMON_ISOLATED_EXECUTOR_CONFIGURATION_ERROR = "0-27";

    String VULNERABILITY_WARNING = "0-28";

<<<<<<< HEAD
    String COMMON_NOT_FOUND_TRACER_DEPENDENCY = "0-29";

=======
    /**
     * Used in annotation processor to indicate a deprecated method is invoked.
     */
    String COMMON_DEPRECATED_METHOD_INVOKED = "0-99";
>>>>>>> 27e6838c

    // Registry module

    String REGISTRY_ADDRESS_INVALID = "1-1";

    /**
     * Absent. Merged with 0-2.
     */
    String REGISTRY_ABSENCE = "1-2";

    String REGISTRY_FAILED_URL_EVICTING = "1-3";

    String REGISTRY_EMPTY_ADDRESS = "1-4";

    String REGISTRY_NO_PARAMETERS_URL = "1-5";

    String REGISTRY_FAILED_CLEAR_CACHED_URLS = "1-6";

    String REGISTRY_FAILED_NOTIFY_EVENT = "1-7";

    String REGISTRY_FAILED_DESTROY_UNREGISTER_URL = "1-8";

    String REGISTRY_FAILED_READ_WRITE_CACHE_FILE = "1-9";

    String REGISTRY_FAILED_DELETE_LOCKFILE = "1-10";

    String REGISTRY_FAILED_CREATE_INSTANCE = "1-11";

    String REGISTRY_FAILED_FETCH_INSTANCE = "1-12";

    String REGISTRY_EXECUTE_RETRYING_TASK = "1-13";

    String REGISTRY_FAILED_PARSE_DYNAMIC_CONFIG = "1-14";

    String REGISTRY_FAILED_DESTROY_SERVICE = "1-15";

    String REGISTRY_UNSUPPORTED_CATEGORY = "1-16";

    String REGISTRY_FAILED_REFRESH_ADDRESS = "1-17";

    String REGISTRY_MISSING_METADATA_CONFIG_PORT = "1-18";

    String REGISTRY_ERROR_LISTEN_KUBERNETES = "1-19";

    String REGISTRY_UNABLE_MATCH_KUBERNETES = "1-20";

    String REGISTRY_UNABLE_FIND_SERVICE_KUBERNETES = "1-21";

    String REGISTRY_UNABLE_ACCESS_KUBERNETES = "1-22";

    /**
     * Absent. Original '1-23' is changed to '81-3'.
     */
    String REGISTRY_FAILED_DOWNLOAD_FILE = "1-23";

    /**
     * Absent. Original '1-24' is changed to '81-1'.
     */
    String REGISTRY_FAILED_START_ZOOKEEPER = "1-24";

    /**
     * Absent. Original '1-25' is changed to '81-2'.
     */
    String REGISTRY_FAILED_STOP_ZOOKEEPER = "1-25";

    String REGISTRY_FAILED_GENERATE_CERT_ISTIO = "1-26";

    String REGISTRY_FAILED_GENERATE_KEY_ISTIO = "1-27";

    String REGISTRY_RECEIVE_ERROR_MSG_ISTIO = "1-28";

    String REGISTRY_ERROR_READ_FILE_ISTIO = "1-29";

    String REGISTRY_ERROR_REQUEST_XDS = "1-30";

    String REGISTRY_ERROR_RESPONSE_XDS = "1-31";

    String REGISTRY_ERROR_CREATE_CHANNEL_XDS = "1-32";

    String REGISTRY_ERROR_INITIALIZE_XDS = "1-33";

    String REGISTRY_ERROR_PARSING_XDS = "1-34";

    String REGISTRY_ZOOKEEPER_EXCEPTION = "1-35";

    /**
     * Absent. Merged with 99-0.
     */
    String REGISTRY_UNEXPECTED_EXCEPTION = "1-36";

    String REGISTRY_NACOS_EXCEPTION = "1-37";

    String REGISTRY_SOCKET_EXCEPTION = "1-38";

    String REGISTRY_FAILED_LOAD_METADATA = "1-39";

    String REGISTRY_ROUTER_WAIT_LONG = "1-40";

    String REGISTRY_ISTIO_EXCEPTION = "1-41";

    String REGISTRY_NACOS_SUB_LEGACY = "1-42";

    // Cluster module 2-x
    String CLUSTER_FAILED_SITE_SELECTION = "2-1";

    String CLUSTER_NO_VALID_PROVIDER = "2-2";

    String CLUSTER_FAILED_STOP = "2-3";

    String CLUSTER_FAILED_LOAD_MERGER = "2-4";

    String CLUSTER_FAILED_RESELECT_INVOKERS = "2-5";

    String CLUSTER_CONDITIONAL_ROUTE_LIST_EMPTY = "2-6";

    String CLUSTER_FAILED_EXEC_CONDITION_ROUTER = "2-7";

    String CLUSTER_ERROR_RESPONSE = "2-8";

    String CLUSTER_TIMER_RETRY_FAILED = "2-9";

    String CLUSTER_FAILED_INVOKE_SERVICE = "2-10";

    String CLUSTER_TAG_ROUTE_INVALID = "2-11";

    String CLUSTER_TAG_ROUTE_EMPTY = "2-12";

    String CLUSTER_FAILED_RECEIVE_RULE = "2-13";

    String CLUSTER_SCRIPT_EXCEPTION = "2-14";

    String CLUSTER_FAILED_RULE_PARSING = "2-15";

    String CLUSTER_FAILED_MULTIPLE_RETRIES = "2-16";

    String CLUSTER_FAILED_MOCK_REQUEST = "2-17";

    String CLUSTER_NO_RULE_LISTENER = "2-18";

    String CLUSTER_EXECUTE_FILTER_EXCEPTION = "2-19";

    String CLUSTER_FAILED_GROUP_MERGE = "2-20";

    // Proxy module. 3-1
    String PROXY_FAILED_CONVERT_URL = "3-1";

    String PROXY_FAILED_EXPORT_SERVICE = "3-2";

    /**
     * Absent. Merged with 3-8.
     */
    String PROXY_33 = "3-3";

    String PROXY_TIMEOUT_REQUEST = "3-4";

    String PROXY_ERROR_ASYNC_RESPONSE = "3-5";

    String PROXY_UNSUPPORTED_INVOKER = "3-6";

    String PROXY_TIMEOUT_RESPONSE = "3-7";

    String PROXY_FAILED = "3-8";

    // Protocol module.
    String PROTOCOL_UNSUPPORTED = "4-1";

    String PROTOCOL_FAILED_INIT_SERIALIZATION_OPTIMIZER = "4-2";

    String PROTOCOL_FAILED_REFER_INVOKER = "4-3";

    String PROTOCOL_UNSAFE_SERIALIZATION = "4-4";

    String PROTOCOL_FAILED_CLOSE_STREAM = "4-5";

    String PROTOCOL_ERROR_DESERIALIZE = "4-6";

    String PROTOCOL_ERROR_CLOSE_CLIENT = "4-7";

    String PROTOCOL_ERROR_CLOSE_SERVER = "4-8";

    String PROTOCOL_FAILED_PARSE = "4-9";

    String PROTOCOL_FAILED_SERIALIZE_TRIPLE = "4-10";

    String PROTOCOL_FAILED_REQUEST = "4-11";

    String PROTOCOL_FAILED_CREATE_STREAM_TRIPLE = "4-12";

    String PROTOCOL_TIMEOUT_SERVER = "4-13";

    String PROTOCOL_FAILED_RESPONSE = "4-14";

    String PROTOCOL_STREAM_LISTENER = "4-15";

    String PROTOCOL_CLOSED_SERVER = "4-16";

    String PROTOCOL_FAILED_DESTROY_INVOKER = "4-17";

    String PROTOCOL_FAILED_LOAD_MODEL = "4-18";

    String PROTOCOL_INCORRECT_PARAMETER_VALUES = "4-19";

    String PROTOCOL_FAILED_DECODE = "4-20";

    String PROTOCOL_UNTRUSTED_SERIALIZE_CLASS = "4-21";

    // Config module
    String CONFIG_FAILED_CONNECT_REGISTRY = "5-1";

    String CONFIG_FAILED_SHUTDOWN_HOOK = "5-2";

    String CONFIG_FAILED_DESTROY_INVOKER = "5-3";

    String CONFIG_NO_METHOD_FOUND = "5-4";

    String CONFIG_FAILED_LOAD_ENV_VARIABLE = "5-5";

    String CONFIG_PROPERTY_CONFLICT = "5-6";

    String CONFIG_UNEXPORT_ERROR = "5-7";

    String CONFIG_USE_RANDOM_PORT = "5-8";

    String CONFIG_FAILED_EXPORT_SERVICE = "5-9";

    String CONFIG_SERVER_DISCONNECTED = "5-10";

    String CONFIG_REGISTER_INSTANCE_ERROR = "5-11";

    String CONFIG_REFRESH_INSTANCE_ERROR = "5-12";

    String CONFIG_UNABLE_DESTROY_MODEL = "5-13";

    String CONFIG_FAILED_START_MODEL = "5-14";

    String CONFIG_FAILED_REFERENCE_MODEL = "5-15";

    String CONFIG_FAILED_FIND_PROTOCOL = "5-16";

    String CONFIG_PARAMETER_FORMAT_ERROR = "5-17";

    String CONFIG_FAILED_NOTIFY_EVENT = "5-18";

    /**
     * Absent. Changed to 81-4.
     */
    String CONFIG_ZOOKEEPER_SERVER_ERROR = "5-19";

    String CONFIG_STOP_DUBBO_ERROR = "5-20";

    String CONFIG_FAILED_EXECUTE_DESTROY = "5-21";

    String CONFIG_FAILED_INIT_CONFIG_CENTER = "5-22";

    String CONFIG_FAILED_WAIT_EXPORT_REFER = "5-23";

    String CONFIG_FAILED_REFER_SERVICE = "5-24";

    String CONFIG_UNDEFINED_PROTOCOL = "5-25";

    String CONFIG_METADATA_SERVICE_EXPORTED = "5-26";

    String CONFIG_API_WRONG_USE = "5-27";

    String CONFIG_NO_ANNOTATIONS_FOUND = "5-28";

    String CONFIG_NO_BEANS_SCANNED = "5-29";

    String CONFIG_DUPLICATED_BEAN_DEFINITION = "5-30";

    String CONFIG_WARN_STATUS_CHECKER = "5-31";

    String CONFIG_FAILED_CLOSE_CONNECT_APOLLO = "5-32";

    String CONFIG_NOT_EFFECT_EMPTY_RULE_APOLLO = "5-33";

    String CONFIG_ERROR_NACOS = "5-34";

    String CONFIG_START_DUBBO_ERROR = "5-35";

    String CONFIG_FILTER_VALIDATION_EXCEPTION = "5-36";

    String CONFIG_ERROR_PROCESS_LISTENER = "5-37";

    String CONFIG_UNDEFINED_ARGUMENT = "5-38";

    String CONFIG_DUBBO_BEAN_INITIALIZER = "5-39";

    String CONFIG_DUBBO_BEAN_NOT_FOUND = "5-40";

    String CONFIG_SSL_PATH_LOAD_FAILED = "5-41";

    String CONFIG_SSL_CERT_GENERATE_FAILED = "5-42";

    String CONFIG_SSL_CONNECT_INSECURE = "5-43";

    // Transport module
    String TRANSPORT_FAILED_CONNECT_PROVIDER = "6-1";

    String TRANSPORT_CLIENT_CONNECT_TIMEOUT = "6-2";

    String TRANSPORT_FAILED_CLOSE = "6-3";

    /**
     * Absent. Merged to 99-0.
     */
    String TRANSPORT_UNEXPECTED_EXCEPTION = "6-4";

    String TRANSPORT_FAILED_DISCONNECT_PROVIDER = "6-5";

    String TRANSPORT_UNSUPPORTED_MESSAGE = "6-6";

    String TRANSPORT_CONNECTION_LIMIT_EXCEED = "6-7";

    String TRANSPORT_FAILED_DECODE = "6-8";

    String TRANSPORT_FAILED_SERIALIZATION = "6-9";

    String TRANSPORT_EXCEED_PAYLOAD_LIMIT = "6-10";

    String TRANSPORT_UNSUPPORTED_CHARSET = "6-11";

    String TRANSPORT_FAILED_DESTROY_ZOOKEEPER = "6-12";

    String TRANSPORT_FAILED_CLOSE_STREAM = "6-13";

    String TRANSPORT_FAILED_RESPONSE = "6-14";

    String TRANSPORT_SKIP_UNUSED_STREAM = "6-15";

    String TRANSPORT_FAILED_RECONNECT = "6-16";

    // qos plugin
    String QOS_PROFILER_DISABLED = "7-1";

    String QOS_PROFILER_ENABLED = "7-2";

    String QOS_PROFILER_WARN_PERCENT = "7-3";

    String QOS_FAILED_START_SERVER = "7-4";

    String QOS_COMMAND_NOT_FOUND = "7-5";

    String QOS_UNEXPECTED_EXCEPTION = "7-6";

    String QOS_PERMISSION_DENY_EXCEPTION = "7-7";

    // Testing module (8[X], where [X] is number of the module to be tested.)
    String TESTING_REGISTRY_FAILED_TO_START_ZOOKEEPER = "81-1";

    String TESTING_REGISTRY_FAILED_TO_STOP_ZOOKEEPER = "81-2";

    String TESTING_REGISTRY_FAILED_TO_DOWNLOAD_ZK_FILE = "81-3";

    String TESTING_INIT_ZOOKEEPER_SERVER_ERROR = "81-4";

    // Internal unknown error.

    /**
     * Unknown internal error. (99-0)
     */
    String INTERNAL_ERROR = "99-0";

    String INTERNAL_INTERRUPTED = "99-1";
}<|MERGE_RESOLUTION|>--- conflicted
+++ resolved
@@ -92,15 +92,12 @@
 
     String VULNERABILITY_WARNING = "0-28";
 
-<<<<<<< HEAD
     String COMMON_NOT_FOUND_TRACER_DEPENDENCY = "0-29";
 
-=======
     /**
      * Used in annotation processor to indicate a deprecated method is invoked.
      */
     String COMMON_DEPRECATED_METHOD_INVOKED = "0-99";
->>>>>>> 27e6838c
 
     // Registry module
 
