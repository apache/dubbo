/*
 * Licensed to the Apache Software Foundation (ASF) under one or more
 * contributor license agreements.  See the NOTICE file distributed with
 * this work for additional information regarding copyright ownership.
 * The ASF licenses this file to You under the Apache License, Version 2.0
 * (the "License"); you may not use this file except in compliance with
 * the License.  You may obtain a copy of the License at
 *
 *     http://www.apache.org/licenses/LICENSE-2.0
 *
 * Unless required by applicable law or agreed to in writing, software
 * distributed under the License is distributed on an "AS IS" BASIS,
 * WITHOUT WARRANTIES OR CONDITIONS OF ANY KIND, either express or implied.
 * See the License for the specific language governing permissions and
 * limitations under the License.
 */
package org.apache.dubbo.common.json.impl;

import org.apache.dubbo.common.extension.Activate;

import java.lang.reflect.Type;
import java.util.List;

import com.fasterxml.jackson.annotation.JsonInclude.Include;
import com.fasterxml.jackson.core.JsonProcessingException;
import com.fasterxml.jackson.databind.DeserializationFeature;
import com.fasterxml.jackson.databind.JsonNode;
import com.fasterxml.jackson.databind.MapperFeature;
import com.fasterxml.jackson.databind.json.JsonMapper;
import com.fasterxml.jackson.databind.json.JsonMapper.Builder;
import com.fasterxml.jackson.datatype.jsr310.JavaTimeModule;

@Activate(order = 400, onClass = "com.fasterxml.jackson.databind.json.JsonMapper")
public class JacksonImpl extends AbstractJsonUtilImpl {

    private volatile JsonMapper mapper;

    @Override
    public String getName() {
        return "jackson";
    }

    private volatile JsonMapper customizedMapper = null;

    public void setCustomizedMapper(JsonMapper customizedMapper) {
        this.customizedMapper = customizedMapper;
        // Reset the cache to apply custom configurations
        this.jacksonCache = null;
    }

    @Override
    public boolean isJson(String json) {
        try {
            JsonNode node = getMapper().readTree(json);
            return node.isObject() || node.isArray();
        } catch (JsonProcessingException e) {
            return false;
        }
    }

    @Override
    public <T> T toJavaObject(String json, Type type) {
        try {
            JsonMapper mapper = getMapper();
            return mapper.readValue(json, mapper.getTypeFactory().constructType(type));
        } catch (com.fasterxml.jackson.core.JsonProcessingException e) {
            throw new IllegalArgumentException(e);
        }
    }

    @Override
    public <T> List<T> toJavaList(String json, Class<T> clazz) {
        try {
            JsonMapper mapper = getMapper();
            return mapper.readValue(json, mapper.getTypeFactory().constructCollectionType(List.class, clazz));
        } catch (com.fasterxml.jackson.core.JsonProcessingException e) {
            throw new IllegalArgumentException(e);
        }
    }

    @Override
    public String toJson(Object obj) {
        try {
            return getMapper().writeValueAsString(obj);
        } catch (com.fasterxml.jackson.core.JsonProcessingException e) {
            throw new IllegalArgumentException(e);
        }
    }

    @Override
    public String toPrettyJson(Object obj) {
        try {
            return getMapper().writerWithDefaultPrettyPrinter().writeValueAsString(obj);
        } catch (JsonProcessingException e) {
            throw new IllegalArgumentException(e);
        }
    }

    @Override
    public Object convertObject(Object obj, Type type) {
        JsonMapper mapper = getMapper();
        return mapper.convertValue(obj, mapper.constructType(type));
    }

    @Override
    public Object convertObject(Object obj, Class<?> clazz) {
        return getMapper().convertValue(obj, clazz);
    }

    protected JsonMapper getMapper() {
        JsonMapper mapper = this.mapper;
        if (mapper == null) {
            synchronized (this) {
<<<<<<< HEAD
                if (jacksonCache == null || !(jacksonCache instanceof JsonMapper)) {
                    if (customizedMapper != null) {
                        jacksonCache = customizedMapper;
                    } else {
                        jacksonCache = JsonMapper.builder()
                                .configure(MapperFeature.PROPAGATE_TRANSIENT_MARKER, true)
                                .configure(DeserializationFeature.FAIL_ON_UNKNOWN_PROPERTIES, false)
                                .serializationInclusion(Include.NON_NULL)
                                .addModule(new JavaTimeModule())
                                .build();
                    }
=======
                mapper = this.mapper;
                if (mapper == null) {
                    this.mapper = mapper = createBuilder().build();
>>>>>>> 1fb4dc82
                }
            }
        }
        return mapper;
    }

    protected Builder createBuilder() {
        return JsonMapper.builder()
                .configure(MapperFeature.PROPAGATE_TRANSIENT_MARKER, true)
                .configure(DeserializationFeature.FAIL_ON_UNKNOWN_PROPERTIES, false)
                .serializationInclusion(Include.NON_NULL)
                .addModule(new JavaTimeModule());
    }
}<|MERGE_RESOLUTION|>--- conflicted
+++ resolved
@@ -111,7 +111,6 @@
         JsonMapper mapper = this.mapper;
         if (mapper == null) {
             synchronized (this) {
-<<<<<<< HEAD
                 if (jacksonCache == null || !(jacksonCache instanceof JsonMapper)) {
                     if (customizedMapper != null) {
                         jacksonCache = customizedMapper;
@@ -123,11 +122,9 @@
                                 .addModule(new JavaTimeModule())
                                 .build();
                     }
-=======
                 mapper = this.mapper;
                 if (mapper == null) {
                     this.mapper = mapper = createBuilder().build();
->>>>>>> 1fb4dc82
                 }
             }
         }
