--- conflicted
+++ resolved
@@ -16,21 +16,6 @@
  */
 package org.apache.dubbo.common.json.impl;
 
-<<<<<<< HEAD
-import java.io.InputStream;
-import java.io.OutputStream;
-import java.lang.reflect.Type;
-import java.util.List;
-
-import com.fasterxml.jackson.core.JsonEncoding;
-import com.fasterxml.jackson.core.JsonGenerator;
-import com.fasterxml.jackson.core.JsonParser;
-import com.fasterxml.jackson.databind.JavaType;
-import com.fasterxml.jackson.databind.ObjectMapper;
-import com.fasterxml.jackson.databind.ObjectWriter;
-import org.apache.dubbo.common.utils.ClassUtils;
-=======
->>>>>>> a5ff8e07
 
 import com.fasterxml.jackson.annotation.JsonInclude.Include;
 import com.fasterxml.jackson.databind.MapperFeature;
@@ -38,20 +23,13 @@
 import com.fasterxml.jackson.databind.json.JsonMapper;
 import com.fasterxml.jackson.datatype.jsr310.JavaTimeModule;
 
+import java.lang.reflect.Type;
+import java.util.List;
+
 public class JacksonImpl extends AbstractJSONImpl {
     private ObjectMapper objectMapper = new ObjectMapper();
 
     private volatile Object jacksonCache = null;
-
-    @Override
-    public boolean isSupport() {
-        try {
-            Class<?> aClass = ClassUtils.forName("com.fasterxml.jackson.databind.json.JsonMapper");
-            return aClass != null;
-        } catch (Throwable t) {
-            return false;
-        }
-    }
 
     @Override
     public <T> T toJavaObject(String json, Type type) {
@@ -80,31 +58,6 @@
         }
     }
 
-    @Override
-    public <T> T parseObject(byte[] bytes, Class<T> clazz) {
-        try {
-            JsonParser parser = getJackson().createParser(bytes);
-            return parser.readValueAs(clazz);
-        } catch (Exception e) {
-            throw new IllegalArgumentException(e);
-        }
-    }
-
-    @Override
-    public <T> T parseObject(InputStream inputStream, Class<T> clazz) throws Exception {
-        JavaType javaType = objectMapper.constructType(clazz);
-        return objectMapper.readValue(inputStream, javaType);
-
-    }
-
-    @Override
-    public <T> void serializeObject(OutputStream outputStream, Object o) throws Exception {
-        JsonGenerator generator = this.objectMapper.getFactory().createGenerator(outputStream, JsonEncoding.UTF8);
-        ObjectWriter objectWriter =this.objectMapper.writer();
-        objectWriter.writeValue(generator, o);
-        generator.flush();
-    }
-
     private JsonMapper getJackson() {
         if (jacksonCache == null || !(jacksonCache instanceof JsonMapper)) {
             synchronized (this) {
