/*
 * Licensed to the Apache Software Foundation (ASF) under one or more
 * contributor license agreements.  See the NOTICE file distributed with
 * this work for additional information regarding copyright ownership.
 * The ASF licenses this file to You under the Apache License, Version 2.0
 * (the "License"); you may not use this file except in compliance with
 * the License.  You may obtain a copy of the License at
 *
 *     http://www.apache.org/licenses/LICENSE-2.0
 *
 * Unless required by applicable law or agreed to in writing, software
 * distributed under the License is distributed on an "AS IS" BASIS,
 * WITHOUT WARRANTIES OR CONDITIONS OF ANY KIND, either express or implied.
 * See the License for the specific language governing permissions and
 * limitations under the License.
 */

package org.apache.dubbo.common.metrics.collector;

import static org.apache.dubbo.common.metrics.model.MetricsCategory.REQUESTS;
import static org.apache.dubbo.common.metrics.model.MetricsCategory.RT;

import java.util.ArrayList;
import java.util.List;
import java.util.Optional;
import java.util.concurrent.atomic.AtomicBoolean;
import java.util.concurrent.atomic.AtomicLong;
import java.util.function.Consumer;
import java.util.function.Function;

import org.apache.dubbo.common.metrics.collector.stat.MetricsStatComposite;
import org.apache.dubbo.common.metrics.collector.stat.MetricsStatHandler;
import org.apache.dubbo.common.metrics.event.RequestEvent;
import org.apache.dubbo.common.metrics.listener.MetricsListener;
import org.apache.dubbo.common.metrics.model.MetricsKey;
import org.apache.dubbo.common.metrics.model.sample.GaugeMetricSample;
import org.apache.dubbo.common.metrics.model.sample.MetricSample;
import org.apache.dubbo.rpc.model.ApplicationModel;

/**
 * Default implementation of {@link MetricsCollector}
 */
public class DefaultMetricsCollector implements MetricsCollector {

    private AtomicBoolean collectEnabled = new AtomicBoolean(false);
    private final List<MetricsListener> listeners = new ArrayList<>();
    private final ApplicationModel applicationModel;
    private final MetricsStatComposite stats;

    public DefaultMetricsCollector(ApplicationModel applicationModel) {
        this.applicationModel = applicationModel;
        this.stats = new MetricsStatComposite(applicationModel.getApplicationName(), this);
    }

    public void setCollectEnabled(Boolean collectEnabled) {
        this.collectEnabled.compareAndSet(isCollectEnabled(), collectEnabled);
    }

    public Boolean isCollectEnabled() {
        return collectEnabled.get();
    }

    public void addListener(MetricsListener listener) {
        listeners.add(listener);
    }

    public List<MetricsListener> getListener() {
        return this.listeners;
    }

    public void increaseTotalRequests(String interfaceName, String methodName, String group, String version) {
        doExecute(RequestEvent.Type.TOTAL,statHandler-> {
            statHandler.increase(interfaceName, methodName, group, version);
        });
    }

    public void increaseSucceedRequests(String interfaceName, String methodName, String group, String version) {
        doExecute(RequestEvent.Type.SUCCEED,statHandler->{
            statHandler.increase(interfaceName, methodName, group, version);
        });
    }

    public void increaseFailedRequests(String interfaceName,
                                       String methodName,
                                       String group,
                                       String version) {
        doExecute(RequestEvent.Type.FAILED,statHandler->{
            statHandler.increase(interfaceName, methodName, group, version);
        });
    }

    public void businessFailedRequests(String interfaceName, String methodName, String group, String version) {
        doExecute(RequestEvent.Type.BUSINESS_FAILED,statHandler->{
            statHandler.increase(interfaceName, methodName, group, version);
        });
    }

    public void timeoutRequests(String interfaceName, String methodName, String group, String version) {
        doExecute(RequestEvent.Type.REQUEST_TIMEOUT,statHandler->{
            statHandler.increase(interfaceName, methodName, group, version);
        });
    }

    public void limitRequests(String interfaceName, String methodName, String group, String version) {
        doExecute(RequestEvent.Type.REQUEST_LIMIT,statHandler->{
            statHandler.increase(interfaceName, methodName, group, version);
        });
    }

    public void increaseProcessingRequests(String interfaceName, String methodName, String group, String version) {
        doExecute(RequestEvent.Type.PROCESSING,statHandler-> {
            statHandler.increase(interfaceName, methodName, group, version);
        });
    }

    public void decreaseProcessingRequests(String interfaceName, String methodName, String group, String version) {
        doExecute(RequestEvent.Type.PROCESSING,statHandler-> {
            statHandler.decrease(interfaceName, methodName, group, version);
        });
    }

    public void totalFailedRequests(String interfaceName, String methodName, String group, String version) {
        doExecute(RequestEvent.Type.TOTAL_FAILED,statHandler-> {
            statHandler.increase(interfaceName, methodName, group, version);
        });
    }

    public void addRT(String interfaceName, String methodName, String group, String version, Long responseTime) {
        stats.addRT(interfaceName, methodName, group, version, responseTime);
    }

    @Override
    public List<MetricSample> collect() {
        List<MetricSample> list = new ArrayList<>();
        collectRequests(list);
        collectRT(list);

        return list;
    }

    private void collectRequests(List<MetricSample> list) {
        doExecute(RequestEvent.Type.TOTAL, MetricsStatHandler::get).filter(e->!e.isEmpty())
            .ifPresent(map-> map.forEach((k, v) -> list.add(new GaugeMetricSample(MetricsKey.PROVIDER_METRIC_REQUESTS_TOTAL, k.getTags(), REQUESTS, v::get))));

        doExecute(RequestEvent.Type.SUCCEED, MetricsStatHandler::get).filter(e->!e.isEmpty())
            .ifPresent(map-> map.forEach((k, v) -> list.add(new GaugeMetricSample(MetricsKey.PROVIDER_METRIC_REQUESTS_SUCCEED, k.getTags(), REQUESTS, v::get))));

        doExecute(RequestEvent.Type.FAILED, MetricsStatHandler::get).filter(e->!e.isEmpty())
            .ifPresent(map-> map.forEach((k, v) -> list.add(new GaugeMetricSample(MetricsKey.PROVIDER_METRIC_REQUESTS_FAILED, k.getTags(), REQUESTS, v::get))));

        doExecute(RequestEvent.Type.PROCESSING, MetricsStatHandler::get).filter(e->!e.isEmpty())
            .ifPresent(map-> map.forEach((k, v) -> list.add(new GaugeMetricSample(MetricsKey.PROVIDER_METRIC_REQUESTS_PROCESSING, k.getTags(), REQUESTS, v::get))));

        doExecute(RequestEvent.Type.BUSINESS_FAILED, MetricsStatHandler::get).filter(e->!e.isEmpty())
<<<<<<< HEAD
            .ifPresent(map-> map.forEach((k, v) -> list.add(new GaugeMetricSample(MetricsKey.METRIC_REQUEST_BUSINESS_FAILED, k.getTags(), REQUESTS, v::get))));


        doExecute(RequestEvent.Type.REQUEST_TIMEOUT, MetricsStatHandler::get).filter(e->!e.isEmpty())
            .ifPresent(map-> map.forEach((k, v) -> list.add(new GaugeMetricSample(MetricsKey.METRIC_REQUESTS_TIMEOUT_AGG, k.getTags(), REQUESTS, v::get))));

        doExecute(RequestEvent.Type.REQUEST_LIMIT, MetricsStatHandler::get).filter(e->!e.isEmpty())
            .ifPresent(map-> map.forEach((k, v) -> list.add(new GaugeMetricSample(MetricsKey.METRIC_REQUESTS_LIMIT_AGG, k.getTags(), REQUESTS, v::get))));

        doExecute(RequestEvent.Type.TOTAL_FAILED, MetricsStatHandler::get).filter(e->!e.isEmpty())
            .ifPresent(map-> map.forEach((k, v) -> list.add(new GaugeMetricSample(MetricsKey.METRIC_REQUESTS_TOTAL_FAILED_AGG, k.getTags(), REQUESTS, v::get))));

=======
            .ifPresent(map-> map.forEach((k, v) -> list.add(new GaugeMetricSample(MetricsKey.PROVIDER_METRIC_REQUEST_BUSINESS_FAILED, k.getTags(), REQUESTS, v::get))));

        doExecute(RequestEvent.Type.REQUEST_TIMEOUT, MetricsStatHandler::get).filter(e->!e.isEmpty())
            .ifPresent(map-> map.forEach((k, v) -> list.add(new GaugeMetricSample(MetricsKey.PROVIDER_METRIC_REQUESTS_TIMEOUT_AGG, k.getTags(), REQUESTS, v::get))));

        doExecute(RequestEvent.Type.REQUEST_LIMIT, MetricsStatHandler::get).filter(e->!e.isEmpty())
            .ifPresent(map-> map.forEach((k, v) -> list.add(new GaugeMetricSample(MetricsKey.PROVIDER_METRIC_REQUESTS_LIMIT_AGG, k.getTags(), REQUESTS, v::get))));
>>>>>>> 62ccf46d
    }

    private void collectRT(List<MetricSample> list) {
        this.stats.getLastRT().forEach((k, v) -> list.add(new GaugeMetricSample(MetricsKey.PROVIDER_METRIC_RT_LAST, k.getTags(), RT, v::get)));
        this.stats.getMinRT().forEach((k, v) -> list.add(new GaugeMetricSample(MetricsKey.PROVIDER_METRIC_RT_MIN, k.getTags(), RT, v::get)));
        this.stats.getMaxRT().forEach((k, v) -> list.add(new GaugeMetricSample(MetricsKey.PROVIDER_METRIC_RT_MAX, k.getTags(), RT, v::get)));

        this.stats.getTotalRT().forEach((k, v) -> {
            list.add(new GaugeMetricSample(MetricsKey.PROVIDER_METRIC_RT_TOTAL, k.getTags(), RT, v::get));

            AtomicLong avg = this.stats.getAvgRT().get(k);
            AtomicLong count = this.stats.getRtCount().get(k);
            avg.set(v.get() / count.get());
            list.add(new GaugeMetricSample(MetricsKey.PROVIDER_METRIC_RT_AVG, k.getTags(), RT, avg::get));
        });
    }
    private <T> Optional<T> doExecute(RequestEvent.Type requestType, Function<MetricsStatHandler,T> statExecutor) {
        if (isCollectEnabled()) {
            MetricsStatHandler handler = stats.getHandler(requestType);
            T result =  statExecutor.apply(handler);
            return Optional.ofNullable(result);
        }
        return Optional.empty();
    }

    private void doExecute(RequestEvent.Type requestType, Consumer<MetricsStatHandler> statExecutor) {
        if (isCollectEnabled()) {
            MetricsStatHandler handler = stats.getHandler(requestType);
             statExecutor.accept(handler);
        }
    }


}<|MERGE_RESOLUTION|>--- conflicted
+++ resolved
@@ -152,20 +152,6 @@
             .ifPresent(map-> map.forEach((k, v) -> list.add(new GaugeMetricSample(MetricsKey.PROVIDER_METRIC_REQUESTS_PROCESSING, k.getTags(), REQUESTS, v::get))));
 
         doExecute(RequestEvent.Type.BUSINESS_FAILED, MetricsStatHandler::get).filter(e->!e.isEmpty())
-<<<<<<< HEAD
-            .ifPresent(map-> map.forEach((k, v) -> list.add(new GaugeMetricSample(MetricsKey.METRIC_REQUEST_BUSINESS_FAILED, k.getTags(), REQUESTS, v::get))));
-
-
-        doExecute(RequestEvent.Type.REQUEST_TIMEOUT, MetricsStatHandler::get).filter(e->!e.isEmpty())
-            .ifPresent(map-> map.forEach((k, v) -> list.add(new GaugeMetricSample(MetricsKey.METRIC_REQUESTS_TIMEOUT_AGG, k.getTags(), REQUESTS, v::get))));
-
-        doExecute(RequestEvent.Type.REQUEST_LIMIT, MetricsStatHandler::get).filter(e->!e.isEmpty())
-            .ifPresent(map-> map.forEach((k, v) -> list.add(new GaugeMetricSample(MetricsKey.METRIC_REQUESTS_LIMIT_AGG, k.getTags(), REQUESTS, v::get))));
-
-        doExecute(RequestEvent.Type.TOTAL_FAILED, MetricsStatHandler::get).filter(e->!e.isEmpty())
-            .ifPresent(map-> map.forEach((k, v) -> list.add(new GaugeMetricSample(MetricsKey.METRIC_REQUESTS_TOTAL_FAILED_AGG, k.getTags(), REQUESTS, v::get))));
-
-=======
             .ifPresent(map-> map.forEach((k, v) -> list.add(new GaugeMetricSample(MetricsKey.PROVIDER_METRIC_REQUEST_BUSINESS_FAILED, k.getTags(), REQUESTS, v::get))));
 
         doExecute(RequestEvent.Type.REQUEST_TIMEOUT, MetricsStatHandler::get).filter(e->!e.isEmpty())
@@ -173,7 +159,12 @@
 
         doExecute(RequestEvent.Type.REQUEST_LIMIT, MetricsStatHandler::get).filter(e->!e.isEmpty())
             .ifPresent(map-> map.forEach((k, v) -> list.add(new GaugeMetricSample(MetricsKey.PROVIDER_METRIC_REQUESTS_LIMIT_AGG, k.getTags(), REQUESTS, v::get))));
->>>>>>> 62ccf46d
+
+        doExecute(RequestEvent.Type.TOTAL_FAILED, MetricsStatHandler::get).filter(e->!e.isEmpty())
+            .ifPresent(map-> map.forEach((k, v) -> list.add(new GaugeMetricSample(MetricsKey.METRIC_REQUESTS_TOTAL_FAILED_AGG, k.getTags(), REQUESTS, v::get))));
+
+
+
     }
 
     private void collectRT(List<MetricSample> list) {
@@ -205,6 +196,4 @@
              statExecutor.accept(handler);
         }
     }
-
-
 }