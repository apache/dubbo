/*
 * Licensed to the Apache Software Foundation (ASF) under one or more
 * contributor license agreements.  See the NOTICE file distributed with
 * this work for additional information regarding copyright ownership.
 * The ASF licenses this file to You under the Apache License, Version 2.0
 * (the "License"); you may not use this file except in compliance with
 * the License.  You may obtain a copy of the License at
 *
 *     http://www.apache.org/licenses/LICENSE-2.0
 *
 * Unless required by applicable law or agreed to in writing, software
 * distributed under the License is distributed on an "AS IS" BASIS,
 * WITHOUT WARRANTIES OR CONDITIONS OF ANY KIND, either express or implied.
 * See the License for the specific language governing permissions and
 * limitations under the License.
 */
package org.apache.dubbo.common.threadpool.support;

import org.apache.dubbo.common.URL;
import org.apache.dubbo.common.extension.ExtensionLoader;
import org.apache.dubbo.common.logger.ErrorTypeAwareLogger;
import org.apache.dubbo.common.logger.LoggerFactory;
import org.apache.dubbo.common.threadpool.event.ThreadPoolExhaustedEvent;
import org.apache.dubbo.common.threadpool.event.ThreadPoolExhaustedListener;
import org.apache.dubbo.common.utils.ConcurrentHashSet;
import org.apache.dubbo.common.utils.JVMUtil;
import org.apache.dubbo.common.utils.StringUtils;
import org.apache.dubbo.rpc.model.FrameworkModel;

import java.io.File;
import java.io.FileOutputStream;
import java.text.SimpleDateFormat;
import java.util.Date;
import java.util.Set;
import java.util.concurrent.ExecutorService;
import java.util.concurrent.Executors;
import java.util.concurrent.RejectedExecutionException;
import java.util.concurrent.Semaphore;
import java.util.concurrent.ThreadPoolExecutor;

import static java.lang.String.format;
import static org.apache.dubbo.common.constants.CommonConstants.COMMA_SEPARATOR_CHAR;
import static org.apache.dubbo.common.constants.CommonConstants.DUMP_DIRECTORY;
import static org.apache.dubbo.common.constants.CommonConstants.DUMP_ENABLE;
import static org.apache.dubbo.common.constants.CommonConstants.OS_NAME_KEY;
import static org.apache.dubbo.common.constants.CommonConstants.OS_WIN_PREFIX;
import static org.apache.dubbo.common.constants.CommonConstants.SYSTEM_USER_HOME;
import static org.apache.dubbo.common.constants.CommonConstants.THREAD_POOL_EXHAUSTED_LISTENERS_KEY;
import static org.apache.dubbo.common.constants.LoggerCodeConstants.COMMON_THREAD_POOL_EXHAUSTED;
import static org.apache.dubbo.common.constants.LoggerCodeConstants.COMMON_UNEXPECTED_CREATE_DUMP;

/**
 * Abort Policy.
 * Log warn info when abort.
 */
public class AbortPolicyWithReport extends ThreadPoolExecutor.AbortPolicy {

    protected static final ErrorTypeAwareLogger logger =
            LoggerFactory.getErrorTypeAwareLogger(AbortPolicyWithReport.class);

    private final String threadName;

    private final URL url;

    protected static volatile long lastPrintTime = 0;

    private static final long TEN_MINUTES_MILLS = 10 * 60 * 1000;

    private static final String WIN_DATETIME_FORMAT = "yyyy-MM-dd_HH-mm-ss";

    private static final String DEFAULT_DATETIME_FORMAT = "yyyy-MM-dd_HH:mm:ss";

    protected static Semaphore guard = new Semaphore(1);

    private static final String USER_HOME = System.getProperty(SYSTEM_USER_HOME);

    private final Set<ThreadPoolExhaustedListener> listeners = new ConcurrentHashSet<>();

    public AbortPolicyWithReport(String threadName, URL url) {
        this.threadName = threadName;
        this.url = url;

        String threadPoolExhaustedListeners = url.getParameter(
                THREAD_POOL_EXHAUSTED_LISTENERS_KEY, (String) url.getAttribute(THREAD_POOL_EXHAUSTED_LISTENERS_KEY));

        Set<String> listenerKeys = StringUtils.splitToSet(threadPoolExhaustedListeners, COMMA_SEPARATOR_CHAR, true);

        FrameworkModel frameworkModel = url.getOrDefaultFrameworkModel();
        ExtensionLoader<ThreadPoolExhaustedListener> extensionLoader =
                frameworkModel.getExtensionLoader(ThreadPoolExhaustedListener.class);
        listenerKeys.forEach(key -> {
            if (extensionLoader.hasExtension(key)) {
                addThreadPoolExhaustedEventListener(extensionLoader.getExtension(key));
            }
        });
    }

    @Override
    public void rejectedExecution(Runnable r, ThreadPoolExecutor e) {
        String msg = String.format(
                "Thread pool is EXHAUSTED!"
                        + " Thread Name: %s, Pool Size: %d (active: %d, core: %d, max: %d, largest: %d),"
                        + " Task: %d (completed: %d),"
                        + " Executor status:(isShutdown:%s, isTerminated:%s, isTerminating:%s), in %s://%s:%d!",
                threadName,
                e.getPoolSize(),
                e.getActiveCount(),
                e.getCorePoolSize(),
                e.getMaximumPoolSize(),
                e.getLargestPoolSize(),
                e.getTaskCount(),
                e.getCompletedTaskCount(),
                e.isShutdown(),
                e.isTerminated(),
                e.isTerminating(),
                url.getProtocol(),
                url.getIp(),
                url.getPort());

        // 0-1 - Thread pool is EXHAUSTED!
        logger.warn(COMMON_THREAD_POOL_EXHAUSTED, "too much client requesting provider", "", msg);

        if (Boolean.parseBoolean(url.getParameter(DUMP_ENABLE, "true"))) {
            dumpJStack();
        }

        dispatchThreadPoolExhaustedEvent(msg);

        throw new RejectedExecutionException(msg);
    }

    public void addThreadPoolExhaustedEventListener(ThreadPoolExhaustedListener listener) {
        listeners.add(listener);
    }

    public void removeThreadPoolExhaustedEventListener(ThreadPoolExhaustedListener listener) {
        listeners.remove(listener);
    }

    /**
     * dispatch ThreadPoolExhaustedEvent
     *
     * @param msg
     */
    public void dispatchThreadPoolExhaustedEvent(String msg) {
        listeners.forEach(listener -> listener.onEvent(new ThreadPoolExhaustedEvent(msg)));
    }

    private void dumpJStack() {
        long now = System.currentTimeMillis();

        // dump every 10 minutes
        if (now - lastPrintTime < TEN_MINUTES_MILLS) {
            return;
        }

        if (!guard.tryAcquire()) {
            return;
        }
        // To avoid multiple dump, check again
        if (System.currentTimeMillis() - lastPrintTime < TEN_MINUTES_MILLS) {
            return;
        }

        ExecutorService pool = Executors.newSingleThreadExecutor();
        try {
            pool.execute(() -> {
                String dumpPath = getDumpPath();

                SimpleDateFormat sdf;

                String os = System.getProperty(OS_NAME_KEY).toLowerCase();

                // window system don't support ":" in file name
                if (os.contains(OS_WIN_PREFIX)) {
                    sdf = new SimpleDateFormat(WIN_DATETIME_FORMAT);
                } else {
                    sdf = new SimpleDateFormat(DEFAULT_DATETIME_FORMAT);
                }

                String dateStr = sdf.format(new Date());
                // try-with-resources
<<<<<<< HEAD
                try (FileOutputStream jStackStream = new FileOutputStream(
                    new File(dumpPath, "Dubbo_JStack.log" + "." + dateStr))) {
=======
                try (FileOutputStream jStackStream =
                        new FileOutputStream(new File(dumpPath, "Dubbo_JStack.log" + "." + dateStr))) {
>>>>>>> 90bc72e6
                    jstack(jStackStream);
                } catch (Exception t) {
                    logger.error(COMMON_UNEXPECTED_CREATE_DUMP, "", "", "dump jStack error", t);
                } finally {
                    lastPrintTime = System.currentTimeMillis();
                    guard.release();
                }
            });
        } finally {
            // must shutdown thread pool ,if not will lead to OOM
            pool.shutdown();
        }
    }

    protected void jstack(FileOutputStream jStackStream) throws Exception {
        JVMUtil.jstack(jStackStream);
    }

    protected String getDumpPath() {
        final String dumpPath = url.getParameter(DUMP_DIRECTORY);
        if (StringUtils.isEmpty(dumpPath)) {
            return USER_HOME;
        }
        final File dumpDirectory = new File(dumpPath);
        if (!dumpDirectory.exists()) {
            if (dumpDirectory.mkdirs()) {
                logger.info(format("Dubbo dump directory[%s] created", dumpDirectory.getAbsolutePath()));
            } else {
                logger.warn(
                        COMMON_UNEXPECTED_CREATE_DUMP,
                        "",
                        "",
                        format(
                                "Dubbo dump directory[%s] can't be created, use the 'user.home'[%s]",
                                dumpDirectory.getAbsolutePath(), USER_HOME));
                return USER_HOME;
            }
        }
        return dumpPath;
    }
}<|MERGE_RESOLUTION|>--- conflicted
+++ resolved
@@ -180,13 +180,8 @@
 
                 String dateStr = sdf.format(new Date());
                 // try-with-resources
-<<<<<<< HEAD
-                try (FileOutputStream jStackStream = new FileOutputStream(
-                    new File(dumpPath, "Dubbo_JStack.log" + "." + dateStr))) {
-=======
                 try (FileOutputStream jStackStream =
                         new FileOutputStream(new File(dumpPath, "Dubbo_JStack.log" + "." + dateStr))) {
->>>>>>> 90bc72e6
                     jstack(jStackStream);
                 } catch (Exception t) {
                     logger.error(COMMON_UNEXPECTED_CREATE_DUMP, "", "", "dump jStack error", t);
