--- conflicted
+++ resolved
@@ -1,4 +1,3 @@
-<<<<<<< HEAD
 /*
  * Licensed to the Apache Software Foundation (ASF) under one or more
  * contributor license agreements.  See the NOTICE file distributed with
@@ -111,114 +110,4 @@
 
     }
 
-}
-=======
-/*
- * Licensed to the Apache Software Foundation (ASF) under one or more
- * contributor license agreements.  See the NOTICE file distributed with
- * this work for additional information regarding copyright ownership.
- * The ASF licenses this file to You under the Apache License, Version 2.0
- * (the "License"); you may not use this file except in compliance with
- * the License.  You may obtain a copy of the License at
- *
- *     http://www.apache.org/licenses/LICENSE-2.0
- *
- * Unless required by applicable law or agreed to in writing, software
- * distributed under the License is distributed on an "AS IS" BASIS,
- * WITHOUT WARRANTIES OR CONDITIONS OF ANY KIND, either express or implied.
- * See the License for the specific language governing permissions and
- * limitations under the License.
- */
-package org.apache.dubbo.common.threadpool.support;
-
-import org.apache.dubbo.common.Constants;
-import org.apache.dubbo.common.URL;
-import org.apache.dubbo.common.logger.Logger;
-import org.apache.dubbo.common.logger.LoggerFactory;
-import org.apache.dubbo.common.utils.JVMUtil;
-
-import java.io.File;
-import java.io.FileOutputStream;
-import java.text.SimpleDateFormat;
-import java.util.Date;
-import java.util.concurrent.*;
-
-/**
- * Abort Policy.
- * Log warn info when abort.
- */
-public class AbortPolicyWithReport extends ThreadPoolExecutor.AbortPolicy {
-
-    protected static final Logger logger = LoggerFactory.getLogger(AbortPolicyWithReport.class);
-
-    private final String threadName;
-
-    private final URL url;
-
-    private static volatile long lastPrintTime = 0;
-
-    private static Semaphore guard = new Semaphore(1);
-
-    public AbortPolicyWithReport(String threadName, URL url) {
-        this.threadName = threadName;
-        this.url = url;
-    }
-
-    @Override
-    public void rejectedExecution(Runnable r, ThreadPoolExecutor e) {
-        String msg = String.format("Thread pool is EXHAUSTED!" +
-                        " Thread Name: %s, Pool Size: %d (active: %d, core: %d, max: %d, largest: %d), Task: %d (completed: %d)," +
-                        " Executor status:(isShutdown:%s, isTerminated:%s, isTerminating:%s), in %s://%s:%d!",
-                threadName, e.getPoolSize(), e.getActiveCount(), e.getCorePoolSize(), e.getMaximumPoolSize(), e.getLargestPoolSize(),
-                e.getTaskCount(), e.getCompletedTaskCount(), e.isShutdown(), e.isTerminated(), e.isTerminating(),
-                url.getProtocol(), url.getIp(), url.getPort());
-        logger.warn(msg);
-        dumpJStack();
-        throw new RejectedExecutionException(msg);
-    }
-
-    private void dumpJStack() {
-        long now = System.currentTimeMillis();
-
-        //dump every 10 minutes
-        if (now - lastPrintTime < 10 * 60 * 1000) {
-            return;
-        }
-
-        if (!guard.tryAcquire()) {
-            return;
-        }
-
-        ExecutorService pool = Executors.newSingleThreadExecutor();
-        pool.execute(() -> {
-            String dumpPath = url.getParameter(Constants.DUMP_DIRECTORY, System.getProperty("user.home"));
-
-            SimpleDateFormat sdf;
-
-            String os = System.getProperty("os.name").toLowerCase();
-
-            // window system don't support ":" in file name
-            if (os.contains("win")) {
-                sdf = new SimpleDateFormat("yyyy-MM-dd_HH-mm-ss");
-            } else {
-                sdf = new SimpleDateFormat("yyyy-MM-dd_HH:mm:ss");
-            }
-
-            String dateStr = sdf.format(new Date());
-            //try-with-resources
-            try (FileOutputStream jStackStream = new FileOutputStream(new File(dumpPath, "Dubbo_JStack.log" + "." + dateStr))) {
-                JVMUtil.jstack(jStackStream);
-            } catch (Throwable t) {
-                logger.error("dump jStack error", t);
-            } finally {
-                guard.release();
-            }
-            lastPrintTime = System.currentTimeMillis();
-        });
-        //must shutdown thread pool ,if not will lead to OOM
-        pool.shutdown();
-
-    }
-
-}
->>>>>>> b903f2de
+}