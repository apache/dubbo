<<<<<<< HEAD
/*
 * Licensed to the Apache Software Foundation (ASF) under one or more
 * contributor license agreements.  See the NOTICE file distributed with
 * this work for additional information regarding copyright ownership.
 * The ASF licenses this file to You under the Apache License, Version 2.0
 * (the "License"); you may not use this file except in compliance with
 * the License.  You may obtain a copy of the License at
 *
 *     http://www.apache.org/licenses/LICENSE-2.0
 *
 * Unless required by applicable law or agreed to in writing, software
 * distributed under the License is distributed on an "AS IS" BASIS,
 * WITHOUT WARRANTIES OR CONDITIONS OF ANY KIND, either express or implied.
 * See the License for the specific language governing permissions and
 * limitations under the License.
 */
package org.apache.dubbo.common.utils;

import org.apache.dubbo.common.URL;
import org.apache.dubbo.common.config.ConfigurationUtils;
import org.apache.dubbo.common.logger.Logger;
import org.apache.dubbo.common.logger.LoggerFactory;

import java.io.IOException;
import java.net.Inet4Address;
import java.net.Inet6Address;
import java.net.InetAddress;
import java.net.InetSocketAddress;
import java.net.MulticastSocket;
import java.net.NetworkInterface;
import java.net.ServerSocket;
import java.net.UnknownHostException;
import java.util.Enumeration;
import java.util.Map;
import java.util.Optional;
import java.util.concurrent.ThreadLocalRandom;
import java.util.regex.Pattern;

import static org.apache.dubbo.common.constants.CommonConstants.ANYHOST_VALUE;
import static org.apache.dubbo.common.constants.CommonConstants.LOCALHOST_KEY;
import static org.apache.dubbo.common.constants.CommonConstants.LOCALHOST_VALUE;
import static org.apache.dubbo.common.constants.ConfigConstants.DUBBO_IP_TO_BIND;

/**
 * IP and Port Helper for RPC
 */
public class NetUtils {
    private static final Logger logger = LoggerFactory.getLogger(NetUtils.class);

    // returned port range is [30000, 39999]
    private static final int RND_PORT_START = 30000;
    private static final int RND_PORT_RANGE = 10000;

    // valid port range is (0, 65535]
    private static final int MIN_PORT = 0;
    private static final int MAX_PORT = 65535;

    private static final Pattern ADDRESS_PATTERN = Pattern.compile("^\\d{1,3}(\\.\\d{1,3}){3}\\:\\d{1,5}$");
    private static final Pattern LOCAL_IP_PATTERN = Pattern.compile("127(\\.\\d{1,3}){3}$");
    private static final Pattern IP_PATTERN = Pattern.compile("\\d{1,3}(\\.\\d{1,3}){3,5}$");

    private static final Map<String, String> HOST_NAME_CACHE = new LRUCache<>(1000);
    private static volatile InetAddress LOCAL_ADDRESS = null;

    private static final String SPLIT_IPV4_CHARECTER = "\\.";
    private static final String SPLIT_IPV6_CHARECTER = ":";

    public static int getRandomPort() {
        return RND_PORT_START + ThreadLocalRandom.current().nextInt(RND_PORT_RANGE);
    }

    public static int getAvailablePort() {
        try (ServerSocket ss = new ServerSocket()) {
            ss.bind(null);
            return ss.getLocalPort();
        } catch (IOException e) {
            return getRandomPort();
        }
    }

    public static int getAvailablePort(int port) {
        if (port <= 0) {
            return getAvailablePort();
        }
        for (int i = port; i < MAX_PORT; i++) {
            try (ServerSocket ss = new ServerSocket(i)) {
                return i;
            } catch (IOException e) {
                // continue
            }
        }
        return port;
    }

    public static boolean isInvalidPort(int port) {
        return port <= MIN_PORT || port > MAX_PORT;
    }

    public static boolean isValidAddress(String address) {
        return ADDRESS_PATTERN.matcher(address).matches();
    }

    public static boolean isLocalHost(String host) {
        return host != null
                && (LOCAL_IP_PATTERN.matcher(host).matches()
                || host.equalsIgnoreCase(LOCALHOST_KEY));
    }

    public static boolean isAnyHost(String host) {
        return ANYHOST_VALUE.equals(host);
    }

    public static boolean isInvalidLocalHost(String host) {
        return host == null
                || host.length() == 0
                || host.equalsIgnoreCase(LOCALHOST_KEY)
                || host.equals(ANYHOST_VALUE)
                || (LOCAL_IP_PATTERN.matcher(host).matches());
    }

    public static boolean isValidLocalHost(String host) {
        return !isInvalidLocalHost(host);
    }

    public static InetSocketAddress getLocalSocketAddress(String host, int port) {
        return isInvalidLocalHost(host) ?
                new InetSocketAddress(port) : new InetSocketAddress(host, port);
    }

    static boolean isValidV4Address(InetAddress address) {
        if (address == null || address.isLoopbackAddress()) {
            return false;
        }
        String name = address.getHostAddress();
        boolean result = (name != null
                && IP_PATTERN.matcher(name).matches()
                && !ANYHOST_VALUE.equals(name)
                && !LOCALHOST_VALUE.equals(name));
        return result;
    }

    /**
     * Check if an ipv6 address
     *
     * @return true if it is reachable
     */
    static boolean isPreferIPV6Address() {
        boolean preferIpv6 = Boolean.getBoolean("java.net.preferIPv6Addresses");
        if (!preferIpv6) {
            return false;
        }
        return false;
    }

    /**
     * normalize the ipv6 Address, convert scope name to scope id.
     * e.g.
     * convert
     * fe80:0:0:0:894:aeec:f37d:23e1%en0
     * to
     * fe80:0:0:0:894:aeec:f37d:23e1%5
     * <p>
     * The %5 after ipv6 address is called scope id.
     * see java doc of {@link Inet6Address} for more details.
     *
     * @param address the input address
     * @return the normalized address, with scope id converted to int
     */
    static InetAddress normalizeV6Address(Inet6Address address) {
        String addr = address.getHostAddress();
        int i = addr.lastIndexOf('%');
        if (i > 0) {
            try {
                return InetAddress.getByName(addr.substring(0, i) + '%' + address.getScopeId());
            } catch (UnknownHostException e) {
                // ignore
                logger.debug("Unknown IPV6 address: ", e);
            }
        }
        return address;
    }

    public static String getLocalHost() {
        InetAddress address = getLocalAddress();
        return address == null ? LOCALHOST_VALUE : address.getHostAddress();
    }

    public static String filterLocalHost(String host) {
        if (host == null || host.length() == 0) {
            return host;
        }
        if (host.contains("://")) {
            URL u = URL.valueOf(host);
            if (NetUtils.isInvalidLocalHost(u.getHost())) {
                return u.setHost(NetUtils.getLocalHost()).toFullString();
            }
        } else if (host.contains(":")) {
            int i = host.lastIndexOf(':');
            if (NetUtils.isInvalidLocalHost(host.substring(0, i))) {
                return NetUtils.getLocalHost() + host.substring(i);
            }
        } else {
            if (NetUtils.isInvalidLocalHost(host)) {
                return NetUtils.getLocalHost();
            }
        }
        return host;
    }

    public static String getIpByConfig() {
        String configIp = ConfigurationUtils.getProperty(DUBBO_IP_TO_BIND);
        if (configIp != null) {
            return configIp;
        }

        return getIpByHost(getLocalAddress().getHostName());
    }

    /**
     * Find first valid IP from local network card
     *
     * @return first valid local IP
     */
    public static InetAddress getLocalAddress() {
        if (LOCAL_ADDRESS != null) {
            return LOCAL_ADDRESS;
        }
        InetAddress localAddress = getLocalAddress0();
        LOCAL_ADDRESS = localAddress;
        return localAddress;
    }

    private static Optional<InetAddress> toValidAddress(InetAddress address) {
        if (address instanceof Inet6Address) {
            Inet6Address v6Address = (Inet6Address) address;
            if (isPreferIPV6Address()) {
                return Optional.ofNullable(normalizeV6Address(v6Address));
            }
        }
        if (isValidV4Address(address)) {
            return Optional.of(address);
        }
        return Optional.empty();
    }

    private static InetAddress getLocalAddress0() {
        InetAddress localAddress = null;
        try {
            localAddress = InetAddress.getLocalHost();
            Optional<InetAddress> addressOp = toValidAddress(localAddress);
            if (addressOp.isPresent()) {
                return addressOp.get();
            }
        } catch (Throwable e) {
            logger.warn(e);
        }

        try {
            Enumeration<NetworkInterface> interfaces = NetworkInterface.getNetworkInterfaces();
            if (null == interfaces) {
                return localAddress;
            }
            while (interfaces.hasMoreElements()) {
                try {
                    NetworkInterface network = interfaces.nextElement();
                    if (network.isLoopback() || network.isVirtual() || !network.isUp()) {
                        continue;
                    }
                    Enumeration<InetAddress> addresses = network.getInetAddresses();
                    while (addresses.hasMoreElements()) {
                        try {
                            Optional<InetAddress> addressOp = toValidAddress(addresses.nextElement());
                            if (addressOp.isPresent()) {
                                try {
                                    if(addressOp.get().isReachable(100)){
                                        return addressOp.get();
                                    }
                                } catch (IOException e) {
                                    // ignore
                                }
                            }
                        } catch (Throwable e) {
                            logger.warn(e);
                        }
                    }
                } catch (Throwable e) {
                    logger.warn(e);
                }
            }
        } catch (Throwable e) {
            logger.warn(e);
        }
        return localAddress;
    }

    public static String getHostName(String address) {
        try {
            int i = address.indexOf(':');
            if (i > -1) {
                address = address.substring(0, i);
            }
            String hostname = HOST_NAME_CACHE.get(address);
            if (hostname != null && hostname.length() > 0) {
                return hostname;
            }
            InetAddress inetAddress = InetAddress.getByName(address);
            if (inetAddress != null) {
                hostname = inetAddress.getHostName();
                HOST_NAME_CACHE.put(address, hostname);
                return hostname;
            }
        } catch (Throwable e) {
            // ignore
        }
        return address;
    }

    /**
     * @param hostName
     * @return ip address or hostName if UnknownHostException
     */
    public static String getIpByHost(String hostName) {
        try {
            return InetAddress.getByName(hostName).getHostAddress();
        } catch (UnknownHostException e) {
            return hostName;
        }
    }

    public static String toAddressString(InetSocketAddress address) {
        return address.getAddress().getHostAddress() + ":" + address.getPort();
    }

    public static InetSocketAddress toAddress(String address) {
        int i = address.indexOf(':');
        String host;
        int port;
        if (i > -1) {
            host = address.substring(0, i);
            port = Integer.parseInt(address.substring(i + 1));
        } else {
            host = address;
            port = 0;
        }
        return new InetSocketAddress(host, port);
    }

    public static String toURL(String protocol, String host, int port, String path) {
        StringBuilder sb = new StringBuilder();
        sb.append(protocol).append("://");
        sb.append(host).append(':').append(port);
        if (path.charAt(0) != '/') {
            sb.append('/');
        }
        sb.append(path);
        return sb.toString();
    }

    public static void joinMulticastGroup(MulticastSocket multicastSocket, InetAddress multicastAddress) throws IOException {
        setInterface(multicastSocket, multicastAddress instanceof Inet6Address);
        multicastSocket.setLoopbackMode(false);
        multicastSocket.joinGroup(multicastAddress);
    }

    public static void setInterface(MulticastSocket multicastSocket, boolean preferIpv6) throws IOException {
        boolean interfaceSet = false;
        Enumeration interfaces = NetworkInterface.getNetworkInterfaces();
        while (interfaces.hasMoreElements()) {
            NetworkInterface i = (NetworkInterface) interfaces.nextElement();
            Enumeration addresses = i.getInetAddresses();
            while (addresses.hasMoreElements()) {
                InetAddress address = (InetAddress) addresses.nextElement();
                if (preferIpv6 && address instanceof Inet6Address) {
                    multicastSocket.setInterface(address);
                    interfaceSet = true;
                    break;
                } else if (!preferIpv6 && address instanceof Inet4Address) {
                    multicastSocket.setInterface(address);
                    interfaceSet = true;
                    break;
                }
            }
            if (interfaceSet) {
                break;
            }
        }
    }

    public static boolean matchIpExpression(String pattern, String host, int port) throws UnknownHostException {

        // if the pattern is subnet format, it will not be allowed to config port param in pattern.
        if (pattern.contains("/")) {
            CIDRUtils utils = new CIDRUtils(pattern);
            return utils.isInRange(host);
        }


        return matchIpRange(pattern, host, port);
    }

    /**
     * @param pattern
     * @param host
     * @param port
     * @return
     * @throws UnknownHostException
     */
    public static boolean matchIpRange(String pattern, String host, int port) throws UnknownHostException {
        if (pattern == null || host == null) {
            throw new IllegalArgumentException("Illegal Argument pattern or hostName. Pattern:" + pattern + ", Host:" + host);
        }
        pattern = pattern.trim();
        if (pattern.equals("*.*.*.*") || pattern.equals("*")) {
            return true;
        }

        InetAddress inetAddress = InetAddress.getByName(host);
        boolean isIpv4 = isValidV4Address(inetAddress) ? true : false;
        String[] hostAndPort = getPatternHostAndPort(pattern, isIpv4);
        if (hostAndPort[1] != null && !hostAndPort[1].equals(String.valueOf(port))) {
            return false;
        }
        pattern = hostAndPort[0];

        String splitCharacter = SPLIT_IPV4_CHARECTER;
        if (!isIpv4) {
            splitCharacter = SPLIT_IPV6_CHARECTER;
        }
        String[] mask = pattern.split(splitCharacter);
        //check format of pattern
        checkHostPattern(pattern, mask, isIpv4);

        host = inetAddress.getHostAddress();

        String[] ipAddress = host.split(splitCharacter);
        if (pattern.equals(host)) {
            return true;
        }
        // short name condition
        if (!ipPatternContainExpression(pattern)) {
            InetAddress patternAddress = InetAddress.getByName(pattern);
            if (patternAddress.getHostAddress().equals(host)) {
                return true;
            } else {
                return false;
            }
        }
        for (int i = 0; i < mask.length; i++) {
            if (mask[i].equals("*") || mask[i].equals(ipAddress[i])) {
                continue;
            } else if (mask[i].contains("-")) {
                String[] rangeNumStrs = mask[i].split("-");
                if (rangeNumStrs.length != 2) {
                    throw new IllegalArgumentException("There is wrong format of ip Address: " + mask[i]);
                }
                Integer min = getNumOfIpSegment(rangeNumStrs[0], isIpv4);
                Integer max = getNumOfIpSegment(rangeNumStrs[1], isIpv4);
                Integer ip = getNumOfIpSegment(ipAddress[i], isIpv4);
                if (ip < min || ip > max) {
                    return false;
                }
            } else if ("0".equals(ipAddress[i]) && ("0".equals(mask[i]) || "00".equals(mask[i]) || "000".equals(mask[i]) || "0000".equals(mask[i]))) {
                continue;
            } else if (!mask[i].equals(ipAddress[i])) {
                return false;
            }
        }
        return true;
    }

    private static boolean ipPatternContainExpression(String pattern) {
        return pattern.contains("*") || pattern.contains("-");
    }

    private static void checkHostPattern(String pattern, String[] mask, boolean isIpv4) {
        if (!isIpv4) {
            if (mask.length != 8 && ipPatternContainExpression(pattern)) {
                throw new IllegalArgumentException("If you config ip expression that contains '*' or '-', please fill qulified ip pattern like 234e:0:4567:0:0:0:3d:*. ");
            }
            if (mask.length != 8 && !pattern.contains("::")) {
                throw new IllegalArgumentException("The host is ipv6, but the pattern is not ipv6 pattern : " + pattern);
            }
        } else {
            if (mask.length != 4) {
                throw new IllegalArgumentException("The host is ipv4, but the pattern is not ipv4 pattern : " + pattern);
            }
        }
    }

    private static String[] getPatternHostAndPort(String pattern, boolean isIpv4) {
        String[] result = new String[2];
        if (pattern.startsWith("[") && pattern.contains("]:")) {
            int end = pattern.indexOf("]:");
            result[0] = pattern.substring(1, end);
            result[1] = pattern.substring(end + 2);
            return result;
        } else if (pattern.startsWith("[") && pattern.endsWith("]")) {
            result[0] = pattern.substring(1, pattern.length() - 1);
            result[1] = null;
            return result;
        } else if (isIpv4 && pattern.contains(":")) {
            int end = pattern.indexOf(":");
            result[0] = pattern.substring(0, end);
            result[1] = pattern.substring(end + 1);
            return result;
        } else {
            result[0] = pattern;
            return result;
        }
    }

    private static Integer getNumOfIpSegment(String ipSegment, boolean isIpv4) {
        if (isIpv4) {
            return Integer.parseInt(ipSegment);
        }
        return Integer.parseInt(ipSegment, 16);
    }

}
=======
/*
 * Licensed to the Apache Software Foundation (ASF) under one or more
 * contributor license agreements.  See the NOTICE file distributed with
 * this work for additional information regarding copyright ownership.
 * The ASF licenses this file to You under the Apache License, Version 2.0
 * (the "License"); you may not use this file except in compliance with
 * the License.  You may obtain a copy of the License at
 *
 *     http://www.apache.org/licenses/LICENSE-2.0
 *
 * Unless required by applicable law or agreed to in writing, software
 * distributed under the License is distributed on an "AS IS" BASIS,
 * WITHOUT WARRANTIES OR CONDITIONS OF ANY KIND, either express or implied.
 * See the License for the specific language governing permissions and
 * limitations under the License.
 */
package org.apache.dubbo.common.utils;

import org.apache.dubbo.common.URL;
import org.apache.dubbo.common.config.ConfigurationUtils;
import org.apache.dubbo.common.logger.Logger;
import org.apache.dubbo.common.logger.LoggerFactory;

import java.io.IOException;
import java.net.Inet4Address;
import java.net.Inet6Address;
import java.net.InetAddress;
import java.net.InetSocketAddress;
import java.net.MulticastSocket;
import java.net.NetworkInterface;
import java.net.ServerSocket;
import java.net.UnknownHostException;
import java.util.Enumeration;
import java.util.Map;
import java.util.Optional;
import java.util.concurrent.ThreadLocalRandom;
import java.util.regex.Pattern;

import static org.apache.dubbo.common.constants.CommonConstants.ANYHOST_VALUE;
import static org.apache.dubbo.common.constants.CommonConstants.LOCALHOST_KEY;
import static org.apache.dubbo.common.constants.CommonConstants.LOCALHOST_VALUE;
import static org.apache.dubbo.common.constants.CommonConstants.DUBBO_IP_TO_BIND;

/**
 * IP and Port Helper for RPC
 */
public class NetUtils {
    private static final Logger logger = LoggerFactory.getLogger(NetUtils.class);

    // returned port range is [30000, 39999]
    private static final int RND_PORT_START = 30000;
    private static final int RND_PORT_RANGE = 10000;

    // valid port range is (0, 65535]
    private static final int MIN_PORT = 0;
    private static final int MAX_PORT = 65535;

    private static final Pattern ADDRESS_PATTERN = Pattern.compile("^\\d{1,3}(\\.\\d{1,3}){3}\\:\\d{1,5}$");
    private static final Pattern LOCAL_IP_PATTERN = Pattern.compile("127(\\.\\d{1,3}){3}$");
    private static final Pattern IP_PATTERN = Pattern.compile("\\d{1,3}(\\.\\d{1,3}){3,5}$");

    private static final Map<String, String> HOST_NAME_CACHE = new LRUCache<>(1000);
    private static volatile InetAddress LOCAL_ADDRESS = null;

    private static final String SPLIT_IPV4_CHARECTER = "\\.";
    private static final String SPLIT_IPV6_CHARECTER = ":";

    public static int getRandomPort() {
        return RND_PORT_START + ThreadLocalRandom.current().nextInt(RND_PORT_RANGE);
    }

    public static int getAvailablePort() {
        try (ServerSocket ss = new ServerSocket()) {
            ss.bind(null);
            return ss.getLocalPort();
        } catch (IOException e) {
            return getRandomPort();
        }
    }

    public static int getAvailablePort(int port) {
        if (port <= 0) {
            return getAvailablePort();
        }
        for (int i = port; i < MAX_PORT; i++) {
            try (ServerSocket ss = new ServerSocket(i)) {
                return i;
            } catch (IOException e) {
                // continue
            }
        }
        return port;
    }

    public static boolean isInvalidPort(int port) {
        return port <= MIN_PORT || port > MAX_PORT;
    }

    public static boolean isValidAddress(String address) {
        return ADDRESS_PATTERN.matcher(address).matches();
    }

    public static boolean isLocalHost(String host) {
        return host != null
                && (LOCAL_IP_PATTERN.matcher(host).matches()
                || host.equalsIgnoreCase(LOCALHOST_KEY));
    }

    public static boolean isAnyHost(String host) {
        return ANYHOST_VALUE.equals(host);
    }

    public static boolean isInvalidLocalHost(String host) {
        return host == null
                || host.length() == 0
                || host.equalsIgnoreCase(LOCALHOST_KEY)
                || host.equals(ANYHOST_VALUE)
                || (LOCAL_IP_PATTERN.matcher(host).matches());
    }

    public static boolean isValidLocalHost(String host) {
        return !isInvalidLocalHost(host);
    }

    public static InetSocketAddress getLocalSocketAddress(String host, int port) {
        return isInvalidLocalHost(host) ?
                new InetSocketAddress(port) : new InetSocketAddress(host, port);
    }

    static boolean isValidV4Address(InetAddress address) {
        if (address == null || address.isLoopbackAddress()) {
            return false;
        }
        String name = address.getHostAddress();
        boolean result = (name != null
                && IP_PATTERN.matcher(name).matches()
                && !ANYHOST_VALUE.equals(name)
                && !LOCALHOST_VALUE.equals(name));
        return result;
    }

    /**
     * Check if an ipv6 address
     *
     * @return true if it is reachable
     */
    static boolean isPreferIPV6Address() {
        boolean preferIpv6 = Boolean.getBoolean("java.net.preferIPv6Addresses");
        if (!preferIpv6) {
            return false;
        }
        return false;
    }

    /**
     * normalize the ipv6 Address, convert scope name to scope id.
     * e.g.
     * convert
     * fe80:0:0:0:894:aeec:f37d:23e1%en0
     * to
     * fe80:0:0:0:894:aeec:f37d:23e1%5
     * <p>
     * The %5 after ipv6 address is called scope id.
     * see java doc of {@link Inet6Address} for more details.
     *
     * @param address the input address
     * @return the normalized address, with scope id converted to int
     */
    static InetAddress normalizeV6Address(Inet6Address address) {
        String addr = address.getHostAddress();
        int i = addr.lastIndexOf('%');
        if (i > 0) {
            try {
                return InetAddress.getByName(addr.substring(0, i) + '%' + address.getScopeId());
            } catch (UnknownHostException e) {
                // ignore
                logger.debug("Unknown IPV6 address: ", e);
            }
        }
        return address;
    }

    public static String getLocalHost() {
        InetAddress address = getLocalAddress();
        return address == null ? LOCALHOST_VALUE : address.getHostAddress();
    }

    public static String filterLocalHost(String host) {
        if (host == null || host.length() == 0) {
            return host;
        }
        if (host.contains("://")) {
            URL u = URL.valueOf(host);
            if (NetUtils.isInvalidLocalHost(u.getHost())) {
                return u.setHost(NetUtils.getLocalHost()).toFullString();
            }
        } else if (host.contains(":")) {
            int i = host.lastIndexOf(':');
            if (NetUtils.isInvalidLocalHost(host.substring(0, i))) {
                return NetUtils.getLocalHost() + host.substring(i);
            }
        } else {
            if (NetUtils.isInvalidLocalHost(host)) {
                return NetUtils.getLocalHost();
            }
        }
        return host;
    }

    public static String getIpByConfig() {
        String configIp = ConfigurationUtils.getProperty(DUBBO_IP_TO_BIND);
        if (configIp != null) {
            return configIp;
        }

        return getIpByHost(getLocalAddress().getHostName());
    }

    /**
     * Find first valid IP from local network card
     *
     * @return first valid local IP
     */
    public static InetAddress getLocalAddress() {
        if (LOCAL_ADDRESS != null) {
            return LOCAL_ADDRESS;
        }
        InetAddress localAddress = getLocalAddress0();
        LOCAL_ADDRESS = localAddress;
        return localAddress;
    }

    private static Optional<InetAddress> toValidAddress(InetAddress address) {
        if (address instanceof Inet6Address) {
            Inet6Address v6Address = (Inet6Address) address;
            if (isPreferIPV6Address()) {
                return Optional.ofNullable(normalizeV6Address(v6Address));
            }
        }
        if (isValidV4Address(address)) {
            return Optional.of(address);
        }
        return Optional.empty();
    }

    private static InetAddress getLocalAddress0() {
        InetAddress localAddress = null;
        try {
            localAddress = InetAddress.getLocalHost();
            Optional<InetAddress> addressOp = toValidAddress(localAddress);
            if (addressOp.isPresent()) {
                return addressOp.get();
            }
        } catch (Throwable e) {
            logger.warn(e);
        }

        try {
            Enumeration<NetworkInterface> interfaces = NetworkInterface.getNetworkInterfaces();
            if (null == interfaces) {
                return localAddress;
            }
            while (interfaces.hasMoreElements()) {
                try {
                    NetworkInterface network = interfaces.nextElement();
                    if (network.isLoopback() || network.isVirtual() || !network.isUp()) {
                        continue;
                    }
                    Enumeration<InetAddress> addresses = network.getInetAddresses();
                    while (addresses.hasMoreElements()) {
                        try {
                            Optional<InetAddress> addressOp = toValidAddress(addresses.nextElement());
                            if (addressOp.isPresent()) {
                                try {
                                    if(addressOp.get().isReachable(100)){
                                        return addressOp.get();
                                    }
                                } catch (IOException e) {
                                    // ignore
                                }
                            }
                        } catch (Throwable e) {
                            logger.warn(e);
                        }
                    }
                } catch (Throwable e) {
                    logger.warn(e);
                }
            }
        } catch (Throwable e) {
            logger.warn(e);
        }
        return localAddress;
    }

    public static String getHostName(String address) {
        try {
            int i = address.indexOf(':');
            if (i > -1) {
                address = address.substring(0, i);
            }
            String hostname = HOST_NAME_CACHE.get(address);
            if (hostname != null && hostname.length() > 0) {
                return hostname;
            }
            InetAddress inetAddress = InetAddress.getByName(address);
            if (inetAddress != null) {
                hostname = inetAddress.getHostName();
                HOST_NAME_CACHE.put(address, hostname);
                return hostname;
            }
        } catch (Throwable e) {
            // ignore
        }
        return address;
    }

    /**
     * @param hostName
     * @return ip address or hostName if UnknownHostException
     */
    public static String getIpByHost(String hostName) {
        try {
            return InetAddress.getByName(hostName).getHostAddress();
        } catch (UnknownHostException e) {
            return hostName;
        }
    }

    public static String toAddressString(InetSocketAddress address) {
        return address.getAddress().getHostAddress() + ":" + address.getPort();
    }

    public static InetSocketAddress toAddress(String address) {
        int i = address.indexOf(':');
        String host;
        int port;
        if (i > -1) {
            host = address.substring(0, i);
            port = Integer.parseInt(address.substring(i + 1));
        } else {
            host = address;
            port = 0;
        }
        return new InetSocketAddress(host, port);
    }

    public static String toURL(String protocol, String host, int port, String path) {
        StringBuilder sb = new StringBuilder();
        sb.append(protocol).append("://");
        sb.append(host).append(':').append(port);
        if (path.charAt(0) != '/') {
            sb.append('/');
        }
        sb.append(path);
        return sb.toString();
    }

    public static void joinMulticastGroup(MulticastSocket multicastSocket, InetAddress multicastAddress) throws IOException {
        setInterface(multicastSocket, multicastAddress instanceof Inet6Address);
        multicastSocket.setLoopbackMode(false);
        multicastSocket.joinGroup(multicastAddress);
    }

    public static void setInterface(MulticastSocket multicastSocket, boolean preferIpv6) throws IOException {
        boolean interfaceSet = false;
        Enumeration interfaces = NetworkInterface.getNetworkInterfaces();
        while (interfaces.hasMoreElements()) {
            NetworkInterface i = (NetworkInterface) interfaces.nextElement();
            Enumeration addresses = i.getInetAddresses();
            while (addresses.hasMoreElements()) {
                InetAddress address = (InetAddress) addresses.nextElement();
                if (preferIpv6 && address instanceof Inet6Address) {
                    multicastSocket.setInterface(address);
                    interfaceSet = true;
                    break;
                } else if (!preferIpv6 && address instanceof Inet4Address) {
                    multicastSocket.setInterface(address);
                    interfaceSet = true;
                    break;
                }
            }
            if (interfaceSet) {
                break;
            }
        }
    }

    public static boolean matchIpExpression(String pattern, String host, int port) throws UnknownHostException {

        // if the pattern is subnet format, it will not be allowed to config port param in pattern.
        if (pattern.contains("/")) {
            CIDRUtils utils = new CIDRUtils(pattern);
            return utils.isInRange(host);
        }


        return matchIpRange(pattern, host, port);
    }

    /**
     * @param pattern
     * @param host
     * @param port
     * @return
     * @throws UnknownHostException
     */
    public static boolean matchIpRange(String pattern, String host, int port) throws UnknownHostException {
        if (pattern == null || host == null) {
            throw new IllegalArgumentException("Illegal Argument pattern or hostName. Pattern:" + pattern + ", Host:" + host);
        }
        pattern = pattern.trim();
        if (pattern.equals("*.*.*.*") || pattern.equals("*")) {
            return true;
        }

        InetAddress inetAddress = InetAddress.getByName(host);
        boolean isIpv4 = isValidV4Address(inetAddress) ? true : false;
        String[] hostAndPort = getPatternHostAndPort(pattern, isIpv4);
        if (hostAndPort[1] != null && !hostAndPort[1].equals(String.valueOf(port))) {
            return false;
        }
        pattern = hostAndPort[0];

        String splitCharacter = SPLIT_IPV4_CHARECTER;
        if (!isIpv4) {
            splitCharacter = SPLIT_IPV6_CHARECTER;
        }
        String[] mask = pattern.split(splitCharacter);
        //check format of pattern
        checkHostPattern(pattern, mask, isIpv4);

        host = inetAddress.getHostAddress();

        String[] ipAddress = host.split(splitCharacter);
        if (pattern.equals(host)) {
            return true;
        }
        // short name condition
        if (!ipPatternContainExpression(pattern)) {
            InetAddress patternAddress = InetAddress.getByName(pattern);
            if (patternAddress.getHostAddress().equals(host)) {
                return true;
            } else {
                return false;
            }
        }
        for (int i = 0; i < mask.length; i++) {
            if (mask[i].equals("*") || mask[i].equals(ipAddress[i])) {
                continue;
            } else if (mask[i].contains("-")) {
                String[] rangeNumStrs = mask[i].split("-");
                if (rangeNumStrs.length != 2) {
                    throw new IllegalArgumentException("There is wrong format of ip Address: " + mask[i]);
                }
                Integer min = getNumOfIpSegment(rangeNumStrs[0], isIpv4);
                Integer max = getNumOfIpSegment(rangeNumStrs[1], isIpv4);
                Integer ip = getNumOfIpSegment(ipAddress[i], isIpv4);
                if (ip < min || ip > max) {
                    return false;
                }
            } else if ("0".equals(ipAddress[i]) && ("0".equals(mask[i]) || "00".equals(mask[i]) || "000".equals(mask[i]) || "0000".equals(mask[i]))) {
                continue;
            } else if (!mask[i].equals(ipAddress[i])) {
                return false;
            }
        }
        return true;
    }

    private static boolean ipPatternContainExpression(String pattern) {
        return pattern.contains("*") || pattern.contains("-");
    }

    private static void checkHostPattern(String pattern, String[] mask, boolean isIpv4) {
        if (!isIpv4) {
            if (mask.length != 8 && ipPatternContainExpression(pattern)) {
                throw new IllegalArgumentException("If you config ip expression that contains '*' or '-', please fill qulified ip pattern like 234e:0:4567:0:0:0:3d:*. ");
            }
            if (mask.length != 8 && !pattern.contains("::")) {
                throw new IllegalArgumentException("The host is ipv6, but the pattern is not ipv6 pattern : " + pattern);
            }
        } else {
            if (mask.length != 4) {
                throw new IllegalArgumentException("The host is ipv4, but the pattern is not ipv4 pattern : " + pattern);
            }
        }
    }

    private static String[] getPatternHostAndPort(String pattern, boolean isIpv4) {
        String[] result = new String[2];
        if (pattern.startsWith("[") && pattern.contains("]:")) {
            int end = pattern.indexOf("]:");
            result[0] = pattern.substring(1, end);
            result[1] = pattern.substring(end + 2);
            return result;
        } else if (pattern.startsWith("[") && pattern.endsWith("]")) {
            result[0] = pattern.substring(1, pattern.length() - 1);
            result[1] = null;
            return result;
        } else if (isIpv4 && pattern.contains(":")) {
            int end = pattern.indexOf(":");
            result[0] = pattern.substring(0, end);
            result[1] = pattern.substring(end + 1);
            return result;
        } else {
            result[0] = pattern;
            return result;
        }
    }

    private static Integer getNumOfIpSegment(String ipSegment, boolean isIpv4) {
        if (isIpv4) {
            return Integer.parseInt(ipSegment);
        }
        return Integer.parseInt(ipSegment, 16);
    }

}
>>>>>>> 346630e4
<|MERGE_RESOLUTION|>--- conflicted
+++ resolved
@@ -1,4 +1,3 @@
-<<<<<<< HEAD
 /*
  * Licensed to the Apache Software Foundation (ASF) under one or more
  * contributor license agreements.  See the NOTICE file distributed with
@@ -40,7 +39,7 @@
 import static org.apache.dubbo.common.constants.CommonConstants.ANYHOST_VALUE;
 import static org.apache.dubbo.common.constants.CommonConstants.LOCALHOST_KEY;
 import static org.apache.dubbo.common.constants.CommonConstants.LOCALHOST_VALUE;
-import static org.apache.dubbo.common.constants.ConfigConstants.DUBBO_IP_TO_BIND;
+import static org.apache.dubbo.common.constants.CommonConstants.DUBBO_IP_TO_BIND;
 
 /**
  * IP and Port Helper for RPC
@@ -517,525 +516,4 @@
         return Integer.parseInt(ipSegment, 16);
     }
 
-}
-=======
-/*
- * Licensed to the Apache Software Foundation (ASF) under one or more
- * contributor license agreements.  See the NOTICE file distributed with
- * this work for additional information regarding copyright ownership.
- * The ASF licenses this file to You under the Apache License, Version 2.0
- * (the "License"); you may not use this file except in compliance with
- * the License.  You may obtain a copy of the License at
- *
- *     http://www.apache.org/licenses/LICENSE-2.0
- *
- * Unless required by applicable law or agreed to in writing, software
- * distributed under the License is distributed on an "AS IS" BASIS,
- * WITHOUT WARRANTIES OR CONDITIONS OF ANY KIND, either express or implied.
- * See the License for the specific language governing permissions and
- * limitations under the License.
- */
-package org.apache.dubbo.common.utils;
-
-import org.apache.dubbo.common.URL;
-import org.apache.dubbo.common.config.ConfigurationUtils;
-import org.apache.dubbo.common.logger.Logger;
-import org.apache.dubbo.common.logger.LoggerFactory;
-
-import java.io.IOException;
-import java.net.Inet4Address;
-import java.net.Inet6Address;
-import java.net.InetAddress;
-import java.net.InetSocketAddress;
-import java.net.MulticastSocket;
-import java.net.NetworkInterface;
-import java.net.ServerSocket;
-import java.net.UnknownHostException;
-import java.util.Enumeration;
-import java.util.Map;
-import java.util.Optional;
-import java.util.concurrent.ThreadLocalRandom;
-import java.util.regex.Pattern;
-
-import static org.apache.dubbo.common.constants.CommonConstants.ANYHOST_VALUE;
-import static org.apache.dubbo.common.constants.CommonConstants.LOCALHOST_KEY;
-import static org.apache.dubbo.common.constants.CommonConstants.LOCALHOST_VALUE;
-import static org.apache.dubbo.common.constants.CommonConstants.DUBBO_IP_TO_BIND;
-
-/**
- * IP and Port Helper for RPC
- */
-public class NetUtils {
-    private static final Logger logger = LoggerFactory.getLogger(NetUtils.class);
-
-    // returned port range is [30000, 39999]
-    private static final int RND_PORT_START = 30000;
-    private static final int RND_PORT_RANGE = 10000;
-
-    // valid port range is (0, 65535]
-    private static final int MIN_PORT = 0;
-    private static final int MAX_PORT = 65535;
-
-    private static final Pattern ADDRESS_PATTERN = Pattern.compile("^\\d{1,3}(\\.\\d{1,3}){3}\\:\\d{1,5}$");
-    private static final Pattern LOCAL_IP_PATTERN = Pattern.compile("127(\\.\\d{1,3}){3}$");
-    private static final Pattern IP_PATTERN = Pattern.compile("\\d{1,3}(\\.\\d{1,3}){3,5}$");
-
-    private static final Map<String, String> HOST_NAME_CACHE = new LRUCache<>(1000);
-    private static volatile InetAddress LOCAL_ADDRESS = null;
-
-    private static final String SPLIT_IPV4_CHARECTER = "\\.";
-    private static final String SPLIT_IPV6_CHARECTER = ":";
-
-    public static int getRandomPort() {
-        return RND_PORT_START + ThreadLocalRandom.current().nextInt(RND_PORT_RANGE);
-    }
-
-    public static int getAvailablePort() {
-        try (ServerSocket ss = new ServerSocket()) {
-            ss.bind(null);
-            return ss.getLocalPort();
-        } catch (IOException e) {
-            return getRandomPort();
-        }
-    }
-
-    public static int getAvailablePort(int port) {
-        if (port <= 0) {
-            return getAvailablePort();
-        }
-        for (int i = port; i < MAX_PORT; i++) {
-            try (ServerSocket ss = new ServerSocket(i)) {
-                return i;
-            } catch (IOException e) {
-                // continue
-            }
-        }
-        return port;
-    }
-
-    public static boolean isInvalidPort(int port) {
-        return port <= MIN_PORT || port > MAX_PORT;
-    }
-
-    public static boolean isValidAddress(String address) {
-        return ADDRESS_PATTERN.matcher(address).matches();
-    }
-
-    public static boolean isLocalHost(String host) {
-        return host != null
-                && (LOCAL_IP_PATTERN.matcher(host).matches()
-                || host.equalsIgnoreCase(LOCALHOST_KEY));
-    }
-
-    public static boolean isAnyHost(String host) {
-        return ANYHOST_VALUE.equals(host);
-    }
-
-    public static boolean isInvalidLocalHost(String host) {
-        return host == null
-                || host.length() == 0
-                || host.equalsIgnoreCase(LOCALHOST_KEY)
-                || host.equals(ANYHOST_VALUE)
-                || (LOCAL_IP_PATTERN.matcher(host).matches());
-    }
-
-    public static boolean isValidLocalHost(String host) {
-        return !isInvalidLocalHost(host);
-    }
-
-    public static InetSocketAddress getLocalSocketAddress(String host, int port) {
-        return isInvalidLocalHost(host) ?
-                new InetSocketAddress(port) : new InetSocketAddress(host, port);
-    }
-
-    static boolean isValidV4Address(InetAddress address) {
-        if (address == null || address.isLoopbackAddress()) {
-            return false;
-        }
-        String name = address.getHostAddress();
-        boolean result = (name != null
-                && IP_PATTERN.matcher(name).matches()
-                && !ANYHOST_VALUE.equals(name)
-                && !LOCALHOST_VALUE.equals(name));
-        return result;
-    }
-
-    /**
-     * Check if an ipv6 address
-     *
-     * @return true if it is reachable
-     */
-    static boolean isPreferIPV6Address() {
-        boolean preferIpv6 = Boolean.getBoolean("java.net.preferIPv6Addresses");
-        if (!preferIpv6) {
-            return false;
-        }
-        return false;
-    }
-
-    /**
-     * normalize the ipv6 Address, convert scope name to scope id.
-     * e.g.
-     * convert
-     * fe80:0:0:0:894:aeec:f37d:23e1%en0
-     * to
-     * fe80:0:0:0:894:aeec:f37d:23e1%5
-     * <p>
-     * The %5 after ipv6 address is called scope id.
-     * see java doc of {@link Inet6Address} for more details.
-     *
-     * @param address the input address
-     * @return the normalized address, with scope id converted to int
-     */
-    static InetAddress normalizeV6Address(Inet6Address address) {
-        String addr = address.getHostAddress();
-        int i = addr.lastIndexOf('%');
-        if (i > 0) {
-            try {
-                return InetAddress.getByName(addr.substring(0, i) + '%' + address.getScopeId());
-            } catch (UnknownHostException e) {
-                // ignore
-                logger.debug("Unknown IPV6 address: ", e);
-            }
-        }
-        return address;
-    }
-
-    public static String getLocalHost() {
-        InetAddress address = getLocalAddress();
-        return address == null ? LOCALHOST_VALUE : address.getHostAddress();
-    }
-
-    public static String filterLocalHost(String host) {
-        if (host == null || host.length() == 0) {
-            return host;
-        }
-        if (host.contains("://")) {
-            URL u = URL.valueOf(host);
-            if (NetUtils.isInvalidLocalHost(u.getHost())) {
-                return u.setHost(NetUtils.getLocalHost()).toFullString();
-            }
-        } else if (host.contains(":")) {
-            int i = host.lastIndexOf(':');
-            if (NetUtils.isInvalidLocalHost(host.substring(0, i))) {
-                return NetUtils.getLocalHost() + host.substring(i);
-            }
-        } else {
-            if (NetUtils.isInvalidLocalHost(host)) {
-                return NetUtils.getLocalHost();
-            }
-        }
-        return host;
-    }
-
-    public static String getIpByConfig() {
-        String configIp = ConfigurationUtils.getProperty(DUBBO_IP_TO_BIND);
-        if (configIp != null) {
-            return configIp;
-        }
-
-        return getIpByHost(getLocalAddress().getHostName());
-    }
-
-    /**
-     * Find first valid IP from local network card
-     *
-     * @return first valid local IP
-     */
-    public static InetAddress getLocalAddress() {
-        if (LOCAL_ADDRESS != null) {
-            return LOCAL_ADDRESS;
-        }
-        InetAddress localAddress = getLocalAddress0();
-        LOCAL_ADDRESS = localAddress;
-        return localAddress;
-    }
-
-    private static Optional<InetAddress> toValidAddress(InetAddress address) {
-        if (address instanceof Inet6Address) {
-            Inet6Address v6Address = (Inet6Address) address;
-            if (isPreferIPV6Address()) {
-                return Optional.ofNullable(normalizeV6Address(v6Address));
-            }
-        }
-        if (isValidV4Address(address)) {
-            return Optional.of(address);
-        }
-        return Optional.empty();
-    }
-
-    private static InetAddress getLocalAddress0() {
-        InetAddress localAddress = null;
-        try {
-            localAddress = InetAddress.getLocalHost();
-            Optional<InetAddress> addressOp = toValidAddress(localAddress);
-            if (addressOp.isPresent()) {
-                return addressOp.get();
-            }
-        } catch (Throwable e) {
-            logger.warn(e);
-        }
-
-        try {
-            Enumeration<NetworkInterface> interfaces = NetworkInterface.getNetworkInterfaces();
-            if (null == interfaces) {
-                return localAddress;
-            }
-            while (interfaces.hasMoreElements()) {
-                try {
-                    NetworkInterface network = interfaces.nextElement();
-                    if (network.isLoopback() || network.isVirtual() || !network.isUp()) {
-                        continue;
-                    }
-                    Enumeration<InetAddress> addresses = network.getInetAddresses();
-                    while (addresses.hasMoreElements()) {
-                        try {
-                            Optional<InetAddress> addressOp = toValidAddress(addresses.nextElement());
-                            if (addressOp.isPresent()) {
-                                try {
-                                    if(addressOp.get().isReachable(100)){
-                                        return addressOp.get();
-                                    }
-                                } catch (IOException e) {
-                                    // ignore
-                                }
-                            }
-                        } catch (Throwable e) {
-                            logger.warn(e);
-                        }
-                    }
-                } catch (Throwable e) {
-                    logger.warn(e);
-                }
-            }
-        } catch (Throwable e) {
-            logger.warn(e);
-        }
-        return localAddress;
-    }
-
-    public static String getHostName(String address) {
-        try {
-            int i = address.indexOf(':');
-            if (i > -1) {
-                address = address.substring(0, i);
-            }
-            String hostname = HOST_NAME_CACHE.get(address);
-            if (hostname != null && hostname.length() > 0) {
-                return hostname;
-            }
-            InetAddress inetAddress = InetAddress.getByName(address);
-            if (inetAddress != null) {
-                hostname = inetAddress.getHostName();
-                HOST_NAME_CACHE.put(address, hostname);
-                return hostname;
-            }
-        } catch (Throwable e) {
-            // ignore
-        }
-        return address;
-    }
-
-    /**
-     * @param hostName
-     * @return ip address or hostName if UnknownHostException
-     */
-    public static String getIpByHost(String hostName) {
-        try {
-            return InetAddress.getByName(hostName).getHostAddress();
-        } catch (UnknownHostException e) {
-            return hostName;
-        }
-    }
-
-    public static String toAddressString(InetSocketAddress address) {
-        return address.getAddress().getHostAddress() + ":" + address.getPort();
-    }
-
-    public static InetSocketAddress toAddress(String address) {
-        int i = address.indexOf(':');
-        String host;
-        int port;
-        if (i > -1) {
-            host = address.substring(0, i);
-            port = Integer.parseInt(address.substring(i + 1));
-        } else {
-            host = address;
-            port = 0;
-        }
-        return new InetSocketAddress(host, port);
-    }
-
-    public static String toURL(String protocol, String host, int port, String path) {
-        StringBuilder sb = new StringBuilder();
-        sb.append(protocol).append("://");
-        sb.append(host).append(':').append(port);
-        if (path.charAt(0) != '/') {
-            sb.append('/');
-        }
-        sb.append(path);
-        return sb.toString();
-    }
-
-    public static void joinMulticastGroup(MulticastSocket multicastSocket, InetAddress multicastAddress) throws IOException {
-        setInterface(multicastSocket, multicastAddress instanceof Inet6Address);
-        multicastSocket.setLoopbackMode(false);
-        multicastSocket.joinGroup(multicastAddress);
-    }
-
-    public static void setInterface(MulticastSocket multicastSocket, boolean preferIpv6) throws IOException {
-        boolean interfaceSet = false;
-        Enumeration interfaces = NetworkInterface.getNetworkInterfaces();
-        while (interfaces.hasMoreElements()) {
-            NetworkInterface i = (NetworkInterface) interfaces.nextElement();
-            Enumeration addresses = i.getInetAddresses();
-            while (addresses.hasMoreElements()) {
-                InetAddress address = (InetAddress) addresses.nextElement();
-                if (preferIpv6 && address instanceof Inet6Address) {
-                    multicastSocket.setInterface(address);
-                    interfaceSet = true;
-                    break;
-                } else if (!preferIpv6 && address instanceof Inet4Address) {
-                    multicastSocket.setInterface(address);
-                    interfaceSet = true;
-                    break;
-                }
-            }
-            if (interfaceSet) {
-                break;
-            }
-        }
-    }
-
-    public static boolean matchIpExpression(String pattern, String host, int port) throws UnknownHostException {
-
-        // if the pattern is subnet format, it will not be allowed to config port param in pattern.
-        if (pattern.contains("/")) {
-            CIDRUtils utils = new CIDRUtils(pattern);
-            return utils.isInRange(host);
-        }
-
-
-        return matchIpRange(pattern, host, port);
-    }
-
-    /**
-     * @param pattern
-     * @param host
-     * @param port
-     * @return
-     * @throws UnknownHostException
-     */
-    public static boolean matchIpRange(String pattern, String host, int port) throws UnknownHostException {
-        if (pattern == null || host == null) {
-            throw new IllegalArgumentException("Illegal Argument pattern or hostName. Pattern:" + pattern + ", Host:" + host);
-        }
-        pattern = pattern.trim();
-        if (pattern.equals("*.*.*.*") || pattern.equals("*")) {
-            return true;
-        }
-
-        InetAddress inetAddress = InetAddress.getByName(host);
-        boolean isIpv4 = isValidV4Address(inetAddress) ? true : false;
-        String[] hostAndPort = getPatternHostAndPort(pattern, isIpv4);
-        if (hostAndPort[1] != null && !hostAndPort[1].equals(String.valueOf(port))) {
-            return false;
-        }
-        pattern = hostAndPort[0];
-
-        String splitCharacter = SPLIT_IPV4_CHARECTER;
-        if (!isIpv4) {
-            splitCharacter = SPLIT_IPV6_CHARECTER;
-        }
-        String[] mask = pattern.split(splitCharacter);
-        //check format of pattern
-        checkHostPattern(pattern, mask, isIpv4);
-
-        host = inetAddress.getHostAddress();
-
-        String[] ipAddress = host.split(splitCharacter);
-        if (pattern.equals(host)) {
-            return true;
-        }
-        // short name condition
-        if (!ipPatternContainExpression(pattern)) {
-            InetAddress patternAddress = InetAddress.getByName(pattern);
-            if (patternAddress.getHostAddress().equals(host)) {
-                return true;
-            } else {
-                return false;
-            }
-        }
-        for (int i = 0; i < mask.length; i++) {
-            if (mask[i].equals("*") || mask[i].equals(ipAddress[i])) {
-                continue;
-            } else if (mask[i].contains("-")) {
-                String[] rangeNumStrs = mask[i].split("-");
-                if (rangeNumStrs.length != 2) {
-                    throw new IllegalArgumentException("There is wrong format of ip Address: " + mask[i]);
-                }
-                Integer min = getNumOfIpSegment(rangeNumStrs[0], isIpv4);
-                Integer max = getNumOfIpSegment(rangeNumStrs[1], isIpv4);
-                Integer ip = getNumOfIpSegment(ipAddress[i], isIpv4);
-                if (ip < min || ip > max) {
-                    return false;
-                }
-            } else if ("0".equals(ipAddress[i]) && ("0".equals(mask[i]) || "00".equals(mask[i]) || "000".equals(mask[i]) || "0000".equals(mask[i]))) {
-                continue;
-            } else if (!mask[i].equals(ipAddress[i])) {
-                return false;
-            }
-        }
-        return true;
-    }
-
-    private static boolean ipPatternContainExpression(String pattern) {
-        return pattern.contains("*") || pattern.contains("-");
-    }
-
-    private static void checkHostPattern(String pattern, String[] mask, boolean isIpv4) {
-        if (!isIpv4) {
-            if (mask.length != 8 && ipPatternContainExpression(pattern)) {
-                throw new IllegalArgumentException("If you config ip expression that contains '*' or '-', please fill qulified ip pattern like 234e:0:4567:0:0:0:3d:*. ");
-            }
-            if (mask.length != 8 && !pattern.contains("::")) {
-                throw new IllegalArgumentException("The host is ipv6, but the pattern is not ipv6 pattern : " + pattern);
-            }
-        } else {
-            if (mask.length != 4) {
-                throw new IllegalArgumentException("The host is ipv4, but the pattern is not ipv4 pattern : " + pattern);
-            }
-        }
-    }
-
-    private static String[] getPatternHostAndPort(String pattern, boolean isIpv4) {
-        String[] result = new String[2];
-        if (pattern.startsWith("[") && pattern.contains("]:")) {
-            int end = pattern.indexOf("]:");
-            result[0] = pattern.substring(1, end);
-            result[1] = pattern.substring(end + 2);
-            return result;
-        } else if (pattern.startsWith("[") && pattern.endsWith("]")) {
-            result[0] = pattern.substring(1, pattern.length() - 1);
-            result[1] = null;
-            return result;
-        } else if (isIpv4 && pattern.contains(":")) {
-            int end = pattern.indexOf(":");
-            result[0] = pattern.substring(0, end);
-            result[1] = pattern.substring(end + 1);
-            return result;
-        } else {
-            result[0] = pattern;
-            return result;
-        }
-    }
-
-    private static Integer getNumOfIpSegment(String ipSegment, boolean isIpv4) {
-        if (isIpv4) {
-            return Integer.parseInt(ipSegment);
-        }
-        return Integer.parseInt(ipSegment, 16);
-    }
-
-}
->>>>>>> 346630e4
+}