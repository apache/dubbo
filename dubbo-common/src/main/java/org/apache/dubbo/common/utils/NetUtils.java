/*
 * Licensed to the Apache Software Foundation (ASF) under one or more
 * contributor license agreements.  See the NOTICE file distributed with
 * this work for additional information regarding copyright ownership.
 * The ASF licenses this file to You under the Apache License, Version 2.0
 * (the "License"); you may not use this file except in compliance with
 * the License.  You may obtain a copy of the License at
 *
 *     http://www.apache.org/licenses/LICENSE-2.0
 *
 * Unless required by applicable law or agreed to in writing, software
 * distributed under the License is distributed on an "AS IS" BASIS,
 * WITHOUT WARRANTIES OR CONDITIONS OF ANY KIND, either express or implied.
 * See the License for the specific language governing permissions and
 * limitations under the License.
 */
package org.apache.dubbo.common.utils;

import org.apache.dubbo.common.URL;
import org.apache.dubbo.common.config.ConfigurationUtils;
import org.apache.dubbo.common.constants.CommonConstants;
import org.apache.dubbo.common.logger.Logger;
import org.apache.dubbo.common.logger.LoggerFactory;
import org.apache.dubbo.common.logger.support.FailsafeLogger;

import java.io.IOException;
import java.net.Inet4Address;
import java.net.Inet6Address;
import java.net.InetAddress;
import java.net.InetSocketAddress;
import java.net.MulticastSocket;
import java.net.NetworkInterface;
import java.net.ServerSocket;
import java.net.SocketException;
import java.net.UnknownHostException;
import java.util.BitSet;
import java.util.Enumeration;
import java.util.LinkedList;
import java.util.List;
import java.util.Map;
import java.util.Objects;
import java.util.Optional;
import java.util.concurrent.ThreadLocalRandom;
import java.util.regex.Pattern;
import java.util.regex.PatternSyntaxException;

import static java.util.Collections.emptyList;
import static org.apache.dubbo.common.constants.CommonConstants.ANYHOST_VALUE;
import static org.apache.dubbo.common.constants.CommonConstants.DUBBO_IP_TO_BIND;
import static org.apache.dubbo.common.constants.CommonConstants.DUBBO_PREFERRED_NETWORK_INTERFACE;
import static org.apache.dubbo.common.constants.CommonConstants.LOCALHOST_KEY;
import static org.apache.dubbo.common.constants.CommonConstants.LOCALHOST_VALUE;
import static org.apache.dubbo.common.constants.CommonConstants.DUBBO_NETWORK_IGNORED_INTERFACE;
import static org.apache.dubbo.common.utils.CollectionUtils.first;

/**
 * IP and Port Helper for RPC
 */
public class NetUtils {

    private static Logger logger;

    static {
        logger = LoggerFactory.getLogger(NetUtils.class);
        if (logger instanceof FailsafeLogger) {
            logger = ((FailsafeLogger) logger).getLogger();
        }
    }

    // returned port range is [30000, 39999]
    private static final int RND_PORT_START = 30000;
    private static final int RND_PORT_RANGE = 10000;

    // valid port range is (0, 65535]
    private static final int MIN_PORT = 1;
    private static final int MAX_PORT = 65535;

    private static final Pattern ADDRESS_PATTERN = Pattern.compile("^\\d{1,3}(\\.\\d{1,3}){3}\\:\\d{1,5}$");
    private static final Pattern LOCAL_IP_PATTERN = Pattern.compile("127(\\.\\d{1,3}){3}$");
    private static final Pattern IP_PATTERN = Pattern.compile("\\d{1,3}(\\.\\d{1,3}){3,5}$");

    private static final Map<String, String> HOST_NAME_CACHE = new LRUCache<>(1000);
    private static volatile InetAddress LOCAL_ADDRESS = null;

    private static final String SPLIT_IPV4_CHARACTER = "\\.";
    private static final String SPLIT_IPV6_CHARACTER = ":";

    /**
     * store the used port.
     * the set used only on the synchronized method.
     */
    private static BitSet USED_PORT = new BitSet(65536);

    public static int getRandomPort() {
        return RND_PORT_START + ThreadLocalRandom.current().nextInt(RND_PORT_RANGE);
    }

    public synchronized static int getAvailablePort() {
        int randomPort = getRandomPort();
        return getAvailablePort(randomPort);
    }

    public synchronized static int getAvailablePort(int port) {
        if (port < MIN_PORT) {
            port = MIN_PORT;
        }
        for (int i = port; i < MAX_PORT; i++) {
            if (USED_PORT.get(i)) {
                continue;
            }
            try (ServerSocket ignored = new ServerSocket(i)) {
                USED_PORT.set(i);
                return i;
            } catch (IOException e) {
                // continue
            }
        }
        return port;
    }

    /**
<<<<<<< HEAD
     * 是否是非法的端口
     * @param port
     * @return
     */
=======
     * Check the port whether is in use in os
     * 
     * @param port the port to check if in use
     * @return is the given port in use or not
     */
    public static boolean isPortInUsed(int port) {
        try (ServerSocket ignored = new ServerSocket(port)) {
            return false;
        } catch (IOException e) {
            // continue
        }
        return true;
    }

>>>>>>> da4f5f22
    public static boolean isInvalidPort(int port) {
        return port < MIN_PORT || port > MAX_PORT;
    }

    public static boolean isValidAddress(String address) {
        return ADDRESS_PATTERN.matcher(address).matches();
    }

    public static boolean isLocalHost(String host) {
        return host != null
                && (LOCAL_IP_PATTERN.matcher(host).matches()
                || host.equalsIgnoreCase(LOCALHOST_KEY));
    }

    public static boolean isAnyHost(String host) {
        return ANYHOST_VALUE.equals(host);
    }

    /**
     * 是否为非法的localhost
     *
     * @param host
     * @return
     */
    public static boolean isInvalidLocalHost(String host) {
        return host == null
                || host.length() == 0
                || host.equalsIgnoreCase(LOCALHOST_KEY)
                || host.equals(ANYHOST_VALUE)
                || host.startsWith("127.");
    }

    public static boolean isValidLocalHost(String host) {
        return !isInvalidLocalHost(host);
    }

    public static InetSocketAddress getLocalSocketAddress(String host, int port) {
        return isInvalidLocalHost(host) ?
                new InetSocketAddress(port) : new InetSocketAddress(host, port);
    }

    static boolean isValidV4Address(InetAddress address) {
        if (address == null || address.isLoopbackAddress()) {
            return false;
        }

        String name = address.getHostAddress();
        return (name != null
                && IP_PATTERN.matcher(name).matches()
                && !ANYHOST_VALUE.equals(name)
                && !LOCALHOST_VALUE.equals(name));
    }

    /**
     * Check if an ipv6 address
     *
     * @return true if it is reachable
     */
    static boolean isPreferIPV6Address() {
        return Boolean.getBoolean("java.net.preferIPv6Addresses");
    }

    /**
     * normalize the ipv6 Address, convert scope name to scope id.
     * e.g.
     * convert
     * fe80:0:0:0:894:aeec:f37d:23e1%en0
     * to
     * fe80:0:0:0:894:aeec:f37d:23e1%5
     * <p>
     * The %5 after ipv6 address is called scope id.
     * see java doc of {@link Inet6Address} for more details.
     *
     * @param address the input address
     * @return the normalized address, with scope id converted to int
     */
    static InetAddress normalizeV6Address(Inet6Address address) {
        String addr = address.getHostAddress();
        int i = addr.lastIndexOf('%');
        if (i > 0) {
            try {
                return InetAddress.getByName(addr.substring(0, i) + '%' + address.getScopeId());
            } catch (UnknownHostException e) {
                // ignore
                logger.debug("Unknown IPV6 address: ", e);
            }
        }
        return address;
    }

    private static volatile String HOST_ADDRESS;

    public static String getLocalHost() {
        if (HOST_ADDRESS != null) {
            return HOST_ADDRESS;
        }

        InetAddress address = getLocalAddress();
        if (address != null) {
            return HOST_ADDRESS = address.getHostAddress();
        }
        return LOCALHOST_VALUE;
    }

    public static String filterLocalHost(String host) {
        if (host == null || host.length() == 0) {
            return host;
        }
        if (host.contains("://")) {
            URL u = URL.valueOf(host);
            if (NetUtils.isInvalidLocalHost(u.getHost())) {
                return u.setHost(NetUtils.getLocalHost()).toFullString();
            }
        } else if (host.contains(":")) {
            int i = host.lastIndexOf(':');
            if (NetUtils.isInvalidLocalHost(host.substring(0, i))) {
                return NetUtils.getLocalHost() + host.substring(i);
            }
        } else {
            if (NetUtils.isInvalidLocalHost(host)) {
                return NetUtils.getLocalHost();
            }
        }
        return host;
    }

    public static String getIpByConfig() {
        String configIp = ConfigurationUtils.getProperty(DUBBO_IP_TO_BIND);
        if (configIp != null) {
            return configIp;
        }

        return getLocalHost();
    }

    /**
     * Find first valid IP from local network card
     *
     * @return first valid local IP
     */
    public static InetAddress getLocalAddress() {
        if (LOCAL_ADDRESS != null) {
            return LOCAL_ADDRESS;
        }
        InetAddress localAddress = getLocalAddress0();
        LOCAL_ADDRESS = localAddress;
        return localAddress;
    }

    private static Optional<InetAddress> toValidAddress(InetAddress address) {
        if (address instanceof Inet6Address) {
            Inet6Address v6Address = (Inet6Address) address;
            if (isPreferIPV6Address()) {
                return Optional.ofNullable(normalizeV6Address(v6Address));
            }
        }
        if (isValidV4Address(address)) {
            return Optional.of(address);
        }
        return Optional.empty();
    }

    private static InetAddress getLocalAddress0() {
        InetAddress localAddress = null;

        // @since 2.7.6, choose the {@link NetworkInterface} first
        try {
            NetworkInterface networkInterface = findNetworkInterface();
            Enumeration<InetAddress> addresses = networkInterface.getInetAddresses();
            while (addresses.hasMoreElements()) {
                Optional<InetAddress> addressOp = toValidAddress(addresses.nextElement());
                if (addressOp.isPresent()) {
                    try {
                        if (addressOp.get().isReachable(100)) {
                            return addressOp.get();
                        }
                    } catch (IOException e) {
                        // ignore
                    }
                }
            }
        } catch (Throwable e) {
            logger.warn(e);
        }

        try {
            localAddress = InetAddress.getLocalHost();
            Optional<InetAddress> addressOp = toValidAddress(localAddress);
            if (addressOp.isPresent()) {
                return addressOp.get();
            }
        } catch (Throwable e) {
            logger.warn(e);
        }


        return localAddress;
    }

    /**
     * Returns {@code true} if the specified {@link NetworkInterface} should be ignored with the given conditions.
     * @param networkInterface the {@link NetworkInterface} to check
     * @return {@code true} if the specified {@link NetworkInterface} should be ignored, otherwise {@code false}
     * @throws SocketException SocketException if an I/O error occurs.
     */
    private static boolean ignoreNetworkInterface(NetworkInterface networkInterface) throws SocketException {
        if (networkInterface == null
                || networkInterface.isLoopback()
                || networkInterface.isVirtual()
                || !networkInterface.isUp()){
            return true;
        }
        String ignoredInterfaces = System.getProperty(DUBBO_NETWORK_IGNORED_INTERFACE);
        String networkInterfaceDisplayName;
        if(StringUtils.isNotEmpty(ignoredInterfaces)
                &&StringUtils.isNotEmpty(networkInterfaceDisplayName=networkInterface.getDisplayName())){
            for(String ignoredInterface: ignoredInterfaces.split(",")){
                String trimIgnoredInterface = ignoredInterface.trim();
                boolean matched = false;
                try {                     
                    matched = networkInterfaceDisplayName.matches(trimIgnoredInterface);
                } catch (PatternSyntaxException e) {
                    // if trimIgnoredInterface is a invalid regular expression, a PatternSyntaxException will be thrown out
                    logger.warn("exception occurred: " + networkInterfaceDisplayName + " matches " + trimIgnoredInterface, e);
                } finally {
                    if (matched) {
                        return true;
                    }
                    if (networkInterfaceDisplayName.equals(trimIgnoredInterface)) {
                        return true;
                    }
                }
            }
        }
        return false;
    }

    /**
     * Get the valid {@link NetworkInterface network interfaces}
     *
     * @return the valid {@link NetworkInterface}s
     * @throws SocketException SocketException if an I/O error occurs.
     * @since 2.7.6
     */
    private static List<NetworkInterface> getValidNetworkInterfaces() throws SocketException {
        List<NetworkInterface> validNetworkInterfaces = new LinkedList<>();
        Enumeration<NetworkInterface> interfaces = NetworkInterface.getNetworkInterfaces();
        while (interfaces.hasMoreElements()) {
            NetworkInterface networkInterface = interfaces.nextElement();
            if (ignoreNetworkInterface(networkInterface)) { // ignore
                continue;
            }
            validNetworkInterfaces.add(networkInterface);
        }
        return validNetworkInterfaces;
    }

    /**
     * Is preferred {@link NetworkInterface} or not
     *
     * @param networkInterface {@link NetworkInterface}
     * @return if the name of the specified {@link NetworkInterface} matches
     * the property value from {@link CommonConstants#DUBBO_PREFERRED_NETWORK_INTERFACE}, return <code>true</code>,
     * or <code>false</code>
     */
    public static boolean isPreferredNetworkInterface(NetworkInterface networkInterface) {
        String preferredNetworkInterface = System.getProperty(DUBBO_PREFERRED_NETWORK_INTERFACE);
        return Objects.equals(networkInterface.getDisplayName(), preferredNetworkInterface);
    }

    /**
     * Get the suitable {@link NetworkInterface}
     *
     * @return If no {@link NetworkInterface} is available , return <code>null</code>
     * @since 2.7.6
     */
    public static NetworkInterface findNetworkInterface() {

        List<NetworkInterface> validNetworkInterfaces = emptyList();
        try {
            validNetworkInterfaces = getValidNetworkInterfaces();
        } catch (Throwable e) {
            logger.warn(e);
        }

        NetworkInterface result = null;

        // Try to find the preferred one
        for (NetworkInterface networkInterface : validNetworkInterfaces) {
            if (isPreferredNetworkInterface(networkInterface)) {
                result = networkInterface;
                break;
            }
        }

        if (result == null) { // If not found, try to get the first one
            for (NetworkInterface networkInterface : validNetworkInterfaces) {
                Enumeration<InetAddress> addresses = networkInterface.getInetAddresses();
                while (addresses.hasMoreElements()) {
                    Optional<InetAddress> addressOp = toValidAddress(addresses.nextElement());
                    if (addressOp.isPresent()) {
                        try {
                            if (addressOp.get().isReachable(100)) {
                                return networkInterface;
                            }
                        } catch (IOException e) {
                            // ignore
                        }
                    }
                }
            }
        }

        if (result == null) {
            result = first(validNetworkInterfaces);
        }

        return result;
    }

    public static String getHostName(String address) {
        try {
            int i = address.indexOf(':');
            if (i > -1) {
                address = address.substring(0, i);
            }
            String hostname = HOST_NAME_CACHE.get(address);
            if (hostname != null && hostname.length() > 0) {
                return hostname;
            }
            InetAddress inetAddress = InetAddress.getByName(address);
            if (inetAddress != null) {
                hostname = inetAddress.getHostName();
                HOST_NAME_CACHE.put(address, hostname);
                return hostname;
            }
        } catch (Throwable e) {
            // ignore
        }
        return address;
    }

    /**
     * @param hostName
     * @return ip address or hostName if UnknownHostException
     */
    public static String getIpByHost(String hostName) {
        try {
            return InetAddress.getByName(hostName).getHostAddress();
        } catch (UnknownHostException e) {
            return hostName;
        }
    }

    public static String toAddressString(InetSocketAddress address) {
        return address.getAddress().getHostAddress() + ":" + address.getPort();
    }

    public static InetSocketAddress toAddress(String address) {
        int i = address.indexOf(':');
        String host;
        int port;
        if (i > -1) {
            host = address.substring(0, i);
            port = Integer.parseInt(address.substring(i + 1));
        } else {
            host = address;
            port = 0;
        }
        return new InetSocketAddress(host, port);
    }

    public static String toURL(String protocol, String host, int port, String path) {
        StringBuilder sb = new StringBuilder();
        sb.append(protocol).append("://");
        sb.append(host).append(':').append(port);
        if (path.charAt(0) != '/') {
            sb.append('/');
        }
        sb.append(path);
        return sb.toString();
    }

    public static void joinMulticastGroup(MulticastSocket multicastSocket, InetAddress multicastAddress) throws
            IOException {
        setInterface(multicastSocket, multicastAddress instanceof Inet6Address);
        multicastSocket.setLoopbackMode(false);
        multicastSocket.joinGroup(multicastAddress);
    }

    public static void setInterface(MulticastSocket multicastSocket, boolean preferIpv6) throws IOException {
        boolean interfaceSet = false;
        for (NetworkInterface networkInterface : getValidNetworkInterfaces()) {
            Enumeration addresses = networkInterface.getInetAddresses();
            while (addresses.hasMoreElements()) {
                InetAddress address = (InetAddress) addresses.nextElement();
                if (preferIpv6 && address instanceof Inet6Address) {
                    try {
                        if (address.isReachable(100)) {
                            multicastSocket.setInterface(address);
                            interfaceSet = true;
                            break;
                        }
                    } catch (IOException e) {
                        // ignore
                    }
                } else if (!preferIpv6 && address instanceof Inet4Address) {
                    try {
                        if (address.isReachable(100)) {
                            multicastSocket.setInterface(address);
                            interfaceSet = true;
                            break;
                        }
                    } catch (IOException e) {
                        // ignore
                    }
                }
            }
            if (interfaceSet) {
                break;
            }
        }
    }

    public static boolean matchIpExpression(String pattern, String host, int port) throws UnknownHostException {

        // if the pattern is subnet format, it will not be allowed to config port param in pattern.
        if (pattern.contains("/")) {
            CIDRUtils utils = new CIDRUtils(pattern);
            return utils.isInRange(host);
        }


        return matchIpRange(pattern, host, port);
    }

    /**
     * @param pattern
     * @param host
     * @param port
     * @return
     * @throws UnknownHostException
     */
    public static boolean matchIpRange(String pattern, String host, int port) throws UnknownHostException {
        if (pattern == null || host == null) {
            throw new IllegalArgumentException("Illegal Argument pattern or hostName. Pattern:" + pattern + ", Host:" + host);
        }
        pattern = pattern.trim();
        if ("*.*.*.*".equals(pattern) || "*".equals(pattern)) {
            return true;
        }

        InetAddress inetAddress = InetAddress.getByName(host);
        boolean isIpv4 = isValidV4Address(inetAddress);
        String[] hostAndPort = getPatternHostAndPort(pattern, isIpv4);
        if (hostAndPort[1] != null && !hostAndPort[1].equals(String.valueOf(port))) {
            return false;
        }
        pattern = hostAndPort[0];

        String splitCharacter = SPLIT_IPV4_CHARACTER;
        if (!isIpv4) {
            splitCharacter = SPLIT_IPV6_CHARACTER;
        }
        String[] mask = pattern.split(splitCharacter);
        //check format of pattern
        checkHostPattern(pattern, mask, isIpv4);

        host = inetAddress.getHostAddress();
        if (pattern.equals(host)) {
            return true;
        }

        // short name condition
        if (!ipPatternContainExpression(pattern)) {
            InetAddress patternAddress = InetAddress.getByName(pattern);
            return patternAddress.getHostAddress().equals(host);
        }

        String[] ipAddress = host.split(splitCharacter);
        for (int i = 0; i < mask.length; i++) {
            if ("*".equals(mask[i]) || mask[i].equals(ipAddress[i])) {
                continue;
            } else if (mask[i].contains("-")) {
                String[] rangeNumStrs = StringUtils.split(mask[i], '-');
                if (rangeNumStrs.length != 2) {
                    throw new IllegalArgumentException("There is wrong format of ip Address: " + mask[i]);
                }
                Integer min = getNumOfIpSegment(rangeNumStrs[0], isIpv4);
                Integer max = getNumOfIpSegment(rangeNumStrs[1], isIpv4);
                Integer ip = getNumOfIpSegment(ipAddress[i], isIpv4);
                if (ip < min || ip > max) {
                    return false;
                }
            } else if ("0".equals(ipAddress[i]) &&
                    ("0".equals(mask[i]) || "00".equals(mask[i]) || "000".equals(mask[i]) || "0000".equals(mask[i]))) {
                continue;
            } else if (!mask[i].equals(ipAddress[i])) {
                return false;
            }
        }
        return true;
    }

    /**
     * is multicast address or not
     *
     * @param host ipv4 address
     * @return {@code true} if is multicast address
     */
    public static boolean isMulticastAddress(String host) {
        int i = host.indexOf('.');
        if (i > 0) {
            String prefix = host.substring(0, i);
            if (StringUtils.isInteger(prefix)) {
                int p = Integer.parseInt(prefix);
                return p >= 224 && p <= 239;
            }
        }
        return false;
    }

    private static boolean ipPatternContainExpression(String pattern) {
        return pattern.contains("*") || pattern.contains("-");
    }

    private static void checkHostPattern(String pattern, String[] mask, boolean isIpv4) {
        if (!isIpv4) {
            if (mask.length != 8 && ipPatternContainExpression(pattern)) {
                throw new IllegalArgumentException(
                        "If you config ip expression that contains '*' or '-', please fill qualified ip pattern like 234e:0:4567:0:0:0:3d:*. ");
            }
            if (mask.length != 8 && !pattern.contains("::")) {
                throw new IllegalArgumentException("The host is ipv6, but the pattern is not ipv6 pattern : " + pattern);
            }
        } else {
            if (mask.length != 4) {
                throw new IllegalArgumentException("The host is ipv4, but the pattern is not ipv4 pattern : " + pattern);
            }
        }
    }

    private static String[] getPatternHostAndPort(String pattern, boolean isIpv4) {
        String[] result = new String[2];
        if (pattern.startsWith("[") && pattern.contains("]:")) {
            int end = pattern.indexOf("]:");
            result[0] = pattern.substring(1, end);
            result[1] = pattern.substring(end + 2);
            return result;
        } else if (pattern.startsWith("[") && pattern.endsWith("]")) {
            result[0] = pattern.substring(1, pattern.length() - 1);
            result[1] = null;
            return result;
        } else if (isIpv4 && pattern.contains(":")) {
            int end = pattern.indexOf(":");
            result[0] = pattern.substring(0, end);
            result[1] = pattern.substring(end + 1);
            return result;
        } else {
            result[0] = pattern;
            return result;
        }
    }

    private static Integer getNumOfIpSegment(String ipSegment, boolean isIpv4) {
        if (isIpv4) {
            return Integer.parseInt(ipSegment);
        }
        return Integer.parseInt(ipSegment, 16);
    }

}
<|MERGE_RESOLUTION|>--- conflicted
+++ resolved
@@ -1,714 +1,707 @@
-/*
- * Licensed to the Apache Software Foundation (ASF) under one or more
- * contributor license agreements.  See the NOTICE file distributed with
- * this work for additional information regarding copyright ownership.
- * The ASF licenses this file to You under the Apache License, Version 2.0
- * (the "License"); you may not use this file except in compliance with
- * the License.  You may obtain a copy of the License at
- *
- *     http://www.apache.org/licenses/LICENSE-2.0
- *
- * Unless required by applicable law or agreed to in writing, software
- * distributed under the License is distributed on an "AS IS" BASIS,
- * WITHOUT WARRANTIES OR CONDITIONS OF ANY KIND, either express or implied.
- * See the License for the specific language governing permissions and
- * limitations under the License.
- */
-package org.apache.dubbo.common.utils;
-
-import org.apache.dubbo.common.URL;
-import org.apache.dubbo.common.config.ConfigurationUtils;
-import org.apache.dubbo.common.constants.CommonConstants;
-import org.apache.dubbo.common.logger.Logger;
-import org.apache.dubbo.common.logger.LoggerFactory;
-import org.apache.dubbo.common.logger.support.FailsafeLogger;
-
-import java.io.IOException;
-import java.net.Inet4Address;
-import java.net.Inet6Address;
-import java.net.InetAddress;
-import java.net.InetSocketAddress;
-import java.net.MulticastSocket;
-import java.net.NetworkInterface;
-import java.net.ServerSocket;
-import java.net.SocketException;
-import java.net.UnknownHostException;
-import java.util.BitSet;
-import java.util.Enumeration;
-import java.util.LinkedList;
-import java.util.List;
-import java.util.Map;
-import java.util.Objects;
-import java.util.Optional;
-import java.util.concurrent.ThreadLocalRandom;
-import java.util.regex.Pattern;
-import java.util.regex.PatternSyntaxException;
-
-import static java.util.Collections.emptyList;
-import static org.apache.dubbo.common.constants.CommonConstants.ANYHOST_VALUE;
-import static org.apache.dubbo.common.constants.CommonConstants.DUBBO_IP_TO_BIND;
-import static org.apache.dubbo.common.constants.CommonConstants.DUBBO_PREFERRED_NETWORK_INTERFACE;
-import static org.apache.dubbo.common.constants.CommonConstants.LOCALHOST_KEY;
-import static org.apache.dubbo.common.constants.CommonConstants.LOCALHOST_VALUE;
-import static org.apache.dubbo.common.constants.CommonConstants.DUBBO_NETWORK_IGNORED_INTERFACE;
-import static org.apache.dubbo.common.utils.CollectionUtils.first;
-
-/**
- * IP and Port Helper for RPC
- */
-public class NetUtils {
-
-    private static Logger logger;
-
-    static {
-        logger = LoggerFactory.getLogger(NetUtils.class);
-        if (logger instanceof FailsafeLogger) {
-            logger = ((FailsafeLogger) logger).getLogger();
-        }
-    }
-
-    // returned port range is [30000, 39999]
-    private static final int RND_PORT_START = 30000;
-    private static final int RND_PORT_RANGE = 10000;
-
-    // valid port range is (0, 65535]
-    private static final int MIN_PORT = 1;
-    private static final int MAX_PORT = 65535;
-
-    private static final Pattern ADDRESS_PATTERN = Pattern.compile("^\\d{1,3}(\\.\\d{1,3}){3}\\:\\d{1,5}$");
-    private static final Pattern LOCAL_IP_PATTERN = Pattern.compile("127(\\.\\d{1,3}){3}$");
-    private static final Pattern IP_PATTERN = Pattern.compile("\\d{1,3}(\\.\\d{1,3}){3,5}$");
-
-    private static final Map<String, String> HOST_NAME_CACHE = new LRUCache<>(1000);
-    private static volatile InetAddress LOCAL_ADDRESS = null;
-
-    private static final String SPLIT_IPV4_CHARACTER = "\\.";
-    private static final String SPLIT_IPV6_CHARACTER = ":";
-
-    /**
-     * store the used port.
-     * the set used only on the synchronized method.
-     */
-    private static BitSet USED_PORT = new BitSet(65536);
-
-    public static int getRandomPort() {
-        return RND_PORT_START + ThreadLocalRandom.current().nextInt(RND_PORT_RANGE);
-    }
-
-    public synchronized static int getAvailablePort() {
-        int randomPort = getRandomPort();
-        return getAvailablePort(randomPort);
-    }
-
-    public synchronized static int getAvailablePort(int port) {
-        if (port < MIN_PORT) {
-            port = MIN_PORT;
-        }
-        for (int i = port; i < MAX_PORT; i++) {
-            if (USED_PORT.get(i)) {
-                continue;
-            }
-            try (ServerSocket ignored = new ServerSocket(i)) {
-                USED_PORT.set(i);
-                return i;
-            } catch (IOException e) {
-                // continue
-            }
-        }
-        return port;
-    }
-
-    /**
-<<<<<<< HEAD
-     * 是否是非法的端口
-     * @param port
-     * @return
-     */
-=======
-     * Check the port whether is in use in os
-     * 
-     * @param port the port to check if in use
-     * @return is the given port in use or not
-     */
-    public static boolean isPortInUsed(int port) {
-        try (ServerSocket ignored = new ServerSocket(port)) {
-            return false;
-        } catch (IOException e) {
-            // continue
-        }
-        return true;
-    }
-
->>>>>>> da4f5f22
-    public static boolean isInvalidPort(int port) {
-        return port < MIN_PORT || port > MAX_PORT;
-    }
-
-    public static boolean isValidAddress(String address) {
-        return ADDRESS_PATTERN.matcher(address).matches();
-    }
-
-    public static boolean isLocalHost(String host) {
-        return host != null
-                && (LOCAL_IP_PATTERN.matcher(host).matches()
-                || host.equalsIgnoreCase(LOCALHOST_KEY));
-    }
-
-    public static boolean isAnyHost(String host) {
-        return ANYHOST_VALUE.equals(host);
-    }
-
-    /**
-     * 是否为非法的localhost
-     *
-     * @param host
-     * @return
-     */
-    public static boolean isInvalidLocalHost(String host) {
-        return host == null
-                || host.length() == 0
-                || host.equalsIgnoreCase(LOCALHOST_KEY)
-                || host.equals(ANYHOST_VALUE)
-                || host.startsWith("127.");
-    }
-
-    public static boolean isValidLocalHost(String host) {
-        return !isInvalidLocalHost(host);
-    }
-
-    public static InetSocketAddress getLocalSocketAddress(String host, int port) {
-        return isInvalidLocalHost(host) ?
-                new InetSocketAddress(port) : new InetSocketAddress(host, port);
-    }
-
-    static boolean isValidV4Address(InetAddress address) {
-        if (address == null || address.isLoopbackAddress()) {
-            return false;
-        }
-
-        String name = address.getHostAddress();
-        return (name != null
-                && IP_PATTERN.matcher(name).matches()
-                && !ANYHOST_VALUE.equals(name)
-                && !LOCALHOST_VALUE.equals(name));
-    }
-
-    /**
-     * Check if an ipv6 address
-     *
-     * @return true if it is reachable
-     */
-    static boolean isPreferIPV6Address() {
-        return Boolean.getBoolean("java.net.preferIPv6Addresses");
-    }
-
-    /**
-     * normalize the ipv6 Address, convert scope name to scope id.
-     * e.g.
-     * convert
-     * fe80:0:0:0:894:aeec:f37d:23e1%en0
-     * to
-     * fe80:0:0:0:894:aeec:f37d:23e1%5
-     * <p>
-     * The %5 after ipv6 address is called scope id.
-     * see java doc of {@link Inet6Address} for more details.
-     *
-     * @param address the input address
-     * @return the normalized address, with scope id converted to int
-     */
-    static InetAddress normalizeV6Address(Inet6Address address) {
-        String addr = address.getHostAddress();
-        int i = addr.lastIndexOf('%');
-        if (i > 0) {
-            try {
-                return InetAddress.getByName(addr.substring(0, i) + '%' + address.getScopeId());
-            } catch (UnknownHostException e) {
-                // ignore
-                logger.debug("Unknown IPV6 address: ", e);
-            }
-        }
-        return address;
-    }
-
-    private static volatile String HOST_ADDRESS;
-
-    public static String getLocalHost() {
-        if (HOST_ADDRESS != null) {
-            return HOST_ADDRESS;
-        }
-
-        InetAddress address = getLocalAddress();
-        if (address != null) {
-            return HOST_ADDRESS = address.getHostAddress();
-        }
-        return LOCALHOST_VALUE;
-    }
-
-    public static String filterLocalHost(String host) {
-        if (host == null || host.length() == 0) {
-            return host;
-        }
-        if (host.contains("://")) {
-            URL u = URL.valueOf(host);
-            if (NetUtils.isInvalidLocalHost(u.getHost())) {
-                return u.setHost(NetUtils.getLocalHost()).toFullString();
-            }
-        } else if (host.contains(":")) {
-            int i = host.lastIndexOf(':');
-            if (NetUtils.isInvalidLocalHost(host.substring(0, i))) {
-                return NetUtils.getLocalHost() + host.substring(i);
-            }
-        } else {
-            if (NetUtils.isInvalidLocalHost(host)) {
-                return NetUtils.getLocalHost();
-            }
-        }
-        return host;
-    }
-
-    public static String getIpByConfig() {
-        String configIp = ConfigurationUtils.getProperty(DUBBO_IP_TO_BIND);
-        if (configIp != null) {
-            return configIp;
-        }
-
-        return getLocalHost();
-    }
-
-    /**
-     * Find first valid IP from local network card
-     *
-     * @return first valid local IP
-     */
-    public static InetAddress getLocalAddress() {
-        if (LOCAL_ADDRESS != null) {
-            return LOCAL_ADDRESS;
-        }
-        InetAddress localAddress = getLocalAddress0();
-        LOCAL_ADDRESS = localAddress;
-        return localAddress;
-    }
-
-    private static Optional<InetAddress> toValidAddress(InetAddress address) {
-        if (address instanceof Inet6Address) {
-            Inet6Address v6Address = (Inet6Address) address;
-            if (isPreferIPV6Address()) {
-                return Optional.ofNullable(normalizeV6Address(v6Address));
-            }
-        }
-        if (isValidV4Address(address)) {
-            return Optional.of(address);
-        }
-        return Optional.empty();
-    }
-
-    private static InetAddress getLocalAddress0() {
-        InetAddress localAddress = null;
-
-        // @since 2.7.6, choose the {@link NetworkInterface} first
-        try {
-            NetworkInterface networkInterface = findNetworkInterface();
-            Enumeration<InetAddress> addresses = networkInterface.getInetAddresses();
-            while (addresses.hasMoreElements()) {
-                Optional<InetAddress> addressOp = toValidAddress(addresses.nextElement());
-                if (addressOp.isPresent()) {
-                    try {
-                        if (addressOp.get().isReachable(100)) {
-                            return addressOp.get();
-                        }
-                    } catch (IOException e) {
-                        // ignore
-                    }
-                }
-            }
-        } catch (Throwable e) {
-            logger.warn(e);
-        }
-
-        try {
-            localAddress = InetAddress.getLocalHost();
-            Optional<InetAddress> addressOp = toValidAddress(localAddress);
-            if (addressOp.isPresent()) {
-                return addressOp.get();
-            }
-        } catch (Throwable e) {
-            logger.warn(e);
-        }
-
-
-        return localAddress;
-    }
-
-    /**
-     * Returns {@code true} if the specified {@link NetworkInterface} should be ignored with the given conditions.
-     * @param networkInterface the {@link NetworkInterface} to check
-     * @return {@code true} if the specified {@link NetworkInterface} should be ignored, otherwise {@code false}
-     * @throws SocketException SocketException if an I/O error occurs.
-     */
-    private static boolean ignoreNetworkInterface(NetworkInterface networkInterface) throws SocketException {
-        if (networkInterface == null
-                || networkInterface.isLoopback()
-                || networkInterface.isVirtual()
-                || !networkInterface.isUp()){
-            return true;
-        }
-        String ignoredInterfaces = System.getProperty(DUBBO_NETWORK_IGNORED_INTERFACE);
-        String networkInterfaceDisplayName;
-        if(StringUtils.isNotEmpty(ignoredInterfaces)
-                &&StringUtils.isNotEmpty(networkInterfaceDisplayName=networkInterface.getDisplayName())){
-            for(String ignoredInterface: ignoredInterfaces.split(",")){
-                String trimIgnoredInterface = ignoredInterface.trim();
-                boolean matched = false;
-                try {                     
-                    matched = networkInterfaceDisplayName.matches(trimIgnoredInterface);
-                } catch (PatternSyntaxException e) {
-                    // if trimIgnoredInterface is a invalid regular expression, a PatternSyntaxException will be thrown out
-                    logger.warn("exception occurred: " + networkInterfaceDisplayName + " matches " + trimIgnoredInterface, e);
-                } finally {
-                    if (matched) {
-                        return true;
-                    }
-                    if (networkInterfaceDisplayName.equals(trimIgnoredInterface)) {
-                        return true;
-                    }
-                }
-            }
-        }
-        return false;
-    }
-
-    /**
-     * Get the valid {@link NetworkInterface network interfaces}
-     *
-     * @return the valid {@link NetworkInterface}s
-     * @throws SocketException SocketException if an I/O error occurs.
-     * @since 2.7.6
-     */
-    private static List<NetworkInterface> getValidNetworkInterfaces() throws SocketException {
-        List<NetworkInterface> validNetworkInterfaces = new LinkedList<>();
-        Enumeration<NetworkInterface> interfaces = NetworkInterface.getNetworkInterfaces();
-        while (interfaces.hasMoreElements()) {
-            NetworkInterface networkInterface = interfaces.nextElement();
-            if (ignoreNetworkInterface(networkInterface)) { // ignore
-                continue;
-            }
-            validNetworkInterfaces.add(networkInterface);
-        }
-        return validNetworkInterfaces;
-    }
-
-    /**
-     * Is preferred {@link NetworkInterface} or not
-     *
-     * @param networkInterface {@link NetworkInterface}
-     * @return if the name of the specified {@link NetworkInterface} matches
-     * the property value from {@link CommonConstants#DUBBO_PREFERRED_NETWORK_INTERFACE}, return <code>true</code>,
-     * or <code>false</code>
-     */
-    public static boolean isPreferredNetworkInterface(NetworkInterface networkInterface) {
-        String preferredNetworkInterface = System.getProperty(DUBBO_PREFERRED_NETWORK_INTERFACE);
-        return Objects.equals(networkInterface.getDisplayName(), preferredNetworkInterface);
-    }
-
-    /**
-     * Get the suitable {@link NetworkInterface}
-     *
-     * @return If no {@link NetworkInterface} is available , return <code>null</code>
-     * @since 2.7.6
-     */
-    public static NetworkInterface findNetworkInterface() {
-
-        List<NetworkInterface> validNetworkInterfaces = emptyList();
-        try {
-            validNetworkInterfaces = getValidNetworkInterfaces();
-        } catch (Throwable e) {
-            logger.warn(e);
-        }
-
-        NetworkInterface result = null;
-
-        // Try to find the preferred one
-        for (NetworkInterface networkInterface : validNetworkInterfaces) {
-            if (isPreferredNetworkInterface(networkInterface)) {
-                result = networkInterface;
-                break;
-            }
-        }
-
-        if (result == null) { // If not found, try to get the first one
-            for (NetworkInterface networkInterface : validNetworkInterfaces) {
-                Enumeration<InetAddress> addresses = networkInterface.getInetAddresses();
-                while (addresses.hasMoreElements()) {
-                    Optional<InetAddress> addressOp = toValidAddress(addresses.nextElement());
-                    if (addressOp.isPresent()) {
-                        try {
-                            if (addressOp.get().isReachable(100)) {
-                                return networkInterface;
-                            }
-                        } catch (IOException e) {
-                            // ignore
-                        }
-                    }
-                }
-            }
-        }
-
-        if (result == null) {
-            result = first(validNetworkInterfaces);
-        }
-
-        return result;
-    }
-
-    public static String getHostName(String address) {
-        try {
-            int i = address.indexOf(':');
-            if (i > -1) {
-                address = address.substring(0, i);
-            }
-            String hostname = HOST_NAME_CACHE.get(address);
-            if (hostname != null && hostname.length() > 0) {
-                return hostname;
-            }
-            InetAddress inetAddress = InetAddress.getByName(address);
-            if (inetAddress != null) {
-                hostname = inetAddress.getHostName();
-                HOST_NAME_CACHE.put(address, hostname);
-                return hostname;
-            }
-        } catch (Throwable e) {
-            // ignore
-        }
-        return address;
-    }
-
-    /**
-     * @param hostName
-     * @return ip address or hostName if UnknownHostException
-     */
-    public static String getIpByHost(String hostName) {
-        try {
-            return InetAddress.getByName(hostName).getHostAddress();
-        } catch (UnknownHostException e) {
-            return hostName;
-        }
-    }
-
-    public static String toAddressString(InetSocketAddress address) {
-        return address.getAddress().getHostAddress() + ":" + address.getPort();
-    }
-
-    public static InetSocketAddress toAddress(String address) {
-        int i = address.indexOf(':');
-        String host;
-        int port;
-        if (i > -1) {
-            host = address.substring(0, i);
-            port = Integer.parseInt(address.substring(i + 1));
-        } else {
-            host = address;
-            port = 0;
-        }
-        return new InetSocketAddress(host, port);
-    }
-
-    public static String toURL(String protocol, String host, int port, String path) {
-        StringBuilder sb = new StringBuilder();
-        sb.append(protocol).append("://");
-        sb.append(host).append(':').append(port);
-        if (path.charAt(0) != '/') {
-            sb.append('/');
-        }
-        sb.append(path);
-        return sb.toString();
-    }
-
-    public static void joinMulticastGroup(MulticastSocket multicastSocket, InetAddress multicastAddress) throws
-            IOException {
-        setInterface(multicastSocket, multicastAddress instanceof Inet6Address);
-        multicastSocket.setLoopbackMode(false);
-        multicastSocket.joinGroup(multicastAddress);
-    }
-
-    public static void setInterface(MulticastSocket multicastSocket, boolean preferIpv6) throws IOException {
-        boolean interfaceSet = false;
-        for (NetworkInterface networkInterface : getValidNetworkInterfaces()) {
-            Enumeration addresses = networkInterface.getInetAddresses();
-            while (addresses.hasMoreElements()) {
-                InetAddress address = (InetAddress) addresses.nextElement();
-                if (preferIpv6 && address instanceof Inet6Address) {
-                    try {
-                        if (address.isReachable(100)) {
-                            multicastSocket.setInterface(address);
-                            interfaceSet = true;
-                            break;
-                        }
-                    } catch (IOException e) {
-                        // ignore
-                    }
-                } else if (!preferIpv6 && address instanceof Inet4Address) {
-                    try {
-                        if (address.isReachable(100)) {
-                            multicastSocket.setInterface(address);
-                            interfaceSet = true;
-                            break;
-                        }
-                    } catch (IOException e) {
-                        // ignore
-                    }
-                }
-            }
-            if (interfaceSet) {
-                break;
-            }
-        }
-    }
-
-    public static boolean matchIpExpression(String pattern, String host, int port) throws UnknownHostException {
-
-        // if the pattern is subnet format, it will not be allowed to config port param in pattern.
-        if (pattern.contains("/")) {
-            CIDRUtils utils = new CIDRUtils(pattern);
-            return utils.isInRange(host);
-        }
-
-
-        return matchIpRange(pattern, host, port);
-    }
-
-    /**
-     * @param pattern
-     * @param host
-     * @param port
-     * @return
-     * @throws UnknownHostException
-     */
-    public static boolean matchIpRange(String pattern, String host, int port) throws UnknownHostException {
-        if (pattern == null || host == null) {
-            throw new IllegalArgumentException("Illegal Argument pattern or hostName. Pattern:" + pattern + ", Host:" + host);
-        }
-        pattern = pattern.trim();
-        if ("*.*.*.*".equals(pattern) || "*".equals(pattern)) {
-            return true;
-        }
-
-        InetAddress inetAddress = InetAddress.getByName(host);
-        boolean isIpv4 = isValidV4Address(inetAddress);
-        String[] hostAndPort = getPatternHostAndPort(pattern, isIpv4);
-        if (hostAndPort[1] != null && !hostAndPort[1].equals(String.valueOf(port))) {
-            return false;
-        }
-        pattern = hostAndPort[0];
-
-        String splitCharacter = SPLIT_IPV4_CHARACTER;
-        if (!isIpv4) {
-            splitCharacter = SPLIT_IPV6_CHARACTER;
-        }
-        String[] mask = pattern.split(splitCharacter);
-        //check format of pattern
-        checkHostPattern(pattern, mask, isIpv4);
-
-        host = inetAddress.getHostAddress();
-        if (pattern.equals(host)) {
-            return true;
-        }
-
-        // short name condition
-        if (!ipPatternContainExpression(pattern)) {
-            InetAddress patternAddress = InetAddress.getByName(pattern);
-            return patternAddress.getHostAddress().equals(host);
-        }
-
-        String[] ipAddress = host.split(splitCharacter);
-        for (int i = 0; i < mask.length; i++) {
-            if ("*".equals(mask[i]) || mask[i].equals(ipAddress[i])) {
-                continue;
-            } else if (mask[i].contains("-")) {
-                String[] rangeNumStrs = StringUtils.split(mask[i], '-');
-                if (rangeNumStrs.length != 2) {
-                    throw new IllegalArgumentException("There is wrong format of ip Address: " + mask[i]);
-                }
-                Integer min = getNumOfIpSegment(rangeNumStrs[0], isIpv4);
-                Integer max = getNumOfIpSegment(rangeNumStrs[1], isIpv4);
-                Integer ip = getNumOfIpSegment(ipAddress[i], isIpv4);
-                if (ip < min || ip > max) {
-                    return false;
-                }
-            } else if ("0".equals(ipAddress[i]) &&
-                    ("0".equals(mask[i]) || "00".equals(mask[i]) || "000".equals(mask[i]) || "0000".equals(mask[i]))) {
-                continue;
-            } else if (!mask[i].equals(ipAddress[i])) {
-                return false;
-            }
-        }
-        return true;
-    }
-
-    /**
-     * is multicast address or not
-     *
-     * @param host ipv4 address
-     * @return {@code true} if is multicast address
-     */
-    public static boolean isMulticastAddress(String host) {
-        int i = host.indexOf('.');
-        if (i > 0) {
-            String prefix = host.substring(0, i);
-            if (StringUtils.isInteger(prefix)) {
-                int p = Integer.parseInt(prefix);
-                return p >= 224 && p <= 239;
-            }
-        }
-        return false;
-    }
-
-    private static boolean ipPatternContainExpression(String pattern) {
-        return pattern.contains("*") || pattern.contains("-");
-    }
-
-    private static void checkHostPattern(String pattern, String[] mask, boolean isIpv4) {
-        if (!isIpv4) {
-            if (mask.length != 8 && ipPatternContainExpression(pattern)) {
-                throw new IllegalArgumentException(
-                        "If you config ip expression that contains '*' or '-', please fill qualified ip pattern like 234e:0:4567:0:0:0:3d:*. ");
-            }
-            if (mask.length != 8 && !pattern.contains("::")) {
-                throw new IllegalArgumentException("The host is ipv6, but the pattern is not ipv6 pattern : " + pattern);
-            }
-        } else {
-            if (mask.length != 4) {
-                throw new IllegalArgumentException("The host is ipv4, but the pattern is not ipv4 pattern : " + pattern);
-            }
-        }
-    }
-
-    private static String[] getPatternHostAndPort(String pattern, boolean isIpv4) {
-        String[] result = new String[2];
-        if (pattern.startsWith("[") && pattern.contains("]:")) {
-            int end = pattern.indexOf("]:");
-            result[0] = pattern.substring(1, end);
-            result[1] = pattern.substring(end + 2);
-            return result;
-        } else if (pattern.startsWith("[") && pattern.endsWith("]")) {
-            result[0] = pattern.substring(1, pattern.length() - 1);
-            result[1] = null;
-            return result;
-        } else if (isIpv4 && pattern.contains(":")) {
-            int end = pattern.indexOf(":");
-            result[0] = pattern.substring(0, end);
-            result[1] = pattern.substring(end + 1);
-            return result;
-        } else {
-            result[0] = pattern;
-            return result;
-        }
-    }
-
-    private static Integer getNumOfIpSegment(String ipSegment, boolean isIpv4) {
-        if (isIpv4) {
-            return Integer.parseInt(ipSegment);
-        }
-        return Integer.parseInt(ipSegment, 16);
-    }
-
-}
+/*
+ * Licensed to the Apache Software Foundation (ASF) under one or more
+ * contributor license agreements.  See the NOTICE file distributed with
+ * this work for additional information regarding copyright ownership.
+ * The ASF licenses this file to You under the Apache License, Version 2.0
+ * (the "License"); you may not use this file except in compliance with
+ * the License.  You may obtain a copy of the License at
+ *
+ *     http://www.apache.org/licenses/LICENSE-2.0
+ *
+ * Unless required by applicable law or agreed to in writing, software
+ * distributed under the License is distributed on an "AS IS" BASIS,
+ * WITHOUT WARRANTIES OR CONDITIONS OF ANY KIND, either express or implied.
+ * See the License for the specific language governing permissions and
+ * limitations under the License.
+ */
+package org.apache.dubbo.common.utils;
+
+import org.apache.dubbo.common.URL;
+import org.apache.dubbo.common.config.ConfigurationUtils;
+import org.apache.dubbo.common.constants.CommonConstants;
+import org.apache.dubbo.common.logger.Logger;
+import org.apache.dubbo.common.logger.LoggerFactory;
+import org.apache.dubbo.common.logger.support.FailsafeLogger;
+
+import java.io.IOException;
+import java.net.Inet4Address;
+import java.net.Inet6Address;
+import java.net.InetAddress;
+import java.net.InetSocketAddress;
+import java.net.MulticastSocket;
+import java.net.NetworkInterface;
+import java.net.ServerSocket;
+import java.net.SocketException;
+import java.net.UnknownHostException;
+import java.util.BitSet;
+import java.util.Enumeration;
+import java.util.LinkedList;
+import java.util.List;
+import java.util.Map;
+import java.util.Objects;
+import java.util.Optional;
+import java.util.concurrent.ThreadLocalRandom;
+import java.util.regex.Pattern;
+import java.util.regex.PatternSyntaxException;
+
+import static java.util.Collections.emptyList;
+import static org.apache.dubbo.common.constants.CommonConstants.ANYHOST_VALUE;
+import static org.apache.dubbo.common.constants.CommonConstants.DUBBO_IP_TO_BIND;
+import static org.apache.dubbo.common.constants.CommonConstants.DUBBO_PREFERRED_NETWORK_INTERFACE;
+import static org.apache.dubbo.common.constants.CommonConstants.LOCALHOST_KEY;
+import static org.apache.dubbo.common.constants.CommonConstants.LOCALHOST_VALUE;
+import static org.apache.dubbo.common.constants.CommonConstants.DUBBO_NETWORK_IGNORED_INTERFACE;
+import static org.apache.dubbo.common.utils.CollectionUtils.first;
+
+/**
+ * IP and Port Helper for RPC
+ */
+public class NetUtils {
+
+    private static Logger logger;
+
+    static {
+        logger = LoggerFactory.getLogger(NetUtils.class);
+        if (logger instanceof FailsafeLogger) {
+            logger = ((FailsafeLogger) logger).getLogger();
+        }
+    }
+
+    // returned port range is [30000, 39999]
+    private static final int RND_PORT_START = 30000;
+    private static final int RND_PORT_RANGE = 10000;
+
+    // valid port range is (0, 65535]
+    private static final int MIN_PORT = 1;
+    private static final int MAX_PORT = 65535;
+
+    private static final Pattern ADDRESS_PATTERN = Pattern.compile("^\\d{1,3}(\\.\\d{1,3}){3}\\:\\d{1,5}$");
+    private static final Pattern LOCAL_IP_PATTERN = Pattern.compile("127(\\.\\d{1,3}){3}$");
+    private static final Pattern IP_PATTERN = Pattern.compile("\\d{1,3}(\\.\\d{1,3}){3,5}$");
+
+    private static final Map<String, String> HOST_NAME_CACHE = new LRUCache<>(1000);
+    private static volatile InetAddress LOCAL_ADDRESS = null;
+
+    private static final String SPLIT_IPV4_CHARACTER = "\\.";
+    private static final String SPLIT_IPV6_CHARACTER = ":";
+
+    /**
+     * store the used port.
+     * the set used only on the synchronized method.
+     */
+    private static BitSet USED_PORT = new BitSet(65536);
+
+    public static int getRandomPort() {
+        return RND_PORT_START + ThreadLocalRandom.current().nextInt(RND_PORT_RANGE);
+    }
+
+    public synchronized static int getAvailablePort() {
+        int randomPort = getRandomPort();
+        return getAvailablePort(randomPort);
+    }
+
+    public synchronized static int getAvailablePort(int port) {
+        if (port < MIN_PORT) {
+            port = MIN_PORT;
+        }
+        for (int i = port; i < MAX_PORT; i++) {
+            if (USED_PORT.get(i)) {
+                continue;
+            }
+            try (ServerSocket ignored = new ServerSocket(i)) {
+                USED_PORT.set(i);
+                return i;
+            } catch (IOException e) {
+                // continue
+            }
+        }
+        return port;
+    }
+
+    /**
+     * Check the port whether is in use in os
+     * 是否是非法的端口
+     * @param port the port to check if in use
+     * @return is the given port in use or not
+     */
+    public static boolean isPortInUsed(int port) {
+        try (ServerSocket ignored = new ServerSocket(port)) {
+            return false;
+        } catch (IOException e) {
+            // continue
+        }
+        return true;
+    }
+
+    public static boolean isInvalidPort(int port) {
+        return port < MIN_PORT || port > MAX_PORT;
+    }
+
+    public static boolean isValidAddress(String address) {
+        return ADDRESS_PATTERN.matcher(address).matches();
+    }
+
+    public static boolean isLocalHost(String host) {
+        return host != null
+                && (LOCAL_IP_PATTERN.matcher(host).matches()
+                || host.equalsIgnoreCase(LOCALHOST_KEY));
+    }
+
+    public static boolean isAnyHost(String host) {
+        return ANYHOST_VALUE.equals(host);
+    }
+
+    /**
+     * 是否为非法的localhost
+     *
+     * @param host
+     * @return
+     */
+    public static boolean isInvalidLocalHost(String host) {
+        return host == null
+                || host.length() == 0
+                || host.equalsIgnoreCase(LOCALHOST_KEY)
+                || host.equals(ANYHOST_VALUE)
+                || host.startsWith("127.");
+    }
+
+    public static boolean isValidLocalHost(String host) {
+        return !isInvalidLocalHost(host);
+    }
+
+    public static InetSocketAddress getLocalSocketAddress(String host, int port) {
+        return isInvalidLocalHost(host) ?
+                new InetSocketAddress(port) : new InetSocketAddress(host, port);
+    }
+
+    static boolean isValidV4Address(InetAddress address) {
+        if (address == null || address.isLoopbackAddress()) {
+            return false;
+        }
+
+        String name = address.getHostAddress();
+        return (name != null
+                && IP_PATTERN.matcher(name).matches()
+                && !ANYHOST_VALUE.equals(name)
+                && !LOCALHOST_VALUE.equals(name));
+    }
+
+    /**
+     * Check if an ipv6 address
+     *
+     * @return true if it is reachable
+     */
+    static boolean isPreferIPV6Address() {
+        return Boolean.getBoolean("java.net.preferIPv6Addresses");
+    }
+
+    /**
+     * normalize the ipv6 Address, convert scope name to scope id.
+     * e.g.
+     * convert
+     * fe80:0:0:0:894:aeec:f37d:23e1%en0
+     * to
+     * fe80:0:0:0:894:aeec:f37d:23e1%5
+     * <p>
+     * The %5 after ipv6 address is called scope id.
+     * see java doc of {@link Inet6Address} for more details.
+     *
+     * @param address the input address
+     * @return the normalized address, with scope id converted to int
+     */
+    static InetAddress normalizeV6Address(Inet6Address address) {
+        String addr = address.getHostAddress();
+        int i = addr.lastIndexOf('%');
+        if (i > 0) {
+            try {
+                return InetAddress.getByName(addr.substring(0, i) + '%' + address.getScopeId());
+            } catch (UnknownHostException e) {
+                // ignore
+                logger.debug("Unknown IPV6 address: ", e);
+            }
+        }
+        return address;
+    }
+
+    private static volatile String HOST_ADDRESS;
+
+    public static String getLocalHost() {
+        if (HOST_ADDRESS != null) {
+            return HOST_ADDRESS;
+        }
+
+        InetAddress address = getLocalAddress();
+        if (address != null) {
+            return HOST_ADDRESS = address.getHostAddress();
+        }
+        return LOCALHOST_VALUE;
+    }
+
+    public static String filterLocalHost(String host) {
+        if (host == null || host.length() == 0) {
+            return host;
+        }
+        if (host.contains("://")) {
+            URL u = URL.valueOf(host);
+            if (NetUtils.isInvalidLocalHost(u.getHost())) {
+                return u.setHost(NetUtils.getLocalHost()).toFullString();
+            }
+        } else if (host.contains(":")) {
+            int i = host.lastIndexOf(':');
+            if (NetUtils.isInvalidLocalHost(host.substring(0, i))) {
+                return NetUtils.getLocalHost() + host.substring(i);
+            }
+        } else {
+            if (NetUtils.isInvalidLocalHost(host)) {
+                return NetUtils.getLocalHost();
+            }
+        }
+        return host;
+    }
+
+    public static String getIpByConfig() {
+        String configIp = ConfigurationUtils.getProperty(DUBBO_IP_TO_BIND);
+        if (configIp != null) {
+            return configIp;
+        }
+
+        return getLocalHost();
+    }
+
+    /**
+     * Find first valid IP from local network card
+     *
+     * @return first valid local IP
+     */
+    public static InetAddress getLocalAddress() {
+        if (LOCAL_ADDRESS != null) {
+            return LOCAL_ADDRESS;
+        }
+        InetAddress localAddress = getLocalAddress0();
+        LOCAL_ADDRESS = localAddress;
+        return localAddress;
+    }
+
+    private static Optional<InetAddress> toValidAddress(InetAddress address) {
+        if (address instanceof Inet6Address) {
+            Inet6Address v6Address = (Inet6Address) address;
+            if (isPreferIPV6Address()) {
+                return Optional.ofNullable(normalizeV6Address(v6Address));
+            }
+        }
+        if (isValidV4Address(address)) {
+            return Optional.of(address);
+        }
+        return Optional.empty();
+    }
+
+    private static InetAddress getLocalAddress0() {
+        InetAddress localAddress = null;
+
+        // @since 2.7.6, choose the {@link NetworkInterface} first
+        try {
+            NetworkInterface networkInterface = findNetworkInterface();
+            Enumeration<InetAddress> addresses = networkInterface.getInetAddresses();
+            while (addresses.hasMoreElements()) {
+                Optional<InetAddress> addressOp = toValidAddress(addresses.nextElement());
+                if (addressOp.isPresent()) {
+                    try {
+                        if (addressOp.get().isReachable(100)) {
+                            return addressOp.get();
+                        }
+                    } catch (IOException e) {
+                        // ignore
+                    }
+                }
+            }
+        } catch (Throwable e) {
+            logger.warn(e);
+        }
+
+        try {
+            localAddress = InetAddress.getLocalHost();
+            Optional<InetAddress> addressOp = toValidAddress(localAddress);
+            if (addressOp.isPresent()) {
+                return addressOp.get();
+            }
+        } catch (Throwable e) {
+            logger.warn(e);
+        }
+
+
+        return localAddress;
+    }
+
+    /**
+     * Returns {@code true} if the specified {@link NetworkInterface} should be ignored with the given conditions.
+     * @param networkInterface the {@link NetworkInterface} to check
+     * @return {@code true} if the specified {@link NetworkInterface} should be ignored, otherwise {@code false}
+     * @throws SocketException SocketException if an I/O error occurs.
+     */
+    private static boolean ignoreNetworkInterface(NetworkInterface networkInterface) throws SocketException {
+        if (networkInterface == null
+                || networkInterface.isLoopback()
+                || networkInterface.isVirtual()
+                || !networkInterface.isUp()){
+            return true;
+        }
+        String ignoredInterfaces = System.getProperty(DUBBO_NETWORK_IGNORED_INTERFACE);
+        String networkInterfaceDisplayName;
+        if(StringUtils.isNotEmpty(ignoredInterfaces)
+                &&StringUtils.isNotEmpty(networkInterfaceDisplayName=networkInterface.getDisplayName())){
+            for(String ignoredInterface: ignoredInterfaces.split(",")){
+                String trimIgnoredInterface = ignoredInterface.trim();
+                boolean matched = false;
+                try {
+                    matched = networkInterfaceDisplayName.matches(trimIgnoredInterface);
+                } catch (PatternSyntaxException e) {
+                    // if trimIgnoredInterface is a invalid regular expression, a PatternSyntaxException will be thrown out
+                    logger.warn("exception occurred: " + networkInterfaceDisplayName + " matches " + trimIgnoredInterface, e);
+                } finally {
+                    if (matched) {
+                        return true;
+                    }
+                    if (networkInterfaceDisplayName.equals(trimIgnoredInterface)) {
+                        return true;
+                    }
+                }
+            }
+        }
+        return false;
+    }
+
+    /**
+     * Get the valid {@link NetworkInterface network interfaces}
+     *
+     * @return the valid {@link NetworkInterface}s
+     * @throws SocketException SocketException if an I/O error occurs.
+     * @since 2.7.6
+     */
+    private static List<NetworkInterface> getValidNetworkInterfaces() throws SocketException {
+        List<NetworkInterface> validNetworkInterfaces = new LinkedList<>();
+        Enumeration<NetworkInterface> interfaces = NetworkInterface.getNetworkInterfaces();
+        while (interfaces.hasMoreElements()) {
+            NetworkInterface networkInterface = interfaces.nextElement();
+            if (ignoreNetworkInterface(networkInterface)) { // ignore
+                continue;
+            }
+            validNetworkInterfaces.add(networkInterface);
+        }
+        return validNetworkInterfaces;
+    }
+
+    /**
+     * Is preferred {@link NetworkInterface} or not
+     *
+     * @param networkInterface {@link NetworkInterface}
+     * @return if the name of the specified {@link NetworkInterface} matches
+     * the property value from {@link CommonConstants#DUBBO_PREFERRED_NETWORK_INTERFACE}, return <code>true</code>,
+     * or <code>false</code>
+     */
+    public static boolean isPreferredNetworkInterface(NetworkInterface networkInterface) {
+        String preferredNetworkInterface = System.getProperty(DUBBO_PREFERRED_NETWORK_INTERFACE);
+        return Objects.equals(networkInterface.getDisplayName(), preferredNetworkInterface);
+    }
+
+    /**
+     * Get the suitable {@link NetworkInterface}
+     *
+     * @return If no {@link NetworkInterface} is available , return <code>null</code>
+     * @since 2.7.6
+     */
+    public static NetworkInterface findNetworkInterface() {
+
+        List<NetworkInterface> validNetworkInterfaces = emptyList();
+        try {
+            validNetworkInterfaces = getValidNetworkInterfaces();
+        } catch (Throwable e) {
+            logger.warn(e);
+        }
+
+        NetworkInterface result = null;
+
+        // Try to find the preferred one
+        for (NetworkInterface networkInterface : validNetworkInterfaces) {
+            if (isPreferredNetworkInterface(networkInterface)) {
+                result = networkInterface;
+                break;
+            }
+        }
+
+        if (result == null) { // If not found, try to get the first one
+            for (NetworkInterface networkInterface : validNetworkInterfaces) {
+                Enumeration<InetAddress> addresses = networkInterface.getInetAddresses();
+                while (addresses.hasMoreElements()) {
+                    Optional<InetAddress> addressOp = toValidAddress(addresses.nextElement());
+                    if (addressOp.isPresent()) {
+                        try {
+                            if (addressOp.get().isReachable(100)) {
+                                return networkInterface;
+                            }
+                        } catch (IOException e) {
+                            // ignore
+                        }
+                    }
+                }
+            }
+        }
+
+        if (result == null) {
+            result = first(validNetworkInterfaces);
+        }
+
+        return result;
+    }
+
+    public static String getHostName(String address) {
+        try {
+            int i = address.indexOf(':');
+            if (i > -1) {
+                address = address.substring(0, i);
+            }
+            String hostname = HOST_NAME_CACHE.get(address);
+            if (hostname != null && hostname.length() > 0) {
+                return hostname;
+            }
+            InetAddress inetAddress = InetAddress.getByName(address);
+            if (inetAddress != null) {
+                hostname = inetAddress.getHostName();
+                HOST_NAME_CACHE.put(address, hostname);
+                return hostname;
+            }
+        } catch (Throwable e) {
+            // ignore
+        }
+        return address;
+    }
+
+    /**
+     * @param hostName
+     * @return ip address or hostName if UnknownHostException
+     */
+    public static String getIpByHost(String hostName) {
+        try {
+            return InetAddress.getByName(hostName).getHostAddress();
+        } catch (UnknownHostException e) {
+            return hostName;
+        }
+    }
+
+    public static String toAddressString(InetSocketAddress address) {
+        return address.getAddress().getHostAddress() + ":" + address.getPort();
+    }
+
+    public static InetSocketAddress toAddress(String address) {
+        int i = address.indexOf(':');
+        String host;
+        int port;
+        if (i > -1) {
+            host = address.substring(0, i);
+            port = Integer.parseInt(address.substring(i + 1));
+        } else {
+            host = address;
+            port = 0;
+        }
+        return new InetSocketAddress(host, port);
+    }
+
+    public static String toURL(String protocol, String host, int port, String path) {
+        StringBuilder sb = new StringBuilder();
+        sb.append(protocol).append("://");
+        sb.append(host).append(':').append(port);
+        if (path.charAt(0) != '/') {
+            sb.append('/');
+        }
+        sb.append(path);
+        return sb.toString();
+    }
+
+    public static void joinMulticastGroup(MulticastSocket multicastSocket, InetAddress multicastAddress) throws
+            IOException {
+        setInterface(multicastSocket, multicastAddress instanceof Inet6Address);
+        multicastSocket.setLoopbackMode(false);
+        multicastSocket.joinGroup(multicastAddress);
+    }
+
+    public static void setInterface(MulticastSocket multicastSocket, boolean preferIpv6) throws IOException {
+        boolean interfaceSet = false;
+        for (NetworkInterface networkInterface : getValidNetworkInterfaces()) {
+            Enumeration addresses = networkInterface.getInetAddresses();
+            while (addresses.hasMoreElements()) {
+                InetAddress address = (InetAddress) addresses.nextElement();
+                if (preferIpv6 && address instanceof Inet6Address) {
+                    try {
+                        if (address.isReachable(100)) {
+                            multicastSocket.setInterface(address);
+                            interfaceSet = true;
+                            break;
+                        }
+                    } catch (IOException e) {
+                        // ignore
+                    }
+                } else if (!preferIpv6 && address instanceof Inet4Address) {
+                    try {
+                        if (address.isReachable(100)) {
+                            multicastSocket.setInterface(address);
+                            interfaceSet = true;
+                            break;
+                        }
+                    } catch (IOException e) {
+                        // ignore
+                    }
+                }
+            }
+            if (interfaceSet) {
+                break;
+            }
+        }
+    }
+
+    public static boolean matchIpExpression(String pattern, String host, int port) throws UnknownHostException {
+
+        // if the pattern is subnet format, it will not be allowed to config port param in pattern.
+        if (pattern.contains("/")) {
+            CIDRUtils utils = new CIDRUtils(pattern);
+            return utils.isInRange(host);
+        }
+
+
+        return matchIpRange(pattern, host, port);
+    }
+
+    /**
+     * @param pattern
+     * @param host
+     * @param port
+     * @return
+     * @throws UnknownHostException
+     */
+    public static boolean matchIpRange(String pattern, String host, int port) throws UnknownHostException {
+        if (pattern == null || host == null) {
+            throw new IllegalArgumentException("Illegal Argument pattern or hostName. Pattern:" + pattern + ", Host:" + host);
+        }
+        pattern = pattern.trim();
+        if ("*.*.*.*".equals(pattern) || "*".equals(pattern)) {
+            return true;
+        }
+
+        InetAddress inetAddress = InetAddress.getByName(host);
+        boolean isIpv4 = isValidV4Address(inetAddress);
+        String[] hostAndPort = getPatternHostAndPort(pattern, isIpv4);
+        if (hostAndPort[1] != null && !hostAndPort[1].equals(String.valueOf(port))) {
+            return false;
+        }
+        pattern = hostAndPort[0];
+
+        String splitCharacter = SPLIT_IPV4_CHARACTER;
+        if (!isIpv4) {
+            splitCharacter = SPLIT_IPV6_CHARACTER;
+        }
+        String[] mask = pattern.split(splitCharacter);
+        //check format of pattern
+        checkHostPattern(pattern, mask, isIpv4);
+
+        host = inetAddress.getHostAddress();
+        if (pattern.equals(host)) {
+            return true;
+        }
+
+        // short name condition
+        if (!ipPatternContainExpression(pattern)) {
+            InetAddress patternAddress = InetAddress.getByName(pattern);
+            return patternAddress.getHostAddress().equals(host);
+        }
+
+        String[] ipAddress = host.split(splitCharacter);
+        for (int i = 0; i < mask.length; i++) {
+            if ("*".equals(mask[i]) || mask[i].equals(ipAddress[i])) {
+                continue;
+            } else if (mask[i].contains("-")) {
+                String[] rangeNumStrs = StringUtils.split(mask[i], '-');
+                if (rangeNumStrs.length != 2) {
+                    throw new IllegalArgumentException("There is wrong format of ip Address: " + mask[i]);
+                }
+                Integer min = getNumOfIpSegment(rangeNumStrs[0], isIpv4);
+                Integer max = getNumOfIpSegment(rangeNumStrs[1], isIpv4);
+                Integer ip = getNumOfIpSegment(ipAddress[i], isIpv4);
+                if (ip < min || ip > max) {
+                    return false;
+                }
+            } else if ("0".equals(ipAddress[i]) &&
+                    ("0".equals(mask[i]) || "00".equals(mask[i]) || "000".equals(mask[i]) || "0000".equals(mask[i]))) {
+                continue;
+            } else if (!mask[i].equals(ipAddress[i])) {
+                return false;
+            }
+        }
+        return true;
+    }
+
+    /**
+     * is multicast address or not
+     *
+     * @param host ipv4 address
+     * @return {@code true} if is multicast address
+     */
+    public static boolean isMulticastAddress(String host) {
+        int i = host.indexOf('.');
+        if (i > 0) {
+            String prefix = host.substring(0, i);
+            if (StringUtils.isInteger(prefix)) {
+                int p = Integer.parseInt(prefix);
+                return p >= 224 && p <= 239;
+            }
+        }
+        return false;
+    }
+
+    private static boolean ipPatternContainExpression(String pattern) {
+        return pattern.contains("*") || pattern.contains("-");
+    }
+
+    private static void checkHostPattern(String pattern, String[] mask, boolean isIpv4) {
+        if (!isIpv4) {
+            if (mask.length != 8 && ipPatternContainExpression(pattern)) {
+                throw new IllegalArgumentException(
+                        "If you config ip expression that contains '*' or '-', please fill qualified ip pattern like 234e:0:4567:0:0:0:3d:*. ");
+            }
+            if (mask.length != 8 && !pattern.contains("::")) {
+                throw new IllegalArgumentException("The host is ipv6, but the pattern is not ipv6 pattern : " + pattern);
+            }
+        } else {
+            if (mask.length != 4) {
+                throw new IllegalArgumentException("The host is ipv4, but the pattern is not ipv4 pattern : " + pattern);
+            }
+        }
+    }
+
+    private static String[] getPatternHostAndPort(String pattern, boolean isIpv4) {
+        String[] result = new String[2];
+        if (pattern.startsWith("[") && pattern.contains("]:")) {
+            int end = pattern.indexOf("]:");
+            result[0] = pattern.substring(1, end);
+            result[1] = pattern.substring(end + 2);
+            return result;
+        } else if (pattern.startsWith("[") && pattern.endsWith("]")) {
+            result[0] = pattern.substring(1, pattern.length() - 1);
+            result[1] = null;
+            return result;
+        } else if (isIpv4 && pattern.contains(":")) {
+            int end = pattern.indexOf(":");
+            result[0] = pattern.substring(0, end);
+            result[1] = pattern.substring(end + 1);
+            return result;
+        } else {
+            result[0] = pattern;
+            return result;
+        }
+    }
+
+    private static Integer getNumOfIpSegment(String ipSegment, boolean isIpv4) {
+        if (isIpv4) {
+            return Integer.parseInt(ipSegment);
+        }
+        return Integer.parseInt(ipSegment, 16);
+    }
+
+}