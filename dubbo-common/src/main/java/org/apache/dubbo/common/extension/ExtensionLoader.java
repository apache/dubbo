--- conflicted
+++ resolved
@@ -191,13 +191,8 @@
 //        }
     }
 
-<<<<<<< HEAD
-    public static void destroyAll() {
-        EXTENSION_INSTANCES.forEach((type, instance) -> {
-=======
     public void destroy() {
-        extensionInstances.forEach((_type, instance) -> {
->>>>>>> ff39bf36
+        extensionInstances.forEach((type, instance) -> {
             if (instance instanceof Lifecycle) {
                 Lifecycle lifecycle = (Lifecycle) instance;
                 try {
