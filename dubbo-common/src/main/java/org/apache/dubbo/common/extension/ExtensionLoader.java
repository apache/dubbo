/*
 * Licensed to the Apache Software Foundation (ASF) under one or more
 * contributor license agreements.  See the NOTICE file distributed with
 * this work for additional information regarding copyright ownership.
 * The ASF licenses this file to You under the Apache License, Version 2.0
 * (the "License"); you may not use this file except in compliance with
 * the License.  You may obtain a copy of the License at
 *
 *     http://www.apache.org/licenses/LICENSE-2.0
 *
 * Unless required by applicable law or agreed to in writing, software
 * distributed under the License is distributed on an "AS IS" BASIS,
 * WITHOUT WARRANTIES OR CONDITIONS OF ANY KIND, either express or implied.
 * See the License for the specific language governing permissions and
 * limitations under the License.
 */
package org.apache.dubbo.common.extension;

import org.apache.dubbo.common.URL;
import org.apache.dubbo.common.beans.support.InstantiationStrategy;
import org.apache.dubbo.common.config.Environment;
import org.apache.dubbo.common.context.FrameworkExt;
import org.apache.dubbo.common.context.Lifecycle;
import org.apache.dubbo.common.extension.support.ActivateComparator;
import org.apache.dubbo.common.extension.support.WrapperComparator;
import org.apache.dubbo.common.lang.Prioritized;
import org.apache.dubbo.common.logger.Logger;
import org.apache.dubbo.common.logger.LoggerFactory;
import org.apache.dubbo.common.utils.ArrayUtils;
import org.apache.dubbo.common.utils.ClassUtils;
import org.apache.dubbo.common.utils.CollectionUtils;
import org.apache.dubbo.common.utils.ConcurrentHashSet;
import org.apache.dubbo.common.utils.ConfigUtils;
import org.apache.dubbo.common.utils.Holder;
import org.apache.dubbo.common.utils.ReflectUtils;
import org.apache.dubbo.common.utils.StringUtils;
import org.apache.dubbo.rpc.model.ApplicationModel;
import org.apache.dubbo.rpc.model.FrameworkModel;
import org.apache.dubbo.rpc.model.ModuleModel;
import org.apache.dubbo.rpc.model.ScopeModelAccessor;

import java.io.BufferedReader;
import java.io.InputStreamReader;
import java.lang.reflect.Method;
import java.lang.reflect.Modifier;
import java.nio.charset.StandardCharsets;
import java.util.ArrayList;
import java.util.Arrays;
import java.util.Collections;
import java.util.Enumeration;
import java.util.HashMap;
import java.util.HashSet;
import java.util.LinkedHashMap;
import java.util.LinkedHashSet;
import java.util.LinkedList;
import java.util.List;
import java.util.Map;
import java.util.ServiceLoader;
import java.util.Set;
import java.util.TreeMap;
import java.util.TreeSet;
import java.util.concurrent.ConcurrentHashMap;
import java.util.concurrent.ConcurrentMap;
import java.util.regex.Pattern;

import static java.util.Arrays.asList;
import static java.util.Collections.sort;
import static java.util.ServiceLoader.load;
import static java.util.stream.StreamSupport.stream;
import static org.apache.dubbo.common.constants.CommonConstants.COMMA_SPLIT_PATTERN;
import static org.apache.dubbo.common.constants.CommonConstants.DEFAULT_KEY;
import static org.apache.dubbo.common.constants.CommonConstants.NATIVE;
import static org.apache.dubbo.common.constants.CommonConstants.REMOVE_VALUE_PREFIX;

/**
 * {@link org.apache.dubbo.rpc.model.ApplicationModel}, {@code DubboBootstrap} and this class are
 * at present designed to be singleton or static (by itself totally static or uses some static fields).
 * So the instances returned from them are of process or classloader scope. If you want to support
 * multiple dubbo servers in a single process, you may need to refactor these three classes.
 * <p>
 * Load dubbo extensions
 * <ul>
 * <li>auto inject dependency extension </li>
 * <li>auto wrap extension in wrapper </li>
 * <li>default extension is an adaptive instance</li>
 * </ul>
 *
 * @see <a href="http://java.sun.com/j2se/1.5.0/docs/guide/jar/jar.html#Service%20Provider">Service Provider in Java 5</a>
 * @see org.apache.dubbo.common.extension.SPI
 * @see org.apache.dubbo.common.extension.Adaptive
 * @see org.apache.dubbo.common.extension.Activate
 */
public class ExtensionLoader<T> {

    private static final Logger logger = LoggerFactory.getLogger(ExtensionLoader.class);

    private static final Pattern NAME_SEPARATOR = Pattern.compile("\\s*[,]+\\s*");

    private final ConcurrentMap<Class<?>, Object> extensionInstances = new ConcurrentHashMap<>(64);

    private final Class<?> type;

    private final ExtensionInjector injector;

    private final ConcurrentMap<Class<?>, String> cachedNames = new ConcurrentHashMap<>();

    private final Holder<Map<String, Class<?>>> cachedClasses = new Holder<>();

    private final Map<String, Object> cachedActivates = Collections.synchronizedMap(new LinkedHashMap<>());
    private final Map<String, Set<String>> cachedActivateGroups = Collections.synchronizedMap(new LinkedHashMap<>());
    private final Map<String, String[]> cachedActivateValues = Collections.synchronizedMap(new LinkedHashMap<>());
    private final ConcurrentMap<String, Holder<Object>> cachedInstances = new ConcurrentHashMap<>();
    private final Holder<Object> cachedAdaptiveInstance = new Holder<>();
    private volatile Class<?> cachedAdaptiveClass = null;
    private String cachedDefaultName;
    private volatile Throwable createAdaptiveInstanceError;

    private Set<Class<?>> cachedWrapperClasses;

    private Map<String, IllegalStateException> exceptions = new ConcurrentHashMap<>();

    private static volatile LoadingStrategy[] strategies = loadLoadingStrategies();

    /**
     * Record all unacceptable exceptions when using SPI
     */
    private Set<String> unacceptableExceptions = new ConcurrentHashSet<>();
    private ExtensionDirector extensionDirector;
    private List<ExtensionPostProcessor> extensionPostProcessors;
    private InstantiationStrategy instantiationStrategy;
    private Environment environment;

    public static void setLoadingStrategies(LoadingStrategy... strategies) {
        if (ArrayUtils.isNotEmpty(strategies)) {
            ExtensionLoader.strategies = strategies;
        }
    }

    /**
     * Load all {@link Prioritized prioritized} {@link LoadingStrategy Loading Strategies} via {@link ServiceLoader}
     *
     * @return non-null
     * @since 2.7.7
     */
    private static LoadingStrategy[] loadLoadingStrategies() {
        return stream(load(LoadingStrategy.class).spliterator(), false)
            .sorted()
            .toArray(LoadingStrategy[]::new);
    }

    /**
     * Get all {@link LoadingStrategy Loading Strategies}
     *
     * @return non-null
     * @see LoadingStrategy
     * @see Prioritized
     * @since 2.7.7
     */
    public static List<LoadingStrategy> getLoadingStrategies() {
        return asList(strategies);
    }

    ExtensionLoader(Class<?> type, ExtensionDirector extensionDirector) {
        this.type = type;
        this.extensionDirector = extensionDirector;
        this.extensionPostProcessors = extensionDirector.getExtensionPostProcessors();
        initInstantiationStrategy();
        this.injector = (type == ExtensionInjector.class ? null : extensionDirector.getExtensionLoader(ExtensionInjector.class)
            .getAdaptiveExtension());
    }

    private void initInstantiationStrategy() {
        for (ExtensionPostProcessor extensionPostProcessor : extensionPostProcessors) {
            if (extensionPostProcessor instanceof ScopeModelAccessor) {
                instantiationStrategy = new InstantiationStrategy((ScopeModelAccessor) extensionPostProcessor);
                break;
            }
        }
        if (instantiationStrategy == null) {
            instantiationStrategy = new InstantiationStrategy();
        }
    }

    /**
     * @see ApplicationModel#getExtensionDirector()
     * @see FrameworkModel#getExtensionDirector()
     * @see ModuleModel#getExtensionDirector()
     * @see ExtensionDirector#getExtensionLoader(java.lang.Class)
     * @deprecated get extension loader from extension director of some module.
     */
    @Deprecated
    public static <T> ExtensionLoader<T> getExtensionLoader(Class<T> type) {
        return ApplicationModel.defaultModel().getExtensionLoader(type);
    }

    // For testing purposes only
    public static void resetExtensionLoader(Class type) {
//        ExtensionLoader loader = EXTENSION_LOADERS.get(type);
//        if (loader != null) {
//            // Remove all instances associated with this loader as well
//            Map<String, Class<?>> classes = loader.getExtensionClasses();
//            for (Map.Entry<String, Class<?>> entry : classes.entrySet()) {
//                EXTENSION_INSTANCES.remove(entry.getValue());
//            }
//            classes.clear();
//            EXTENSION_LOADERS.remove(type);
//        }
    }

<<<<<<< HEAD
    /**
     * Try reset dubbo status for new instance.
     *
     * @deprecated For testing purposes only
     */
    @Deprecated
    public static void destroyAll() {
        EXTENSION_INSTANCES.forEach((_type, instance) -> {
=======
    public void destroy() {
        extensionInstances.forEach((type, instance) -> {
>>>>>>> 82f9a6b5
            if (instance instanceof Lifecycle) {
                Lifecycle lifecycle = (Lifecycle) instance;
                try {
                    lifecycle.destroy();
                } catch (Exception e) {
                    logger.error("Error destroying extension " + lifecycle, e);
                }
            }
        });
        extensionInstances.clear();

        // TODO destroy extension loader, release resources.
    }

    private static ClassLoader findClassLoader() {
        return ClassUtils.getClassLoader(ExtensionLoader.class);
    }

    public String getExtensionName(T extensionInstance) {
        return getExtensionName(extensionInstance.getClass());
    }

    public String getExtensionName(Class<?> extensionClass) {
        getExtensionClasses();// load class
        return cachedNames.get(extensionClass);
    }

    /**
     * This is equivalent to {@code getActivateExtension(url, key, null)}
     *
     * @param url url
     * @param key url parameter key which used to get extension point names
     * @return extension list which are activated.
     * @see #getActivateExtension(org.apache.dubbo.common.URL, String, String)
     */
    public List<T> getActivateExtension(URL url, String key) {
        return getActivateExtension(url, key, null);
    }

    /**
     * This is equivalent to {@code getActivateExtension(url, values, null)}
     *
     * @param url    url
     * @param values extension point names
     * @return extension list which are activated
     * @see #getActivateExtension(org.apache.dubbo.common.URL, String[], String)
     */
    public List<T> getActivateExtension(URL url, String[] values) {
        return getActivateExtension(url, values, null);
    }

    /**
     * This is equivalent to {@code getActivateExtension(url, url.getParameter(key).split(","), null)}
     *
     * @param url   url
     * @param key   url parameter key which used to get extension point names
     * @param group group
     * @return extension list which are activated.
     * @see #getActivateExtension(org.apache.dubbo.common.URL, String[], String)
     */
    public List<T> getActivateExtension(URL url, String key, String group) {
        String value = url.getParameter(key);
        return getActivateExtension(url, StringUtils.isEmpty(value) ? null : COMMA_SPLIT_PATTERN.split(value), group);
    }

    /**
     * Get activate extensions.
     *
     * @param url    url
     * @param values extension point names
     * @param group  group
     * @return extension list which are activated
     * @see org.apache.dubbo.common.extension.Activate
     */
    public List<T> getActivateExtension(URL url, String[] values, String group) {
        // solve the bug of using @SPI's wrapper method to report a null pointer exception.
        Map<Class<?>, T> activateExtensionsMap = new TreeMap<>(ActivateComparator.COMPARATOR);
        List<String> names = values == null ? new ArrayList<>(0) : asList(values);
        if (!names.contains(REMOVE_VALUE_PREFIX + DEFAULT_KEY)) {
            if (cachedActivateGroups.size() == 0) {
                synchronized (cachedActivateGroups) {
                    // cache all extensions
                    if (cachedActivateGroups.size() == 0) {
                        getExtensionClasses();
                        for (Map.Entry<String, Object> entry : cachedActivates.entrySet()) {
                            String name = entry.getKey();
                            Object activate = entry.getValue();

                            String[] activateGroup, activateValue;

                            if (activate instanceof Activate) {
                                activateGroup = ((Activate) activate).group();
                                activateValue = ((Activate) activate).value();
                            } else if (activate instanceof com.alibaba.dubbo.common.extension.Activate) {
                                activateGroup = ((com.alibaba.dubbo.common.extension.Activate) activate).group();
                                activateValue = ((com.alibaba.dubbo.common.extension.Activate) activate).value();
                            } else {
                                continue;
                            }
                            cachedActivateGroups.put(name, new HashSet<>(Arrays.asList(activateGroup)));
                            cachedActivateValues.put(name, activateValue);
                        }
                    }
                }
            }

            // traverse all cached extensions
            cachedActivateGroups.forEach((name, activateGroup) -> {
                if (isMatchGroup(group, activateGroup)
                    && !names.contains(name)
                    && !names.contains(REMOVE_VALUE_PREFIX + name)
                    && isActive(cachedActivateValues.get(name), url)) {

                    activateExtensionsMap.put(getExtensionClass(name), getExtension(name));
                }
            });
        }

        if (names.contains(DEFAULT_KEY)) {
            // will affect order
            // `ext1,default,ext2` means ext1 will happens before all of the default extensions while ext2 will after them
            ArrayList<T> extensionsResult = new ArrayList<>(activateExtensionsMap.size() + names.size());
            for (int i = 0; i < names.size(); i++) {
                String name = names.get(i);
                if (!name.startsWith(REMOVE_VALUE_PREFIX)
                    && !names.contains(REMOVE_VALUE_PREFIX + name)) {
                    if (!DEFAULT_KEY.equals(name)) {
                        if (containsExtension(name)) {
                            extensionsResult.add(getExtension(name));
                        }
                    } else {
                        extensionsResult.addAll(activateExtensionsMap.values());
                    }
                }
            }
            return extensionsResult;
        } else {
            // add extensions, will be sorted by its order
            for (int i = 0; i < names.size(); i++) {
                String name = names.get(i);
                if (!name.startsWith(REMOVE_VALUE_PREFIX)
                    && !names.contains(REMOVE_VALUE_PREFIX + name)) {
                    if (!DEFAULT_KEY.equals(name)) {
                        if (containsExtension(name)) {
                            activateExtensionsMap.put(getExtensionClass(name), getExtension(name));
                        }
                    }
                }
            }
            return new ArrayList<>(activateExtensionsMap.values());
        }
    }

    public List<T> getActivateExtensions() {
        List<T> activateExtensions = new ArrayList<>();
        TreeMap<Class<?>, T> activateExtensionsMap = new TreeMap<>(ActivateComparator.COMPARATOR);
        getExtensionClasses();
        for (Map.Entry<String, Object> entry : cachedActivates.entrySet()) {
            String name = entry.getKey();
            Object activate = entry.getValue();
            if (!(activate instanceof Activate)) {
                continue;
            }
            activateExtensionsMap.put(getExtensionClass(name), getExtension(name));
        }
        if (!activateExtensionsMap.isEmpty()) {
            activateExtensions.addAll(activateExtensionsMap.values());
        }

        return activateExtensions;
    }

    private boolean isMatchGroup(String group, Set<String> groups) {
        if (StringUtils.isEmpty(group)) {
            return true;
        }
        if (CollectionUtils.isNotEmpty(groups)) {
            return groups.contains(group);
        }
        return false;
    }

    private boolean isActive(String[] keys, URL url) {
        if (keys.length == 0) {
            return true;
        }
        for (String key : keys) {
            // @Active(value="key1:value1, key2:value2")
            String keyValue = null;
            if (key.contains(":")) {
                String[] arr = key.split(":");
                key = arr[0];
                keyValue = arr[1];
            }

            String realValue = url.getParameter(key);
            if (StringUtils.isEmpty(realValue)) {
                realValue = url.getAnyMethodParameter(key);
            }
            if ((keyValue != null && keyValue.equals(realValue)) || (keyValue == null && ConfigUtils.isNotEmpty(realValue))) {
                return true;
            }
        }
        return false;
    }

    /**
     * Get extension's instance. Return <code>null</code> if extension is not found or is not initialized. Pls. note
     * that this method will not trigger extension load.
     * <p>
     * In order to trigger extension load, call {@link #getExtension(String)} instead.
     *
     * @see #getExtension(String)
     */
    @SuppressWarnings("unchecked")
    public T getLoadedExtension(String name) {
        if (StringUtils.isEmpty(name)) {
            throw new IllegalArgumentException("Extension name == null");
        }
        Holder<Object> holder = getOrCreateHolder(name);
        return (T) holder.get();
    }

    private Holder<Object> getOrCreateHolder(String name) {
        Holder<Object> holder = cachedInstances.get(name);
        if (holder == null) {
            cachedInstances.putIfAbsent(name, new Holder<>());
            holder = cachedInstances.get(name);
        }
        return holder;
    }

    /**
     * Return the list of extensions which are already loaded.
     * <p>
     * Usually {@link #getSupportedExtensions()} should be called in order to get all extensions.
     *
     * @see #getSupportedExtensions()
     */
    public Set<String> getLoadedExtensions() {
        return Collections.unmodifiableSet(new TreeSet<>(cachedInstances.keySet()));
    }

    public List<T> getLoadedExtensionInstances() {
        List<T> instances = new ArrayList<>();
        cachedInstances.values().forEach(holder -> instances.add((T) holder.get()));
        return instances;
    }

    public Object getLoadedAdaptiveExtensionInstances() {
        return cachedAdaptiveInstance.get();
    }

    /**
     * Find the extension with the given name. If the specified name is not found, then {@link IllegalStateException}
     * will be thrown.
     */
    @SuppressWarnings("unchecked")
    public T getExtension(String name) {
        T extension = getExtension(name, true);
        if (extension == null) {
            throw new IllegalArgumentException("Not find extension: " + name);
        }
        return extension;
    }

    public T getExtension(String name, boolean wrap) {
        if (StringUtils.isEmpty(name)) {
            throw new IllegalArgumentException("Extension name == null");
        }
        if ("true".equals(name)) {
            return getDefaultExtension();
        }
        String cacheKey = name;
        if (!wrap) {
            cacheKey += "_origin";
        }
        final Holder<Object> holder = getOrCreateHolder(cacheKey);
        Object instance = holder.get();
        if (instance == null) {
            synchronized (holder) {
                instance = holder.get();
                if (instance == null) {
                    instance = createExtension(name, wrap);
                    holder.set(instance);
                }
            }
        }
        return (T) instance;
    }

    /**
     * Get the extension by specified name if found, or {@link #getDefaultExtension() returns the default one}
     *
     * @param name the name of extension
     * @return non-null
     */
    public T getOrDefaultExtension(String name) {
        return containsExtension(name) ? getExtension(name) : getDefaultExtension();
    }

    /**
     * Return default extension, return <code>null</code> if it's not configured.
     */
    public T getDefaultExtension() {
        getExtensionClasses();
        if (StringUtils.isBlank(cachedDefaultName) || "true".equals(cachedDefaultName)) {
            return null;
        }
        return getExtension(cachedDefaultName);
    }

    public boolean hasExtension(String name) {
        if (StringUtils.isEmpty(name)) {
            throw new IllegalArgumentException("Extension name == null");
        }
        Class<?> c = this.getExtensionClass(name);
        return c != null;
    }

    public Set<String> getSupportedExtensions() {
        Map<String, Class<?>> clazzes = getExtensionClasses();
        return Collections.unmodifiableSet(new TreeSet<>(clazzes.keySet()));
    }

    public Set<T> getSupportedExtensionInstances() {
        List<T> instances = new LinkedList<>();
        Set<String> supportedExtensions = getSupportedExtensions();
        if (CollectionUtils.isNotEmpty(supportedExtensions)) {
            for (String name : supportedExtensions) {
                instances.add(getExtension(name));
            }
        }
        // sort the Prioritized instances
        sort(instances, Prioritized.COMPARATOR);
        return new LinkedHashSet<>(instances);
    }

    /**
     * Return default extension name, return <code>null</code> if not configured.
     */
    public String getDefaultExtensionName() {
        getExtensionClasses();
        return cachedDefaultName;
    }

    /**
     * Register new extension via API
     *
     * @param name  extension name
     * @param clazz extension class
     * @throws IllegalStateException when extension with the same name has already been registered.
     */
    public void addExtension(String name, Class<?> clazz) {
        getExtensionClasses(); // load classes

        if (!type.isAssignableFrom(clazz)) {
            throw new IllegalStateException("Input type " +
                clazz + " doesn't implement the Extension " + type);
        }
        if (clazz.isInterface()) {
            throw new IllegalStateException("Input type " +
                clazz + " can't be interface!");
        }

        if (!clazz.isAnnotationPresent(Adaptive.class)) {
            if (StringUtils.isBlank(name)) {
                throw new IllegalStateException("Extension name is blank (Extension " + type + ")!");
            }
            if (cachedClasses.get().containsKey(name)) {
                throw new IllegalStateException("Extension name " +
                    name + " already exists (Extension " + type + ")!");
            }

            cachedNames.put(clazz, name);
            cachedClasses.get().put(name, clazz);
        } else {
            if (cachedAdaptiveClass != null) {
                throw new IllegalStateException("Adaptive Extension already exists (Extension " + type + ")!");
            }

            cachedAdaptiveClass = clazz;
        }
    }

    /**
     * Replace the existing extension via API
     *
     * @param name  extension name
     * @param clazz extension class
     * @throws IllegalStateException when extension to be placed doesn't exist
     * @deprecated not recommended any longer, and use only when test
     */
    @Deprecated
    public void replaceExtension(String name, Class<?> clazz) {
        getExtensionClasses(); // load classes

        if (!type.isAssignableFrom(clazz)) {
            throw new IllegalStateException("Input type " +
                clazz + " doesn't implement Extension " + type);
        }
        if (clazz.isInterface()) {
            throw new IllegalStateException("Input type " +
                clazz + " can't be interface!");
        }

        if (!clazz.isAnnotationPresent(Adaptive.class)) {
            if (StringUtils.isBlank(name)) {
                throw new IllegalStateException("Extension name is blank (Extension " + type + ")!");
            }
            if (!cachedClasses.get().containsKey(name)) {
                throw new IllegalStateException("Extension name " +
                    name + " doesn't exist (Extension " + type + ")!");
            }

            cachedNames.put(clazz, name);
            cachedClasses.get().put(name, clazz);
            cachedInstances.remove(name);
        } else {
            if (cachedAdaptiveClass == null) {
                throw new IllegalStateException("Adaptive Extension doesn't exist (Extension " + type + ")!");
            }

            cachedAdaptiveClass = clazz;
            cachedAdaptiveInstance.set(null);
        }
    }

    @SuppressWarnings("unchecked")
    public T getAdaptiveExtension() {
        Object instance = cachedAdaptiveInstance.get();
        if (instance == null) {
            if (createAdaptiveInstanceError != null) {
                throw new IllegalStateException("Failed to create adaptive instance: " +
                    createAdaptiveInstanceError.toString(),
                    createAdaptiveInstanceError);
            }

            synchronized (cachedAdaptiveInstance) {
                instance = cachedAdaptiveInstance.get();
                if (instance == null) {
                    try {
                        instance = createAdaptiveExtension();
                        cachedAdaptiveInstance.set(instance);
                    } catch (Throwable t) {
                        createAdaptiveInstanceError = t;
                        throw new IllegalStateException("Failed to create adaptive instance: " + t.toString(), t);
                    }
                }
            }
        }

        return (T) instance;
    }

    private IllegalStateException findException(String name) {
        StringBuilder buf = new StringBuilder("No such extension " + type.getName() + " by name " + name);

        int i = 1;
        for (Map.Entry<String, IllegalStateException> entry : exceptions.entrySet()) {
            if (entry.getKey().toLowerCase().startsWith(name.toLowerCase())) {
                if (i == 1) {
                    buf.append(", possible causes: ");
                }
                buf.append("\r\n(");
                buf.append(i++);
                buf.append(") ");
                buf.append(entry.getKey());
                buf.append(":\r\n");
                buf.append(StringUtils.toString(entry.getValue()));
            }
        }

        if (i == 1) {
            buf.append(", no related exception was found, please check whether related SPI module is missing.");
        }
        return new IllegalStateException(buf.toString());
    }

    @SuppressWarnings("unchecked")
    private T createExtension(String name, boolean wrap) {
        Class<?> clazz = getExtensionClasses().get(name);
        if (clazz == null || unacceptableExceptions.contains(name)) {
            throw findException(name);
        }
        try {
            T instance = (T) extensionInstances.get(clazz);
            if (instance == null) {
                extensionInstances.putIfAbsent(clazz, createExtensionInstance(clazz));
                instance = (T) extensionInstances.get(clazz);
                instance = postProcessBeforeInitialization(instance, name);
                injectExtension(instance);
                instance = postProcessAfterInitialization(instance, name);
            }

            if (wrap) {
                List<Class<?>> wrapperClassesList = new ArrayList<>();
                if (cachedWrapperClasses != null) {
                    wrapperClassesList.addAll(cachedWrapperClasses);
                    wrapperClassesList.sort(WrapperComparator.COMPARATOR);
                    Collections.reverse(wrapperClassesList);
                }

                if (CollectionUtils.isNotEmpty(wrapperClassesList)) {
                    for (Class<?> wrapperClass : wrapperClassesList) {
                        Wrapper wrapper = wrapperClass.getAnnotation(Wrapper.class);
                        if (wrapper == null
                            || (ArrayUtils.contains(wrapper.matches(), name) && !ArrayUtils.contains(wrapper.mismatches(), name))) {
                            instance = injectExtension((T) wrapperClass.getConstructor(type).newInstance(instance));
                            instance = postProcessAfterInitialization(instance, name);
                        }
                    }
                }
            }

            // Warning: After an instance of Lifecycle is wrapped by cachedWrapperClasses, it may not still be Lifecycle instance, this application may not invoke the lifecycle.initialize hook.
            initExtension(instance);
            return instance;
        } catch (Throwable t) {
            throw new IllegalStateException("Extension instance (name: " + name + ", class: " +
                type + ") couldn't be instantiated: " + t.getMessage(), t);
        }
    }

    private Object createExtensionInstance(Class<?> type) throws ReflectiveOperationException {
        return instantiationStrategy.instantiate(type);
    }

    private T postProcessBeforeInitialization(T instance, String name) throws Exception {
        if (extensionPostProcessors != null) {
            for (ExtensionPostProcessor processor : extensionPostProcessors) {
                instance = (T) processor.postProcessBeforeInitialization(instance, name);
            }
        }
        return instance;
    }

    private T postProcessAfterInitialization(T instance, String name) throws Exception {
        if (instance instanceof ExtensionAccessorAware) {
            ((ExtensionAccessorAware) instance).setExtensionAccessor(extensionDirector);
        }
        if (extensionPostProcessors != null) {
            for (ExtensionPostProcessor processor : extensionPostProcessors) {
                instance = (T) processor.postProcessAfterInitialization(instance, name);
            }
        }
        return instance;
    }

    private boolean containsExtension(String name) {
        return getExtensionClasses().containsKey(name);
    }

    private T injectExtension(T instance) {

        if (injector == null) {
            return instance;
        }

        try {
            for (Method method : instance.getClass().getMethods()) {
                if (!isSetter(method)) {
                    continue;
                }
                /**
                 * Check {@link DisableInject} to see if we need auto injection for this property
                 */
                if (method.getAnnotation(DisableInject.class) != null) {
                    continue;
                }
                Class<?> pt = method.getParameterTypes()[0];
                if (ReflectUtils.isPrimitives(pt)) {
                    continue;
                }

                try {
                    String property = getSetterProperty(method);
                    Object object = injector.getInstance(pt, property);
                    if (object != null) {
                        method.invoke(instance, object);
                    }
                } catch (Exception e) {
                    logger.error("Failed to inject via method " + method.getName()
                        + " of interface " + type.getName() + ": " + e.getMessage(), e);
                }

            }
        } catch (Exception e) {
            logger.error(e.getMessage(), e);
        }
        return instance;
    }

    private void initExtension(T instance) {
        if (instance instanceof Lifecycle) {
            Lifecycle lifecycle = (Lifecycle) instance;
            lifecycle.initialize();
        }
    }

    /**
     * get properties name for setter, for instance: setVersion, return "version"
     * <p>
     * return "", if setter name with length less than 3
     */
    private String getSetterProperty(Method method) {
        return method.getName().length() > 3 ? method.getName().substring(3, 4).toLowerCase() + method.getName().substring(4) : "";
    }

    /**
     * return true if and only if:
     * <p>
     * 1, public
     * <p>
     * 2, name starts with "set"
     * <p>
     * 3, only has one parameter
     */
    private boolean isSetter(Method method) {
        return method.getName().startsWith("set")
            && method.getParameterTypes().length == 1
            && Modifier.isPublic(method.getModifiers());
    }

    private Class<?> getExtensionClass(String name) {
        if (type == null) {
            throw new IllegalArgumentException("Extension type == null");
        }
        if (name == null) {
            throw new IllegalArgumentException("Extension name == null");
        }
        return getExtensionClasses().get(name);
    }

    private Map<String, Class<?>> getExtensionClasses() {
        Map<String, Class<?>> classes = cachedClasses.get();
        if (classes == null) {
            synchronized (cachedClasses) {
                classes = cachedClasses.get();
                if (classes == null) {
                    classes = loadExtensionClasses();
                    cachedClasses.set(classes);
                }
            }
        }
        return classes;
    }

    /**
     * synchronized in getExtensionClasses
     */
    private Map<String, Class<?>> loadExtensionClasses() {
        cacheDefaultExtensionName();

        Map<String, Class<?>> extensionClasses = new HashMap<>();

        for (LoadingStrategy strategy : strategies) {
            loadDirectory(extensionClasses, strategy, type.getName());

            // compatible with old ExtensionFactory
            if (this.type == ExtensionInjector.class) {
                loadDirectory(extensionClasses, strategy, ExtensionFactory.class.getName());
            }
        }

        return extensionClasses;
    }

    private void loadDirectory(Map<String, Class<?>> extensionClasses, LoadingStrategy strategy, String type) {
        loadDirectory(extensionClasses, strategy.directory(), type, strategy.preferExtensionClassLoader(),
            strategy.overridden(), strategy.excludedPackages());
        String oldType = type.replace("org.apache", "com.alibaba");
        loadDirectory(extensionClasses, strategy.directory(), oldType, strategy.preferExtensionClassLoader(),
            strategy.overridden(), strategy.excludedPackages());
    }

    /**
     * extract and cache default extension name if exists
     */
    private void cacheDefaultExtensionName() {
        final SPI defaultAnnotation = type.getAnnotation(SPI.class);
        if (defaultAnnotation == null) {
            return;
        }

        String value = defaultAnnotation.value();
        if ((value = value.trim()).length() > 0) {
            String[] names = NAME_SEPARATOR.split(value);
            if (names.length > 1) {
                throw new IllegalStateException("More than 1 default extension name on extension " + type.getName()
                    + ": " + Arrays.toString(names));
            }
            if (names.length == 1) {
                cachedDefaultName = names[0];
            }
        }
    }

    private void loadDirectory(Map<String, Class<?>> extensionClasses, String dir, String type) {
        loadDirectory(extensionClasses, dir, type, false, false);
    }

    private void loadDirectory(Map<String, Class<?>> extensionClasses, String dir, String type,
                               boolean extensionLoaderClassLoaderFirst, boolean overridden, String... excludedPackages) {
        String fileName = dir + type;
        try {
            Enumeration<java.net.URL> urls = null;
            ClassLoader classLoader = findClassLoader();

            // try to load from ExtensionLoader's ClassLoader first
            if (extensionLoaderClassLoaderFirst) {
                ClassLoader extensionLoaderClassLoader = ExtensionLoader.class.getClassLoader();
                if (ClassLoader.getSystemClassLoader() != extensionLoaderClassLoader) {
                    urls = extensionLoaderClassLoader.getResources(fileName);
                }
            }

            if (urls == null || !urls.hasMoreElements()) {
                if (classLoader != null) {
                    urls = classLoader.getResources(fileName);
                } else {
                    urls = ClassLoader.getSystemResources(fileName);
                }
            }

            if (urls != null) {
                while (urls.hasMoreElements()) {
                    java.net.URL resourceURL = urls.nextElement();
                    loadResource(extensionClasses, classLoader, resourceURL, overridden, excludedPackages);
                }
            }
        } catch (Throwable t) {
            logger.error("Exception occurred when loading extension class (interface: " +
                type + ", description file: " + fileName + ").", t);
        }
    }

    private void loadResource(Map<String, Class<?>> extensionClasses, ClassLoader classLoader,
                              java.net.URL resourceURL, boolean overridden, String... excludedPackages) {
        try {
            try (BufferedReader reader = new BufferedReader(new InputStreamReader(resourceURL.openStream(), StandardCharsets.UTF_8))) {
                String line;
                String clazz = null;
                while ((line = reader.readLine()) != null) {
                    final int ci = line.indexOf('#');
                    if (ci >= 0) {
                        line = line.substring(0, ci);
                    }
                    line = line.trim();
                    if (line.length() > 0) {
                        try {
                            String name = null;
                            int i = line.indexOf('=');
                            if (i > 0) {
                                name = line.substring(0, i).trim();
                                clazz = line.substring(i + 1).trim();
                            } else {
                                clazz = line;
                            }
                            if (StringUtils.isNotEmpty(clazz) && !isExcluded(clazz, excludedPackages)) {
                                loadClass(extensionClasses, resourceURL, Class.forName(clazz, true, classLoader), name, overridden);
                            }
                        } catch (Throwable t) {
                            IllegalStateException e = new IllegalStateException("Failed to load extension class (interface: " + type +
                                ", class line: " + line + ") in " + resourceURL + ", cause: " + t.getMessage(), t);
                            exceptions.put(line, e);
                        }
                    }
                }
            }
        } catch (Throwable t) {
            logger.error("Exception occurred when loading extension class (interface: " +
                type + ", class file: " + resourceURL + ") in " + resourceURL, t);
        }
    }

    private boolean isExcluded(String className, String... excludedPackages) {
        if (excludedPackages != null) {
            for (String excludePackage : excludedPackages) {
                if (className.startsWith(excludePackage + ".")) {
                    return true;
                }
            }
        }
        return false;
    }

    private void loadClass(Map<String, Class<?>> extensionClasses, java.net.URL resourceURL, Class<?> clazz, String name,
                           boolean overridden) throws NoSuchMethodException {
        if (!type.isAssignableFrom(clazz)) {
            throw new IllegalStateException("Error occurred when loading extension class (interface: " +
                type + ", class line: " + clazz.getName() + "), class "
                + clazz.getName() + " is not subtype of interface.");
        }
        if (clazz.isAnnotationPresent(Adaptive.class)) {
            cacheAdaptiveClass(clazz, overridden);
        } else if (isWrapperClass(clazz)) {
            cacheWrapperClass(clazz);
        } else {
            if (StringUtils.isEmpty(name)) {
                name = findAnnotationName(clazz);
                if (name.length() == 0) {
                    throw new IllegalStateException("No such extension name for the class " + clazz.getName() + " in the config " + resourceURL);
                }
            }

            String[] names = NAME_SEPARATOR.split(name);
            if (ArrayUtils.isNotEmpty(names)) {
                cacheActivateClass(clazz, names[0]);
                for (String n : names) {
                    cacheName(clazz, n);
                    saveInExtensionClass(extensionClasses, clazz, n, overridden);
                }
            }
        }
    }

    /**
     * cache name
     */
    private void cacheName(Class<?> clazz, String name) {
        if (!cachedNames.containsKey(clazz)) {
            cachedNames.put(clazz, name);
        }
    }

    /**
     * put clazz in extensionClasses
     */
    private void saveInExtensionClass(Map<String, Class<?>> extensionClasses, Class<?> clazz, String name, boolean overridden) {
        Class<?> c = extensionClasses.get(name);
        if (c == null || overridden) {
            extensionClasses.put(name, clazz);
        } else if (c != clazz) {
            // duplicate implementation is unacceptable
            unacceptableExceptions.add(name);
            String duplicateMsg = "Duplicate extension " + type.getName() + " name " + name + " on " + c.getName() + " and " + clazz.getName();
            logger.error(duplicateMsg);
            throw new IllegalStateException(duplicateMsg);
        }
    }

    /**
     * cache Activate class which is annotated with <code>Activate</code>
     * <p>
     * for compatibility, also cache class with old alibaba Activate annotation
     */
    private void cacheActivateClass(Class<?> clazz, String name) {
        Activate activate = clazz.getAnnotation(Activate.class);
        if (activate != null) {
            cachedActivates.put(name, activate);
        } else {
            // support com.alibaba.dubbo.common.extension.Activate
            com.alibaba.dubbo.common.extension.Activate oldActivate = clazz.getAnnotation(com.alibaba.dubbo.common.extension.Activate.class);
            if (oldActivate != null) {
                cachedActivates.put(name, oldActivate);
            }
        }
    }

    /**
     * cache Adaptive class which is annotated with <code>Adaptive</code>
     */
    private void cacheAdaptiveClass(Class<?> clazz, boolean overridden) {
        if (cachedAdaptiveClass == null || overridden) {
            cachedAdaptiveClass = clazz;
        } else if (!cachedAdaptiveClass.equals(clazz)) {
            throw new IllegalStateException("More than 1 adaptive class found: "
                + cachedAdaptiveClass.getName()
                + ", " + clazz.getName());
        }
    }

    /**
     * cache wrapper class
     * <p>
     * like: ProtocolFilterWrapper, ProtocolListenerWrapper
     */
    private void cacheWrapperClass(Class<?> clazz) {
        if (cachedWrapperClasses == null) {
            cachedWrapperClasses = new ConcurrentHashSet<>();
        }
        cachedWrapperClasses.add(clazz);
    }

    /**
     * test if clazz is a wrapper class
     * <p>
     * which has Constructor with given class type as its only argument
     */
    private boolean isWrapperClass(Class<?> clazz) {
        try {
            clazz.getConstructor(type);
            return true;
        } catch (NoSuchMethodException e) {
            return false;
        }
    }

    @SuppressWarnings("deprecation")
    private String findAnnotationName(Class<?> clazz) {
        org.apache.dubbo.common.Extension extension = clazz.getAnnotation(org.apache.dubbo.common.Extension.class);
        if (extension != null) {
            return extension.value();
        }

        String name = clazz.getSimpleName();
        if (name.endsWith(type.getSimpleName())) {
            name = name.substring(0, name.length() - type.getSimpleName().length());
        }
        return name.toLowerCase();
    }

    @SuppressWarnings("unchecked")
    private T createAdaptiveExtension() {
        try {
            T instance = (T) getAdaptiveExtensionClass().newInstance();
            instance = postProcessBeforeInitialization(instance, null);
            instance = injectExtension(instance);
            instance = postProcessAfterInitialization(instance, null);
            initExtension(instance);
            return instance;
        } catch (Exception e) {
            throw new IllegalStateException("Can't create adaptive extension " + type + ", cause: " + e.getMessage(), e);
        }
    }

    private Class<?> getAdaptiveExtensionClass() {
        getExtensionClasses();
        if (cachedAdaptiveClass != null) {
            return cachedAdaptiveClass;
        }
        return cachedAdaptiveClass = createAdaptiveExtensionClass();
    }

    private Class<?> createAdaptiveExtensionClass() {
        ClassLoader classLoader = findClassLoader();
        try {
            if (getEnvironment().getConfiguration().getBoolean(NATIVE, false)) {
                return classLoader.loadClass(type.getName() + "$Adaptive");
            }
        } catch (Throwable ignore) {

        }
        String code = new AdaptiveClassCodeGenerator(type, cachedDefaultName).generate();
        org.apache.dubbo.common.compiler.Compiler compiler = extensionDirector.getExtensionLoader(
            org.apache.dubbo.common.compiler.Compiler.class).getAdaptiveExtension();
        return compiler.compile(code, classLoader);
    }

    private Environment getEnvironment() {
        if (environment == null) {
            environment = (Environment) extensionDirector.getExtensionLoader(FrameworkExt.class).getExtension(Environment.NAME);
        }
        return environment;
    }

    @Override
    public String toString() {
        return this.getClass().getName() + "[" + type.getName() + "]";
    }

}<|MERGE_RESOLUTION|>--- conflicted
+++ resolved
@@ -207,19 +207,8 @@
 //        }
     }
 
-<<<<<<< HEAD
-    /**
-     * Try reset dubbo status for new instance.
-     *
-     * @deprecated For testing purposes only
-     */
-    @Deprecated
-    public static void destroyAll() {
-        EXTENSION_INSTANCES.forEach((_type, instance) -> {
-=======
     public void destroy() {
         extensionInstances.forEach((type, instance) -> {
->>>>>>> 82f9a6b5
             if (instance instanceof Lifecycle) {
                 Lifecycle lifecycle = (Lifecycle) instance;
                 try {
