/*
 * Licensed to the Apache Software Foundation (ASF) under one or more
 * contributor license agreements.  See the NOTICE file distributed with
 * this work for additional information regarding copyright ownership.
 * The ASF licenses this file to You under the Apache License, Version 2.0
 * (the "License"); you may not use this file except in compliance with
 * the License.  You may obtain a copy of the License at
 *
 *     http://www.apache.org/licenses/LICENSE-2.0
 *
 * Unless required by applicable law or agreed to in writing, software
 * distributed under the License is distributed on an "AS IS" BASIS,
 * WITHOUT WARRANTIES OR CONDITIONS OF ANY KIND, either express or implied.
 * See the License for the specific language governing permissions and
 * limitations under the License.
 */
package org.apache.dubbo.common.extension;

import org.apache.dubbo.common.URL;
import org.apache.dubbo.common.context.Lifecycle;
import org.apache.dubbo.common.extension.support.ActivateComparator;
import org.apache.dubbo.common.extension.support.WrapperComparator;
import org.apache.dubbo.common.lang.Prioritized;
import org.apache.dubbo.common.logger.Logger;
import org.apache.dubbo.common.logger.LoggerFactory;
import org.apache.dubbo.common.utils.ArrayUtils;
import org.apache.dubbo.common.utils.ClassUtils;
import org.apache.dubbo.common.utils.CollectionUtils;
import org.apache.dubbo.common.utils.ConcurrentHashSet;
import org.apache.dubbo.common.utils.ConfigUtils;
import org.apache.dubbo.common.utils.Holder;
import org.apache.dubbo.common.utils.ReflectUtils;
import org.apache.dubbo.common.utils.StringUtils;

import java.io.BufferedReader;
import java.io.InputStreamReader;
import java.lang.reflect.Method;
import java.lang.reflect.Modifier;
import java.nio.charset.StandardCharsets;
import java.util.ArrayList;
import java.util.Arrays;
import java.util.Collections;
import java.util.Enumeration;
import java.util.HashMap;
import java.util.LinkedHashSet;
import java.util.LinkedList;
import java.util.List;
import java.util.Map;
import java.util.ServiceLoader;
import java.util.Set;
import java.util.TreeSet;
import java.util.concurrent.ConcurrentHashMap;
import java.util.concurrent.ConcurrentMap;
import java.util.regex.Pattern;

import static java.util.Arrays.asList;
import static java.util.Collections.sort;
import static java.util.ServiceLoader.load;
import static java.util.stream.StreamSupport.stream;
import static org.apache.dubbo.common.constants.CommonConstants.COMMA_SPLIT_PATTERN;
import static org.apache.dubbo.common.constants.CommonConstants.DEFAULT_KEY;
import static org.apache.dubbo.common.constants.CommonConstants.REMOVE_VALUE_PREFIX;

/**
 * {@link org.apache.dubbo.rpc.model.ApplicationModel}, {@code DubboBootstrap} and this class are
 * at present designed to be singleton or static (by itself totally static or uses some static fields).
 * So the instances returned from them are of process or classloader scope. If you want to support
 * multiple dubbo servers in a single process, you may need to refactor these three classes.
 * <p>
 * Load dubbo extensions
 * <ul>
 * <li>auto inject dependency extension </li>
 * <li>auto wrap extension in wrapper </li>
 * <li>default extension is an adaptive instance</li>
 * </ul>
 *
 * @see <a href="http://java.sun.com/j2se/1.5.0/docs/guide/jar/jar.html#Service%20Provider">Service Provider in Java 5</a>
 * @see org.apache.dubbo.common.extension.SPI
 * @see org.apache.dubbo.common.extension.Adaptive
 * @see org.apache.dubbo.common.extension.Activate
 */
public class ExtensionLoader<T> {

    private static final Logger logger = LoggerFactory.getLogger(ExtensionLoader.class);

    private static final Pattern NAME_SEPARATOR = Pattern.compile("\\s*[,]+\\s*");

    private static final ConcurrentMap<Class<?>, ExtensionLoader<?>> EXTENSION_LOADERS = new ConcurrentHashMap<>(64);

    private static final ConcurrentMap<Class<?>, Object> EXTENSION_INSTANCES = new ConcurrentHashMap<>(64);

    private final Class<?> type;

    private final ExtensionFactory objectFactory;

    private final ConcurrentMap<Class<?>, String> cachedNames = new ConcurrentHashMap<>();

    private final Holder<Map<String, Class<?>>> cachedClasses = new Holder<>();

    private final Map<String, Object> cachedActivates = new ConcurrentHashMap<>();
    private final ConcurrentMap<String, Holder<Object>> cachedInstances = new ConcurrentHashMap<>();
    private final Holder<Object> cachedAdaptiveInstance = new Holder<>();
    private volatile Class<?> cachedAdaptiveClass = null;
    private String cachedDefaultName;
    private volatile Throwable createAdaptiveInstanceError;

    private Set<Class<?>> cachedWrapperClasses;

    private Map<String, IllegalStateException> exceptions = new ConcurrentHashMap<>();

    private static volatile LoadingStrategy[] strategies = loadLoadingStrategies();

    public static void setLoadingStrategies(LoadingStrategy... strategies) {
        if (ArrayUtils.isNotEmpty(strategies)) {
            ExtensionLoader.strategies = strategies;
        }
    }

    /**
     * Load all {@link Prioritized prioritized} {@link LoadingStrategy Loading Strategies} via {@link ServiceLoader}
     *
     * @return non-null
     * @since 2.7.7
     */
    private static LoadingStrategy[] loadLoadingStrategies() {
        return stream(load(LoadingStrategy.class).spliterator(), false)
                .sorted()
                .toArray(LoadingStrategy[]::new);
    }

    /**
     * Get all {@link LoadingStrategy Loading Strategies}
     *
     * @return non-null
     * @see LoadingStrategy
     * @see Prioritized
     * @since 2.7.7
     */
    public static List<LoadingStrategy> getLoadingStrategies() {
        return asList(strategies);
    }

    private ExtensionLoader(Class<?> type) {
        this.type = type;
        objectFactory = (type == ExtensionFactory.class ? null : ExtensionLoader.getExtensionLoader(ExtensionFactory.class).getAdaptiveExtension());
    }

    /**
     * type是否使用@SPI声明
     * @param type
     * @param <T>
     * @return
     */
    private static <T> boolean withExtensionAnnotation(Class<T> type) {
        return type.isAnnotationPresent(SPI.class);
    }

    @SuppressWarnings("unchecked")
    /**
     * 获取type在EXTENSION_LOADERS中得对应
     */
    public static <T> ExtensionLoader<T> getExtensionLoader(Class<T> type) {
        if (type == null) {
            throw new IllegalArgumentException("Extension type == null");
        }
        /**
         * 非接口  则抛出异常
         */
        if (!type.isInterface()) {
            throw new IllegalArgumentException("Extension type (" + type + ") is not an interface!");
        }
        /**
         * type没有使用@SPI声明
         */
        if (!withExtensionAnnotation(type)) {
            throw new IllegalArgumentException("Extension type (" + type +
                    ") is not an extension, because it is NOT annotated with @" + SPI.class.getSimpleName() + "!");
        }

        /**
         * type在EXTENSION_LOADERS是否有对应  没有则新增
         */
        ExtensionLoader<T> loader = (ExtensionLoader<T>) EXTENSION_LOADERS.get(type);
        if (loader == null) {
            EXTENSION_LOADERS.putIfAbsent(type, new ExtensionLoader<T>(type));
            loader = (ExtensionLoader<T>) EXTENSION_LOADERS.get(type);
        }
        return loader;
    }

    // For testing purposes only
    public static void resetExtensionLoader(Class type) {
        ExtensionLoader loader = EXTENSION_LOADERS.get(type);
        if (loader != null) {
            // Remove all instances associated with this loader as well
            Map<String, Class<?>> classes = loader.getExtensionClasses();
            for (Map.Entry<String, Class<?>> entry : classes.entrySet()) {
                EXTENSION_INSTANCES.remove(entry.getValue());
            }
            classes.clear();
            EXTENSION_LOADERS.remove(type);
        }
    }

    public static void destroyAll() {
        EXTENSION_INSTANCES.forEach((_type, instance) -> {
            if (instance instanceof Lifecycle) {
                Lifecycle lifecycle = (Lifecycle) instance;
                try {
                    lifecycle.destroy();
                } catch (Exception e) {
                    logger.error("Error destroying extension " + lifecycle, e);
                }
            }
        });
    }

    private static ClassLoader findClassLoader() {
        return ClassUtils.getClassLoader(ExtensionLoader.class);
    }

    public String getExtensionName(T extensionInstance) {
        return getExtensionName(extensionInstance.getClass());
    }

    public String getExtensionName(Class<?> extensionClass) {
        getExtensionClasses();// load class
        return cachedNames.get(extensionClass);
    }

    /**
     * This is equivalent to {@code getActivateExtension(url, key, null)}
     *
     * @param url url
     * @param key url parameter key which used to get extension point names
     * @return extension list which are activated.
     * @see #getActivateExtension(org.apache.dubbo.common.URL, String, String)
     */
    public List<T> getActivateExtension(URL url, String key) {
        return getActivateExtension(url, key, null);
    }

    /**
     * This is equivalent to {@code getActivateExtension(url, values, null)}
     *
     * @param url    url
     * @param values extension point names
     * @return extension list which are activated
     * @see #getActivateExtension(org.apache.dubbo.common.URL, String[], String)
     */
    public List<T> getActivateExtension(URL url, String[] values) {
        return getActivateExtension(url, values, null);
    }

    /**
     * This is equivalent to {@code getActivateExtension(url, url.getParameter(key).split(","), null)}
     *
     * @param url   url
     * @param key   url parameter key which used to get extension point names
     * @param group group
     * @return extension list which are activated.
     * @see #getActivateExtension(org.apache.dubbo.common.URL, String[], String)
     */
    public List<T> getActivateExtension(URL url, String key, String group) {
        String value = url.getParameter(key);
        return getActivateExtension(url, StringUtils.isEmpty(value) ? null : COMMA_SPLIT_PATTERN.split(value), group);
    }

    /**
     * Get activate extensions.
     *
     * @param url    url
     * @param values extension point names
     * @param group  group
     * @return extension list which are activated
     * @see org.apache.dubbo.common.extension.Activate
     */
    public List<T> getActivateExtension(URL url, String[] values, String group) {
        List<T> activateExtensions = new ArrayList<>();
        List<String> names = values == null ? new ArrayList<>(0) : asList(values);
        if (!names.contains(REMOVE_VALUE_PREFIX + DEFAULT_KEY)) {
            getExtensionClasses();
            for (Map.Entry<String, Object> entry : cachedActivates.entrySet()) {
                String name = entry.getKey();
                Object activate = entry.getValue();

                String[] activateGroup, activateValue;

                if (activate instanceof Activate) {
                    activateGroup = ((Activate) activate).group();
                    activateValue = ((Activate) activate).value();
                } else if (activate instanceof com.alibaba.dubbo.common.extension.Activate) {
                    activateGroup = ((com.alibaba.dubbo.common.extension.Activate) activate).group();
                    activateValue = ((com.alibaba.dubbo.common.extension.Activate) activate).value();
                } else {
                    continue;
                }
                if (isMatchGroup(group, activateGroup)
                        && !names.contains(name)
                        && !names.contains(REMOVE_VALUE_PREFIX + name)
                        && isActive(activateValue, url)) {
                    activateExtensions.add(getExtension(name));
                }
            }
            activateExtensions.sort(ActivateComparator.COMPARATOR);
        }
        List<T> loadedExtensions = new ArrayList<>();
        for (int i = 0; i < names.size(); i++) {
            String name = names.get(i);
            if (!name.startsWith(REMOVE_VALUE_PREFIX)
                    && !names.contains(REMOVE_VALUE_PREFIX + name)) {
                if (DEFAULT_KEY.equals(name)) {
                    if (!loadedExtensions.isEmpty()) {
                        activateExtensions.addAll(0, loadedExtensions);
                        loadedExtensions.clear();
                    }
                } else {
                    loadedExtensions.add(getExtension(name));
                }
            }
        }
        if (!loadedExtensions.isEmpty()) {
            activateExtensions.addAll(loadedExtensions);
        }
        return activateExtensions;
    }

    private boolean isMatchGroup(String group, String[] groups) {
        if (StringUtils.isEmpty(group)) {
            return true;
        }
        if (groups != null && groups.length > 0) {
            for (String g : groups) {
                if (group.equals(g)) {
                    return true;
                }
            }
        }
        return false;
    }

    private boolean isActive(String[] keys, URL url) {
        if (keys.length == 0) {
            return true;
        }
        for (String key : keys) {
            // @Active(value="key1:value1, key2:value2")
            String keyValue = null;
            if (key.contains(":")) {
                String[] arr = key.split(":");
                key = arr[0];
                keyValue = arr[1];
            }

            for (Map.Entry<String, String> entry : url.getParameters().entrySet()) {
                String k = entry.getKey();
                String v = entry.getValue();
                if ((k.equals(key) || k.endsWith("." + key))
                        && ((keyValue != null && keyValue.equals(v)) || (keyValue == null && ConfigUtils.isNotEmpty(v)))) {
                    return true;
                }
            }
        }
        return false;
    }

    /**
     * Get extension's instance. Return <code>null</code> if extension is not found or is not initialized. Pls. note
     * that this method will not trigger extension load.
     * <p>
     * In order to trigger extension load, call {@link #getExtension(String)} instead.
     *
     * @see #getExtension(String)
     */
    @SuppressWarnings("unchecked")
    public T getLoadedExtension(String name) {
        if (StringUtils.isEmpty(name)) {
            throw new IllegalArgumentException("Extension name == null");
        }
        Holder<Object> holder = getOrCreateHolder(name);
        return (T) holder.get();
    }

    private Holder<Object> getOrCreateHolder(String name) {
        Holder<Object> holder = cachedInstances.get(name);
        if (holder == null) {
            cachedInstances.putIfAbsent(name, new Holder<>());
            holder = cachedInstances.get(name);
        }
        return holder;
    }

    /**
     * Return the list of extensions which are already loaded.
     * <p>
     * Usually {@link #getSupportedExtensions()} should be called in order to get all extensions.
     *
     * @see #getSupportedExtensions()
     */
    public Set<String> getLoadedExtensions() {
        return Collections.unmodifiableSet(new TreeSet<>(cachedInstances.keySet()));
    }

    public List<T> getLoadedExtensionInstances() {
        List<T> instances = new ArrayList<>();
        cachedInstances.values().forEach(holder -> instances.add((T) holder.get()));
        return instances;
    }

    public Object getLoadedAdaptiveExtensionInstances() {
        return cachedAdaptiveInstance.get();
    }

//    public T getPrioritizedExtensionInstance() {
//        Set<String> supported = getSupportedExtensions();
//
//        Set<T> instances = new HashSet<>();
//        Set<T> prioritized = new HashSet<>();
//        for (String s : supported) {
//
//        }
//
//    }

    /**
     * Find the extension with the given name. If the specified name is not found, then {@link IllegalStateException}
     * will be thrown.
     */
    @SuppressWarnings("unchecked")
    public T getExtension(String name) {
        return getExtension(name, true);
    }

    public T getExtension(String name, boolean wrap) {
        if (StringUtils.isEmpty(name)) {
            throw new IllegalArgumentException("Extension name == null");
        }
        // 获取默认的拓展实现类
        if ("true".equals(name)) {
            return getDefaultExtension();
        }
        // Holder，顾名思义，用于持有目标对象
        final Holder<Object> holder = getOrCreateHolder(name);
        Object instance = holder.get();
        // 双重检查
        if (instance == null) {
            synchronized (holder) {
                instance = holder.get();
                if (instance == null) {
                    // 创建拓展实例
                    instance = createExtension(name, wrap);
                    // 设置实例到 holder 中
                    holder.set(instance);
                }
            }
        }
        return (T) instance;
    }

    /**
     * Get the extension by specified name if found, or {@link #getDefaultExtension() returns the default one}
     *
     * @param name the name of extension
     * @return non-null
     */
    public T getOrDefaultExtension(String name) {
        return containsExtension(name) ? getExtension(name) : getDefaultExtension();
    }

    /**
     * Return default extension, return <code>null</code> if it's not configured.
     */
    public T getDefaultExtension() {
        getExtensionClasses();
        if (StringUtils.isBlank(cachedDefaultName) || "true".equals(cachedDefaultName)) {
            return null;
        }
        return getExtension(cachedDefaultName);
    }

    /**
     * 是否含有name对应得实现类
     * @param name
     * @return
     */
    public boolean hasExtension(String name) {
        if (StringUtils.isEmpty(name)) {
            throw new IllegalArgumentException("Extension name == null");
        }
        Class<?> c = this.getExtensionClass(name);
        return c != null;
    }

    public Set<String> getSupportedExtensions() {
        Map<String, Class<?>> clazzes = getExtensionClasses();
        return Collections.unmodifiableSet(new TreeSet<>(clazzes.keySet()));
    }

    public Set<T> getSupportedExtensionInstances() {
        List<T> instances = new LinkedList<>();
        Set<String> supportedExtensions = getSupportedExtensions();
        if (CollectionUtils.isNotEmpty(supportedExtensions)) {
            for (String name : supportedExtensions) {
                instances.add(getExtension(name));
            }
        }
        // sort the Prioritized instances
        sort(instances, Prioritized.COMPARATOR);
        return new LinkedHashSet<>(instances);
    }

    /**
     * Return default extension name, return <code>null</code> if not configured.
     */
    public String getDefaultExtensionName() {
        getExtensionClasses();
        return cachedDefaultName;
    }

    /**
     * Register new extension via API
     *
     * @param name  extension name
     * @param clazz extension class
     * @throws IllegalStateException when extension with the same name has already been registered.
     */
    public void addExtension(String name, Class<?> clazz) {
        getExtensionClasses(); // load classes

        if (!type.isAssignableFrom(clazz)) {
            throw new IllegalStateException("Input type " +
                    clazz + " doesn't implement the Extension " + type);
        }
        if (clazz.isInterface()) {
            throw new IllegalStateException("Input type " +
                    clazz + " can't be interface!");
        }

        if (!clazz.isAnnotationPresent(Adaptive.class)) {
            if (StringUtils.isBlank(name)) {
                throw new IllegalStateException("Extension name is blank (Extension " + type + ")!");
            }
            if (cachedClasses.get().containsKey(name)) {
                throw new IllegalStateException("Extension name " +
                        name + " already exists (Extension " + type + ")!");
            }

            cachedNames.put(clazz, name);
            cachedClasses.get().put(name, clazz);
        } else {
            if (cachedAdaptiveClass != null) {
                throw new IllegalStateException("Adaptive Extension already exists (Extension " + type + ")!");
            }

            cachedAdaptiveClass = clazz;
        }
    }

    /**
     * Replace the existing extension via API
     *
     * @param name  extension name
     * @param clazz extension class
     * @throws IllegalStateException when extension to be placed doesn't exist
     * @deprecated not recommended any longer, and use only when test
     */
    @Deprecated
    public void replaceExtension(String name, Class<?> clazz) {
        getExtensionClasses(); // load classes

        if (!type.isAssignableFrom(clazz)) {
            throw new IllegalStateException("Input type " +
                    clazz + " doesn't implement Extension " + type);
        }
        if (clazz.isInterface()) {
            throw new IllegalStateException("Input type " +
                    clazz + " can't be interface!");
        }

        if (!clazz.isAnnotationPresent(Adaptive.class)) {
            if (StringUtils.isBlank(name)) {
                throw new IllegalStateException("Extension name is blank (Extension " + type + ")!");
            }
            if (!cachedClasses.get().containsKey(name)) {
                throw new IllegalStateException("Extension name " +
                        name + " doesn't exist (Extension " + type + ")!");
            }

            cachedNames.put(clazz, name);
            cachedClasses.get().put(name, clazz);
            cachedInstances.remove(name);
        } else {
            if (cachedAdaptiveClass == null) {
                throw new IllegalStateException("Adaptive Extension doesn't exist (Extension " + type + ")!");
            }

            cachedAdaptiveClass = clazz;
            cachedAdaptiveInstance.set(null);
        }
    }

    @SuppressWarnings("unchecked")
    public T getAdaptiveExtension() {
        Object instance = cachedAdaptiveInstance.get();
        if (instance == null) {
            if (createAdaptiveInstanceError != null) {
                throw new IllegalStateException("Failed to create adaptive instance: " +
                        createAdaptiveInstanceError.toString(),
                        createAdaptiveInstanceError);
            }

            synchronized (cachedAdaptiveInstance) {
                instance = cachedAdaptiveInstance.get();
                if (instance == null) {
                    try {
                        instance = createAdaptiveExtension();
                        cachedAdaptiveInstance.set(instance);
                    } catch (Throwable t) {
                        createAdaptiveInstanceError = t;
                        throw new IllegalStateException("Failed to create adaptive instance: " + t.toString(), t);
                    }
                }
            }
        }

        return (T) instance;
    }

    private IllegalStateException findException(String name) {
        StringBuilder buf = new StringBuilder("No such extension " + type.getName() + " by name " + name);

        int i = 1;
        for (Map.Entry<String, IllegalStateException> entry : exceptions.entrySet()) {
            if (entry.getKey().toLowerCase().startsWith(name.toLowerCase())) {
                if (i == 1) {
                    buf.append(", possible causes: ");
                }
                buf.append("\r\n(");
                buf.append(i++);
                buf.append(") ");
                buf.append(entry.getKey());
                buf.append(":\r\n");
                buf.append(StringUtils.toString(entry.getValue()));
            }
        }

        if (i == 1) {
            buf.append(", no related exception was found, please check whether related SPI module is missing.");
        }
        return new IllegalStateException(buf.toString());
    }

    @SuppressWarnings("unchecked")
    private T createExtension(String name, boolean wrap) {
        // 从配置文件中加载所有的拓展类，可得到“配置项名称”到“配置类”的映射关系表
        Class<?> clazz = getExtensionClasses().get(name);
        if (clazz == null) {
            throw findException(name);
        }
        try {
            T instance = (T) EXTENSION_INSTANCES.get(clazz);
            if (instance == null) {
<<<<<<< HEAD
                // 通过反射创建实例
                EXTENSION_INSTANCES.putIfAbsent(clazz, clazz.newInstance());
=======
                EXTENSION_INSTANCES.putIfAbsent(clazz, clazz.getDeclaredConstructor().newInstance());
>>>>>>> 2584cab7
                instance = (T) EXTENSION_INSTANCES.get(clazz);
            }
            // 向实例中注入依赖
            injectExtension(instance);


            if (wrap) {

                List<Class<?>> wrapperClassesList = new ArrayList<>();
                if (cachedWrapperClasses != null) {
                    wrapperClassesList.addAll(cachedWrapperClasses);
                    wrapperClassesList.sort(WrapperComparator.COMPARATOR);
                    Collections.reverse(wrapperClassesList);
                }

                if (CollectionUtils.isNotEmpty(wrapperClassesList)) {
                    // 循环创建 Wrapper 实例
                    for (Class<?> wrapperClass : wrapperClassesList) {
                        Wrapper wrapper = wrapperClass.getAnnotation(Wrapper.class);
                        if (wrapper == null
                                || (ArrayUtils.contains(wrapper.matches(), name) && !ArrayUtils.contains(wrapper.mismatches(), name))) {
                            // 将当前 instance 作为参数传给 Wrapper 的构造方法，并通过反射创建 Wrapper 实例。
                            // 然后向 Wrapper 实例中注入依赖，最后将 Wrapper 实例再次赋值给 instance 变量
                            instance = injectExtension((T) wrapperClass.getConstructor(type).newInstance(instance));
                        }
                    }
                }
            }

            initExtension(instance);
            return instance;
        } catch (Throwable t) {
            throw new IllegalStateException("Extension instance (name: " + name + ", class: " +
                    type + ") couldn't be instantiated: " + t.getMessage(), t);
        }
    }

    private boolean containsExtension(String name) {
        return getExtensionClasses().containsKey(name);
    }

    private T injectExtension(T instance) {

        if (objectFactory == null) {
            return instance;
        }

        try {
            // 遍历目标类的所有方法
            for (Method method : instance.getClass().getMethods()) {
                // 检测方法是否以 set 开头，且方法仅有一个参数，且方法访问级别为 public
                if (!isSetter(method)) {
                    continue;
                }
                /**
                 * Check {@link DisableInject} to see if we need auto injection for this property
                 * 检查方法上是否有DisableInject注解
                 */
                if (method.getAnnotation(DisableInject.class) != null) {
                    continue;
                }
                // 获取 setter 方法参数类型
                Class<?> pt = method.getParameterTypes()[0];
                if (ReflectUtils.isPrimitives(pt)) {
                    continue;
                }

                try {
                    // 获取属性名，比如 setName 方法对应属性名 name
                    String property = getSetterProperty(method);
                    // 从 ObjectFactory 中获取依赖对象
                    Object object = objectFactory.getExtension(pt, property);
                    if (object != null) {
                        // 通过反射调用 setter 方法设置依赖
                        method.invoke(instance, object);
                    }
                } catch (Exception e) {
                    logger.error("Failed to inject via method " + method.getName()
                            + " of interface " + type.getName() + ": " + e.getMessage(), e);
                }

            }
        } catch (Exception e) {
            logger.error(e.getMessage(), e);
        }
        return instance;
    }

    private void initExtension(T instance) {
        if (instance instanceof Lifecycle) {
            Lifecycle lifecycle = (Lifecycle) instance;
            lifecycle.initialize();
        }
    }

    /**
     * get properties name for setter, for instance: setVersion, return "version"
     * <p>
     * return "", if setter name with length less than 3
     */
    private String getSetterProperty(Method method) {
        return method.getName().length() > 3 ? method.getName().substring(3, 4).toLowerCase() + method.getName().substring(4) : "";
    }

    /**
     * return true if and only if:
     * <p>
     * 1, public
     * <p>
     * 2, name starts with "set"
     * <p>
     * 3, only has one parameter
     */
    private boolean isSetter(Method method) {
        return method.getName().startsWith("set")
                && method.getParameterTypes().length == 1
                && Modifier.isPublic(method.getModifiers());
    }

    private Class<?> getExtensionClass(String name) {
        if (type == null) {
            throw new IllegalArgumentException("Extension type == null");
        }
        if (name == null) {
            throw new IllegalArgumentException("Extension name == null");
        }
        return getExtensionClasses().get(name);
    }

    private Map<String, Class<?>> getExtensionClasses() {
        // 从缓存中获取已加载的拓展类
        Map<String, Class<?>> classes = cachedClasses.get();
        if (classes == null) {
            synchronized (cachedClasses) {
                classes = cachedClasses.get();
                if (classes == null) {
                    // 加载拓展类
                    classes = loadExtensionClasses();
                    cachedClasses.set(classes);
                }
            }
        }
        return classes;
    }

    /**
     * synchronized in getExtensionClasses
     */
    private Map<String, Class<?>> loadExtensionClasses() {
        cacheDefaultExtensionName();

        Map<String, Class<?>> extensionClasses = new HashMap<>();

        // 加载指定文件夹下的配置文件
        for (LoadingStrategy strategy : strategies) {
            loadDirectory(extensionClasses, strategy.directory(), type.getName(), strategy.preferExtensionClassLoader(), strategy.overridden(), strategy.excludedPackages());
            loadDirectory(extensionClasses, strategy.directory(), type.getName().replace("org.apache", "com.alibaba"), strategy.preferExtensionClassLoader(), strategy.overridden(), strategy.excludedPackages());
        }

        return extensionClasses;
    }

    /**
     * extract and cache default extension name if exists
     */
    private void cacheDefaultExtensionName() {
        // 获取 SPI 注解，这里的 type 变量是在调用 getExtensionLoader 方法时传入的
        final SPI defaultAnnotation = type.getAnnotation(SPI.class);
        if (defaultAnnotation == null) {
            return;
        }

        String value = defaultAnnotation.value();
        if ((value = value.trim()).length() > 0) {
            // 对 SPI 注解内容进行切分
            String[] names = NAME_SEPARATOR.split(value);
            // 检测 SPI 注解内容是否合法，不合法则抛出异常
            if (names.length > 1) {
                throw new IllegalStateException("More than 1 default extension name on extension " + type.getName()
                        + ": " + Arrays.toString(names));
            }
            // 设置默认名称，参考 getDefaultExtension 方法
            if (names.length == 1) {
                cachedDefaultName = names[0];
            }
        }
    }

    private void loadDirectory(Map<String, Class<?>> extensionClasses, String dir, String type) {
        loadDirectory(extensionClasses, dir, type, false, false);
    }

    private void loadDirectory(Map<String, Class<?>> extensionClasses, String dir, String type,
                               boolean extensionLoaderClassLoaderFirst, boolean overridden, String... excludedPackages) {
        // fileName = 文件夹路径 + type 全限定名
        String fileName = dir + type;
        try {
            Enumeration<java.net.URL> urls = null;
            ClassLoader classLoader = findClassLoader();

            // 根据文件名加载所有的同名文件
            // try to load from ExtensionLoader's ClassLoader first
            if (extensionLoaderClassLoaderFirst) {
                ClassLoader extensionLoaderClassLoader = ExtensionLoader.class.getClassLoader();
                if (ClassLoader.getSystemClassLoader() != extensionLoaderClassLoader) {
                    urls = extensionLoaderClassLoader.getResources(fileName);
                }
            }

            if (urls == null || !urls.hasMoreElements()) {
                if (classLoader != null) {
                    urls = classLoader.getResources(fileName);
                } else {
                    urls = ClassLoader.getSystemResources(fileName);
                }
            }

            if (urls != null) {
                while (urls.hasMoreElements()) {
                    java.net.URL resourceURL = urls.nextElement();
                    // 加载资源
                    loadResource(extensionClasses, classLoader, resourceURL, overridden, excludedPackages);
                }
            }
        } catch (Throwable t) {
            logger.error("Exception occurred when loading extension class (interface: " +
                    type + ", description file: " + fileName + ").", t);
        }
    }

    private void loadResource(Map<String, Class<?>> extensionClasses, ClassLoader classLoader,
                              java.net.URL resourceURL, boolean overridden, String... excludedPackages) {
        try {
            try (BufferedReader reader = new BufferedReader(new InputStreamReader(resourceURL.openStream(), StandardCharsets.UTF_8))) {
                String line;
<<<<<<< HEAD
                // 按行读取配置内容
=======
                String clazz = null;
>>>>>>> 2584cab7
                while ((line = reader.readLine()) != null) {
                    // 定位 # 字符
                    final int ci = line.indexOf('#');
                    if (ci >= 0) {
                        // 截取 # 之前的字符串，# 之后的内容为注释，需要忽略
                        line = line.substring(0, ci);
                    }
                    line = line.trim();
                    if (line.length() > 0) {
                        try {
                            String name = null;
                            int i = line.indexOf('=');
                            if (i > 0) {
                                // 以等于号 = 为界，截取键与值
                                name = line.substring(0, i).trim();
                                clazz = line.substring(i + 1).trim();
                            } else {
                                clazz = line;
                            }
<<<<<<< HEAD
                            if (line.length() > 0 && !isExcluded(line, excludedPackages)) {
                                // 加载类，并通过 loadClass 方法对类进行缓存
                                loadClass(extensionClasses, resourceURL, Class.forName(line, true, classLoader), name, overridden);
=======
                            if (StringUtils.isNotEmpty(clazz) && !isExcluded(clazz, excludedPackages)) {
                                loadClass(extensionClasses, resourceURL, Class.forName(clazz, true, classLoader), name, overridden);
>>>>>>> 2584cab7
                            }
                        } catch (Throwable t) {
                            IllegalStateException e = new IllegalStateException("Failed to load extension class (interface: " + type + ", class line: " + line + ") in " + resourceURL + ", cause: " + t.getMessage(), t);
                            exceptions.put(line, e);
                        }
                    }
                }
            }
        } catch (Throwable t) {
            logger.error("Exception occurred when loading extension class (interface: " +
                    type + ", class file: " + resourceURL + ") in " + resourceURL, t);
        }
    }

    private boolean isExcluded(String className, String... excludedPackages) {
        if (excludedPackages != null) {
            for (String excludePackage : excludedPackages) {
                if (className.startsWith(excludePackage + ".")) {
                    return true;
                }
            }
        }
        return false;
    }

    private void loadClass(Map<String, Class<?>> extensionClasses, java.net.URL resourceURL, Class<?> clazz, String name,
                           boolean overridden) throws NoSuchMethodException {
        if (!type.isAssignableFrom(clazz)) {
            throw new IllegalStateException("Error occurred when loading extension class (interface: " +
                    type + ", class line: " + clazz.getName() + "), class "
                    + clazz.getName() + " is not subtype of interface.");
        }

        // 检测目标类上是否有 Adaptive 注解
        if (clazz.isAnnotationPresent(Adaptive.class)) {
            // 设置 cachedAdaptiveClass缓存
            cacheAdaptiveClass(clazz, overridden);

            // 检测 clazz 是否是 Wrapper 类型
        } else if (isWrapperClass(clazz)) {
            cacheWrapperClass(clazz);

            // 程序进入此分支，表明 clazz 是一个普通的拓展类
        } else {
            // 检测 clazz 是否有默认的构造方法，如果没有，则抛出异常
            clazz.getConstructor();
            if (StringUtils.isEmpty(name)) {
                // 如果 name 为空，则尝试从 Extension 注解中获取 name，或使用小写的类名作为 name
                name = findAnnotationName(clazz);
                if (name.length() == 0) {
                    throw new IllegalStateException("No such extension name for the class " + clazz.getName() + " in the config " + resourceURL);
                }
            }

            // 切分 name
            String[] names = NAME_SEPARATOR.split(name);
            if (ArrayUtils.isNotEmpty(names)) {
                // 如果类上有 Activate 注解，则使用 names 数组的第一个元素作为键，
                // 存储 name 到 Activate 注解对象的映射关系
                cacheActivateClass(clazz, names[0]);
                for (String n : names) {
                    cacheName(clazz, n);
                    saveInExtensionClass(extensionClasses, clazz, n, overridden);
                }
            }
        }
    }

    /**
     * cache name
     */
    private void cacheName(Class<?> clazz, String name) {
        if (!cachedNames.containsKey(clazz)) {
            // 存储 Class 到名称的映射关系
            cachedNames.put(clazz, name);
        }
    }

    /**
     * put clazz in extensionClasses
     */
    private void saveInExtensionClass(Map<String, Class<?>> extensionClasses, Class<?> clazz, String name, boolean overridden) {
        Class<?> c = extensionClasses.get(name);
        if (c == null || overridden) {
            // 存储名称到 Class 的映射关系
            extensionClasses.put(name, clazz);
        } else if (c != clazz) {
            String duplicateMsg = "Duplicate extension " + type.getName() + " name " + name + " on " + c.getName() + " and " + clazz.getName();
            logger.error(duplicateMsg);
            throw new IllegalStateException(duplicateMsg);
        }
    }

    /**
     * cache Activate class which is annotated with <code>Activate</code>
     * <p>
     * for compatibility, also cache class with old alibaba Activate annotation
     */
    private void cacheActivateClass(Class<?> clazz, String name) {
        Activate activate = clazz.getAnnotation(Activate.class);
        if (activate != null) {
            cachedActivates.put(name, activate);
        } else {
            // support com.alibaba.dubbo.common.extension.Activate
            com.alibaba.dubbo.common.extension.Activate oldActivate = clazz.getAnnotation(com.alibaba.dubbo.common.extension.Activate.class);
            if (oldActivate != null) {
                cachedActivates.put(name, oldActivate);
            }
        }
    }

    /**
     * cache Adaptive class which is annotated with <code>Adaptive</code>
     */
    private void cacheAdaptiveClass(Class<?> clazz, boolean overridden) {
        if (cachedAdaptiveClass == null || overridden) {
            cachedAdaptiveClass = clazz;
        } else if (!cachedAdaptiveClass.equals(clazz)) {
            throw new IllegalStateException("More than 1 adaptive class found: "
                    + cachedAdaptiveClass.getName()
                    + ", " + clazz.getName());
        }
    }

    /**
     * cache wrapper class
     * <p>
     * like: ProtocolFilterWrapper, ProtocolListenerWrapper
     */
    private void cacheWrapperClass(Class<?> clazz) {
        if (cachedWrapperClasses == null) {
            cachedWrapperClasses = new ConcurrentHashSet<>();
        }
        // 存储 clazz 到 cachedWrapperClasses 缓存中
        cachedWrapperClasses.add(clazz);
    }

    /**
     * test if clazz is a wrapper class
     * <p>
     * which has Constructor with given class type as its only argument
     */
    private boolean isWrapperClass(Class<?> clazz) {
        try {
            clazz.getConstructor(type);
            return true;
        } catch (NoSuchMethodException e) {
            return false;
        }
    }

    @SuppressWarnings("deprecation")
    private String findAnnotationName(Class<?> clazz) {
        org.apache.dubbo.common.Extension extension = clazz.getAnnotation(org.apache.dubbo.common.Extension.class);
        if (extension != null) {
            return extension.value();
        }

        String name = clazz.getSimpleName();
        if (name.endsWith(type.getSimpleName())) {
            name = name.substring(0, name.length() - type.getSimpleName().length());
        }
        return name.toLowerCase();
    }

    @SuppressWarnings("unchecked")
    private T createAdaptiveExtension() {
        try {
            return injectExtension((T) getAdaptiveExtensionClass().newInstance());
        } catch (Exception e) {
            throw new IllegalStateException("Can't create adaptive extension " + type + ", cause: " + e.getMessage(), e);
        }
    }

    private Class<?> getAdaptiveExtensionClass() {
        getExtensionClasses();
        if (cachedAdaptiveClass != null) {
            return cachedAdaptiveClass;
        }
        return cachedAdaptiveClass = createAdaptiveExtensionClass();
    }

    private Class<?> createAdaptiveExtensionClass() {
        String code = new AdaptiveClassCodeGenerator(type, cachedDefaultName).generate();
        ClassLoader classLoader = findClassLoader();
        org.apache.dubbo.common.compiler.Compiler compiler = ExtensionLoader.getExtensionLoader(org.apache.dubbo.common.compiler.Compiler.class).getAdaptiveExtension();
        return compiler.compile(code, classLoader);
    }

    @Override
    public String toString() {
        return this.getClass().getName() + "[" + type.getName() + "]";
    }

}<|MERGE_RESOLUTION|>--- conflicted
+++ resolved
@@ -660,12 +660,7 @@
         try {
             T instance = (T) EXTENSION_INSTANCES.get(clazz);
             if (instance == null) {
-<<<<<<< HEAD
-                // 通过反射创建实例
-                EXTENSION_INSTANCES.putIfAbsent(clazz, clazz.newInstance());
-=======
                 EXTENSION_INSTANCES.putIfAbsent(clazz, clazz.getDeclaredConstructor().newInstance());
->>>>>>> 2584cab7
                 instance = (T) EXTENSION_INSTANCES.get(clazz);
             }
             // 向实例中注入依赖
@@ -901,11 +896,8 @@
         try {
             try (BufferedReader reader = new BufferedReader(new InputStreamReader(resourceURL.openStream(), StandardCharsets.UTF_8))) {
                 String line;
-<<<<<<< HEAD
+                String clazz = null;
                 // 按行读取配置内容
-=======
-                String clazz = null;
->>>>>>> 2584cab7
                 while ((line = reader.readLine()) != null) {
                     // 定位 # 字符
                     final int ci = line.indexOf('#');
@@ -925,14 +917,9 @@
                             } else {
                                 clazz = line;
                             }
-<<<<<<< HEAD
-                            if (line.length() > 0 && !isExcluded(line, excludedPackages)) {
+                            if (StringUtils.isNotEmpty(clazz) && !isExcluded(clazz, excludedPackages)) {
                                 // 加载类，并通过 loadClass 方法对类进行缓存
-                                loadClass(extensionClasses, resourceURL, Class.forName(line, true, classLoader), name, overridden);
-=======
-                            if (StringUtils.isNotEmpty(clazz) && !isExcluded(clazz, excludedPackages)) {
                                 loadClass(extensionClasses, resourceURL, Class.forName(clazz, true, classLoader), name, overridden);
->>>>>>> 2584cab7
                             }
                         } catch (Throwable t) {
                             IllegalStateException e = new IllegalStateException("Failed to load extension class (interface: " + type + ", class line: " + line + ") in " + resourceURL + ", cause: " + t.getMessage(), t);
