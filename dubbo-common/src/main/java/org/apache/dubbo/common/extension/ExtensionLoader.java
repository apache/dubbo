/*
 * Licensed to the Apache Software Foundation (ASF) under one or more
 * contributor license agreements.  See the NOTICE file distributed with
 * this work for additional information regarding copyright ownership.
 * The ASF licenses this file to You under the Apache License, Version 2.0
 * (the "License"); you may not use this file except in compliance with
 * the License.  You may obtain a copy of the License at
 *
 *     http://www.apache.org/licenses/LICENSE-2.0
 *
 * Unless required by applicable law or agreed to in writing, software
 * distributed under the License is distributed on an "AS IS" BASIS,
 * WITHOUT WARRANTIES OR CONDITIONS OF ANY KIND, either express or implied.
 * See the License for the specific language governing permissions and
 * limitations under the License.
 */
package org.apache.dubbo.common.extension;

import org.apache.dubbo.common.URL;
import org.apache.dubbo.common.extension.support.ActivateComparator;
import org.apache.dubbo.common.logger.Logger;
import org.apache.dubbo.common.logger.LoggerFactory;
import org.apache.dubbo.common.utils.ArrayUtils;
import org.apache.dubbo.common.utils.ClassUtils;
import org.apache.dubbo.common.utils.CollectionUtils;
import org.apache.dubbo.common.utils.ConcurrentHashSet;
import org.apache.dubbo.common.utils.ConfigUtils;
import org.apache.dubbo.common.utils.Holder;
import org.apache.dubbo.common.utils.ReflectUtils;
import org.apache.dubbo.common.utils.StringUtils;

import java.io.BufferedReader;
import java.io.InputStreamReader;
import java.lang.reflect.Method;
import java.lang.reflect.Modifier;
import java.nio.charset.StandardCharsets;
import java.util.ArrayList;
import java.util.Arrays;
import java.util.Collections;
import java.util.Enumeration;
import java.util.HashMap;
import java.util.List;
import java.util.Map;
import java.util.Set;
import java.util.TreeSet;
import java.util.concurrent.ConcurrentHashMap;
import java.util.concurrent.ConcurrentMap;
import java.util.regex.Pattern;

import static org.apache.dubbo.common.constants.CommonConstants.COMMA_SPLIT_PATTERN;
import static org.apache.dubbo.common.constants.CommonConstants.DEFAULT_KEY;
import static org.apache.dubbo.common.constants.CommonConstants.REMOVE_VALUE_PREFIX;

/**
 * Load dubbo extensions
 * <ul>
 * <li>auto inject dependency extension </li>
 * <li>auto wrap extension in wrapper </li>
 * <li>default extension is an adaptive instance</li>
 * </ul>
 *
 * @see <a href="http://java.sun.com/j2se/1.5.0/docs/guide/jar/jar.html#Service%20Provider">Service Provider in Java 5</a>
 * @see org.apache.dubbo.common.extension.SPI
 * @see org.apache.dubbo.common.extension.Adaptive
 * @see org.apache.dubbo.common.extension.Activate
 */
public class ExtensionLoader<T> {

    private static final Logger logger = LoggerFactory.getLogger(ExtensionLoader.class);

    private static final String SERVICES_DIRECTORY = "META-INF/services/";

    private static final String DUBBO_DIRECTORY = "META-INF/dubbo/";

    private static final String DUBBO_INTERNAL_DIRECTORY = DUBBO_DIRECTORY + "internal/";

    private static final Pattern NAME_SEPARATOR = Pattern.compile("\\s*[,]+\\s*");

    private static final ConcurrentMap<Class<?>, ExtensionLoader<?>> EXTENSION_LOADERS = new ConcurrentHashMap<>();

    private static final ConcurrentMap<Class<?>, Object> EXTENSION_INSTANCES = new ConcurrentHashMap<>();

    private final Class<?> type;

    private final ExtensionFactory objectFactory;

    private final ConcurrentMap<Class<?>, String> cachedNames = new ConcurrentHashMap<>();

    private final Holder<Map<String, Class<?>>> cachedClasses = new Holder<>();

    private final Map<String, Object> cachedActivates = new ConcurrentHashMap<>();
    private final ConcurrentMap<String, Holder<Object>> cachedInstances = new ConcurrentHashMap<>();
    private final Holder<Object> cachedAdaptiveInstance = new Holder<>();
    private Object earlyAdaptiveInstance = null;
    private volatile Class<?> cachedAdaptiveClass = null;
    private String cachedDefaultName;
    private volatile Throwable createAdaptiveInstanceError;

    private Set<Class<?>> cachedWrapperClasses;

    private Map<String, IllegalStateException> exceptions = new ConcurrentHashMap<>();

    private ExtensionLoader(Class<?> type) {
        this.type = type;
        objectFactory = (type == ExtensionFactory.class ? null : ExtensionLoader.getExtensionLoader(ExtensionFactory.class).getAdaptiveExtension());
    }

    private static <T> boolean withExtensionAnnotation(Class<T> type) {
        return type.isAnnotationPresent(SPI.class);
    }

    @SuppressWarnings("unchecked")
    public static <T> ExtensionLoader<T> getExtensionLoader(Class<T> type) {
        if (type == null) {
            throw new IllegalArgumentException("Extension type == null");
        }
        if (!type.isInterface()) {
            throw new IllegalArgumentException("Extension type (" + type + ") is not an interface!");
        }
        if (!withExtensionAnnotation(type)) {
            throw new IllegalArgumentException("Extension type (" + type +
                    ") is not an extension, because it is NOT annotated with @" + SPI.class.getSimpleName() + "!");
        }

        ExtensionLoader<T> loader = (ExtensionLoader<T>) EXTENSION_LOADERS.get(type);
        if (loader == null) {
            EXTENSION_LOADERS.putIfAbsent(type, new ExtensionLoader<T>(type));
            loader = (ExtensionLoader<T>) EXTENSION_LOADERS.get(type);
        }
        return loader;
    }

    // For testing purposes only
    public static void resetExtensionLoader(Class type) {
        ExtensionLoader loader = EXTENSION_LOADERS.get(type);
        if (loader != null) {
            // Remove all instances associated with this loader as well
            Map<String, Class<?>> classes = loader.getExtensionClasses();
            for (Map.Entry<String, Class<?>> entry : classes.entrySet()) {
                EXTENSION_INSTANCES.remove(entry.getValue());
            }
            classes.clear();
            EXTENSION_LOADERS.remove(type);
        }
    }

    private static ClassLoader findClassLoader() {
        return ClassUtils.getClassLoader(ExtensionLoader.class);
    }

    public String getExtensionName(T extensionInstance) {
        return getExtensionName(extensionInstance.getClass());
    }

    public String getExtensionName(Class<?> extensionClass) {
        getExtensionClasses();// load class
        return cachedNames.get(extensionClass);
    }

    /**
     * This is equivalent to {@code getActivateExtension(url, key, null)}
     *
     * @param url url
     * @param key url parameter key which used to get extension point names
     * @return extension list which are activated.
     * @see #getActivateExtension(org.apache.dubbo.common.URL, String, String)
     */
    public List<T> getActivateExtension(URL url, String key) {
        return getActivateExtension(url, key, null);
    }

    /**
     * This is equivalent to {@code getActivateExtension(url, values, null)}
     *
     * @param url    url
     * @param values extension point names
     * @return extension list which are activated
     * @see #getActivateExtension(org.apache.dubbo.common.URL, String[], String)
     */
    public List<T> getActivateExtension(URL url, String[] values) {
        return getActivateExtension(url, values, null);
    }

    /**
     * This is equivalent to {@code getActivateExtension(url, url.getParameter(key).split(","), null)}
     *
     * @param url   url
     * @param key   url parameter key which used to get extension point names
     * @param group group
     * @return extension list which are activated.
     * @see #getActivateExtension(org.apache.dubbo.common.URL, String[], String)
     */
    public List<T> getActivateExtension(URL url, String key, String group) {
        String value = url.getParameter(key);
        return getActivateExtension(url, StringUtils.isEmpty(value) ? null : COMMA_SPLIT_PATTERN.split(value), group);
    }

    /**
     * Get activate extensions.
     *
     * @param url    url
     * @param values extension point names
     * @param group  group
     * @return extension list which are activated
     * @see org.apache.dubbo.common.extension.Activate
     */
    public List<T> getActivateExtension(URL url, String[] values, String group) {
        List<T> exts = new ArrayList<>();
        List<String> names = values == null ? new ArrayList<>(0) : Arrays.asList(values);
        if (!names.contains(REMOVE_VALUE_PREFIX + DEFAULT_KEY)) {
            getExtensionClasses();
            for (Map.Entry<String, Object> entry : cachedActivates.entrySet()) {
                String name = entry.getKey();
                Object activate = entry.getValue();

                String[] activateGroup, activateValue;

                if (activate instanceof Activate) {
                    activateGroup = ((Activate) activate).group();
                    activateValue = ((Activate) activate).value();
                } else if (activate instanceof com.alibaba.dubbo.common.extension.Activate) {
                    activateGroup = ((com.alibaba.dubbo.common.extension.Activate) activate).group();
                    activateValue = ((com.alibaba.dubbo.common.extension.Activate) activate).value();
                } else {
                    continue;
                }
                if (isMatchGroup(group, activateGroup)
                        && !names.contains(name)
                        && !names.contains(REMOVE_VALUE_PREFIX + name)
                        && isActive(activateValue, url)) {
                    exts.add(getExtension(name));
                }
            }
            exts.sort(ActivateComparator.COMPARATOR);
        }
        List<T> usrs = new ArrayList<>();
        for (int i = 0; i < names.size(); i++) {
            String name = names.get(i);
            if (!name.startsWith(REMOVE_VALUE_PREFIX)
                    && !names.contains(REMOVE_VALUE_PREFIX + name)) {
                if (DEFAULT_KEY.equals(name)) {
                    if (!usrs.isEmpty()) {
                        exts.addAll(0, usrs);
                        usrs.clear();
                    }
                } else {
                    usrs.add(getExtension(name));
                }
            }
        }
        if (!usrs.isEmpty()) {
            exts.addAll(usrs);
        }
        return exts;
    }

    private boolean isMatchGroup(String group, String[] groups) {
        if (StringUtils.isEmpty(group)) {
            return true;
        }
        if (groups != null && groups.length > 0) {
            for (String g : groups) {
                if (group.equals(g)) {
                    return true;
                }
            }
        }
        return false;
    }

    private boolean isActive(String[] keys, URL url) {
        if (keys.length == 0) {
            return true;
        }
        for (String key : keys) {
            for (Map.Entry<String, String> entry : url.getParameters().entrySet()) {
                String k = entry.getKey();
                String v = entry.getValue();
                if ((k.equals(key) || k.endsWith("." + key))
                        && ConfigUtils.isNotEmpty(v)) {
                    return true;
                }
            }
        }
        return false;
    }

    /**
     * Get extension's instance. Return <code>null</code> if extension is not found or is not initialized. Pls. note
     * that this method will not trigger extension load.
     * <p>
     * In order to trigger extension load, call {@link #getExtension(String)} instead.
     *
     * @see #getExtension(String)
     */
    @SuppressWarnings("unchecked")
    public T getLoadedExtension(String name) {
        if (StringUtils.isEmpty(name)) {
            throw new IllegalArgumentException("Extension name == null");
        }
        Holder<Object> holder = getOrCreateHolder(name);
        return (T) holder.get();
    }

    private Holder<Object> getOrCreateHolder(String name) {
        Holder<Object> holder = cachedInstances.get(name);
        if (holder == null) {
            cachedInstances.putIfAbsent(name, new Holder<>());
            holder = cachedInstances.get(name);
        }
        return holder;
    }

    /**
     * Return the list of extensions which are already loaded.
     * <p>
     * Usually {@link #getSupportedExtensions()} should be called in order to get all extensions.
     *
     * @see #getSupportedExtensions()
     */
    public Set<String> getLoadedExtensions() {
        return Collections.unmodifiableSet(new TreeSet<>(cachedInstances.keySet()));
    }

    public Object getLoadedAdaptiveExtensionInstances() {
        return cachedAdaptiveInstance.get();
    }

    /**
     * Find the extension with the given name. If the specified name is not found, then {@link IllegalStateException}
     * will be thrown.
     */
    @SuppressWarnings("unchecked")
    public T getExtension(String name) {
        if (StringUtils.isEmpty(name)) {
            throw new IllegalArgumentException("Extension name == null");
        }
        if ("true".equals(name)) {
            return getDefaultExtension();
        }
        final Holder<Object> holder = getOrCreateHolder(name);
        Object instance = holder.get();
        if (instance == null) {
            synchronized (holder) {
                instance = holder.get();
                if (instance == null) {
                    instance = createExtension(name);
                    holder.set(instance);
                }
            }
        }
        return (T) instance;
    }

    /**
     * Return default extension, return <code>null</code> if it's not configured.
     */
    public T getDefaultExtension() {
        getExtensionClasses();
        if (StringUtils.isBlank(cachedDefaultName) || "true".equals(cachedDefaultName)) {
            return null;
        }
        return getExtension(cachedDefaultName);
    }

    public boolean hasExtension(String name) {
        if (StringUtils.isEmpty(name)) {
            throw new IllegalArgumentException("Extension name == null");
        }
        Class<?> c = this.getExtensionClass(name);
        return c != null;
    }

    public Set<String> getSupportedExtensions() {
        Map<String, Class<?>> clazzes = getExtensionClasses();
        return Collections.unmodifiableSet(new TreeSet<>(clazzes.keySet()));
    }

    /**
     * Return default extension name, return <code>null</code> if not configured.
     */
    public String getDefaultExtensionName() {
        getExtensionClasses();
        return cachedDefaultName;
    }

    /**
     * Register new extension via API
     *
     * @param name  extension name
     * @param clazz extension class
     * @throws IllegalStateException when extension with the same name has already been registered.
     */
    public void addExtension(String name, Class<?> clazz) {
        getExtensionClasses(); // load classes

        if (!type.isAssignableFrom(clazz)) {
            throw new IllegalStateException("Input type " +
                    clazz + " doesn't implement the Extension " + type);
        }
        if (clazz.isInterface()) {
            throw new IllegalStateException("Input type " +
                    clazz + " can't be interface!");
        }

        if (!clazz.isAnnotationPresent(Adaptive.class)) {
            if (StringUtils.isBlank(name)) {
                throw new IllegalStateException("Extension name is blank (Extension " + type + ")!");
            }
            if (cachedClasses.get().containsKey(name)) {
                throw new IllegalStateException("Extension name " +
                        name + " already exists (Extension " + type + ")!");
            }

            cachedNames.put(clazz, name);
            cachedClasses.get().put(name, clazz);
        } else {
            if (cachedAdaptiveClass != null) {
                throw new IllegalStateException("Adaptive Extension already exists (Extension " + type + ")!");
            }

            cachedAdaptiveClass = clazz;
        }
    }

    /**
     * Replace the existing extension via API
     *
     * @param name  extension name
     * @param clazz extension class
     * @throws IllegalStateException when extension to be placed doesn't exist
     * @deprecated not recommended any longer, and use only when test
     */
    @Deprecated
    public void replaceExtension(String name, Class<?> clazz) {
        getExtensionClasses(); // load classes

        if (!type.isAssignableFrom(clazz)) {
            throw new IllegalStateException("Input type " +
                    clazz + " doesn't implement Extension " + type);
        }
        if (clazz.isInterface()) {
            throw new IllegalStateException("Input type " +
                    clazz + " can't be interface!");
        }

        if (!clazz.isAnnotationPresent(Adaptive.class)) {
            if (StringUtils.isBlank(name)) {
                throw new IllegalStateException("Extension name is blank (Extension " + type + ")!");
            }
            if (!cachedClasses.get().containsKey(name)) {
                throw new IllegalStateException("Extension name " +
                        name + " doesn't exist (Extension " + type + ")!");
            }

            cachedNames.put(clazz, name);
            cachedClasses.get().put(name, clazz);
            cachedInstances.remove(name);
        } else {
            if (cachedAdaptiveClass == null) {
                throw new IllegalStateException("Adaptive Extension doesn't exist (Extension " + type + ")!");
            }

            cachedAdaptiveClass = clazz;
            cachedAdaptiveInstance.set(null);
        }
    }

    @SuppressWarnings("unchecked")
    public T getAdaptiveExtension(boolean allowEarly) {
        Object instance = cachedAdaptiveInstance.get();
        if (instance == null) {
            if (createAdaptiveInstanceError != null) {
                throw new IllegalStateException("Failed to create adaptive instance: " +
                        createAdaptiveInstanceError.toString(),
                        createAdaptiveInstanceError);
            }

            if (allowEarly) {
                if (earlyAdaptiveInstance != null) {
                    return (T) earlyAdaptiveInstance;
                }
            }

            synchronized (cachedAdaptiveInstance) {
                instance = cachedAdaptiveInstance.get();
                if (instance == null) {
                    try {
                        instance = createAdaptiveExtension();
                        earlyAdaptiveInstance = instance;
                        injectExtension((T) instance);
                        cachedAdaptiveInstance.set(instance);
                    } catch (Throwable t) {
                        createAdaptiveInstanceError = t;
                        throw new IllegalStateException("Failed to create adaptive instance: " + t.toString(), t);
                    }
                }
            }
        }

        return (T) instance;
    }

<<<<<<< HEAD
    public T getAdaptiveExtension() {
        return getAdaptiveExtension(false);
    }

    private IllegalStateException findException(String name) {
=======
    private void findException(String name) {
>>>>>>> 3844ac70
        for (Map.Entry<String, IllegalStateException> entry : exceptions.entrySet()) {
            if (entry.getKey().toLowerCase().contains(name.toLowerCase())) {
                throw entry.getValue();
            }
        }
    }

    private IllegalStateException noExtensionException(String name) {
        StringBuilder buf = new StringBuilder("No such extension " + type.getName() + " by name " + name);


        int i = 1;
        for (Map.Entry<String, IllegalStateException> entry : exceptions.entrySet()) {
            if (i == 1) {
                buf.append(", possible causes: ");
            }

            buf.append("\r\n(");
            buf.append(i++);
            buf.append(") ");
            buf.append(entry.getKey());
            buf.append(":\r\n");
            buf.append(StringUtils.toString(entry.getValue()));
        }
        return new IllegalStateException(buf.toString());
    }

    @SuppressWarnings("unchecked")
    private T createExtension(String name) {
        // throws any possible exception in loading period.
        findException(name);
        Class<?> clazz = getExtensionClasses().get(name);
        if (clazz == null) {
            throw noExtensionException(name);
        }
        try {
            T instance = (T) EXTENSION_INSTANCES.get(clazz);
            if (instance == null) {
                EXTENSION_INSTANCES.putIfAbsent(clazz, clazz.newInstance());
                instance = (T) EXTENSION_INSTANCES.get(clazz);
            }
            injectExtension(instance);
            Set<Class<?>> wrapperClasses = cachedWrapperClasses;
            if (CollectionUtils.isNotEmpty(wrapperClasses)) {
                for (Class<?> wrapperClass : wrapperClasses) {
                    instance = injectExtension((T) wrapperClass.getConstructor(type).newInstance(instance));
                }
            }
            return instance;
        } catch (Throwable t) {
            throw new IllegalStateException("Extension instance (name: " + name + ", class: " +
                    type + ") couldn't be instantiated: " + t.getMessage(), t);
        }
    }

    private T injectExtension(T instance) {

        if (objectFactory == null) {
            return instance;
        }

        try {
            for (Method method : instance.getClass().getMethods()) {
                if (!isSetter(method)) {
                    continue;
                }
                /**
                 * Check {@link DisableInject} to see if we need auto injection for this property
                 */
                if (method.getAnnotation(DisableInject.class) != null) {
                    continue;
                }
                Class<?> pt = method.getParameterTypes()[0];
                if (ReflectUtils.isPrimitives(pt)) {
                    continue;
                }

                try {
                    String property = getSetterProperty(method);
                    Object object = objectFactory.getExtension(pt, property);
                    if (object != null) {
                        method.invoke(instance, object);
                    }
                } catch (Exception e) {
                    logger.error("Failed to inject via method " + method.getName()
                            + " of interface " + type.getName() + ": " + e.getMessage(), e);
                }

            }
        } catch (Exception e) {
            logger.error(e.getMessage(), e);
        }
        return instance;
    }

    /**
     * get properties name for setter, for instance: setVersion, return "version"
     * <p>
     * return "", if setter name with length less than 3
     */
    private String getSetterProperty(Method method) {
        return method.getName().length() > 3 ? method.getName().substring(3, 4).toLowerCase() + method.getName().substring(4) : "";
    }

    /**
     * return true if and only if:
     * <p>
     * 1, public
     * <p>
     * 2, name starts with "set"
     * <p>
     * 3, only has one parameter
     */
    private boolean isSetter(Method method) {
        return method.getName().startsWith("set")
                && method.getParameterTypes().length == 1
                && Modifier.isPublic(method.getModifiers());
    }

    private Class<?> getExtensionClass(String name) {
        if (type == null) {
            throw new IllegalArgumentException("Extension type == null");
        }
        if (name == null) {
            throw new IllegalArgumentException("Extension name == null");
        }
        return getExtensionClasses().get(name);
    }

    private Map<String, Class<?>> getExtensionClasses() {
        Map<String, Class<?>> classes = cachedClasses.get();
        if (classes == null) {
            synchronized (cachedClasses) {
                classes = cachedClasses.get();
                if (classes == null) {
                    classes = loadExtensionClasses();
                    cachedClasses.set(classes);
                }
            }
        }
        return classes;
    }

    /**
     * synchronized in getExtensionClasses
     * */
    private Map<String, Class<?>> loadExtensionClasses() {
        cacheDefaultExtensionName();

        Map<String, Class<?>> extensionClasses = new HashMap<>();
        loadDirectory(extensionClasses, DUBBO_INTERNAL_DIRECTORY, type.getName());
        loadDirectory(extensionClasses, DUBBO_INTERNAL_DIRECTORY, type.getName().replace("org.apache", "com.alibaba"));
        loadDirectory(extensionClasses, DUBBO_DIRECTORY, type.getName());
        loadDirectory(extensionClasses, DUBBO_DIRECTORY, type.getName().replace("org.apache", "com.alibaba"));
        loadDirectory(extensionClasses, SERVICES_DIRECTORY, type.getName());
        loadDirectory(extensionClasses, SERVICES_DIRECTORY, type.getName().replace("org.apache", "com.alibaba"));
        return extensionClasses;
    }

    /**
     * extract and cache default extension name if exists
     */
    private void cacheDefaultExtensionName() {
        final SPI defaultAnnotation = type.getAnnotation(SPI.class);
        if (defaultAnnotation == null) {
            return;
        }

        String value = defaultAnnotation.value();
        if ((value = value.trim()).length() > 0) {
            String[] names = NAME_SEPARATOR.split(value);
            if (names.length > 1) {
                throw new IllegalStateException("More than 1 default extension name on extension " + type.getName()
                        + ": " + Arrays.toString(names));
            }
            if (names.length == 1) {
                cachedDefaultName = names[0];
            }
        }
    }

    private void loadDirectory(Map<String, Class<?>> extensionClasses, String dir, String type) {
        String fileName = dir + type;
        try {
            Enumeration<java.net.URL> urls;
            ClassLoader classLoader = findClassLoader();
            if (classLoader != null) {
                urls = classLoader.getResources(fileName);
            } else {
                urls = ClassLoader.getSystemResources(fileName);
            }
            if (urls != null) {
                while (urls.hasMoreElements()) {
                    java.net.URL resourceURL = urls.nextElement();
                    loadResource(extensionClasses, classLoader, resourceURL);
                }
            }
        } catch (Throwable t) {
            logger.error("Exception occurred when loading extension class (interface: " +
                    type + ", description file: " + fileName + ").", t);
        }
    }

    private void loadResource(Map<String, Class<?>> extensionClasses, ClassLoader classLoader, java.net.URL resourceURL) {
        try {
            try (BufferedReader reader = new BufferedReader(new InputStreamReader(resourceURL.openStream(), StandardCharsets.UTF_8))) {
                String line;
                while ((line = reader.readLine()) != null) {
                    final int ci = line.indexOf('#');
                    if (ci >= 0) {
                        line = line.substring(0, ci);
                    }
                    line = line.trim();
                    if (line.length() > 0) {
                        try {
                            String name = null;
                            int i = line.indexOf('=');
                            if (i > 0) {
                                name = line.substring(0, i).trim();
                                line = line.substring(i + 1).trim();
                            }
                            if (line.length() > 0) {
                                loadClass(extensionClasses, resourceURL, Class.forName(line, true, classLoader), name);
                            }
                        } catch (Throwable t) {
                            IllegalStateException e = new IllegalStateException("Failed to load extension class (interface: " + type + ", class line: " + line + ") in " + resourceURL + ", cause: " + t.getMessage(), t);
                            exceptions.put(line, e);
                        }
                    }
                }
            }
        } catch (Throwable t) {
            logger.error("Exception occurred when loading extension class (interface: " +
                    type + ", class file: " + resourceURL + ") in " + resourceURL, t);
        }
    }

    private void loadClass(Map<String, Class<?>> extensionClasses, java.net.URL resourceURL, Class<?> clazz, String name) throws NoSuchMethodException {
        if (!type.isAssignableFrom(clazz)) {
            throw new IllegalStateException("Error occurred when loading extension class (interface: " +
                    type + ", class line: " + clazz.getName() + "), class "
                    + clazz.getName() + " is not subtype of interface.");
        }
        if (clazz.isAnnotationPresent(Adaptive.class)) {
            cacheAdaptiveClass(clazz);
        } else if (isWrapperClass(clazz)) {
            cacheWrapperClass(clazz);
        } else {
            clazz.getConstructor();
            if (StringUtils.isEmpty(name)) {
                name = findAnnotationName(clazz);
                if (name.length() == 0) {
                    throw new IllegalStateException("No such extension name for the class " + clazz.getName() + " in the config " + resourceURL);
                }
            }

            String[] names = NAME_SEPARATOR.split(name);
            if (ArrayUtils.isNotEmpty(names)) {
                cacheActivateClass(clazz, names[0]);
                for (String n : names) {
                    cacheName(clazz, n);
                    saveInExtensionClass(extensionClasses, clazz, n);
                }
            }
        }
    }

    /**
     * cache name
     */
    private void cacheName(Class<?> clazz, String name) {
        if (!cachedNames.containsKey(clazz)) {
            cachedNames.put(clazz, name);
        }
    }

    /**
     * put clazz in extensionClasses
     */
    private void saveInExtensionClass(Map<String, Class<?>> extensionClasses, Class<?> clazz, String name) {
        Class<?> c = extensionClasses.get(name);
        if (c == null) {
            extensionClasses.put(name, clazz);
        } else if (c != clazz) {
            throw new IllegalStateException("Duplicate extension " + type.getName() + " name " + name + " on " + c.getName() + " and " + clazz.getName());
        }
    }

    /**
     * cache Activate class which is annotated with <code>Activate</code>
     * <p>
     * for compatibility, also cache class with old alibaba Activate annotation
     */
    private void cacheActivateClass(Class<?> clazz, String name) {
        Activate activate = clazz.getAnnotation(Activate.class);
        if (activate != null) {
            cachedActivates.put(name, activate);
        } else {
            // support com.alibaba.dubbo.common.extension.Activate
            com.alibaba.dubbo.common.extension.Activate oldActivate = clazz.getAnnotation(com.alibaba.dubbo.common.extension.Activate.class);
            if (oldActivate != null) {
                cachedActivates.put(name, oldActivate);
            }
        }
    }

    /**
     * cache Adaptive class which is annotated with <code>Adaptive</code>
     */
    private void cacheAdaptiveClass(Class<?> clazz) {
        if (cachedAdaptiveClass == null) {
            cachedAdaptiveClass = clazz;
        } else if (!cachedAdaptiveClass.equals(clazz)) {
            throw new IllegalStateException("More than 1 adaptive class found: "
                    + cachedAdaptiveClass.getName()
                    + ", " + clazz.getName());
        }
    }

    /**
     * cache wrapper class
     * <p>
     * like: ProtocolFilterWrapper, ProtocolListenerWrapper
     */
    private void cacheWrapperClass(Class<?> clazz) {
        if (cachedWrapperClasses == null) {
            cachedWrapperClasses = new ConcurrentHashSet<>();
        }
        cachedWrapperClasses.add(clazz);
    }

    /**
     * test if clazz is a wrapper class
     * <p>
     * which has Constructor with given class type as its only argument
     */
    private boolean isWrapperClass(Class<?> clazz) {
        try {
            clazz.getConstructor(type);
            return true;
        } catch (NoSuchMethodException e) {
            return false;
        }
    }

    @SuppressWarnings("deprecation")
    private String findAnnotationName(Class<?> clazz) {
        org.apache.dubbo.common.Extension extension = clazz.getAnnotation(org.apache.dubbo.common.Extension.class);
        if (extension != null) {
            return extension.value();
        }

        String name = clazz.getSimpleName();
        if (name.endsWith(type.getSimpleName())) {
            name = name.substring(0, name.length() - type.getSimpleName().length());
        }
        return name.toLowerCase();
    }

    @SuppressWarnings("unchecked")
    private T createAdaptiveExtension() {
        try {
            return (T) getAdaptiveExtensionClass().newInstance();
        } catch (Exception e) {
            throw new IllegalStateException("Can't create adaptive extension " + type + ", cause: " + e.getMessage(), e);
        }
    }

    private Class<?> getAdaptiveExtensionClass() {
        getExtensionClasses();
        if (cachedAdaptiveClass != null) {
            return cachedAdaptiveClass;
        }
        return cachedAdaptiveClass = createAdaptiveExtensionClass();
    }

    private Class<?> createAdaptiveExtensionClass() {
        String code = new AdaptiveClassCodeGenerator(type, cachedDefaultName).generate();
        ClassLoader classLoader = findClassLoader();
        org.apache.dubbo.common.compiler.Compiler compiler = ExtensionLoader.getExtensionLoader(org.apache.dubbo.common.compiler.Compiler.class).getAdaptiveExtension();
        return compiler.compile(code, classLoader);
    }

    @Override
    public String toString() {
        return this.getClass().getName() + "[" + type.getName() + "]";
    }

}
<|MERGE_RESOLUTION|>--- conflicted
+++ resolved
@@ -501,15 +501,13 @@
         return (T) instance;
     }
 
-<<<<<<< HEAD
+
     public T getAdaptiveExtension() {
         return getAdaptiveExtension(false);
     }
 
-    private IllegalStateException findException(String name) {
-=======
+
     private void findException(String name) {
->>>>>>> 3844ac70
         for (Map.Entry<String, IllegalStateException> entry : exceptions.entrySet()) {
             if (entry.getKey().toLowerCase().contains(name.toLowerCase())) {
                 throw entry.getValue();
@@ -898,4 +896,4 @@
         return this.getClass().getName() + "[" + type.getName() + "]";
     }
 
-}
+}