--- conflicted
+++ resolved
@@ -158,13 +158,8 @@
         if (pojo instanceof Enum<?>) {
             return ((Enum<?>) pojo).name();
         }
-<<<<<<< HEAD
         Class<?> pojoClazz = pojo.getClass();
         if (pojoClazz.isArray() && Enum.class.isAssignableFrom(pojoClazz.getComponentType())) {
-=======
-        if (pojo.getClass().isArray()
-                && Enum.class.isAssignableFrom(pojo.getClass().getComponentType())) {
->>>>>>> 4d5d9d8a
             int len = Array.getLength(pojo);
             String[] values = new String[len];
             for (int i = 0; i < len; i++) {
