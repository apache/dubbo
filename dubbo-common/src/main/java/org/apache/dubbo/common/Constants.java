--- conflicted
+++ resolved
@@ -832,12 +832,11 @@
      */
     public static final String PRODUCTION_ENVIRONMENT = "product";
 
-<<<<<<< HEAD
     /**
      * The redis replicate key
      */
     public static final String REDIS_REPLICATE_KEY = "replicate";
-=======
+
     public static final String ETCD3_NOTIFY_MAXTHREADS_KEYS = "etcd3.notify.maxthreads";
 
     public static final int DEFAULT_ETCD3_NOTIFY_THREADS = DEFAULT_IO_THREADS;
@@ -858,6 +857,4 @@
     public static final String DUBBO_GROUP = "dubbo";
     public static final String METRICS_KEY = "metrics";
 
->>>>>>> 0c2232f3
-
 }