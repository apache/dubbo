--- conflicted
+++ resolved
@@ -105,9 +105,11 @@
     public static final String REMOVE_VALUE_PREFIX = "-";
 
     public static final String PROPERTIES_CHAR_SEPERATOR = "-";
+  
+    public static final String GROUP_CHAR_SEPERATOR = ":";
 
     public static final String HIDE_KEY_PREFIX = ".";
-
+  
     public static final String DEFAULT_KEY_PREFIX = "default.";
 
     public static final String DEFAULT_KEY = "default";
@@ -184,13 +186,7 @@
 
     public static final String CONNECT_TIMEOUT_KEY = "connect.timeout";
 
-<<<<<<< HEAD
     public static final int DEFAULT_CONNECT_TIMEOUT = 3000;
-=======
-    public static final String GROUP_CHAR_SEPERATOR = ":";
-
-    public static final String HIDE_KEY_PREFIX = ".";
->>>>>>> f95e29a0
 
     public static final String HEARTBEAT_KEY = "heartbeat";
 
