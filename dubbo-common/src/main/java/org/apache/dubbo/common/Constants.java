/*
 * Licensed to the Apache Software Foundation (ASF) under one or more
 * contributor license agreements.  See the NOTICE file distributed with
 * this work for additional information regarding copyright ownership.
 * The ASF licenses this file to You under the Apache License, Version 2.0
 * (the "License"); you may not use this file except in compliance with
 * the License.  You may obtain a copy of the License at
 *
 *     http://www.apache.org/licenses/LICENSE-2.0
 *
 * Unless required by applicable law or agreed to in writing, software
 * distributed under the License is distributed on an "AS IS" BASIS,
 * WITHOUT WARRANTIES OR CONDITIONS OF ANY KIND, either express or implied.
 * See the License for the specific language governing permissions and
 * limitations under the License.
 */

package org.apache.dubbo.common;

import org.apache.dubbo.common.constants.RemotingConstants;

import java.util.concurrent.ExecutorService;

import static org.apache.dubbo.common.constants.CommonConstants.DUBBO;

/**
 * Constants
 */
public class Constants {
    // BEGIN dubbo-remoting-api
    public static final String PAYLOAD_KEY = "payload";
    /**
     * 8M
     */
    public static final int DEFAULT_PAYLOAD = 8 * 1024 * 1024;

    public static final String BUFFER_KEY = "buffer";

    /**
     * default buffer size is 8k.
     */
    public static final int DEFAULT_BUFFER_SIZE = 8 * 1024;

    public static final int MAX_BUFFER_SIZE = 16 * 1024;

    public static final int MIN_BUFFER_SIZE = 1 * 1024;

    public static final String CONNECT_TIMEOUT_KEY = "connect.timeout";

    public static final int DEFAULT_CONNECT_TIMEOUT = 3000;

    public static final String HEARTBEAT_KEY = "heartbeat";

    public static final int DEFAULT_HEARTBEAT = 60 * 1000;

    public static final String IDLE_TIMEOUT_KEY = "idle.timeout";

    public static final int DEFAULT_IDLE_TIMEOUT = 600 * 1000;

    public static final String ACCEPTS_KEY = "accepts";

    public static final int DEFAULT_ACCEPTS = 0;

    public static final String SERIALIZATION_KEY = "serialization";

    public static final String DEFAULT_REMOTING_SERIALIZATION = "hessian2";

    public static final String CODEC_KEY = "codec";

    public static final String DEFAULT_REMOTING_CODEC = "dubbo";

    public static final String SERVER_KEY = "server";

    public static final String DEFAULT_REMOTING_SERVER = "netty";

    public static final String CLIENT_KEY = "client";

    public static final String DEFAULT_REMOTING_CLIENT = "netty";

    public static final String TRANSPORTER_KEY = "transporter";

    public static final String DEFAULT_TRANSPORTER = "netty";

    public static final String EXCHANGER_KEY = "exchanger";

    public static final String DEFAULT_EXCHANGER = "header";

    public static final String DISPACTHER_KEY = "dispacther";

    public static final int DEFAULT_IO_THREADS = Math.min(Runtime.getRuntime().availableProcessors() + 1, 32);

    public static final String BIND_IP_KEY = "bind.ip";

    public static final String BIND_PORT_KEY = "bind.port";

    public static final String SENT_KEY = "sent";

    public static final boolean DEFAULT_SENT = false;

    public static final String DISPATCHER_KEY = "dispatcher";

    public static final String CHANNEL_HANDLER_KEY = "channel.handler";

    public static final String DEFAULT_CHANNEL_HANDLER = "default";

    public static final String SERVICE_DESCIPTOR_KEY = "serviceDescriptor";

    public static final String CONNECT_QUEUE_CAPACITY = "connect.queue.capacity";

    public static final String CONNECT_QUEUE_WARNING_SIZE = "connect.queue.warning.size";

    public static final int DEFAULT_CONNECT_QUEUE_WARNING_SIZE = 1000;

    public static final String CHANNEL_ATTRIBUTE_READONLY_KEY = "channel.readonly";

    public static final String CHANNEL_READONLYEVENT_SENT_KEY = "channel.readonly.sent";

    public static final String CHANNEL_SEND_READONLYEVENT_KEY = "channel.readonly.send";

    public static final String EXECUTOR_SERVICE_COMPONENT_KEY = ExecutorService.class.getName();

    public static final String CHARSET_KEY = "charset";

    public static final String DEFAULT_CHARSET = "UTF-8";

    public static final String BACKUP_KEY = "backup";

    /**
     * Every heartbeat duration / HEATBEAT_CHECK_TICK, check if a heartbeat should be sent. Every heartbeat timeout
     * duration / HEATBEAT_CHECK_TICK, check if a connection should be closed on server side, and if reconnect on
     * client side
     */
    public static final int HEARTBEAT_CHECK_TICK = 3;

    /**
     * the least heartbeat during is 1000 ms.
     */
    public static final long LEAST_HEARTBEAT_DURATION = 1000;

    /**
     * ticks per wheel.
     */
    public static final int TICKS_PER_WHEEL = 128;

    public static final String HEARTBEAT_TIMEOUT_KEY = "heartbeat.timeout";

    public static final String RECONNECT_KEY = "reconnect";

    public static final int DEFAULT_RECONNECT_PERIOD = 2000;

    public static final String SEND_RECONNECT_KEY = "send.reconnect";

    public static final String CHECK_KEY = "check";

    public static final String PROMPT_KEY = "prompt";

    public static final String DEFAULT_PROMPT = "dubbo>";
    // END dubbo-remoting-api

    // BEGIN dubbo-rpc-hessian
    public static final String HESSIAN2_REQUEST_KEY = "hessian2.request";

    public static final boolean DEFAULT_HESSIAN2_REQUEST = false;

    public static final String HESSIAN_OVERLOAD_METHOD_KEY = "hessian.overload.method";

    public static final boolean DEFAULT_HESSIAN_OVERLOAD_METHOD = false;

    public static final String DEFAULT_HTTP_CLIENT = "jdk";

    public static final String DEFAULT_HTTP_SERVER = "servlet";

    public static final String DEFAULT_HTTP_SERIALIZATION = "json";
    // END dubbo-rpc-hessian

    // BEGIN dubbo-rpc-dubbo
    public static final String SHARE_CONNECTIONS_KEY = "shareconnections";

    /**
     * By default, a consumer JVM instance and a provider JVM instance share a long TCP connection (except when connections are set),
     * which can set the number of long TCP connections shared to avoid the bottleneck of sharing a single long TCP connection.
     */
    public static final String DEFAULT_SHARE_CONNECTIONS = "1";

    public static final String INPUT_KEY = "input";

    public static final String OUTPUT_KEY = "output";

    public static final String DECODE_IN_IO_THREAD_KEY = "decode.in.io";

    public static final boolean DEFAULT_DECODE_IN_IO_THREAD = true;

    /**
     * callback inst id
     */
    public static final String CALLBACK_SERVICE_KEY = "callback.service.instid";

    /**
     * The limit of callback service instances for one interface on every client
     */
    public static final String CALLBACK_INSTANCES_LIMIT_KEY = "callbacks";

    /**
     * The default limit number for callback service instances
     *
     * @see #CALLBACK_INSTANCES_LIMIT_KEY
     */
    public static final int DEFAULT_CALLBACK_INSTANCES = 1;

    public static final String CALLBACK_SERVICE_PROXY_KEY = "callback.service.proxy";

    public static final String IS_CALLBACK_SERVICE = "is_callback_service";

    /**
     * Invokers in channel's callback
     */
    public static final String CHANNEL_CALLBACK_KEY = "channel.callback.invokers.key";

    /**
     * The initial state for lazy connection
     */
    public static final String LAZY_CONNECT_INITIAL_STATE_KEY = "connect.lazy.initial.state";

    /**
     * The default value of lazy connection's initial state: true
     *
     * @see #LAZY_CONNECT_INITIAL_STATE_KEY
     */
    public static final boolean DEFAULT_LAZY_CONNECT_INITIAL_STATE = true;

    public static final String OPTIMIZER_KEY = "optimizer";
    // END dubbo-rpc-dubbo


    // BEGIN dubbo-rpc-api
    public static final String DUBBO_VERSION_KEY = "dubbo";

    public static final String LOCAL_KEY = "local";

    public static final String STUB_KEY = "stub";

    public static final String MOCK_KEY = "mock";

    public static final String DEPRECATED_KEY = "deprecated";

    public static final String $INVOKE = "$invoke";

    public static final String $ECHO = "$echo";

    public static final String RETURN_PREFIX = "return ";

    public static final String THROW_PREFIX = "throw";

    public static final String FAIL_PREFIX = "fail:";

    public static final String FORCE_PREFIX = "force:";

    public static final String MERGER_KEY = "merger";

    public static final String IS_SERVER_KEY = "isserver";

    public static final String FORCE_USE_TAG = "dubbo.force.tag";

    public static final String GENERIC_SERIALIZATION_NATIVE_JAVA = "nativejava";

    public static final String GENERIC_SERIALIZATION_DEFAULT = "true";

    public static final String GENERIC_SERIALIZATION_BEAN = "bean";

    public static final String GENERIC_SERIALIZATION_PROTOBUF = "protobuf-json";

    public static final String TPS_LIMIT_RATE_KEY = "tps";

    public static final String TPS_LIMIT_INTERVAL_KEY = "tps.interval";

    public static final long DEFAULT_TPS_LIMIT_INTERVAL = 60 * 1000;

    public static final String AUTO_ATTACH_INVOCATIONID_KEY = "invocationid.autoattach";

    public static final String STUB_EVENT_KEY = "dubbo.stub.event";

    public static final boolean DEFAULT_STUB_EVENT = false;

    public static final String STUB_EVENT_METHODS_KEY = "dubbo.stub.event.methods";

    public static final String PROXY_KEY = "proxy";

    public static final String EXECUTES_KEY = "executes";

    public static final String REFERENCE_FILTER_KEY = "reference.filter";

    public static final String INVOKER_LISTENER_KEY = "invoker.listener";

    public static final String SERVICE_FILTER_KEY = "service.filter";

    public static final String EXPORTER_LISTENER_KEY = "exporter.listener";

    public static final String ACCESS_LOG_KEY = "accesslog";

    public static final String ACTIVES_KEY = "actives";

    public static final String CONNECTIONS_KEY = "connections";

    public static final String ID_KEY = "id";

    public static final String ASYNC_KEY = "async";

    public static final String FUTURE_GENERATED_KEY = "future_generated";

    public static final String FUTURE_RETURNTYPE_KEY = "future_returntype";

    public static final String RETURN_KEY = "return";

    public static final String TOKEN_KEY = "token";

    public static final String INTERFACES = "interfaces";

    public static final String GENERIC_KEY = "generic";

    public static final String LOCAL_PROTOCOL = "injvm";
    // END dubbo-rpc-api


    // BEGIN dubbo-rpc-rest
    public static final String KEEP_ALIVE_KEY = "keepalive";

    public static final boolean DEFAULT_KEEP_ALIVE = true;

    public static final String EXTENSION_KEY = "extension";
    // END dubbo-rpc-rest


    // BEGIN dubbo-config-api
    public static final String CLUSTER_KEY = "cluster";

    public static final String STATUS_KEY = "status";

    public static final String CONTEXTPATH_KEY = "contextpath";

    public static final String LISTENER_KEY = "listener";

    public static final String LAYER_KEY = "layer";

    /**
     * General
     */
    /**
     * Application name;
     */
    public static final String NAME = "name";

    /**
     * Application owner name;
     */
    public static final String OWNER = "owner";

    /**
     * Running application organization name.
     */
    public static final String ORGANIZATION = "organization";

    /**
     * Application architecture name.
     */
    public static final String ARCHITECTURE = "architecture";

    /**
     * Environment name
     */
    public static final String ENVIRONMENT = "environment";

    /**
     * Test environment key.
     */
    public static final String TEST_ENVIRONMENT = "test";

    /**
     * Development environment key.
     */
    public static final String DEVELOPMENT_ENVIRONMENT = "develop";

    /**
     * Production environment key.
     */
    public static final String PRODUCTION_ENVIRONMENT = "product";

    public static final String CONFIG_CLUSTER_KEY = "config.cluster";
    public static final String CONFIG_NAMESPACE_KEY = "config.namespace";
    public static final String CONFIG_GROUP_KEY = "config.group";
    public static final String CONFIG_CHECK_KEY = "config.check";

    public static final String CONFIG_CONFIGFILE_KEY = "config.config-file";
    public static final String CONFIG_ENABLE_KEY = "config.highest-priority";
    public static final String CONFIG_TIMEOUT_KEY = "config.timeout";
    public static final String CONFIG_APPNAME_KEY = "config.app-name";

    public static final String USERNAME_KEY = "username";

    public static final String PASSWORD_KEY = "password";

    public static final String HOST_KEY = "host";

    public static final String PORT_KEY = "port";

    public static final String MULTICAST = "multicast";

    public static final String REGISTER_IP_KEY = "register.ip";

    public static final String DUBBO_IP_TO_REGISTRY = "DUBBO_IP_TO_REGISTRY";

    public static final String DUBBO_PORT_TO_REGISTRY = "DUBBO_PORT_TO_REGISTRY";

    public static final String DUBBO_IP_TO_BIND = "DUBBO_IP_TO_BIND";

    public static final String DUBBO_PORT_TO_BIND = "DUBBO_PORT_TO_BIND";

    public static final String SCOPE_KEY = "scope";

    public static final String SCOPE_LOCAL = "local";

    public static final String SCOPE_REMOTE = "remote";

    public static final String SCOPE_NONE = "none";

    public static final String ON_CONNECT_KEY = "onconnect";

    public static final String ON_DISCONNECT_KEY = "ondisconnect";

    public static final String ON_INVOKE_METHOD_KEY = "oninvoke.method";

    public static final String ON_RETURN_METHOD_KEY = "onreturn.method";

    public static final String ON_THROW_METHOD_KEY = "onthrow.method";

    public static final String ON_INVOKE_INSTANCE_KEY = "oninvoke.instance";

    public static final String ON_RETURN_INSTANCE_KEY = "onreturn.instance";

    public static final String ON_THROW_INSTANCE_KEY = "onthrow.instance";

    @Deprecated
    public static final String SHUTDOWN_WAIT_SECONDS_KEY = "dubbo.service.shutdown.wait.seconds";

    public static final String SHUTDOWN_WAIT_KEY = "dubbo.service.shutdown.wait";

    /**
     * The key name for export URL in register center
     */
    public static final String EXPORT_KEY = "export";

    /**
     * The key name for reference URL in register center
     */
    public static final String REFER_KEY = "refer";

    /**
     * To decide whether to make connection when the client is created
     */
    public static final String LAZY_CONNECT_KEY = "lazy";

    public static final String DUBBO_PROTOCOL = DUBBO;

    public static final String ZOOKEEPER_PROTOCOL = "zookeeper";

    // FIXME: is this still useful?
    public static final String SHUTDOWN_TIMEOUT_KEY = "shutdown.timeout";

    public static final int DEFAULT_SHUTDOWN_TIMEOUT = 1000 * 60 * 15;

    public static final String PROTOCOLS_SUFFIX = "dubbo.protocols.";

    public static final String PROTOCOL_SUFFIX = "dubbo.protocol.";

    public static final String REGISTRIES_SUFFIX = "dubbo.registries.";

    public static final String TELNET = "telnet";

    public static final String QOS_ENABLE = "qos.enable";

    public static final String QOS_PORT = "qos.port";

    public static final String ACCEPT_FOREIGN_IP = "qos.accept.foreign.ip";
    // END dubbo-congfig-api

    // BEGIN dubbo-cluster
    /**
     * key for router type, for e.g., "script"/"file",  corresponding to ScriptRouterFactory.NAME, FileRouterFactory.NAME
     */
    public static final String ROUTER_KEY = "router";

    public static final String LOADBALANCE_KEY = "loadbalance";

    public static final String DEFAULT_LOADBALANCE = "random";

    public static final String FAIL_BACK_TASKS_KEY = "failbacktasks";

    public static final int DEFAULT_FAILBACK_TASKS = 100;

    public static final String RETRIES_KEY = "retries";

    public static final int DEFAULT_RETRIES = 2;

    public static final int DEFAULT_FAILBACK_TIMES = 3;

    public static final String FORKS_KEY = "forks";

    public static final int DEFAULT_FORKS = 2;

    public static final String WEIGHT_KEY = "weight";

    public static final int DEFAULT_WEIGHT = 100;

    public static final String MOCK_PROTOCOL = "mock";

    public static final String FORCE_KEY = "force";

    /**
     * To decide whether to exclude unavailable invoker from the cluster
     */
    public static final String CLUSTER_AVAILABLE_CHECK_KEY = "cluster.availablecheck";

    /**
     * The default value of cluster.availablecheck
     *
     * @see #CLUSTER_AVAILABLE_CHECK_KEY
     */
    public static final boolean DEFAULT_CLUSTER_AVAILABLE_CHECK = true;

    /**
     * To decide whether to enable sticky strategy for cluster
     */
    public static final String CLUSTER_STICKY_KEY = "sticky";

    /**
     * The default value of sticky
     *
     * @see #CLUSTER_STICKY_KEY
     */
    public static final boolean DEFAULT_CLUSTER_STICKY = false;

    public static final String ADDRESS_KEY = "address";

    /**
     * When this attribute appears in invocation's attachment, mock invoker will be used
     */
    public static final String INVOCATION_NEED_MOCK = "invocation.need.mock";

    /**
     * when ROUTER_KEY's value is set to ROUTER_TYPE_CLEAR, RegistryDirectory will clean all current routers
     */
    public static final String ROUTER_TYPE_CLEAR = "clean";

    public static final String DEFAULT_SCRIPT_TYPE_KEY = "javascript";

    public static final String PRIORITY_KEY = "priority";

    public static final String RULE_KEY = "rule";

    public static final String TYPE_KEY = "type";

    public static final String RUNTIME_KEY = "runtime";

    public static final String TAG_KEY = "dubbo.tag";

    public static final String REMOTE_TIMESTAMP_KEY = "remote.timestamp";

    public static final String WARMUP_KEY = "warmup";

    public static final int DEFAULT_WARMUP = 10 * 60 * 1000;

    public static final String CONFIG_VERSION_KEY = "configVersion";

    public static final String OVERRIDE_PROVIDERS_KEY = "providerAddresses";
    // END dubbo-cluster

    // BEGIN dubbo-registry-api
    public static final String REGISTER_KEY = "register";

    public static final String SUBSCRIBE_KEY = "subscribe";

    public static final String REGISTRY_KEY = "registry";

    public static final String DEFAULT_REGISTRY = "dubbo";

    public static final String REGISTRY_PROTOCOL = "registry";

    public static final String DYNAMIC_KEY = "dynamic";

    public static final String REGISTER = "register";

    public static final String UNREGISTER = "unregister";

    public static final String SUBSCRIBE = "subscribe";

    public static final String UNSUBSCRIBE = "unsubscribe";

    public static final String CATEGORY_KEY = "category";

    public static final String PROVIDERS_CATEGORY = "providers";

    public static final String CONSUMERS_CATEGORY = "consumers";

    public static final String ROUTERS_CATEGORY = "routers";

    public static final String DYNAMIC_ROUTERS_CATEGORY = "dynamicrouters";

    public static final String DEFAULT_CATEGORY = PROVIDERS_CATEGORY;

    public static final String CONFIGURATORS_CATEGORY = "configurators";

    public static final String DYNAMIC_CONFIGURATORS_CATEGORY = "dynamicconfigurators";

    public static final String APP_DYNAMIC_CONFIGURATORS_CATEGORY = "appdynamicconfigurators";

    public static final String CONFIGURATORS_SUFFIX = ".configurators";

    public static final String ROUTERS_SUFFIX = ".routers";

    public static final String TRACE_PROTOCOL = "trace";

    public static final String EMPTY_PROTOCOL = "empty";

    public static final String ADMIN_PROTOCOL = "admin";

    public static final String PROVIDER_PROTOCOL = "provider";

    public static final String CONSUMER_PROTOCOL = "consumer";

    public static final String ROUTE_PROTOCOL = "route";

    public static final String SCRIPT_PROTOCOL = "script";

    public static final String CONDITION_PROTOCOL = "condition";

    /**
     * simple the registry for provider.
     *
     * @since 2.7.0
     */
    public static final String SIMPLIFIED_KEY = "simplified";

    /**
     * After simplify the registry, should add some paramter individually for provider.
     *
     * @since 2.7.0
     */
    public static final String EXTRA_KEYS_KEY = "extra-keys";

    public static final String OVERRIDE_PROTOCOL = "override";

    public static final String COMPATIBLE_CONFIG_KEY = "compatible_config";

<<<<<<< HEAD
    public static final String[] DEFAULT_REGISTER_PROVIDER_KEYS = {APPLICATION_KEY, RemotingConstants.CODEC_KEY, RemotingConstants.EXCHANGER_KEY, RemotingConstants.SERIALIZATION_KEY, CLUSTER_KEY, CONNECTIONS_KEY, DEPRECATED_KEY,
            GROUP_KEY, LOADBALANCE_KEY, MOCK_KEY, PATH_KEY, TIMEOUT_KEY, TOKEN_KEY, VERSION_KEY, WARMUP_KEY, WEIGHT_KEY, TIMESTAMP_KEY, DUBBO_VERSION_KEY, RELEASE_KEY};

    public static final String[] DEFAULT_REGISTER_CONSUMER_KEYS = {APPLICATION_KEY, VERSION_KEY, GROUP_KEY, DUBBO_VERSION_KEY, RELEASE_KEY};
=======
>>>>>>> e493cfa4

    /**
     * To decide whether register center saves file synchronously, the default value is asynchronously
     */
    public static final String REGISTRY_FILESAVE_SYNC_KEY = "save.file";

    /**
     * Period of registry center's retry interval
     */
    public static final String REGISTRY_RETRY_PERIOD_KEY = "retry.period";

    /**
     * Most retry times
     */
    public static final String REGISTRY_RETRY_TIMES_KEY = "retry.times";

    /**
     * Default value for the period of retry interval in milliseconds: 5000
     */
    public static final int DEFAULT_REGISTRY_RETRY_PERIOD = 5 * 1000;

    /**
     * Default value for the times of retry: 3
     */
    public static final int DEFAULT_REGISTRY_RETRY_TIMES = 3;

    /**
     * Reconnection period in milliseconds for register center
     */
    public static final String REGISTRY_RECONNECT_PERIOD_KEY = "reconnect.period";

    public static final int DEFAULT_REGISTRY_RECONNECT_PERIOD = 3 * 1000;

    public static final String SESSION_TIMEOUT_KEY = "session";

    public static final int DEFAULT_SESSION_TIMEOUT = 60 * 1000;
    // END dubbo-registry-api

    // BEGIN dubbo-monitor-api
    public static final String MONITOR_KEY = "monitor";
    public static final String LOGSTAT_PROTOCOL = "logstat";
    public static final String COUNT_PROTOCOL = "count";
    public static final String DUBBO_PROVIDER = "dubbo.provider";
    public static final String DUBBO_CONSUMER = "dubbo.consumer";
    public static final String DUBBO_PROVIDER_METHOD = "dubbo.provider.method";
    public static final String DUBBO_CONSUMER_METHOD = "dubbo.consumer.method";
    public static final String SERVICE = "service";
    public static final String METHOD = "method";
    public static final String DUBBO_GROUP = "dubbo";
    public static final String METRICS_KEY = "metrics";
    public static final String METRICS_PORT = "metrics.port";
    public static final String METRICS_PROTOCOL = "metrics.protocol";
    // END dubbo-monitor-api

    // BEGIN dubbo-metadata-report-api
    public static final String METADATA_REPORT_KEY = "metadata";

    public static final String RETRY_TIMES_KEY = "retry.times";

    public static final Integer DEFAULT_METADATA_REPORT_RETRY_TIMES = 100;

    public static final String RETRY_PERIOD_KEY = "retry.period";

    public static final Integer DEFAULT_METADATA_REPORT_RETRY_PERIOD = 3000;

    public static final String SYNC_REPORT_KEY = "sync.report";

    public static final String CYCLE_REPORT_KEY = "cycle.report";

    public static final Boolean DEFAULT_METADATA_REPORT_CYCLE_REPORT = true;
    // END dubbo-metadata-report-api

    // BEGIN dubbo-filter-cache
    public static final String CACHE_KEY = "cache";
    // END dubbo-filter-cache


    // BEGIN dubbo-filter-validation
    public static final String VALIDATION_KEY = "validation";
    // END dubbo-filter-validation

    public static final String DEFAULT_CLUSTER = "failover";

    /**
     * public static final int DEFAULT_REGISTRY_CONNECT_TIMEOUT = 5000;
     */

    public static final String DIRECTORY_KEY = "directory";

    public static final String ASYNC_SUFFIX = "Async";

    public static final String WAIT_KEY = "wait";

    public static final String HESSIAN_VERSION_KEY = "hessian.version";


    public static final String CONFIG_PROTOCOL = "config";


    public static final String RELIABLE_PROTOCOL = "napoli";
}<|MERGE_RESOLUTION|>--- conflicted
+++ resolved
@@ -17,8 +17,6 @@
 
 package org.apache.dubbo.common;
 
-import org.apache.dubbo.common.constants.RemotingConstants;
-
 import java.util.concurrent.ExecutorService;
 
 import static org.apache.dubbo.common.constants.CommonConstants.DUBBO;
@@ -650,13 +648,6 @@
 
     public static final String COMPATIBLE_CONFIG_KEY = "compatible_config";
 
-<<<<<<< HEAD
-    public static final String[] DEFAULT_REGISTER_PROVIDER_KEYS = {APPLICATION_KEY, RemotingConstants.CODEC_KEY, RemotingConstants.EXCHANGER_KEY, RemotingConstants.SERIALIZATION_KEY, CLUSTER_KEY, CONNECTIONS_KEY, DEPRECATED_KEY,
-            GROUP_KEY, LOADBALANCE_KEY, MOCK_KEY, PATH_KEY, TIMEOUT_KEY, TOKEN_KEY, VERSION_KEY, WARMUP_KEY, WEIGHT_KEY, TIMESTAMP_KEY, DUBBO_VERSION_KEY, RELEASE_KEY};
-
-    public static final String[] DEFAULT_REGISTER_CONSUMER_KEYS = {APPLICATION_KEY, VERSION_KEY, GROUP_KEY, DUBBO_VERSION_KEY, RELEASE_KEY};
-=======
->>>>>>> e493cfa4
 
     /**
      * To decide whether register center saves file synchronously, the default value is asynchronously
