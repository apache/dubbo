--- conflicted
+++ resolved
@@ -830,19 +830,15 @@
     public static final String DEVELOPMENT_ENVIRONMENT = "develop";
 
     /**
+     * Consumer side 's proxy class
+     */
+    public static final String PROXY_CLASS_REF = "refClass";
+
+    /**
      * Production environment key.
      */
     public static final String PRODUCTION_ENVIRONMENT = "product";
 
-<<<<<<< HEAD
-    /**
-     * Consumer side 's proxy class
-     */
-    public static final String PROXY_CLASS_REF = "refClass";
-
-    /*
-     * private Constants(){ }
-=======
     public static final String ETCD3_NOTIFY_MAXTHREADS_KEYS = "etcd3.notify.maxthreads";
 
     public static final int DEFAULT_ETCD3_NOTIFY_THREADS = DEFAULT_IO_THREADS;
@@ -853,7 +849,6 @@
 
     /**
      * metrics
->>>>>>> ad72159b
      */
     public static final String DUBBO_PROVIDER = "dubbo.provider";
     public static final String DUBBO_CONSUMER = "dubbo.consumer";
