/*
 * Licensed to the Apache Software Foundation (ASF) under one or more
 * contributor license agreements.  See the NOTICE file distributed with
 * this work for additional information regarding copyright ownership.
 * The ASF licenses this file to You under the Apache License, Version 2.0
 * (the "License"); you may not use this file except in compliance with
 * the License.  You may obtain a copy of the License at
 *
 *     http://www.apache.org/licenses/LICENSE-2.0
 *
 * Unless required by applicable law or agreed to in writing, software
 * distributed under the License is distributed on an "AS IS" BASIS,
 * WITHOUT WARRANTIES OR CONDITIONS OF ANY KIND, either express or implied.
 * See the License for the specific language governing permissions and
 * limitations under the License.
 */

package org.apache.dubbo.common.constants;

import org.apache.dubbo.common.URL;

import java.net.NetworkInterface;
import java.util.Properties;
import java.util.concurrent.ExecutorService;
import java.util.regex.Pattern;

public interface CommonConstants {
    String DUBBO = "dubbo";

    String TRIPLE = "tri";

    String PROVIDER = "provider";

    String CONSUMER = "consumer";

    String APPLICATION_KEY = "application";

    String APPLICATION_VERSION_KEY = "application.version";

    String APPLICATION_PROTOCOL_KEY = "application-protocol";

    String METADATA_SERVICE_PORT_KEY = "metadata-service-port";

    String METADATA_SERVICE_PROTOCOL_KEY = "metadata-service-protocol";

    String METRICS_SERVICE_PORT_KEY = "metrics-service-port";

    String METRICS_SERVICE_PROTOCOL_KEY = "metrics-service-protocol";

    String LIVENESS_PROBE_KEY = "liveness-probe";

    String READINESS_PROBE_KEY = "readiness-probe";

    String STARTUP_PROBE = "startup-probe";

    String REMOTE_APPLICATION_KEY = "remote.application";

    String ENABLED_KEY = "enabled";

    String DISABLED_KEY = "disabled";

    String DUBBO_PROPERTIES_KEY = "dubbo.properties.file";

    String DEFAULT_DUBBO_PROPERTIES = "dubbo.properties";

    String DUBBO_MIGRATION_KEY = "dubbo.migration.file";

    String DUBBO_MIGRATION_FILE_ENABLE = "dubbo.migration-file.enable";

    String DEFAULT_DUBBO_MIGRATION_FILE = "dubbo-migration.yaml";

    String ANY_VALUE = "*";

    /**
     * @since 2.7.8
     */
    char COMMA_SEPARATOR_CHAR = ',';

    String COMMA_SEPARATOR = ",";

    String DOT_SEPARATOR = ".";

    Pattern COMMA_SPLIT_PATTERN = Pattern.compile("\\s*[,]+\\s*");

    String PATH_SEPARATOR = "/";

    String PROTOCOL_SEPARATOR = "://";

    String PROTOCOL_SEPARATOR_ENCODED = URL.encode(PROTOCOL_SEPARATOR);

    String REGISTRY_SEPARATOR = "|";

    Pattern REGISTRY_SPLIT_PATTERN = Pattern.compile("\\s*[|;]+\\s*");

    Pattern D_REGISTRY_SPLIT_PATTERN = Pattern.compile("\\s*[|]+\\s*");

    String SEMICOLON_SEPARATOR = ";";

    Pattern SEMICOLON_SPLIT_PATTERN = Pattern.compile("\\s*[;]+\\s*");

    Pattern EQUAL_SPLIT_PATTERN = Pattern.compile("\\s*[=]+\\s*");

    String DEFAULT_PROXY = "javassist";

    String DEFAULT_DIRECTORY = "dubbo";

    String PROTOCOL_KEY = "protocol";

    String DEFAULT_PROTOCOL = "dubbo";

    String DEFAULT_THREAD_NAME = "Dubbo";

    int DEFAULT_CORE_THREADS = 0;

    int DEFAULT_THREADS = 200;

    String EXECUTOR_SERVICE_COMPONENT_KEY = ExecutorService.class.getName();

    String CONSUMER_SHARED_EXECUTOR_SERVICE_COMPONENT_KEY = "CONSUMER_SHARED_SERVICE_EXECUTOR";

    String THREADPOOL_KEY = "threadpool";

    String THREAD_NAME_KEY = "threadname";

    String CORE_THREADS_KEY = "corethreads";

    String THREAD_POOL_EXHAUSTED_LISTENERS_KEY = "thread-pool-exhausted-listeners";

    String THREADS_KEY = "threads";

    String QUEUES_KEY = "queues";

    String ALIVE_KEY = "alive";

    String DEFAULT_THREADPOOL = "limited";

    String DEFAULT_CLIENT_THREADPOOL = "cached";

    String IO_THREADS_KEY = "iothreads";

    String KEEP_ALIVE_KEY = "keep.alive";

    int DEFAULT_QUEUES = 0;

    int DEFAULT_ALIVE = 60 * 1000;

    String TIMEOUT_KEY = "timeout";

    int DEFAULT_TIMEOUT = 1000;

    String SESSION_KEY = "session";

    // used by invocation attachments to transfer timeout from Consumer to Provider.
    // works as a replacement of TIMEOUT_KEY on wire, which seems to be totally useless in previous releases).
    String TIMEOUT_ATTACHMENT_KEY = "_TO";

    String TIMEOUT_ATTACHMENT_KEY_LOWER = "_to";

    String TIME_COUNTDOWN_KEY = "timeout-countdown";

    String ENABLE_TIMEOUT_COUNTDOWN_KEY = "enable-timeout-countdown";

    String REMOVE_VALUE_PREFIX = "-";

    String PROPERTIES_CHAR_SEPARATOR = "-";

    String UNDERLINE_SEPARATOR = "_";

    String SEPARATOR_REGEX = "_|-";

    String GROUP_CHAR_SEPARATOR = ":";

    String HIDE_KEY_PREFIX = ".";

    String DOT_REGEX = "\\.";

    String DEFAULT_KEY_PREFIX = "default.";

    String DEFAULT_KEY = "default";

    String PREFERRED_KEY = "preferred";

    /**
     * Default timeout value in milliseconds for server shutdown
     */
    int DEFAULT_SERVER_SHUTDOWN_TIMEOUT = 10000;

    String SIDE_KEY = "side";

    String PROVIDER_SIDE = "provider";

    String CONSUMER_SIDE = "consumer";

    String ANYHOST_KEY = "anyhost";

    String ANYHOST_VALUE = "0.0.0.0";

    String LOCALHOST_KEY = "localhost";

    String LOCALHOST_VALUE = "127.0.0.1";

    String METHODS_KEY = "methods";

    String METHOD_KEY = "method";

    String PID_KEY = "pid";

    String TIMESTAMP_KEY = "timestamp";

    String GROUP_KEY = "group";

    String PATH_KEY = "path";

    String ADDRESS_KEY = "address";

    String INTERFACE_KEY = "interface";

    String FILE_KEY = "file";

    String FILTER_KEY = "filter";

    String DUMP_DIRECTORY = "dump.directory";

    String DUMP_ENABLE = "dump.enable";

    String CLASSIFIER_KEY = "classifier";

    String VERSION_KEY = "version";

    String REVISION_KEY = "revision";

    String METADATA_KEY = "metadata-type";

    String REPORT_METADATA_KEY = "report-metadata";

    String REPORT_DEFINITION_KEY = "report-definition";

    String DEFAULT_METADATA_STORAGE_TYPE = "local";

    String REMOTE_METADATA_STORAGE_TYPE = "remote";

    String INTERFACE_REGISTER_MODE = "interface";

    String DEFAULT_REGISTER_MODE = "all";

    String GENERIC_KEY = "generic";

    /**
     * The composite metadata storage type includes {@link #DEFAULT_METADATA_STORAGE_TYPE "local"} and
     * {@link #REMOTE_METADATA_STORAGE_TYPE "remote"}.
     *
     * @since 2.7.8
     */
    String COMPOSITE_METADATA_STORAGE_TYPE = "composite";

    /**
     * Consumer side 's proxy class
     */
    String PROXY_CLASS_REF = "refClass";

    /**
     * generic call
     */
    String $INVOKE = "$invoke";
    String $INVOKE_ASYNC = "$invokeAsync";
    String GENERIC_PARAMETER_DESC = "Ljava/lang/String;[Ljava/lang/String;[Ljava/lang/Object;";

    /**
     * echo call
     */
    String $ECHO = "$echo";
    /**
     * package version in the manifest
     */
    String RELEASE_KEY = "release";

    String PROTOBUF_MESSAGE_CLASS_NAME = "com.google.protobuf.Message";

    int MAX_PROXY_COUNT = 65535;

    String MONITOR_KEY = "monitor";
    String BACKGROUND_KEY = "background";
    String CLUSTER_KEY = "cluster";
    String USERNAME_KEY = "username";
    String PASSWORD_KEY = "password";
    String HOST_KEY = "host";
    String PORT_KEY = "port";
    String DUBBO_IP_TO_BIND = "DUBBO_IP_TO_BIND";

    /**
     * broadcast cluster.
     */
    String BROADCAST_CLUSTER = "broadcast";

    /**
     * The property name for {@link NetworkInterface#getDisplayName() the name of network interface} that
     * the Dubbo application prefers
     *
     * @since 2.7.6
     */
    String DUBBO_PREFERRED_NETWORK_INTERFACE = "dubbo.network.interface.preferred";

    @Deprecated
    String SHUTDOWN_WAIT_SECONDS_KEY = "dubbo.service.shutdown.wait.seconds";
    String SHUTDOWN_WAIT_KEY = "dubbo.service.shutdown.wait";
    String DUBBO_PROTOCOL = "dubbo";

    String DUBBO_LABELS = "dubbo.labels";
    String DUBBO_ENV_KEYS = "dubbo.env.keys";

    String CONFIG_CONFIGFILE_KEY = "config-file";
    String CONFIG_ENABLE_KEY = "highest-priority";
    String CONFIG_NAMESPACE_KEY = "namespace";
    String CHECK_KEY = "check";

    String BACKLOG_KEY = "backlog";

    String HEARTBEAT_EVENT = null;
    String MOCK_HEARTBEAT_EVENT = "H";
    String READONLY_EVENT = "R";
    String WRITEABLE_EVENT = "W";

    String REFERENCE_FILTER_KEY = "reference.filter";

    String HEADER_FILTER_KEY = "header.filter";

    String INVOCATION_INTERCEPTOR_KEY = "invocation.interceptor";

    String INVOKER_LISTENER_KEY = "invoker.listener";

    String REGISTRY_PROTOCOL_LISTENER_KEY = "registry.protocol.listener";

    String DUBBO_VERSION_KEY = "dubbo";

    String TAG_KEY = "dubbo.tag";

    /**
     * To decide whether to make connection when the client is created
     */
    String LAZY_CONNECT_KEY = "lazy";

    String STUB_EVENT_KEY = "dubbo.stub.event";

    String REFERENCE_INTERCEPTOR_KEY = "reference.interceptor";

    String SERVICE_FILTER_KEY = "service.filter";

    String EXPORTER_LISTENER_KEY = "exporter.listener";

    /**
     * After simplify the registry, should add some parameter individually for provider.
     *
     * @since 2.7.0
     */
    String EXTRA_KEYS_KEY = "extra-keys";

    String GENERIC_SERIALIZATION_NATIVE_JAVA = "nativejava";

    String GENERIC_SERIALIZATION_GSON = "gson";

    String GENERIC_SERIALIZATION_DEFAULT = "true";

    String GENERIC_SERIALIZATION_BEAN = "bean";

    String GENERIC_RAW_RETURN = "raw.return";

    String GENERIC_SERIALIZATION_PROTOBUF = "protobuf-json";

    String GENERIC_WITH_CLZ_KEY = "generic.include.class";

    /**
     * Whether to cache locally, default is true
     */
    String REGISTRY_LOCAL_FILE_CACHE_ENABLED = "file-cache";

    String METADATA_INFO_CACHE_EXPIRE_KEY = "metadata-info-cache.expire";

    int DEFAULT_METADATA_INFO_CACHE_EXPIRE = 10 * 60 * 1000;

    String METADATA_INFO_CACHE_SIZE_KEY = "metadata-info-cache.size";

    int DEFAULT_METADATA_INFO_CACHE_SIZE = 16;

    /**
     * The limit of callback service instances for one interface on every client
     */
    String CALLBACK_INSTANCES_LIMIT_KEY = "callbacks";

    /**
     * The default limit number for callback service instances
     *
     * @see #CALLBACK_INSTANCES_LIMIT_KEY
     */
    int DEFAULT_CALLBACK_INSTANCES = 1;

    String LOADBALANCE_KEY = "loadbalance";

    String DEFAULT_LOADBALANCE = "random";

    String RETRIES_KEY = "retries";

    String FORKS_KEY = "forks";

    int DEFAULT_RETRIES = 2;

    int DEFAULT_FAILBACK_TIMES = 3;

    String INTERFACES = "interfaces";

    String SSL_ENABLED_KEY = "ssl-enabled";

    String SERVICE_PATH_PREFIX = "service.path.prefix";

    String PROTOCOL_SERVER_SERVLET = "servlet";

    String PROTOCOL_SERVER = "server";

    String IPV6_KEY = "ipv6";

    /**
     * The parameter key for the class path of the ServiceNameMapping {@link Properties} file
     *
     * @since 2.7.8
     */
    String SERVICE_NAME_MAPPING_PROPERTIES_FILE_KEY = "service-name-mapping.properties-path";

    /**
     * The default class path of the ServiceNameMapping {@link Properties} file
     *
     * @since 2.7.8
     */
    String DEFAULT_SERVICE_NAME_MAPPING_PROPERTIES_PATH = "META-INF/dubbo/service-name-mapping.properties";

    String CLASS_DESERIALIZE_BLOCK_ALL = "dubbo.security.serialize.blockAllClassExceptAllow";

    String CLASS_DESERIALIZE_ALLOWED_LIST = "dubbo.security.serialize.allowedClassList";

    String CLASS_DESERIALIZE_BLOCKED_LIST = "dubbo.security.serialize.blockedClassList";

    String ENABLE_NATIVE_JAVA_GENERIC_SERIALIZE = "dubbo.security.serialize.generic.native-java-enable";

    String SERIALIZE_BLOCKED_LIST_FILE_PATH = "security/serialize.blockedlist";

    String SERIALIZE_ALLOW_LIST_FILE_PATH = "security/serialize.allowlist";

    String SERIALIZE_CHECK_STATUS_KEY = "dubbo.application.serialize-check-status";

    String QOS_LIVE_PROBE_EXTENSION = "dubbo.application.liveness-probe";

    String QOS_READY_PROBE_EXTENSION = "dubbo.application.readiness-probe";

    String QOS_STARTUP_PROBE_EXTENSION = "dubbo.application.startup-probe";

    String REGISTRY_DELAY_NOTIFICATION_KEY = "delay-notification";

    String CACHE_CLEAR_TASK_INTERVAL = "dubbo.application.url.cache.task.interval";
    String CACHE_CLEAR_WAITING_THRESHOLD = "dubbo.application.url.cache.clear.waiting";

    String CLUSTER_INTERCEPTOR_COMPATIBLE_KEY = "dubbo.application.cluster.interceptor.compatible";

    String UTF8ENCODE = "UTF-8";

    /**
     * Pseudo URL prefix for loading from the class path: "classpath:".
     */
    String CLASSPATH_URL_PREFIX = "classpath:";

    String DEFAULT_VERSION = "0.0.0";

    String CLASS_DESERIALIZE_OPEN_CHECK = "dubbo.security.serialize.openCheckClass";

    String ROUTER_KEY = "router";

    String EXPORT_ASYNC_KEY = "export-async";

    String REFER_ASYNC_KEY = "refer-async";

    String EXPORT_BACKGROUND_KEY = "export-background";

    String REFER_BACKGROUND_KEY = "refer-background";

    String EXPORT_THREAD_NUM_KEY = "export-thread-num";

    String REFER_THREAD_NUM_KEY = "refer-thread-num";

    int DEFAULT_EXPORT_THREAD_NUM = 10;

    int DEFAULT_REFER_THREAD_NUM = 10;

    int DEFAULT_DELAY_NOTIFICATION_TIME = 5000;

    int DEFAULT_DELAY_EXECUTE_TIMES = 10;

    /**
     * Url merge processor key
     */
    String URL_MERGE_PROCESSOR_KEY = "url-merge-processor";

    String DUBBO_MONITOR_ADDRESS = "dubbo.monitor.address";

    String SERVICE_NAME_MAPPING_KEY = "service-name-mapping";

    String SCOPE_MODEL = "scopeModel";

    String SERVICE_MODEL = "serviceModel";

    /**
     * The property name for {@link NetworkInterface#getDisplayName() the name of network interface} that
     * the Dubbo application will be ignored
     *
     * @since 2.7.6
     */
    String DUBBO_NETWORK_IGNORED_INTERFACE = "dubbo.network.interface.ignored";

    String OS_NAME_KEY = "os.name";

    String OS_LINUX_PREFIX = "linux";

    String OS_WIN_PREFIX = "win";

    String RECONNECT_TASK_TRY_COUNT = "dubbo.reconnect.reconnectTaskTryCount";

    int DEFAULT_RECONNECT_TASK_TRY_COUNT = 10;

    String RECONNECT_TASK_PERIOD = "dubbo.reconnect.reconnectTaskPeriod";

    int DEFAULT_RECONNECT_TASK_PERIOD = 1000;

    String RESELECT_COUNT = "dubbo.reselect.count";

    int DEFAULT_RESELECT_COUNT = 10;

    String ENABLE_CONNECTIVITY_VALIDATION = "dubbo.connectivity.validation";

    String DUBBO_INTERNAL_APPLICATION = "DUBBO_INTERNAL_APPLICATION";

    String RETRY_TIMES_KEY = "retry-times";

    String RETRY_PERIOD_KEY = "retry-period";

    String SYNC_REPORT_KEY = "sync-report";

    String CYCLE_REPORT_KEY = "cycle-report";

    String WORKING_CLASSLOADER_KEY = "WORKING_CLASSLOADER";

    String STAGED_CLASSLOADER_KEY = "STAGED_CLASSLOADER";

    String PROVIDER_ASYNC_KEY = "PROVIDER_ASYNC";

    String REGISTER_IP_KEY = "register.ip";

    String CURRENT_CLUSTER_INVOKER_KEY = "currentClusterInvoker";

    String ENABLE_ROUTER_SNAPSHOT_PRINT_KEY = "ENABLE_ROUTER_SNAPSHOT_PRINT";

    String INJVM_COPY_UTIL_KEY = "injvm-copy-util";

    String INJVM_IGNORE_SAME_MODULE_KEY = "injvm.ignore.same-module";

    String SET_FUTURE_IN_SYNC_MODE = "future.sync.set";

    String CLEAR_FUTURE_AFTER_GET = "future.clear.once";

    String NATIVE_STUB = "nativestub";

    String METADATA = "metadata";

    String IGNORE_LISTEN_SHUTDOWN_HOOK = "dubbo.shutdownHook.listenIgnore";

    String OPTIMIZER_KEY = "optimizer";

    String PREFER_JSON_FRAMEWORK_NAME = "dubbo.json-framework.prefer";

    /**
     * @since 3.1.0
     */
    String MESH_ENABLE = "mesh-enable";

    /**
     * @since 3.1.0
     */
    Integer DEFAULT_MESH_PORT = 80;

    /**
     * @since 3.1.0
     */
    String SVC = ".svc.";

    /**
     * Domain name suffix used inside k8s.
     *
     * @since 3.1.0
     */
    String DEFAULT_CLUSTER_DOMAIN = "cluster.local";

    /**
     * @since 3.1.0
     */
    String UNLOAD_CLUSTER_RELATED = "unloadClusterRelated";

    /**
     * used for thread isolation between services
     */
    String SERVICE_EXECUTOR = "service-executor";
    String EXECUTOR_MANAGEMENT_MODE = "executor-management-mode";
    String EXECUTOR_MANAGEMENT_MODE_DEFAULT = "default";
    String EXECUTOR_MANAGEMENT_MODE_ISOLATION = "isolation";


    /**
     * used in JVMUtil.java ,Control stack print lines, default is 32 lines
     */
    String DUBBO_JSTACK_MAXLINE = "dubbo.jstack-dump.max-line";


    String ENCODE_IN_IO_THREAD_KEY = "encode.in.io";
    boolean DEFAULT_ENCODE_IN_IO_THREAD = false;

    /**
     * @since 3.2.0
     */
    String BYTE_ACCESSOR_KEY = "byte.accessor";

    String PAYLOAD = "payload";

    String DUBBO_METRICS_CONFIGCENTER_ENABLE = "dubbo.metrics.configcenter.enable";

    Integer TRI_EXCEPTION_CODE_NOT_EXISTS = 0;

    String PACKABLE_METHOD_FACTORY_KEY = "serialize.packable.factory";

    String DUBBO_PACKABLE_METHOD_FACTORY = "dubbo.application.parameters." + PACKABLE_METHOD_FACTORY_KEY;

<<<<<<< HEAD
    String DUBBO_TAG_HEADER = "dubbo-tag";
=======
    String REST_SERVICE_DEPLOYER_URL_ATTRIBUTE_KEY = "restServiceDeployerAttributeKey";
>>>>>>> 1c65617f

}<|MERGE_RESOLUTION|>--- conflicted
+++ resolved
@@ -632,10 +632,8 @@
 
     String DUBBO_PACKABLE_METHOD_FACTORY = "dubbo.application.parameters." + PACKABLE_METHOD_FACTORY_KEY;
 
-<<<<<<< HEAD
     String DUBBO_TAG_HEADER = "dubbo-tag";
-=======
+  
     String REST_SERVICE_DEPLOYER_URL_ATTRIBUTE_KEY = "restServiceDeployerAttributeKey";
->>>>>>> 1c65617f
 
 }