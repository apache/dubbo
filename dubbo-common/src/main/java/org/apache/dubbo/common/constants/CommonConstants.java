/*
 * Licensed to the Apache Software Foundation (ASF) under one or more
 * contributor license agreements.  See the NOTICE file distributed with
 * this work for additional information regarding copyright ownership.
 * The ASF licenses this file to You under the Apache License, Version 2.0
 * (the "License"); you may not use this file except in compliance with
 * the License.  You may obtain a copy of the License at
 *
 *     http://www.apache.org/licenses/LICENSE-2.0
 *
 * Unless required by applicable law or agreed to in writing, software
 * distributed under the License is distributed on an "AS IS" BASIS,
 * WITHOUT WARRANTIES OR CONDITIONS OF ANY KIND, either express or implied.
 * See the License for the specific language governing permissions and
 * limitations under the License.
 */

package org.apache.dubbo.common.constants;

import org.apache.dubbo.common.URL;

import java.net.NetworkInterface;
import java.util.Properties;
import java.util.concurrent.ExecutorService;
import java.util.regex.Pattern;

public interface CommonConstants {
    String DUBBO = "dubbo";

    String PROVIDER = "provider";

    String CONSUMER = "consumer";

    String APPLICATION_KEY = "application";

    String REMOTE_APPLICATION_KEY = "remote.application";

    String ENABLED_KEY = "enabled";

    String DISABLED_KEY = "disabled";

    String DUBBO_PROPERTIES_KEY = "dubbo.properties.file";

    String DEFAULT_DUBBO_PROPERTIES = "dubbo.properties";

    String ANY_VALUE = "*";

    /**
     * @since 2.7.8
     */
    char COMMA_SEPARATOR_CHAR = ',';

    String COMMA_SEPARATOR = ",";

    String DOT_SEPARATOR = ".";

    Pattern COMMA_SPLIT_PATTERN = Pattern.compile("\\s*[,]+\\s*");

    String PATH_SEPARATOR = "/";

    String PROTOCOL_SEPARATOR = "://";

    String PROTOCOL_SEPARATOR_ENCODED = URL.encode(PROTOCOL_SEPARATOR);

    String REGISTRY_SEPARATOR = "|";

    Pattern REGISTRY_SPLIT_PATTERN = Pattern.compile("\\s*[|;]+\\s*");

    Pattern D_REGISTRY_SPLIT_PATTERN = Pattern.compile("\\s*[|]+\\s*");

    String SEMICOLON_SEPARATOR = ";";

    Pattern SEMICOLON_SPLIT_PATTERN = Pattern.compile("\\s*[;]+\\s*");

    Pattern EQUAL_SPLIT_PATTERN = Pattern.compile("\\s*[=]+\\s*");

    Pattern COLON_SPLIT_PATTERN = Pattern.compile("\\s*[:]+\\s*");

    String DEFAULT_PROXY = "javassist";

    String DEFAULT_DIRECTORY = "dubbo";

    String PROTOCOL_KEY = "protocol";

    String DEFAULT_PROTOCOL = "dubbo";

    String DEFAULT_THREAD_NAME = "Dubbo";

    int DEFAULT_CORE_THREADS = 0;

    int DEFAULT_THREADS = 200;

    String EXECUTOR_SERVICE_COMPONENT_KEY = ExecutorService.class.getName();

    String THREADPOOL_KEY = "threadpool";

    String THREAD_NAME_KEY = "threadname";

    String CORE_THREADS_KEY = "corethreads";

    String THREADS_KEY = "threads";

    String QUEUES_KEY = "queues";

    String ALIVE_KEY = "alive";

    String DEFAULT_THREADPOOL = "limited";

    String DEFAULT_CLIENT_THREADPOOL = "cached";

    String IO_THREADS_KEY = "iothreads";

    int DEFAULT_QUEUES = 0;

    int DEFAULT_ALIVE = 60 * 1000;

    String TIMEOUT_KEY = "timeout";

    int DEFAULT_TIMEOUT = 1000;

    // used by invocation attachments to transfer timeout from Consumer to Provider.
    // works as a replacement of TIMEOUT_KEY on wire, which seems to be totally useless in previous releases).
    String TIMEOUT_ATTACHMENT_KEY = "_TO";

    String TIME_COUNTDOWN_KEY = "timeout-countdown";

    String ENABLE_TIMEOUT_COUNTDOWN_KEY = "enable-timeout-countdown";

    String REMOVE_VALUE_PREFIX = "-";

    String PROPERTIES_CHAR_SEPARATOR = "-";

    String UNDERLINE_SEPARATOR = "_";

    String SEPARATOR_REGEX = "_|-";

    String GROUP_CHAR_SEPARATOR = ":";

    String HIDE_KEY_PREFIX = ".";

    String DOT_REGEX = "\\.";

    String DEFAULT_KEY_PREFIX = "default.";

    String DEFAULT_KEY = "default";

    String PREFERRED_KEY = "preferred";

    /**
     * Default timeout value in milliseconds for server shutdown
     */
    int DEFAULT_SERVER_SHUTDOWN_TIMEOUT = 10000;

    String SIDE_KEY = "side";

    String PROVIDER_SIDE = "provider";

    String CONSUMER_SIDE = "consumer";

    String ANYHOST_KEY = "anyhost";

    String ANYHOST_VALUE = "0.0.0.0";

    String LOCALHOST_KEY = "localhost";

    String LOCALHOST_VALUE = "127.0.0.1";

    String METHODS_KEY = "methods";

    String METHOD_KEY = "method";

    String PID_KEY = "pid";

    String TIMESTAMP_KEY = "timestamp";

    String GROUP_KEY = "group";

    String PATH_KEY = "path";

    String INTERFACE_KEY = "interface";

    String FILE_KEY = "file";

    String DUMP_DIRECTORY = "dump.directory";

    String CLASSIFIER_KEY = "classifier";

    String VERSION_KEY = "version";

    String REVISION_KEY = "revision";

    String METADATA_KEY = "metadata-type";

    String MAPPING_KEY = "mapping-type";

    String CONFIG_MAPPING_TYPE = "config";

    String METADATA_MAPPING_TYPE = "metadata";

    String DEFAULT_METADATA_STORAGE_TYPE = "local";

    String REMOTE_METADATA_STORAGE_TYPE = "remote";

    /**
     * The composite metadata storage type includes {@link #DEFAULT_METADATA_STORAGE_TYPE "local"} and
     * {@link #REMOTE_METADATA_STORAGE_TYPE "remote"}.
     *
     * @since 2.7.8
     */
    String COMPOSITE_METADATA_STORAGE_TYPE = "composite";

    /**
     * Consumer side 's proxy class
     */
    String PROXY_CLASS_REF = "refClass";

    /**
     * generic call
     */
    String $INVOKE = "$invoke";
    String $INVOKE_ASYNC = "$invokeAsync";
    String GENERIC_PARAMETER_DESC = "Ljava/lang/String;[Ljava/lang/String;[Ljava/lang/Object;";

    /**
     * package version in the manifest
     */
    String RELEASE_KEY = "release";

    int MAX_PROXY_COUNT = 65535;

    String MONITOR_KEY = "monitor";
    String CLUSTER_KEY = "cluster";
    String USERNAME_KEY = "username";
    String PASSWORD_KEY = "password";
    String HOST_KEY = "host";
    String PORT_KEY = "port";
    String DUBBO_IP_TO_BIND = "DUBBO_IP_TO_BIND";

    /**
     * The property name for {@link NetworkInterface#getDisplayName() the name of network interface} that
     * the Dubbo application prefers
     *
     * @since 2.7.6
     */
    String DUBBO_PREFERRED_NETWORK_INTERFACE = "dubbo.network.interface.preferred";

    @Deprecated
    String SHUTDOWN_WAIT_SECONDS_KEY = "dubbo.service.shutdown.wait.seconds";
    String SHUTDOWN_WAIT_KEY = "dubbo.service.shutdown.wait";
    String DUBBO_PROTOCOL = "dubbo";

    String DUBBO_LABELS = "dubbo.labels";
    String DUBBO_ENV_KEYS = "dubbo.env.keys";

    String CONFIG_CONFIGFILE_KEY = "config-file";
    String CONFIG_ENABLE_KEY = "highest-priority";
    String CONFIG_NAMESPACE_KEY = "namespace";
    String CHECK_KEY = "check";

    String BACKLOG_KEY = "backlog";

    String HEARTBEAT_EVENT = null;
    String MOCK_HEARTBEAT_EVENT = "H";
    String READONLY_EVENT = "R";

    String REFERENCE_FILTER_KEY = "reference.filter";

    String INVOKER_LISTENER_KEY = "invoker.listener";

    String DUBBO_VERSION_KEY = "dubbo";

    String TAG_KEY = "dubbo.tag";

    /**
     * To decide whether to make connection when the client is created
     */
    String LAZY_CONNECT_KEY = "lazy";

    String STUB_EVENT_KEY = "dubbo.stub.event";

    String REFERENCE_INTERCEPTOR_KEY = "reference.interceptor";

    String SERVICE_FILTER_KEY = "service.filter";

    String EXPORTER_LISTENER_KEY = "exporter.listener";

    String METRICS_PORT = "metrics.port";

    String METRICS_PROTOCOL = "metrics.protocol";

    /**
     * After simplify the registry, should add some parameter individually for provider.
     *
     * @since 2.7.0
     */
    String EXTRA_KEYS_KEY = "extra-keys";

    String GENERIC_SERIALIZATION_NATIVE_JAVA = "nativejava";

    String GENERIC_SERIALIZATION_DEFAULT = "true";

    String GENERIC_SERIALIZATION_BEAN = "bean";

    String GENERIC_RAW_RETURN = "raw.return";

    String GENERIC_SERIALIZATION_PROTOBUF = "protobuf-json";

    String GENERIC_WITH_CLZ_KEY = "generic.include.class";

    /**
     * The limit of callback service instances for one interface on every client
     */
    String CALLBACK_INSTANCES_LIMIT_KEY = "callbacks";

    /**
     * The default limit number for callback service instances
     *
     * @see #CALLBACK_INSTANCES_LIMIT_KEY
     */
    int DEFAULT_CALLBACK_INSTANCES = 1;

    String LOADBALANCE_KEY = "loadbalance";

    String DEFAULT_LOADBALANCE = "random";

    String RETRIES_KEY = "retries";

    String FORKS_KEY = "forks";

    int DEFAULT_RETRIES = 2;

    int DEFAULT_FAILBACK_TIMES = 3;

    String REGISTER_KEY = "register";

    String INTERFACES = "interfaces";

    String SSL_ENABLED_KEY = "ssl-enabled";

    String SERVICE_PATH_PREFIX = "service.path.prefix";

    String PROTOCOL_SERVER_SERVLET = "servlet";

    String PROTOCOL_SERVER = "server";

    /**
     * The parameter key for the class path of the ServiceNameMapping {@link Properties} file
     *
     * @since 2.7.8
     */
    String SERVICE_NAME_MAPPING_PROPERTIES_FILE_KEY = "service-name-mapping.properties-path";

    /**
     * The default class path of the ServiceNameMapping {@link Properties} file
     *
     * @since 2.7.8
     */
    String DEFAULT_SERVICE_NAME_MAPPING_PROPERTIES_PATH = "META-INF/dubbo/service-name-mapping.properties";

    String REDIS_CLIENT_KEY = "redis-client";

    String MONO_REDIS = "mono";

    String SENTINEL_REDIS = "sentinel";

    String CLUSTER_REDIS = "cluster";

<<<<<<< HEAD
    /** Pseudo URL prefix for loading from the class path: "classpath:". */
    String CLASSPATH_URL_PREFIX = "classpath:";
=======
    String DEFAULT_VERSION = "0.0.0";
>>>>>>> eef6b450
}<|MERGE_RESOLUTION|>--- conflicted
+++ resolved
@@ -365,10 +365,8 @@
 
     String CLUSTER_REDIS = "cluster";
 
-<<<<<<< HEAD
     /** Pseudo URL prefix for loading from the class path: "classpath:". */
     String CLASSPATH_URL_PREFIX = "classpath:";
-=======
+
     String DEFAULT_VERSION = "0.0.0";
->>>>>>> eef6b450
 }