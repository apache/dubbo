--- conflicted
+++ resolved
@@ -418,12 +418,10 @@
 
     String DEFAULT_VERSION = "0.0.0";
 
-<<<<<<< HEAD
     int DEFAULT_ASYNC_POOL_CORE_SIZE = 10;
-=======
+
     /**
      * Url merge processor key
      */
     String URL_MERGE_PROCESSOR_KEY = "url-merge-processor";
->>>>>>> f0ee73e7
 }