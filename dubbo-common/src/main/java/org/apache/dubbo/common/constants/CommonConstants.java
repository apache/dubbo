/*
 * Licensed to the Apache Software Foundation (ASF) under one or more
 * contributor license agreements.  See the NOTICE file distributed with
 * this work for additional information regarding copyright ownership.
 * The ASF licenses this file to You under the Apache License, Version 2.0
 * (the "License"); you may not use this file except in compliance with
 * the License.  You may obtain a copy of the License at
 *
 *     http://www.apache.org/licenses/LICENSE-2.0
 *
 * Unless required by applicable law or agreed to in writing, software
 * distributed under the License is distributed on an "AS IS" BASIS,
 * WITHOUT WARRANTIES OR CONDITIONS OF ANY KIND, either express or implied.
 * See the License for the specific language governing permissions and
 * limitations under the License.
 */

package org.apache.dubbo.common.constants;

import org.apache.dubbo.common.URL;

import java.net.NetworkInterface;
import java.util.Properties;
import java.util.concurrent.ExecutorService;
import java.util.regex.Pattern;

public interface CommonConstants {
    String DUBBO = "dubbo";

    String TRIPLE = "tri";

    String PROVIDER = "provider";

    String CONSUMER = "consumer";

    String APPLICATION_KEY = "application";

    String APPLICATION_VERSION_KEY = "application.version";

    String APPLICATION_PROTOCOL_KEY = "application-protocol";

    String METADATA_SERVICE_PORT_KEY = "metadata-service-port";

    String METADATA_SERVICE_PROTOCOL_KEY = "metadata-service-protocol";

    String METRICS_SERVICE_PORT_KEY = "metrics-service-port";

    String METRICS_SERVICE_PROTOCOL_KEY = "metrics-service-protocol";

    String LIVENESS_PROBE_KEY = "liveness-probe";

    String READINESS_PROBE_KEY = "readiness-probe";

    String STARTUP_PROBE = "startup-probe";

    String REMOTE_APPLICATION_KEY = "remote.application";

    String ENABLED_KEY = "enabled";

    String DISABLED_KEY = "disabled";

    String DUBBO_PROPERTIES_KEY = "dubbo.properties.file";

    String DEFAULT_DUBBO_PROPERTIES = "dubbo.properties";

    String DUBBO_MIGRATION_KEY = "dubbo.migration.file";

    String DUBBO_MIGRATION_FILE_ENABLE = "dubbo.migration-file.enable";

    String DEFAULT_DUBBO_MIGRATION_FILE = "dubbo-migration.yaml";

    String ANY_VALUE = "*";

    /**
     * @since 2.7.8
     */
    char COMMA_SEPARATOR_CHAR = ',';

    String COMMA_SEPARATOR = ",";

    String DOT_SEPARATOR = ".";

    Pattern COMMA_SPLIT_PATTERN = Pattern.compile("\\s*[,]+\\s*");

    String PATH_SEPARATOR = "/";

    String PROTOCOL_SEPARATOR = "://";

    String PROTOCOL_SEPARATOR_ENCODED = URL.encode(PROTOCOL_SEPARATOR);

    String REGISTRY_SEPARATOR = "|";

    Pattern REGISTRY_SPLIT_PATTERN = Pattern.compile("\\s*[|;]+\\s*");

    Pattern D_REGISTRY_SPLIT_PATTERN = Pattern.compile("\\s*[|]+\\s*");

    String SEMICOLON_SEPARATOR = ";";

    Pattern SEMICOLON_SPLIT_PATTERN = Pattern.compile("\\s*[;]+\\s*");

    Pattern EQUAL_SPLIT_PATTERN = Pattern.compile("\\s*[=]+\\s*");

    String DEFAULT_PROXY = "javassist";

    String DEFAULT_DIRECTORY = "dubbo";

    String PROTOCOL_KEY = "protocol";

    String DEFAULT_PROTOCOL = "dubbo";

    String DEFAULT_THREAD_NAME = "Dubbo";

    int DEFAULT_CORE_THREADS = 0;

    int DEFAULT_THREADS = 200;

    String EXECUTOR_SERVICE_COMPONENT_KEY = ExecutorService.class.getName();

    String CONSUMER_SHARED_EXECUTOR_SERVICE_COMPONENT_KEY = "CONSUMER_SHARED_SERVICE_EXECUTOR";

    String INTERNAL_EXECUTOR_SERVICE_COMPONENT_KEY = "INTERNAL_SERVICE_EXECUTOR";

    String THREADPOOL_KEY = "threadpool";

    String THREAD_NAME_KEY = "threadname";

    String CORE_THREADS_KEY = "corethreads";

    String THREAD_POOL_EXHAUSTED_LISTENERS_KEY = "thread-pool-exhausted-listeners";

    String THREADS_KEY = "threads";

    String QUEUES_KEY = "queues";

    String ALIVE_KEY = "alive";

    String DEFAULT_THREADPOOL = "limited";

    String DEFAULT_CLIENT_THREADPOOL = "cached";

    String IO_THREADS_KEY = "iothreads";

    String KEEP_ALIVE_KEY = "keep.alive";

    int DEFAULT_QUEUES = 0;

    int DEFAULT_ALIVE = 60 * 1000;

    String TIMEOUT_KEY = "timeout";

    int DEFAULT_TIMEOUT = 1000;

    String SESSION_KEY = "session";

    // used by invocation attachments to transfer timeout from Consumer to Provider.
    // works as a replacement of TIMEOUT_KEY on wire, which seems to be totally useless in previous releases).
    String TIMEOUT_ATTACHMENT_KEY = "_TO";

    String TIMEOUT_ATTACHMENT_KEY_LOWER = "_to";

    String TIME_COUNTDOWN_KEY = "timeout-countdown";

    String ENABLE_TIMEOUT_COUNTDOWN_KEY = "enable-timeout-countdown";

    String REMOVE_VALUE_PREFIX = "-";

    String PROPERTIES_CHAR_SEPARATOR = "-";

    String UNDERLINE_SEPARATOR = "_";

    String SEPARATOR_REGEX = "_|-";

    String GROUP_CHAR_SEPARATOR = ":";

    String HIDE_KEY_PREFIX = ".";

    String DOT_REGEX = "\\.";

    String DEFAULT_KEY_PREFIX = "default.";

    String DEFAULT_KEY = "default";

    String PREFERRED_KEY = "preferred";

    /**
     * Default timeout value in milliseconds for server shutdown
     */
    int DEFAULT_SERVER_SHUTDOWN_TIMEOUT = 10000;

    String SIDE_KEY = "side";

    String PROVIDER_SIDE = "provider";

    String CONSUMER_SIDE = "consumer";

    String ANYHOST_KEY = "anyhost";

    String ANYHOST_VALUE = "0.0.0.0";

    String LOCALHOST_KEY = "localhost";

    String LOCALHOST_VALUE = "127.0.0.1";

    String METHODS_KEY = "methods";

    String METHOD_KEY = "method";

    String PID_KEY = "pid";

    String TIMESTAMP_KEY = "timestamp";

    String GROUP_KEY = "group";

    String PATH_KEY = "path";

    String ADDRESS_KEY = "address";

    String INTERFACE_KEY = "interface";

    String FILE_KEY = "file";

    String FILTER_KEY = "filter";

    String DUMP_DIRECTORY = "dump.directory";

    String DUMP_ENABLE = "dump.enable";

    String CLASSIFIER_KEY = "classifier";

    String VERSION_KEY = "version";

    String REVISION_KEY = "revision";

    String METADATA_KEY = "metadata-type";

    String REPORT_METADATA_KEY = "report-metadata";

    String REPORT_DEFINITION_KEY = "report-definition";

    String DEFAULT_METADATA_STORAGE_TYPE = "local";

    String REMOTE_METADATA_STORAGE_TYPE = "remote";

    String GENERIC_KEY = "generic";

    /**
     * The composite metadata storage type includes {@link #DEFAULT_METADATA_STORAGE_TYPE "local"} and
     * {@link #REMOTE_METADATA_STORAGE_TYPE "remote"}.
     *
     * @since 2.7.8
     */
    String COMPOSITE_METADATA_STORAGE_TYPE = "composite";

    /**
     * Consumer side 's proxy class
     */
    String PROXY_CLASS_REF = "refClass";

    /**
     * generic call
     */
    String $INVOKE = "$invoke";
    String $INVOKE_ASYNC = "$invokeAsync";
    String GENERIC_PARAMETER_DESC = "Ljava/lang/String;[Ljava/lang/String;[Ljava/lang/Object;";

    /**
     * echo call
     */
    String $ECHO = "$echo";
    /**
     * package version in the manifest
     */
    String RELEASE_KEY = "release";

    String PROTOBUF_MESSAGE_CLASS_NAME = "com.google.protobuf.Message";

    int MAX_PROXY_COUNT = 65535;

    String MONITOR_KEY = "monitor";
    String CLUSTER_KEY = "cluster";
    String USERNAME_KEY = "username";
    String PASSWORD_KEY = "password";
    String HOST_KEY = "host";
    String PORT_KEY = "port";
    String DUBBO_IP_TO_BIND = "DUBBO_IP_TO_BIND";

    /**
     * broadcast cluster.
     */
    String BROADCAST_CLUSTER = "broadcast";

    /**
     * The property name for {@link NetworkInterface#getDisplayName() the name of network interface} that
     * the Dubbo application prefers
     *
     * @since 2.7.6
     */
    String DUBBO_PREFERRED_NETWORK_INTERFACE = "dubbo.network.interface.preferred";

    @Deprecated
    String SHUTDOWN_WAIT_SECONDS_KEY = "dubbo.service.shutdown.wait.seconds";
    String SHUTDOWN_WAIT_KEY = "dubbo.service.shutdown.wait";
    String DUBBO_PROTOCOL = "dubbo";

    String DUBBO_LABELS = "dubbo.labels";
    String DUBBO_ENV_KEYS = "dubbo.env.keys";

    String CONFIG_CONFIGFILE_KEY = "config-file";
    String CONFIG_ENABLE_KEY = "highest-priority";
    String CONFIG_NAMESPACE_KEY = "namespace";
    String CHECK_KEY = "check";

    String BACKLOG_KEY = "backlog";

    String HEARTBEAT_EVENT = null;
    String MOCK_HEARTBEAT_EVENT = "H";
    String READONLY_EVENT = "R";

    String REFERENCE_FILTER_KEY = "reference.filter";

    String HEADER_FILTER_KEY = "header.filter";

    String INVOCATION_INTERCEPTOR_KEY = "invocation.interceptor";

    String INVOKER_LISTENER_KEY = "invoker.listener";

    String REGISTRY_PROTOCOL_LISTENER_KEY = "registry.protocol.listener";

    String DUBBO_VERSION_KEY = "dubbo";

    String TAG_KEY = "dubbo.tag";

    /**
     * To decide whether to make connection when the client is created
     */
    String LAZY_CONNECT_KEY = "lazy";

    String STUB_EVENT_KEY = "dubbo.stub.event";

    String REFERENCE_INTERCEPTOR_KEY = "reference.interceptor";

    String SERVICE_FILTER_KEY = "service.filter";

    String EXPORTER_LISTENER_KEY = "exporter.listener";

    /**
     * After simplify the registry, should add some parameter individually for provider.
     *
     * @since 2.7.0
     */
    String EXTRA_KEYS_KEY = "extra-keys";

    String GENERIC_SERIALIZATION_NATIVE_JAVA = "nativejava";

    String GENERIC_SERIALIZATION_GSON = "gson";

    String GENERIC_SERIALIZATION_DEFAULT = "true";

    String GENERIC_SERIALIZATION_BEAN = "bean";

    String GENERIC_RAW_RETURN = "raw.return";

    String GENERIC_SERIALIZATION_PROTOBUF = "protobuf-json";

    String GENERIC_WITH_CLZ_KEY = "generic.include.class";

    /**
     * Whether to cache locally, default is true
     */
    String REGISTRY_LOCAL_FILE_CACHE_ENABLED = "file-cache";

    String METADATA_INFO_CACHE_EXPIRE_KEY = "metadata-info-cache.expire";

    int DEFAULT_METADATA_INFO_CACHE_EXPIRE = 10 * 60 * 1000;

    String METADATA_INFO_CACHE_SIZE_KEY = "metadata-info-cache.size";

    int DEFAULT_METADATA_INFO_CACHE_SIZE = 16;

    /**
     * The limit of callback service instances for one interface on every client
     */
    String CALLBACK_INSTANCES_LIMIT_KEY = "callbacks";

    /**
     * The default limit number for callback service instances
     *
     * @see #CALLBACK_INSTANCES_LIMIT_KEY
     */
    int DEFAULT_CALLBACK_INSTANCES = 1;

    String LOADBALANCE_KEY = "loadbalance";

    String DEFAULT_LOADBALANCE = "random";

    String RETRIES_KEY = "retries";

    String FORKS_KEY = "forks";

    int DEFAULT_RETRIES = 2;

    int DEFAULT_FAILBACK_TIMES = 3;

    String INTERFACES = "interfaces";

    String SSL_ENABLED_KEY = "ssl-enabled";

    String SERVICE_PATH_PREFIX = "service.path.prefix";

    String PROTOCOL_SERVER_SERVLET = "servlet";

    String PROTOCOL_SERVER = "server";

    String IPV6_KEY = "ipv6";

    /**
     * The parameter key for the class path of the ServiceNameMapping {@link Properties} file
     *
     * @since 2.7.8
     */
    String SERVICE_NAME_MAPPING_PROPERTIES_FILE_KEY = "service-name-mapping.properties-path";

    /**
     * The default class path of the ServiceNameMapping {@link Properties} file
     *
     * @since 2.7.8
     */
    String DEFAULT_SERVICE_NAME_MAPPING_PROPERTIES_PATH = "META-INF/dubbo/service-name-mapping.properties";

    String CLASS_DESERIALIZE_BLOCK_ALL = "dubbo.security.serialize.blockAllClassExceptAllow";

    String CLASS_DESERIALIZE_ALLOWED_LIST = "dubbo.security.serialize.allowedClassList";

    String CLASS_DESERIALIZE_BLOCKED_LIST = "dubbo.security.serialize.blockedClassList";

    String ENABLE_NATIVE_JAVA_GENERIC_SERIALIZE = "dubbo.security.serialize.generic.native-java-enable";

    String SERIALIZE_BLOCKED_LIST_FILE_PATH = "security/serialize.blockedlist";

    String SERIALIZE_ALLOW_LIST_FILE_PATH = "security/serialize.allowlist";

    String SERIALIZE_CHECK_STATUS_KEY = "dubbo.application.serialize-check-status";

    String QOS_LIVE_PROBE_EXTENSION = "dubbo.application.liveness-probe";

    String QOS_READY_PROBE_EXTENSION = "dubbo.application.readiness-probe";

    String QOS_STARTUP_PROBE_EXTENSION = "dubbo.application.startup-probe";

    String REGISTRY_DELAY_NOTIFICATION_KEY = "delay-notification";

    String CACHE_CLEAR_TASK_INTERVAL = "dubbo.application.url.cache.task.interval";
    String CACHE_CLEAR_WAITING_THRESHOLD = "dubbo.application.url.cache.clear.waiting";

    String CLUSTER_INTERCEPTOR_COMPATIBLE_KEY = "dubbo.application.cluster.interceptor.compatible";

    String UTF8ENCODE = "UTF-8";

    /**
     * Pseudo URL prefix for loading from the class path: "classpath:".
     */
    String CLASSPATH_URL_PREFIX = "classpath:";

    String DEFAULT_VERSION = "0.0.0";

    String CLASS_DESERIALIZE_OPEN_CHECK = "dubbo.security.serialize.openCheckClass";

    String ROUTER_KEY = "router";

    String EXPORT_ASYNC_KEY = "export-async";

    String REFER_ASYNC_KEY = "refer-async";

    String EXPORT_BACKGROUND_KEY = "export-background";

    String REFER_BACKGROUND_KEY = "refer-background";

    String EXPORT_THREAD_NUM_KEY = "export-thread-num";

    String REFER_THREAD_NUM_KEY = "refer-thread-num";

    int DEFAULT_EXPORT_THREAD_NUM = 10;

    int DEFAULT_REFER_THREAD_NUM = 10;

    int DEFAULT_DELAY_NOTIFICATION_TIME = 5000;

    int DEFAULT_DELAY_EXECUTE_TIMES = 10;

    /**
     * Url merge processor key
     */
    String URL_MERGE_PROCESSOR_KEY = "url-merge-processor";

    /**
     * use native image to compile dubbo's identifier
     */
    String NATIVE = "native";

    String DUBBO_MONITOR_ADDRESS = "dubbo.monitor.address";

    String SERVICE_NAME_MAPPING_KEY = "service-name-mapping";

    String SCOPE_MODEL = "scopeModel";

    String SERVICE_MODEL = "serviceModel";

    /**
     * The property name for {@link NetworkInterface#getDisplayName() the name of network interface} that
     * the Dubbo application will be ignored
     *
     * @since 2.7.6
     */
    String DUBBO_NETWORK_IGNORED_INTERFACE = "dubbo.network.interface.ignored";

    String OS_NAME_KEY = "os.name";

    String OS_LINUX_PREFIX = "linux";

    String OS_WIN_PREFIX = "win";

    String RECONNECT_TASK_TRY_COUNT = "dubbo.reconnect.reconnectTaskTryCount";

    int DEFAULT_RECONNECT_TASK_TRY_COUNT = 10;

    String RECONNECT_TASK_PERIOD = "dubbo.reconnect.reconnectTaskPeriod";

    int DEFAULT_RECONNECT_TASK_PERIOD = 1000;

    String RESELECT_COUNT = "dubbo.reselect.count";

    int DEFAULT_RESELECT_COUNT = 10;

    String ENABLE_CONNECTIVITY_VALIDATION = "dubbo.connectivity.validation";

    String DUBBO_INTERNAL_APPLICATION = "DUBBO_INTERNAL_APPLICATION";

    String RETRY_TIMES_KEY = "retry-times";

    String RETRY_PERIOD_KEY = "retry-period";

    String SYNC_REPORT_KEY = "sync-report";

    String CYCLE_REPORT_KEY = "cycle-report";

    String WORKING_CLASSLOADER_KEY = "WORKING_CLASSLOADER";

    String STAGED_CLASSLOADER_KEY = "STAGED_CLASSLOADER";

    String PROVIDER_ASYNC_KEY = "PROVIDER_ASYNC";

    String REGISTER_IP_KEY = "register.ip";

    String CURRENT_CLUSTER_INVOKER_KEY = "currentClusterInvoker";

    String ENABLE_ROUTER_SNAPSHOT_PRINT_KEY = "ENABLE_ROUTER_SNAPSHOT_PRINT";

    String INJVM_COPY_UTIL_KEY = "injvm-copy-util";

    String INJVM_IGNORE_SAME_MODULE_KEY = "injvm.ignore.same-module";

    String SET_FUTURE_IN_SYNC_MODE = "future.sync.set";

    String CLEAR_FUTURE_AFTER_GET = "future.clear.once";

    String NATIVE_STUB = "nativestub";

    String METADATA = "metadata";

    String IGNORE_LISTEN_SHUTDOWN_HOOK = "dubbo.shutdownHook.listenIgnore";

    String OPTIMIZER_KEY = "optimizer";

    String PREFER_JSON_FRAMEWORK_NAME = "dubbo.json-framework.prefer";

    /**
     * @since 3.1.0
     */
    String MESH_ENABLE = "mesh-enable";

    /**
     * @since 3.1.0
     */
    Integer DEFAULT_MESH_PORT = 80;

    /**
     * @since 3.1.0
     */
    String SVC = ".svc.";

    /**
     * Domain name suffix used inside k8s.
     *
     * @since 3.1.0
     */
    String DEFAULT_CLUSTER_DOMAIN = "cluster.local";

    /**
     * @since 3.1.0
     */
    String UNLOAD_CLUSTER_RELATED = "unloadClusterRelated";

    /**
     * used for thread isolation between services
     */
    String SERVICE_EXECUTOR = "service-executor";
    String EXECUTOR_MANAGEMENT_MODE = "executor-management-mode";
    String EXECUTOR_MANAGEMENT_MODE_DEFAULT = "default";
    String EXECUTOR_MANAGEMENT_MODE_ISOLATION = "isolation";


    /**
     *
     * used in JVMUtil.java ,Control stack print lines, default is 32 lines
     *
     */
    String DUBBO_JSTACK_MAXLINE = "dubbo.jstack-dump.max-line";


    String ENCODE_IN_IO_THREAD_KEY = "encode.in.io";
    boolean DEFAULT_ENCODE_IN_IO_THREAD = false;

<<<<<<< HEAD
    /**
     * @since 3.2.0
     */
    String EXCEPTION_PROCESSOR_KEY = "exception.processor";
=======
    String PAYLOAD = "payload";
>>>>>>> 3902dc7b
}<|MERGE_RESOLUTION|>--- conflicted
+++ resolved
@@ -620,12 +620,10 @@
     String ENCODE_IN_IO_THREAD_KEY = "encode.in.io";
     boolean DEFAULT_ENCODE_IN_IO_THREAD = false;
 
-<<<<<<< HEAD
     /**
      * @since 3.2.0
      */
     String EXCEPTION_PROCESSOR_KEY = "exception.processor";
-=======
+
     String PAYLOAD = "payload";
->>>>>>> 3902dc7b
 }