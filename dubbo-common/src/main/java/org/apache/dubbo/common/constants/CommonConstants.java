--- conflicted
+++ resolved
@@ -431,9 +431,8 @@
      */
     String URL_MERGE_PROCESSOR_KEY = "url-merge-processor";
 
-<<<<<<< HEAD
     String NATIVE = "native";
-=======
+  
     String SERVICE_NAME_MAPPING_KEY = "service-name-mapping";
->>>>>>> e2d1ec03
+
 }