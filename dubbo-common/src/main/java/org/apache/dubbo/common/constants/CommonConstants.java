--- conflicted
+++ resolved
@@ -701,11 +701,6 @@
 
     String DUBBO_MANUAL_REGISTER_KEY = "dubbo.application.manual-register";
 
-<<<<<<< HEAD
-    String K8S_POD_NAMESPACE = "POD_NAMESPACE";
-
-    String K8S_CLUSTER_DOMAIN = "CLUSTER_DOMAIN";
-=======
     String DUBBO2_COMPACT_ENABLE = "dubbo.compact.enable";
 
     String POD_NAMESPACE = "POD_NAMESPACE";
@@ -715,5 +710,5 @@
     String EXT_PROTOCOL = "ext.protocol";
 
     String IS_EXTRA = "isExtra";
->>>>>>> 90bc72e6
+
 }