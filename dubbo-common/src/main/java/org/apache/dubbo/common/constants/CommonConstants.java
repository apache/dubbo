--- conflicted
+++ resolved
@@ -337,38 +337,36 @@
 
     String SSL_ENABLED_KEY = "ssl-enabled";
 
-<<<<<<< HEAD
+    String SERVICE_PATH_PREFIX = "service.path.prefix";
+
+    String PROTOCOL_SERVER_SERVLET = "servlet";
+
+    String PROTOCOL_SERVER = "server";
+
+    /**
+     * The parameter key for the class path of the ServiceNameMapping {@link Properties} file
+     *
+     * @since 2.7.8
+     */
+    String SERVICE_NAME_MAPPING_PROPERTIES_FILE_KEY = "service-name-mapping.properties-path";
+
+    /**
+     * The default class path of the ServiceNameMapping {@link Properties} file
+     *
+     * @since 2.7.8
+     */
+    String DEFAULT_SERVICE_NAME_MAPPING_PROPERTIES_PATH = "META-INF/dubbo/service-name-mapping.properties";
+
+    String REDIS_CLIENT_KEY = "redis-client";
+
+    String MONO_REDIS = "mono";
+
+    String SENTINEL_REDIS = "sentinel";
+
+    String CLUSTER_REDIS = "cluster";
+
     String REGISTRY_SNAPSHOT_KEY = "snapshot";
 
     String REGISTRY_DELAY_NOTIFICATION_KEY = "delay-notification";
 
-=======
-    String SERVICE_PATH_PREFIX = "service.path.prefix";
-
-    String PROTOCOL_SERVER_SERVLET = "servlet";
-
-    String PROTOCOL_SERVER = "server";
-
-    /**
-     * The parameter key for the class path of the ServiceNameMapping {@link Properties} file
-     *
-     * @since 2.7.8
-     */
-    String SERVICE_NAME_MAPPING_PROPERTIES_FILE_KEY = "service-name-mapping.properties-path";
-
-    /**
-     * The default class path of the ServiceNameMapping {@link Properties} file
-     *
-     * @since 2.7.8
-     */
-    String DEFAULT_SERVICE_NAME_MAPPING_PROPERTIES_PATH = "META-INF/dubbo/service-name-mapping.properties";
-
-    String REDIS_CLIENT_KEY = "redis-client";
-
-    String MONO_REDIS = "mono";
-
-    String SENTINEL_REDIS = "sentinel";
-
-    String CLUSTER_REDIS = "cluster";
->>>>>>> a466f4f4
 }