/*
 * Licensed to the Apache Software Foundation (ASF) under one or more
 * contributor license agreements.  See the NOTICE file distributed with
 * this work for additional information regarding copyright ownership.
 * The ASF licenses this file to You under the Apache License, Version 2.0
 * (the "License"); you may not use this file except in compliance with
 * the License.  You may obtain a copy of the License at
 *
 *     http://www.apache.org/licenses/LICENSE-2.0
 *
 * Unless required by applicable law or agreed to in writing, software
 * distributed under the License is distributed on an "AS IS" BASIS,
 * WITHOUT WARRANTIES OR CONDITIONS OF ANY KIND, either express or implied.
 * See the License for the specific language governing permissions and
 * limitations under the License.
 */
package org.apache.dubbo.common.json;

import java.io.InputStream;
import java.io.OutputStream;
import java.lang.reflect.Type;
import java.util.List;
import java.util.Map;

public interface JSON {
    boolean isSupport();

    <T> T toJavaObject(String json, Type type);

    <T> List<T> toJavaList(String json, Class<T> clazz);

    String toJson(Object obj);

    List<?> getList(Map<String, ?> obj, String key);

    List<Map<String, ?>> getListOfObjects(Map<String, ?> obj, String key);

    List<String> getListOfStrings(Map<String, ?> obj, String key);

    Map<String, ?> getObject(Map<String, ?> obj, String key);

    Double getNumberAsDouble(Map<String, ?> obj, String key);

    Integer getNumberAsInteger(Map<String, ?> obj, String key);

    Long getNumberAsLong(Map<String, ?> obj, String key);

    String getString(Map<String, ?> obj, String key);

    List<Map<String, ?>> checkObjectList(List<?> rawList);

    List<String> checkStringList(List<?> rawList);
<<<<<<< HEAD

    <T> T parseObject(byte[] bytes, Class<T> clazz);

    <T> T parseObject(InputStream inputStream, Class<T> clazz) throws Exception;


    // TODO unit  test
    <T> void serializeObject(OutputStream outputStream, Object o) throws Exception;


=======
>>>>>>> a5ff8e07
}<|MERGE_RESOLUTION|>--- conflicted
+++ resolved
@@ -16,8 +16,6 @@
  */
 package org.apache.dubbo.common.json;
 
-import java.io.InputStream;
-import java.io.OutputStream;
 import java.lang.reflect.Type;
 import java.util.List;
 import java.util.Map;
@@ -50,17 +48,4 @@
     List<Map<String, ?>> checkObjectList(List<?> rawList);
 
     List<String> checkStringList(List<?> rawList);
-<<<<<<< HEAD
-
-    <T> T parseObject(byte[] bytes, Class<T> clazz);
-
-    <T> T parseObject(InputStream inputStream, Class<T> clazz) throws Exception;
-
-
-    // TODO unit  test
-    <T> void serializeObject(OutputStream outputStream, Object o) throws Exception;
-
-
-=======
->>>>>>> a5ff8e07
 }