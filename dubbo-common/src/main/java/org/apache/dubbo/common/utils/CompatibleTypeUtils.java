--- conflicted
+++ resolved
@@ -1,4 +1,3 @@
-<<<<<<< HEAD
 /*
  * Licensed to the Apache Software Foundation (ASF) under one or more
  * contributor license agreements.  See the NOTICE file distributed with
@@ -122,7 +121,7 @@
                 if (StringUtils.isEmpty(string)) {
                     return null;
                 }
-                return LocalDateTime.parse(string).toLocalDate();
+                return java.time.LocalDate.parse(string);
             }
             if (type == java.time.LocalTime.class) {
                 if (StringUtils.isEmpty(string)) {
@@ -227,235 +226,4 @@
         }
         return value;
     }
-}
-=======
-/*
- * Licensed to the Apache Software Foundation (ASF) under one or more
- * contributor license agreements.  See the NOTICE file distributed with
- * this work for additional information regarding copyright ownership.
- * The ASF licenses this file to You under the Apache License, Version 2.0
- * (the "License"); you may not use this file except in compliance with
- * the License.  You may obtain a copy of the License at
- *
- *     http://www.apache.org/licenses/LICENSE-2.0
- *
- * Unless required by applicable law or agreed to in writing, software
- * distributed under the License is distributed on an "AS IS" BASIS,
- * WITHOUT WARRANTIES OR CONDITIONS OF ANY KIND, either express or implied.
- * See the License for the specific language governing permissions and
- * limitations under the License.
- */
-package org.apache.dubbo.common.utils;
-
-import java.lang.reflect.Array;
-import java.math.BigDecimal;
-import java.math.BigInteger;
-import java.text.ParseException;
-import java.text.SimpleDateFormat;
-import java.time.LocalDateTime;
-import java.util.ArrayList;
-import java.util.Collection;
-import java.util.Date;
-import java.util.HashSet;
-import java.util.List;
-import java.util.Set;
-
-public class CompatibleTypeUtils {
-
-    private static final String DATE_FORMAT = "yyyy-MM-dd HH:mm:ss";
-
-    private CompatibleTypeUtils() {
-    }
-
-    /**
-     * Compatible type convert. Null value is allowed to pass in. If no conversion is needed, then the original value
-     * will be returned.
-     * <p>
-     * Supported compatible type conversions include (primary types and corresponding wrappers are not listed):
-     * <ul>
-     * <li> String -> char, enum, Date
-     * <li> byte, short, int, long -> byte, short, int, long
-     * <li> float, double -> float, double
-     * </ul>
-     */
-    @SuppressWarnings({"unchecked", "rawtypes"})
-    public static Object compatibleTypeConvert(Object value, Class<?> type) {
-        if (value == null || type == null || type.isAssignableFrom(value.getClass())) {
-            return value;
-        }
-
-        if (value instanceof String) {
-            String string = (String) value;
-            if (char.class.equals(type) || Character.class.equals(type)) {
-                if (string.length() != 1) {
-                    throw new IllegalArgumentException(String.format("CAN NOT convert String(%s) to char!" +
-                            " when convert String to char, the String MUST only 1 char.", string));
-                }
-                return string.charAt(0);
-            }
-            if (type.isEnum()) {
-                return Enum.valueOf((Class<Enum>) type, string);
-            }
-            if (type == BigInteger.class) {
-                return new BigInteger(string);
-            }
-            if (type == BigDecimal.class) {
-                return new BigDecimal(string);
-            }
-            if (type == Short.class || type == short.class) {
-                return new Short(string);
-            }
-            if (type == Integer.class || type == int.class) {
-                return new Integer(string);
-            }
-            if (type == Long.class || type == long.class) {
-                return new Long(string);
-            }
-            if (type == Double.class || type == double.class) {
-                return new Double(string);
-            }
-            if (type == Float.class || type == float.class) {
-                return new Float(string);
-            }
-            if (type == Byte.class || type == byte.class) {
-                return new Byte(string);
-            }
-            if (type == Boolean.class || type == boolean.class) {
-                return Boolean.valueOf(string);
-            }
-            if (type == Date.class || type == java.sql.Date.class || type == java.sql.Timestamp.class
-                    || type == java.sql.Time.class) {
-                try {
-                    Date date = new SimpleDateFormat(DATE_FORMAT).parse(string);
-                    if (type == java.sql.Date.class) {
-                        return new java.sql.Date(date.getTime());
-                    }
-                    if (type == java.sql.Timestamp.class) {
-                        return new java.sql.Timestamp(date.getTime());
-                    }
-                    if (type == java.sql.Time.class) {
-                        return new java.sql.Time(date.getTime());
-                    }
-                    return date;
-                } catch (ParseException e) {
-                    throw new IllegalStateException("Failed to parse date " + value + " by format "
-                            + DATE_FORMAT + ", cause: " + e.getMessage(), e);
-                }
-            }
-            if (type == java.time.LocalDateTime.class) {
-                if (StringUtils.isEmpty(string)) {
-                    return null;
-                }
-                return LocalDateTime.parse(string);
-            }
-            if (type == java.time.LocalDate.class) {
-                if (StringUtils.isEmpty(string)) {
-                    return null;
-                }
-                return java.time.LocalDate.parse(string);
-            }
-            if (type == java.time.LocalTime.class) {
-                if (StringUtils.isEmpty(string)) {
-                    return null;
-                }
-                return LocalDateTime.parse(string).toLocalTime();
-            }
-            if (type == Class.class) {
-                try {
-                    return ReflectUtils.name2class(string);
-                } catch (ClassNotFoundException e) {
-                    throw new RuntimeException(e.getMessage(), e);
-                }
-            }
-            if (char[].class.equals(type)) {
-                // Process string to char array for generic invoke
-                // See
-                // - https://github.com/apache/dubbo/issues/2003
-                int len = string.length();
-                char[] chars = new char[len];
-                string.getChars(0, len, chars, 0);
-                return chars;
-            }
-        }
-        if (value instanceof Number) {
-            Number number = (Number) value;
-            if (type == byte.class || type == Byte.class) {
-                return number.byteValue();
-            }
-            if (type == short.class || type == Short.class) {
-                return number.shortValue();
-            }
-            if (type == int.class || type == Integer.class) {
-                return number.intValue();
-            }
-            if (type == long.class || type == Long.class) {
-                return number.longValue();
-            }
-            if (type == float.class || type == Float.class) {
-                return number.floatValue();
-            }
-            if (type == double.class || type == Double.class) {
-                return number.doubleValue();
-            }
-            if (type == BigInteger.class) {
-                return BigInteger.valueOf(number.longValue());
-            }
-            if (type == BigDecimal.class) {
-                return BigDecimal.valueOf(number.doubleValue());
-            }
-            if (type == Date.class) {
-                return new Date(number.longValue());
-            }
-            if (type == boolean.class || type == Boolean.class) {
-                return 0 != number.intValue();
-            }
-        }
-        if (value instanceof Collection) {
-            Collection collection = (Collection) value;
-            if (type.isArray()) {
-                int length = collection.size();
-                Object array = Array.newInstance(type.getComponentType(), length);
-                int i = 0;
-                for (Object item : collection) {
-                    Array.set(array, i++, item);
-                }
-                return array;
-            }
-            if (!type.isInterface()) {
-                try {
-                    Collection result = (Collection) type.newInstance();
-                    result.addAll(collection);
-                    return result;
-                } catch (Throwable ignored) {
-                }
-            }
-            if (type == List.class) {
-                return new ArrayList<Object>(collection);
-            }
-            if (type == Set.class) {
-                return new HashSet<Object>(collection);
-            }
-        }
-        if (value.getClass().isArray() && Collection.class.isAssignableFrom(type)) {
-            Collection collection;
-            if (!type.isInterface()) {
-                try {
-                    collection = (Collection) type.newInstance();
-                } catch (Throwable e) {
-                    collection = new ArrayList<Object>();
-                }
-            } else if (type == Set.class) {
-                collection = new HashSet<Object>();
-            } else {
-                collection = new ArrayList<Object>();
-            }
-            int length = Array.getLength(value);
-            for (int i = 0; i < length; i++) {
-                collection.add(Array.get(value, i));
-            }
-            return collection;
-        }
-        return value;
-    }
-}
->>>>>>> 12aad845
+}