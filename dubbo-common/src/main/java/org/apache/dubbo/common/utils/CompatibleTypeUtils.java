/*
 * Licensed to the Apache Software Foundation (ASF) under one or more
 * contributor license agreements.  See the NOTICE file distributed with
 * this work for additional information regarding copyright ownership.
 * The ASF licenses this file to You under the Apache License, Version 2.0
 * (the "License"); you may not use this file except in compliance with
 * the License.  You may obtain a copy of the License at
 *
 *     http://www.apache.org/licenses/LICENSE-2.0
 *
 * Unless required by applicable law or agreed to in writing, software
 * distributed under the License is distributed on an "AS IS" BASIS,
 * WITHOUT WARRANTIES OR CONDITIONS OF ANY KIND, either express or implied.
 * See the License for the specific language governing permissions and
 * limitations under the License.
 */
package org.apache.dubbo.common.utils;

import java.lang.reflect.Array;
import java.math.BigDecimal;
import java.math.BigInteger;
import java.text.ParseException;
import java.text.SimpleDateFormat;
import java.time.LocalDateTime;
import java.util.ArrayList;
import java.util.Collection;
import java.util.Date;
import java.util.HashSet;
import java.util.List;
import java.util.Set;

public class CompatibleTypeUtils {

    private static final String DATE_FORMAT = "yyyy-MM-dd HH:mm:ss";

    private CompatibleTypeUtils() {
    }

    /**
     * Compatible type convert. Null value is allowed to pass in. If no conversion is needed, then the original value
     * will be returned.
     * <p>
     * Supported compatible type conversions include (primary types and corresponding wrappers are not listed):
     * <ul>
     * <li> String -> char, enum, Date
     * <li> byte, short, int, long -> byte, short, int, long
     * <li> float, double -> float, double
     * </ul>
     */
    @SuppressWarnings({"unchecked", "rawtypes"})
    public static Object compatibleTypeConvert(Object value, Class<?> type) {
        if (value == null || type == null || type.isAssignableFrom(value.getClass())) {
            return value;
        }

        if (value instanceof String) {
            String string = (String) value;
            if (char.class.equals(type) || Character.class.equals(type)) {
                if (string.length() != 1) {
                    throw new IllegalArgumentException(String.format("CAN NOT convert String(%s) to char!" +
                            " when convert String to char, the String MUST only 1 char.", string));
                }
                return string.charAt(0);
            }
            if (type.isEnum()) {
                return Enum.valueOf((Class<Enum>) type, string);
            }
            if (type == BigInteger.class) {
                return new BigInteger(string);
            }
            if (type == BigDecimal.class) {
                return new BigDecimal(string);
            }
            if (type == Short.class || type == short.class) {
                return new Short(string);
            }
            if (type == Integer.class || type == int.class) {
                return new Integer(string);
            }
            if (type == Long.class || type == long.class) {
                return new Long(string);
            }
            if (type == Double.class || type == double.class) {
                return new Double(string);
            }
            if (type == Float.class || type == float.class) {
                return new Float(string);
            }
            if (type == Byte.class || type == byte.class) {
                return new Byte(string);
            }
            if (type == Boolean.class || type == boolean.class) {
                return Boolean.valueOf(string);
            }
            if (type == Date.class || type == java.sql.Date.class || type == java.sql.Timestamp.class
                    || type == java.sql.Time.class) {
                try {
                    Date date = new SimpleDateFormat(DATE_FORMAT).parse(string);
                    if (type == java.sql.Date.class) {
                        return new java.sql.Date(date.getTime());
                    }
                    if (type == java.sql.Timestamp.class) {
                        return new java.sql.Timestamp(date.getTime());
                    }
                    if (type == java.sql.Time.class) {
                        return new java.sql.Time(date.getTime());
                    }
                    return date;
                } catch (ParseException e) {
                    throw new IllegalStateException("Failed to parse date " + value + " by format "
                            + DATE_FORMAT + ", cause: " + e.getMessage(), e);
                }
            }
            if (type == java.time.LocalDateTime.class) {
                if (StringUtils.isEmpty(string)) {
                    return null;
                }
                return LocalDateTime.parse(string);
            }
            if (type == java.time.LocalDate.class) {
                if (StringUtils.isEmpty(string)) {
                    return null;
                }
<<<<<<< HEAD
                return java.time.LocalDate.parse(string);
=======
                return LocalDate.parse(string);
>>>>>>> e366006e
            }
            if (type == java.time.LocalTime.class) {
                if (StringUtils.isEmpty(string)) {
                    return null;
                }
                return LocalDateTime.parse(string).toLocalTime();
            }
            if (type == Class.class) {
                try {
                    return ReflectUtils.name2class(string);
                } catch (ClassNotFoundException e) {
                    throw new RuntimeException(e.getMessage(), e);
                }
            }
            if (char[].class.equals(type)) {
                // Process string to char array for generic invoke
                // See
                // - https://github.com/apache/dubbo/issues/2003
                int len = string.length();
                char[] chars = new char[len];
                string.getChars(0, len, chars, 0);
                return chars;
            }
        }
        if (value instanceof Number) {
            Number number = (Number) value;
            if (type == byte.class || type == Byte.class) {
                return number.byteValue();
            }
            if (type == short.class || type == Short.class) {
                return number.shortValue();
            }
            if (type == int.class || type == Integer.class) {
                return number.intValue();
            }
            if (type == long.class || type == Long.class) {
                return number.longValue();
            }
            if (type == float.class || type == Float.class) {
                return number.floatValue();
            }
            if (type == double.class || type == Double.class) {
                return number.doubleValue();
            }
            if (type == BigInteger.class) {
                return BigInteger.valueOf(number.longValue());
            }
            if (type == BigDecimal.class) {
                return BigDecimal.valueOf(number.doubleValue());
            }
            if (type == Date.class) {
                return new Date(number.longValue());
            }
            if (type == boolean.class || type == Boolean.class) {
                return 0 != number.intValue();
            }
        }
        if (value instanceof Collection) {
            Collection collection = (Collection) value;
            if (type.isArray()) {
                int length = collection.size();
                Object array = Array.newInstance(type.getComponentType(), length);
                int i = 0;
                for (Object item : collection) {
                    Array.set(array, i++, item);
                }
                return array;
            }
            if (!type.isInterface()) {
                try {
                    Collection result = (Collection) type.newInstance();
                    result.addAll(collection);
                    return result;
                } catch (Throwable ignored) {
                }
            }
            if (type == List.class) {
                return new ArrayList<Object>(collection);
            }
            if (type == Set.class) {
                return new HashSet<Object>(collection);
            }
        }
        if (value.getClass().isArray() && Collection.class.isAssignableFrom(type)) {
            Collection collection;
            if (!type.isInterface()) {
                try {
                    collection = (Collection) type.newInstance();
                } catch (Throwable e) {
                    collection = new ArrayList<Object>();
                }
            } else if (type == Set.class) {
                collection = new HashSet<Object>();
            } else {
                collection = new ArrayList<Object>();
            }
            int length = Array.getLength(value);
            for (int i = 0; i < length; i++) {
                collection.add(Array.get(value, i));
            }
            return collection;
        }
        return value;
    }
}
<|MERGE_RESOLUTION|>--- conflicted
+++ resolved
@@ -121,11 +121,7 @@
                 if (StringUtils.isEmpty(string)) {
                     return null;
                 }
-<<<<<<< HEAD
                 return java.time.LocalDate.parse(string);
-=======
-                return LocalDate.parse(string);
->>>>>>> e366006e
             }
             if (type == java.time.LocalTime.class) {
                 if (StringUtils.isEmpty(string)) {
@@ -230,4 +226,4 @@
         }
         return value;
     }
-}
+}