--- conflicted
+++ resolved
@@ -18,6 +18,7 @@
 
 import org.apache.dubbo.common.beans.factory.ScopeBeanFactory;
 import org.apache.dubbo.common.config.Environment;
+import org.apache.dubbo.common.config.Environment;
 import org.apache.dubbo.common.extension.ExtensionAccessor;
 import org.apache.dubbo.common.extension.ExtensionDirector;
 import org.apache.dubbo.common.extension.ExtensionScope;
@@ -179,9 +180,8 @@
         return Collections.unmodifiableSet(classLoaders);
     }
 
-<<<<<<< HEAD
     public abstract Environment getModelEnvironment();
-=======
+
     public String getInternalId() {
         // XxxModule-1.1
         if (this.internalName == null) {
@@ -200,5 +200,4 @@
             return type + "-" + childIndex;
         }
     }
->>>>>>> 5c2161aa
 }