/*
 * Licensed to the Apache Software Foundation (ASF) under one or more
 * contributor license agreements.  See the NOTICE file distributed with
 * this work for additional information regarding copyright ownership.
 * The ASF licenses this file to You under the Apache License, Version 2.0
 * (the "License"); you may not use this file except in compliance with
 * the License.  You may obtain a copy of the License at
 *
 *     http://www.apache.org/licenses/LICENSE-2.0
 *
 * Unless required by applicable law or agreed to in writing, software
 * distributed under the License is distributed on an "AS IS" BASIS,
 * WITHOUT WARRANTIES OR CONDITIONS OF ANY KIND, either express or implied.
 * See the License for the specific language governing permissions and
 * limitations under the License.
 */
package org.apache.dubbo.rpc.model;

import org.apache.dubbo.common.config.Environment;
import org.apache.dubbo.common.context.ApplicationExt;
import org.apache.dubbo.common.deploy.ApplicationDeployer;
import org.apache.dubbo.common.extension.ExtensionLoader;
import org.apache.dubbo.common.extension.ExtensionScope;
import org.apache.dubbo.common.logger.Logger;
import org.apache.dubbo.common.logger.LoggerFactory;
import org.apache.dubbo.common.threadpool.manager.ExecutorRepository;
import org.apache.dubbo.common.utils.Assert;
import org.apache.dubbo.config.ApplicationConfig;
import org.apache.dubbo.config.context.ConfigManager;

import java.util.ArrayList;
import java.util.Collection;
import java.util.Collections;
import java.util.List;
import java.util.Optional;
import java.util.Set;
import java.util.concurrent.atomic.AtomicInteger;

/**
 * {@link ExtensionLoader}, {@code DubboBootstrap} and this class are at present designed to be
 * singleton or static (by itself totally static or uses some static fields). So the instances
 * returned from them are of process scope. If you want to support multiple dubbo servers in one
 * single process, you may need to refactor those three classes.
 * <p>
 * Represent a application which is using Dubbo and store basic metadata info for using
 * during the processing of RPC invoking.
 * <p>
 * ApplicationModel includes many ProviderModel which is about published services
 * and many Consumer Model which is about subscribed services.
 * <p>
 */

public class ApplicationModel extends ScopeModel {
    protected static final Logger LOGGER = LoggerFactory.getLogger(ApplicationModel.class);
    public static final String NAME = "ApplicationModel";
    private static volatile ApplicationModel defaultInstance;

    private final List<ModuleModel> moduleModels = Collections.synchronizedList(new ArrayList<>());
    private final List<ModuleModel> pubModuleModels = Collections.synchronizedList(new ArrayList<>());
    private Environment environment;
    private ConfigManager configManager;
    private ServiceRepository serviceRepository;

    private final FrameworkModel frameworkModel;

    private ModuleModel internalModule;

    private volatile ModuleModel defaultModule;

    // internal module index is 0, default module index is 1
    private AtomicInteger moduleIndex = new AtomicInteger(0);


    // --------- static methods ----------//

    public static ApplicationModel ofNullable(ApplicationModel applicationModel) {
        if (applicationModel != null) {
            return applicationModel;
        } else {
            return defaultModel();
        }
    }

    public static ApplicationModel defaultModel() {
        if (defaultInstance == null) {
            synchronized (ApplicationModel.class) {
                if (defaultInstance == null) {
                    defaultInstance = new ApplicationModel(FrameworkModel.defaultModel());
                }
            }
        }
        return defaultInstance;
    }

    @Deprecated
    public static Collection<ConsumerModel> allConsumerModels() {
        return defaultModel().getApplicationServiceRepository().allConsumerModels();
    }

    @Deprecated
    public static Collection<ProviderModel> allProviderModels() {
        return defaultModel().getApplicationServiceRepository().allProviderModels();
    }

    @Deprecated
    public static ProviderModel getProviderModel(String serviceKey) {
        return defaultModel().getDefaultModule().getServiceRepository().lookupExportedService(serviceKey);
    }

    @Deprecated
    public static ConsumerModel getConsumerModel(String serviceKey) {
        return defaultModel().getDefaultModule().getServiceRepository().lookupReferredService(serviceKey);
    }

    @Deprecated
    public static Environment getEnvironment() {
        return defaultModel().getModelEnvironment();
    }

    @Deprecated
    public static ConfigManager getConfigManager() {
        return defaultModel().getApplicationConfigManager();
    }

    @Deprecated
    public static ServiceRepository getServiceRepository() {
        return defaultModel().getApplicationServiceRepository();
    }

    @Deprecated
    public static ExecutorRepository getExecutorRepository() {
        return defaultModel().getApplicationExecutorRepository();
    }

    @Deprecated
    public static ApplicationConfig getApplicationConfig() {
        return defaultModel().getCurrentConfig();
    }

    @Deprecated
    public static String getName() {
        return defaultModel().getCurrentConfig().getName();
    }

    @Deprecated
    public static String getApplication() {
        return getName();
    }

    // only for unit test
    @Deprecated
    public static void reset() {
        if (defaultInstance != null) {
            defaultInstance.destroy();
            defaultInstance = null;
        }
    }

    // ------------- instance methods ---------------//

    public ApplicationModel(FrameworkModel frameworkModel) {
        super(frameworkModel, ExtensionScope.APPLICATION);
        Assert.notNull(frameworkModel, "FrameworkModel can not be null");
        this.frameworkModel = frameworkModel;
        frameworkModel.addApplication(this);
        initialize();
    }

    @Override
    protected void initialize() {
        super.initialize();
        internalModule = new ModuleModel(this);
        this.serviceRepository = new ServiceRepository(this);

        ExtensionLoader<ApplicationInitListener> extensionLoader = this.getExtensionLoader(ApplicationInitListener.class);
        Set<String> listenerNames = extensionLoader.getSupportedExtensions();
        for (String listenerName : listenerNames) {
            extensionLoader.getExtension(listenerName).init();
        }

        initApplicationExts();

        ExtensionLoader<ScopeModelInitializer> initializerExtensionLoader = this.getExtensionLoader(ScopeModelInitializer.class);
        Set<ScopeModelInitializer> initializers = initializerExtensionLoader.getSupportedExtensionInstances();
        for (ScopeModelInitializer initializer : initializers) {
            initializer.initializeApplicationModel(this);
        }
    }

    private void initApplicationExts() {
        Set<ApplicationExt> exts = this.getExtensionLoader(ApplicationExt.class).getSupportedExtensionInstances();
        for (ApplicationExt ext : exts) {
            ext.initialize();
        }
    }

    @Override
    public void onDestroy() {
        // TODO destroy application resources
        for (ModuleModel moduleModel : new ArrayList<>(moduleModels)) {
            moduleModel.destroy();
        }
        if (defaultInstance == this) {
            synchronized (ApplicationModel.class) {
                frameworkModel.removeApplication(this);
                defaultInstance = null;
            }
        } else {
            frameworkModel.removeApplication(this);
        }

        notifyDestroy();

        if (environment != null) {
            environment.destroy();
            environment = null;
        }
        if (configManager != null) {
            configManager.destroy();
            configManager = null;
        }
        if (serviceRepository != null) {
            serviceRepository.destroy();
            serviceRepository = null;
        }
    }

    public FrameworkModel getFrameworkModel() {
        return frameworkModel;
    }
    public synchronized ModuleModel newModule() {
        return new ModuleModel(this);
    }

    @Override
    public Environment getModelEnvironment() {
        if (environment == null) {
            environment = (Environment) this.getExtensionLoader(ApplicationExt.class)
                .getExtension(Environment.NAME);
        }
        return environment;
    }

    public ConfigManager getApplicationConfigManager() {
        if (configManager == null) {
            configManager = (ConfigManager) this.getExtensionLoader(ApplicationExt.class)
                .getExtension(ConfigManager.NAME);
        }
        return configManager;
    }

    public ServiceRepository getApplicationServiceRepository() {
        return serviceRepository;
    }

    public ExecutorRepository getApplicationExecutorRepository() {
        return this.getExtensionLoader(ExecutorRepository.class).getDefaultExtension();
    }

    public ApplicationConfig getCurrentConfig() {
        return getApplicationConfigManager().getApplicationOrElseThrow();
    }

    public String getApplicationName() {
        return getCurrentConfig().getName();
    }

<<<<<<< HEAD
    public String tryGetApplicationName() {
        Optional<ApplicationConfig> appCfgOptional = getApplicationConfigManager().getApplication();
        return appCfgOptional.isPresent() ? appCfgOptional.get().getName() : null;
    }

    public synchronized void addModule(ModuleModel model) {
        if (!this.moduleModels.contains(model)) {
            this.moduleModels.add(model);
=======
    public synchronized void addModule(ModuleModel moduleModel) {
        if (!this.moduleModels.contains(moduleModel)) {
            this.moduleModels.add(moduleModel);
            moduleModel.setInternalName(buildInternalName(ModuleModel.NAME, getInternalId(), moduleIndex.getAndIncrement()));
>>>>>>> 914c3777
        }
    }

    public synchronized void removeModule(ModuleModel moduleModel) {
        this.moduleModels.remove(moduleModel);
        this.pubModuleModels.remove(moduleModel);
        if (moduleModel == defaultModule) {
            defaultModule = findDefaultModule();
        }
        if (this.moduleModels.size() == 1 && this.moduleModels.get(0) == internalModule) {
            this.internalModule.destroy();
        }
        if (this.moduleModels.isEmpty()) {
            destroy();
        }
    }

    public List<ModuleModel> getModuleModels() {
        return Collections.unmodifiableList(moduleModels);
    }

    public List<ModuleModel> getPubModuleModels() {
        return pubModuleModels;
    }

    public synchronized ModuleModel getDefaultModule() {
        if (defaultModule == null) {
            defaultModule = findDefaultModule();
            if (defaultModule == null) {
                defaultModule = this.newModule();
            }
        }
        return defaultModule;
    }

    private ModuleModel findDefaultModule() {
        for (ModuleModel moduleModel : moduleModels) {
            if (moduleModel != internalModule) {
                return moduleModel;
            }
        }
        return null;
    }

    public ModuleModel getInternalModule() {
        return internalModule;
    }

    @Deprecated
    public void setEnvironment(Environment environment) {
        this.environment = environment;
    }

    @Deprecated
    public void setConfigManager(ConfigManager configManager) {
        this.configManager = configManager;
    }

    @Deprecated
    public void setServiceRepository(ServiceRepository serviceRepository) {
        this.serviceRepository = serviceRepository;
    }

    @Override
    public void addClassLoader(ClassLoader classLoader) {
        super.addClassLoader(classLoader);
        if (environment != null) {
            environment.refreshClassLoaders();
        }
    }

    @Override
    public void removeClassLoader(ClassLoader classLoader) {
        super.removeClassLoader(classLoader);
        if (environment != null) {
            environment.refreshClassLoaders();
        }
    }

    @Override
    protected boolean checkIfClassLoaderCanRemoved(ClassLoader classLoader) {
        return !containsClassLoader(classLoader);
    }

    protected boolean containsClassLoader(ClassLoader classLoader) {
        return moduleModels.stream().anyMatch(moduleModel -> moduleModel.getClassLoaders().contains(classLoader));
    }

    public ApplicationDeployer getDeployer() {
        return getAttribute(ModelConstants.DEPLOYER, ApplicationDeployer.class);
    }

    public void setDeployer(ApplicationDeployer deployer) {
        setAttribute(ModelConstants.DEPLOYER, deployer);
    }
}<|MERGE_RESOLUTION|>--- conflicted
+++ resolved
@@ -265,21 +265,15 @@
         return getCurrentConfig().getName();
     }
 
-<<<<<<< HEAD
     public String tryGetApplicationName() {
         Optional<ApplicationConfig> appCfgOptional = getApplicationConfigManager().getApplication();
         return appCfgOptional.isPresent() ? appCfgOptional.get().getName() : null;
     }
 
-    public synchronized void addModule(ModuleModel model) {
-        if (!this.moduleModels.contains(model)) {
-            this.moduleModels.add(model);
-=======
     public synchronized void addModule(ModuleModel moduleModel) {
         if (!this.moduleModels.contains(moduleModel)) {
             this.moduleModels.add(moduleModel);
             moduleModel.setInternalName(buildInternalName(ModuleModel.NAME, getInternalId(), moduleIndex.getAndIncrement()));
->>>>>>> 914c3777
         }
     }
 
