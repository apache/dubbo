/*
 * Licensed to the Apache Software Foundation (ASF) under one or more
 * contributor license agreements.  See the NOTICE file distributed with
 * this work for additional information regarding copyright ownership.
 * The ASF licenses this file to You under the Apache License, Version 2.0
 * (the "License"); you may not use this file except in compliance with
 * the License.  You may obtain a copy of the License at
 *
 *     http://www.apache.org/licenses/LICENSE-2.0
 *
 * Unless required by applicable law or agreed to in writing, software
 * distributed under the License is distributed on an "AS IS" BASIS,
 * WITHOUT WARRANTIES OR CONDITIONS OF ANY KIND, either express or implied.
 * See the License for the specific language governing permissions and
 * limitations under the License.
 */
package org.apache.dubbo.rpc.model;

import org.apache.dubbo.common.config.Environment;
import org.apache.dubbo.common.context.ApplicationExt;
import org.apache.dubbo.common.deploy.ApplicationDeployer;
import org.apache.dubbo.common.extension.ExtensionLoader;
import org.apache.dubbo.common.extension.ExtensionScope;
import org.apache.dubbo.common.logger.Logger;
import org.apache.dubbo.common.logger.LoggerFactory;
import org.apache.dubbo.common.threadpool.manager.ExecutorRepository;
import org.apache.dubbo.common.utils.Assert;
import org.apache.dubbo.config.ApplicationConfig;
import org.apache.dubbo.config.context.ConfigManager;

import java.util.ArrayList;
import java.util.Collection;
import java.util.Collections;
import java.util.List;
import java.util.Optional;
import java.util.Set;
import java.util.concurrent.atomic.AtomicInteger;

/**
 * {@link ExtensionLoader}, {@code DubboBootstrap} and this class are at present designed to be
 * singleton or static (by itself totally static or uses some static fields). So the instances
 * returned from them are of process scope. If you want to support multiple dubbo servers in one
 * single process, you may need to refactor those three classes.
 * <p>
 * Represent a application which is using Dubbo and store basic metadata info for using
 * during the processing of RPC invoking.
 * <p>
 * ApplicationModel includes many ProviderModel which is about published services
 * and many Consumer Model which is about subscribed services.
 * <p>
 */

public class ApplicationModel extends ScopeModel {
    protected static final Logger LOGGER = LoggerFactory.getLogger(ApplicationModel.class);
    public static final String NAME = "ApplicationModel";
    private static volatile ApplicationModel defaultInstance;

    private final List<ModuleModel> moduleModels = Collections.synchronizedList(new ArrayList<>());
    private final List<ModuleModel> pubModuleModels = Collections.synchronizedList(new ArrayList<>());
    private Environment environment;
    private ConfigManager configManager;
    private ServiceRepository serviceRepository;
    private ApplicationDeployer deployer;

    private final FrameworkModel frameworkModel;

    private ModuleModel internalModule;

    private volatile ModuleModel defaultModule;

    // internal module index is 0, default module index is 1
    private AtomicInteger moduleIndex = new AtomicInteger(0);
    private Object moduleLock = new Object();

    private final boolean isInternal;

    // --------- static methods ----------//

    public static ApplicationModel ofNullable(ApplicationModel applicationModel) {
        if (applicationModel != null) {
            return applicationModel;
        } else {
            return defaultModel();
        }
    }

    public static ApplicationModel defaultModel() {
        if (defaultInstance == null) {
            synchronized (ApplicationModel.class) {
                if (defaultInstance == null) {
                    defaultInstance = new ApplicationModel(FrameworkModel.defaultModel());
                }
            }
        }
        return defaultInstance;
    }

    /**
     * @deprecated use {@link ServiceRepository#allConsumerModels()}
     */
    @Deprecated
    public static Collection<ConsumerModel> allConsumerModels() {
        return defaultModel().getApplicationServiceRepository().allConsumerModels();
    }

    /**
     * @deprecated use {@link ServiceRepository#allProviderModels()}
     */
    @Deprecated
    public static Collection<ProviderModel> allProviderModels() {
        return defaultModel().getApplicationServiceRepository().allProviderModels();
    }

    /**
     * @deprecated use {@link FrameworkServiceRepository#lookupExportedService(String)}
     */
    @Deprecated
    public static ProviderModel getProviderModel(String serviceKey) {
        return defaultModel().getDefaultModule().getServiceRepository().lookupExportedService(serviceKey);
    }

    /**
     * @deprecated ConsumerModel should fetch from context
     */
    @Deprecated
    public static ConsumerModel getConsumerModel(String serviceKey) {
        return defaultModel().getDefaultModule().getServiceRepository().lookupReferredService(serviceKey);
    }

    /**
     * @deprecated Replace to {@link ScopeModel#getModelEnvironment()}
     */
    @Deprecated
    public static Environment getEnvironment() {
        return defaultModel().getModelEnvironment();
    }

    /**
     * @deprecated Replace to {@link ApplicationModel#getApplicationConfigManager()}
     */
    @Deprecated
    public static ConfigManager getConfigManager() {
        return defaultModel().getApplicationConfigManager();
    }

    /**
     * @deprecated Replace to {@link ApplicationModel#getApplicationServiceRepository()}
     */
    @Deprecated
    public static ServiceRepository getServiceRepository() {
        return defaultModel().getApplicationServiceRepository();
    }

    /**
     * @deprecated Replace to {@link ApplicationModel#getApplicationExecutorRepository()}
     */
    @Deprecated
    public static ExecutorRepository getExecutorRepository() {
        return defaultModel().getApplicationExecutorRepository();
    }

    /**
     * @deprecated Replace to {@link ApplicationModel#getCurrentConfig()}
     */
    @Deprecated
    public static ApplicationConfig getApplicationConfig() {
        return defaultModel().getCurrentConfig();
    }

    /**
     * @deprecated Replace to {@link ApplicationModel#getApplicationName()}
     */
    @Deprecated
    public static String getName() {
        return defaultModel().getCurrentConfig().getName();
    }

    /**
     * @deprecated Replace to {@link ApplicationModel#getApplicationName()}
     */
    @Deprecated
    public static String getApplication() {
        return getName();
    }

    // only for unit test
    @Deprecated
    public static void reset() {
        if (defaultInstance != null) {
            defaultInstance.destroy();
            defaultInstance = null;
        }
    }

    // ------------- instance methods ---------------//

    public ApplicationModel(FrameworkModel frameworkModel) {
        this(frameworkModel, false);
    }

    public ApplicationModel(FrameworkModel frameworkModel, boolean isInternal) {
        super(frameworkModel, ExtensionScope.APPLICATION);
        Assert.notNull(frameworkModel, "FrameworkModel can not be null");
        this.isInternal = isInternal;
        this.frameworkModel = frameworkModel;
        frameworkModel.addApplication(this);
        initialize();
        // bind to default instance if absent
<<<<<<< HEAD
        if (!isInternal && defaultInstance == null) {
            defaultInstance = this;
=======
        synchronized (ApplicationModel.class) {
            if (defaultInstance == null) {
                defaultInstance = this;
            }
>>>>>>> 1bff54ba
        }
    }

    @Override
    protected void initialize() {
        super.initialize();
        internalModule = new ModuleModel(this, true);
        this.serviceRepository = new ServiceRepository(this);

        ExtensionLoader<ApplicationInitListener> extensionLoader = this.getExtensionLoader(ApplicationInitListener.class);
        Set<String> listenerNames = extensionLoader.getSupportedExtensions();
        for (String listenerName : listenerNames) {
            extensionLoader.getExtension(listenerName).init();
        }

        initApplicationExts();

        ExtensionLoader<ScopeModelInitializer> initializerExtensionLoader = this.getExtensionLoader(ScopeModelInitializer.class);
        Set<ScopeModelInitializer> initializers = initializerExtensionLoader.getSupportedExtensionInstances();
        for (ScopeModelInitializer initializer : initializers) {
            initializer.initializeApplicationModel(this);
        }
    }

    private void initApplicationExts() {
        Set<ApplicationExt> exts = this.getExtensionLoader(ApplicationExt.class).getSupportedExtensionInstances();
        for (ApplicationExt ext : exts) {
            ext.initialize();
        }
    }

    @Override
    protected void onDestroy() {
        // 1. remove from frameworkModel
        if (defaultInstance == this) {
            synchronized (ApplicationModel.class) {
                frameworkModel.removeApplication(this);
                defaultInstance = null;
            }
        } else {
            frameworkModel.removeApplication(this);
        }

        // 2. pre-destroy, set stopping
        if (deployer != null) {
            deployer.preDestroy();
        }

        // destroy application resources
        for (ModuleModel moduleModel : new ArrayList<>(moduleModels)) {
            if (moduleModel != internalModule) {
                moduleModel.destroy();
            }
        }
        // destroy internal module later
        internalModule.destroy();

<<<<<<< HEAD
        if (defaultInstance == this) {
            synchronized (ApplicationModel.class) {
                frameworkModel.removeApplication(this);
                defaultInstance = null;
                if (LOGGER.isInfoEnabled()) {
                    LOGGER.info("Reset default Dubbo application[" + getInternalId() + "] to null ...");
                }
            }
        } else {
            frameworkModel.removeApplication(this);
        }

=======
        // post-destroy, release registry resources
>>>>>>> 1bff54ba
        if (deployer != null) {
            deployer.postDestroy();
        }

        // destroy other resources (e.g. ZookeeperTransporter )
        notifyDestroy();

        if (environment != null) {
            environment.destroy();
            environment = null;
        }
        if (configManager != null) {
            configManager.destroy();
            configManager = null;
        }
        if (serviceRepository != null) {
            serviceRepository.destroy();
            serviceRepository = null;
        }

        // destroy framework if none application
        frameworkModel.tryDestroy();
    }

    public FrameworkModel getFrameworkModel() {
        return frameworkModel;
    }
    public ModuleModel newModule() {
        return new ModuleModel(this);
    }

    @Override
    public Environment getModelEnvironment() {
        if (environment == null) {
            environment = (Environment) this.getExtensionLoader(ApplicationExt.class)
                .getExtension(Environment.NAME);
        }
        return environment;
    }

    public ConfigManager getApplicationConfigManager() {
        if (configManager == null) {
            configManager = (ConfigManager) this.getExtensionLoader(ApplicationExt.class)
                .getExtension(ConfigManager.NAME);
        }
        return configManager;
    }

    public ServiceRepository getApplicationServiceRepository() {
        return serviceRepository;
    }

    public ExecutorRepository getApplicationExecutorRepository() {
        return this.getExtensionLoader(ExecutorRepository.class).getDefaultExtension();
    }

    public ApplicationConfig getCurrentConfig() {
        return getApplicationConfigManager().getApplicationOrElseThrow();
    }

    public String getApplicationName() {
        return getCurrentConfig().getName();
    }

    public String tryGetApplicationName() {
        Optional<ApplicationConfig> appCfgOptional = getApplicationConfigManager().getApplication();
        return appCfgOptional.isPresent() ? appCfgOptional.get().getName() : null;
    }

    void addModule(ModuleModel moduleModel, boolean isInternal) {
        synchronized (moduleLock) {
            if (!this.moduleModels.contains(moduleModel)) {
                this.moduleModels.add(moduleModel);
                moduleModel.setInternalName(buildInternalName(ModuleModel.NAME, getInternalId(), moduleIndex.getAndIncrement()));
                if (!isInternal) {
                    pubModuleModels.add(moduleModel);
                }
            }
        }
    }

    public void removeModule(ModuleModel moduleModel) {
        synchronized (moduleLock) {
            this.moduleModels.remove(moduleModel);
            this.pubModuleModels.remove(moduleModel);
            if (moduleModel == defaultModule) {
                defaultModule = findDefaultModule();
            }
        }
    }

    void tryDestroy() {
        if (this.moduleModels.isEmpty()
            || (this.moduleModels.size() == 1 && this.moduleModels.get(0) == internalModule)) {
            destroy();
        }
    }

    public List<ModuleModel> getModuleModels() {
        return Collections.unmodifiableList(moduleModels);
    }

    public List<ModuleModel> getPubModuleModels() {
        return Collections.unmodifiableList(pubModuleModels);
    }

    public ModuleModel getDefaultModule() {
        if (defaultModule == null) {
            if (isDestroyed()) {
                return null;
            }
            synchronized (moduleLock) {
                if (defaultModule == null) {
                    defaultModule = findDefaultModule();
                    if (defaultModule == null) {
                        defaultModule = this.newModule();
                    }
                }
            }
        }
        return defaultModule;
    }

    private ModuleModel findDefaultModule() {
        for (ModuleModel moduleModel : moduleModels) {
            if (moduleModel != internalModule) {
                return moduleModel;
            }
        }
        return null;
    }

    public ModuleModel getInternalModule() {
        return internalModule;
    }

    /**
     * @deprecated only for ut
     */
    @Deprecated
    public void setEnvironment(Environment environment) {
        this.environment = environment;
    }

    /**
     * @deprecated only for ut
     */
    @Deprecated
    public void setConfigManager(ConfigManager configManager) {
        this.configManager = configManager;
    }

    /**
     * @deprecated only for ut
     */
    @Deprecated
    public void setServiceRepository(ServiceRepository serviceRepository) {
        this.serviceRepository = serviceRepository;
    }

    @Override
    public void addClassLoader(ClassLoader classLoader) {
        super.addClassLoader(classLoader);
        if (environment != null) {
            environment.refreshClassLoaders();
        }
    }

    @Override
    public void removeClassLoader(ClassLoader classLoader) {
        super.removeClassLoader(classLoader);
        if (environment != null) {
            environment.refreshClassLoaders();
        }
    }

    @Override
    protected boolean checkIfClassLoaderCanRemoved(ClassLoader classLoader) {
        return super.checkIfClassLoaderCanRemoved(classLoader) && !containsClassLoader(classLoader);
    }

    protected boolean containsClassLoader(ClassLoader classLoader) {
        return moduleModels.stream().anyMatch(moduleModel -> moduleModel.getClassLoaders().contains(classLoader));
    }

    public ApplicationDeployer getDeployer() {
        return deployer;
    }

    public void setDeployer(ApplicationDeployer deployer) {
        this.deployer = deployer;
    }

    public boolean isInternal() {
        return isInternal;
    }
}<|MERGE_RESOLUTION|>--- conflicted
+++ resolved
@@ -206,15 +206,10 @@
         frameworkModel.addApplication(this);
         initialize();
         // bind to default instance if absent
-<<<<<<< HEAD
-        if (!isInternal && defaultInstance == null) {
-            defaultInstance = this;
-=======
         synchronized (ApplicationModel.class) {
-            if (defaultInstance == null) {
+            if (!isInternal && defaultInstance == null) {
                 defaultInstance = this;
             }
->>>>>>> 1bff54ba
         }
     }
 
@@ -249,30 +244,6 @@
     @Override
     protected void onDestroy() {
         // 1. remove from frameworkModel
-        if (defaultInstance == this) {
-            synchronized (ApplicationModel.class) {
-                frameworkModel.removeApplication(this);
-                defaultInstance = null;
-            }
-        } else {
-            frameworkModel.removeApplication(this);
-        }
-
-        // 2. pre-destroy, set stopping
-        if (deployer != null) {
-            deployer.preDestroy();
-        }
-
-        // destroy application resources
-        for (ModuleModel moduleModel : new ArrayList<>(moduleModels)) {
-            if (moduleModel != internalModule) {
-                moduleModel.destroy();
-            }
-        }
-        // destroy internal module later
-        internalModule.destroy();
-
-<<<<<<< HEAD
         if (defaultInstance == this) {
             synchronized (ApplicationModel.class) {
                 frameworkModel.removeApplication(this);
@@ -285,9 +256,21 @@
             frameworkModel.removeApplication(this);
         }
 
-=======
+        // 2. pre-destroy, set stopping
+        if (deployer != null) {
+            deployer.preDestroy();
+        }
+
+        // destroy application resources
+        for (ModuleModel moduleModel : new ArrayList<>(moduleModels)) {
+            if (moduleModel != internalModule) {
+                moduleModel.destroy();
+            }
+        }
+        // destroy internal module later
+        internalModule.destroy();
+
         // post-destroy, release registry resources
->>>>>>> 1bff54ba
         if (deployer != null) {
             deployer.postDestroy();
         }
