/*
 * Licensed to the Apache Software Foundation (ASF) under one or more
 * contributor license agreements.  See the NOTICE file distributed with
 * this work for additional information regarding copyright ownership.
 * The ASF licenses this file to You under the Apache License, Version 2.0
 * (the "License"); you may not use this file except in compliance with
 * the License.  You may obtain a copy of the License at
 *
 *     http://www.apache.org/licenses/LICENSE-2.0
 *
 * Unless required by applicable law or agreed to in writing, software
 * distributed under the License is distributed on an "AS IS" BASIS,
 * WITHOUT WARRANTIES OR CONDITIONS OF ANY KIND, either express or implied.
 * See the License for the specific language governing permissions and
 * limitations under the License.
 */
package org.apache.dubbo.rpc.model;

import org.apache.dubbo.common.config.Environment;
<<<<<<< HEAD
import org.apache.dubbo.common.context.ApplicationExt;
=======
import org.apache.dubbo.common.context.FrameworkExt;
import org.apache.dubbo.common.deploy.ApplicationDeployer;
>>>>>>> 5c2161aa
import org.apache.dubbo.common.extension.ExtensionLoader;
import org.apache.dubbo.common.extension.ExtensionScope;
import org.apache.dubbo.common.logger.Logger;
import org.apache.dubbo.common.logger.LoggerFactory;
import org.apache.dubbo.common.threadpool.manager.ExecutorRepository;
import org.apache.dubbo.common.utils.Assert;
import org.apache.dubbo.config.ApplicationConfig;
import org.apache.dubbo.config.context.ConfigManager;

import java.util.ArrayList;
import java.util.Collection;
import java.util.Collections;
import java.util.List;
import java.util.Set;
import java.util.concurrent.atomic.AtomicInteger;

/**
 * {@link ExtensionLoader}, {@code DubboBootstrap} and this class are at present designed to be
 * singleton or static (by itself totally static or uses some static fields). So the instances
 * returned from them are of process scope. If you want to support multiple dubbo servers in one
 * single process, you may need to refactor those three classes.
 * <p>
 * Represent a application which is using Dubbo and store basic metadata info for using
 * during the processing of RPC invoking.
 * <p>
 * ApplicationModel includes many ProviderModel which is about published services
 * and many Consumer Model which is about subscribed services.
 * <p>
 */

public class ApplicationModel extends ScopeModel {
    protected static final Logger LOGGER = LoggerFactory.getLogger(ApplicationModel.class);
    public static final String NAME = "ApplicationModel";
    private static volatile ApplicationModel defaultInstance;

    private final List<ModuleModel> moduleModels = Collections.synchronizedList(new ArrayList<>());
    private final List<ModuleModel> pubModuleModels = Collections.synchronizedList(new ArrayList<>());
    private Environment environment;
    private ConfigManager configManager;
    private ServiceRepository serviceRepository;

    private final FrameworkModel frameworkModel;

    private ModuleModel internalModule;

    private volatile ModuleModel defaultModule;

    // internal module index is 0, default module index is 1
    private AtomicInteger moduleIndex = new AtomicInteger(0);


    // --------- static methods ----------//

    public static ApplicationModel ofNullable(ApplicationModel applicationModel) {
        if (applicationModel != null) {
            return applicationModel;
        } else {
            return defaultModel();
        }
    }

    public static ApplicationModel defaultModel() {
        if (defaultInstance == null) {
            synchronized (ApplicationModel.class) {
                if (defaultInstance == null) {
                    defaultInstance = new ApplicationModel(FrameworkModel.defaultModel());
                }
            }
        }
        return defaultInstance;
    }

    @Deprecated
    public static Collection<ConsumerModel> allConsumerModels() {
        return defaultModel().getApplicationServiceRepository().allConsumerModels();
    }

    @Deprecated
    public static Collection<ProviderModel> allProviderModels() {
        return defaultModel().getApplicationServiceRepository().allProviderModels();
    }

    @Deprecated
    public static ProviderModel getProviderModel(String serviceKey) {
        return defaultModel().getDefaultModule().getServiceRepository().lookupExportedService(serviceKey);
    }

    @Deprecated
    public static ConsumerModel getConsumerModel(String serviceKey) {
        return defaultModel().getDefaultModule().getServiceRepository().lookupReferredService(serviceKey);
    }

    @Deprecated
    public static Environment getEnvironment() {
        return defaultModel().getModelEnvironment();
    }

    @Deprecated
    public static ConfigManager getConfigManager() {
        return defaultModel().getApplicationConfigManager();
    }

    @Deprecated
    public static ServiceRepository getServiceRepository() {
        return defaultModel().getApplicationServiceRepository();
    }

    @Deprecated
    public static ExecutorRepository getExecutorRepository() {
        return defaultModel().getApplicationExecutorRepository();
    }

    @Deprecated
    public static ApplicationConfig getApplicationConfig() {
        return defaultModel().getCurrentConfig();
    }

    @Deprecated
    public static String getName() {
        return defaultModel().getCurrentConfig().getName();
    }

    @Deprecated
    public static String getApplication() {
        return getName();
    }

    // only for unit test
    @Deprecated
    public static void reset() {
        if (defaultInstance != null) {
            defaultInstance.destroy();
            defaultInstance = null;
        }
    }

    // ------------- instance methods ---------------//

    public ApplicationModel(FrameworkModel frameworkModel) {
        super(frameworkModel, ExtensionScope.APPLICATION);
        Assert.notNull(frameworkModel, "FrameworkModel can not be null");
        this.frameworkModel = frameworkModel;
        frameworkModel.addApplication(this);
        initialize();
    }

    @Override
    protected void initialize() {
        super.initialize();
<<<<<<< HEAD
        internalModule = new ModuleModel(this.modelName + "-internal", this, true);
=======
        internalModule = new ModuleModel(this);
>>>>>>> 5c2161aa
        this.serviceRepository = new ServiceRepository(this);

        ExtensionLoader<ApplicationInitListener> extensionLoader = this.getExtensionLoader(ApplicationInitListener.class);
        Set<String> listenerNames = extensionLoader.getSupportedExtensions();
        for (String listenerName : listenerNames) {
            extensionLoader.getExtension(listenerName).init();
        }

        initApplicationExts();

        ExtensionLoader<ScopeModelInitializer> initializerExtensionLoader = this.getExtensionLoader(ScopeModelInitializer.class);
        Set<ScopeModelInitializer> initializers = initializerExtensionLoader.getSupportedExtensionInstances();
        for (ScopeModelInitializer initializer : initializers) {
            initializer.initializeApplicationModel(this);
        }
    }

    private void initApplicationExts() {
        Set<ApplicationExt> exts = this.getExtensionLoader(ApplicationExt.class).getSupportedExtensionInstances();
        for (ApplicationExt ext : exts) {
            ext.initialize();
        }
    }

    @Override
    public void onDestroy() {
        // TODO destroy application resources
        for (ModuleModel moduleModel : new ArrayList<>(moduleModels)) {
            moduleModel.destroy();
        }
        if (defaultInstance == this) {
            synchronized (ApplicationModel.class) {
                frameworkModel.removeApplication(this);
                defaultInstance = null;
            }
        } else {
            frameworkModel.removeApplication(this);
        }

        notifyDestroy();

        if (environment != null) {
            environment.destroy();
            environment = null;
        }
        if (configManager != null) {
            configManager.destroy();
            configManager = null;
        }
        if (serviceRepository != null) {
            serviceRepository.destroy();
            serviceRepository = null;
        }
    }

    public FrameworkModel getFrameworkModel() {
        return frameworkModel;
    }

<<<<<<< HEAD
    @Override
    public Environment getModelEnvironment() {
=======
    public synchronized ModuleModel newModule() {
        return new ModuleModel(this);
    }

    public Environment getApplicationEnvironment() {
>>>>>>> 5c2161aa
        if (environment == null) {
            environment = (Environment) this.getExtensionLoader(ApplicationExt.class)
                .getExtension(Environment.NAME);
        }
        return environment;
    }

    public ConfigManager getApplicationConfigManager() {
        if (configManager == null) {
            configManager = (ConfigManager) this.getExtensionLoader(ApplicationExt.class)
                .getExtension(ConfigManager.NAME);
        }
        return configManager;
    }

    public ServiceRepository getApplicationServiceRepository() {
        return serviceRepository;
    }

    public ExecutorRepository getApplicationExecutorRepository() {
        return this.getExtensionLoader(ExecutorRepository.class).getDefaultExtension();
    }

    public ApplicationConfig getCurrentConfig() {
        return getApplicationConfigManager().getApplicationOrElseThrow();
    }

    public String getApplicationName() {
        return getCurrentConfig().getName();
    }

<<<<<<< HEAD
    public synchronized void addModule(ModuleModel model, boolean isInternal) {
        if (!this.moduleModels.contains(model)) {
            this.moduleModels.add(model);
            if (!isInternal) {
                this.pubModuleModels.add(model);
            }
        }
    }

    public synchronized void removeModule(ModuleModel model) {
        this.moduleModels.remove(model);
        this.pubModuleModels.remove(model);
=======
    synchronized void addModule(ModuleModel moduleModel) {
        if (!this.moduleModels.contains(moduleModel)) {
            this.moduleModels.add(moduleModel);
            moduleModel.setInternalName(buildInternalName(ModuleModel.NAME, getInternalId(), moduleIndex.getAndIncrement()));
        }
    }

    synchronized void removeModule(ModuleModel moduleModel) {
        this.moduleModels.remove(moduleModel);
        if (moduleModel == defaultModule) {
            defaultModule = findDefaultModule();
        }
>>>>>>> 5c2161aa
        if (this.moduleModels.size() == 1 && this.moduleModels.get(0) == internalModule) {
            this.internalModule.destroy();
        }
        if (this.moduleModels.isEmpty()) {
            destroy();
        }
    }

    public List<ModuleModel> getModuleModels() {
        return Collections.unmodifiableList(moduleModels);
    }

    public List<ModuleModel> getPubModuleModels() {
        return pubModuleModels;
    }

    public synchronized ModuleModel getDefaultModule() {
<<<<<<< HEAD
        if (pubModuleModels.size() > 0) {
            return pubModuleModels.get(0);
        }
        return new ModuleModel(this);
=======
        if (defaultModule == null) {
            defaultModule = findDefaultModule();
            if (defaultModule == null) {
                defaultModule = this.newModule();
            }
        }
        return defaultModule;
    }

    private ModuleModel findDefaultModule() {
        for (ModuleModel moduleModel : moduleModels) {
            if (moduleModel != internalModule) {
                return moduleModel;
            }
        }
        return null;
>>>>>>> 5c2161aa
    }

    public ModuleModel getInternalModule() {
        return internalModule;
    }

    @Deprecated
    public void setEnvironment(Environment environment) {
        this.environment = environment;
    }

    @Deprecated
    public void setConfigManager(ConfigManager configManager) {
        this.configManager = configManager;
    }

    @Deprecated
    public void setServiceRepository(ServiceRepository serviceRepository) {
        this.serviceRepository = serviceRepository;
    }

    @Override
    public void addClassLoader(ClassLoader classLoader) {
        super.addClassLoader(classLoader);
        if (environment != null) {
            environment.refreshClassLoaders();
        }
    }

    @Override
    public void removeClassLoader(ClassLoader classLoader) {
        super.removeClassLoader(classLoader);
        if (environment != null) {
            environment.refreshClassLoaders();
        }
    }

    @Override
    protected boolean checkIfClassLoaderCanRemoved(ClassLoader classLoader) {
        return !containsClassLoader(classLoader);
    }

    protected boolean containsClassLoader(ClassLoader classLoader) {
        return moduleModels.stream().anyMatch(moduleModel -> moduleModel.getClassLoaders().contains(classLoader));
    }

    public ApplicationDeployer getDeployer() {
        return getAttribute(ModelConstants.DEPLOYER, ApplicationDeployer.class);
    }

    public void setDeployer(ApplicationDeployer deployer) {
        setAttribute(ModelConstants.DEPLOYER, deployer);
    }
}<|MERGE_RESOLUTION|>--- conflicted
+++ resolved
@@ -17,12 +17,8 @@
 package org.apache.dubbo.rpc.model;
 
 import org.apache.dubbo.common.config.Environment;
-<<<<<<< HEAD
 import org.apache.dubbo.common.context.ApplicationExt;
-=======
-import org.apache.dubbo.common.context.FrameworkExt;
 import org.apache.dubbo.common.deploy.ApplicationDeployer;
->>>>>>> 5c2161aa
 import org.apache.dubbo.common.extension.ExtensionLoader;
 import org.apache.dubbo.common.extension.ExtensionScope;
 import org.apache.dubbo.common.logger.Logger;
@@ -172,11 +168,7 @@
     @Override
     protected void initialize() {
         super.initialize();
-<<<<<<< HEAD
-        internalModule = new ModuleModel(this.modelName + "-internal", this, true);
-=======
         internalModule = new ModuleModel(this);
->>>>>>> 5c2161aa
         this.serviceRepository = new ServiceRepository(this);
 
         ExtensionLoader<ApplicationInitListener> extensionLoader = this.getExtensionLoader(ApplicationInitListener.class);
@@ -235,17 +227,12 @@
     public FrameworkModel getFrameworkModel() {
         return frameworkModel;
     }
-
-<<<<<<< HEAD
-    @Override
-    public Environment getModelEnvironment() {
-=======
     public synchronized ModuleModel newModule() {
         return new ModuleModel(this);
     }
 
-    public Environment getApplicationEnvironment() {
->>>>>>> 5c2161aa
+    @Override
+    public Environment getModelEnvironment() {
         if (environment == null) {
             environment = (Environment) this.getExtensionLoader(ApplicationExt.class)
                 .getExtension(Environment.NAME);
@@ -277,33 +264,19 @@
         return getCurrentConfig().getName();
     }
 
-<<<<<<< HEAD
-    public synchronized void addModule(ModuleModel model, boolean isInternal) {
-        if (!this.moduleModels.contains(model)) {
-            this.moduleModels.add(model);
-            if (!isInternal) {
-                this.pubModuleModels.add(model);
-            }
-        }
-    }
-
-    public synchronized void removeModule(ModuleModel model) {
-        this.moduleModels.remove(model);
-        this.pubModuleModels.remove(model);
-=======
-    synchronized void addModule(ModuleModel moduleModel) {
+    public synchronized void addModule(ModuleModel moduleModel) {
         if (!this.moduleModels.contains(moduleModel)) {
             this.moduleModels.add(moduleModel);
             moduleModel.setInternalName(buildInternalName(ModuleModel.NAME, getInternalId(), moduleIndex.getAndIncrement()));
         }
     }
 
-    synchronized void removeModule(ModuleModel moduleModel) {
+    public synchronized void removeModule(ModuleModel moduleModel) {
         this.moduleModels.remove(moduleModel);
+        this.pubModuleModels.remove(model);
         if (moduleModel == defaultModule) {
             defaultModule = findDefaultModule();
         }
->>>>>>> 5c2161aa
         if (this.moduleModels.size() == 1 && this.moduleModels.get(0) == internalModule) {
             this.internalModule.destroy();
         }
@@ -321,12 +294,6 @@
     }
 
     public synchronized ModuleModel getDefaultModule() {
-<<<<<<< HEAD
-        if (pubModuleModels.size() > 0) {
-            return pubModuleModels.get(0);
-        }
-        return new ModuleModel(this);
-=======
         if (defaultModule == null) {
             defaultModule = findDefaultModule();
             if (defaultModule == null) {
@@ -343,7 +310,6 @@
             }
         }
         return null;
->>>>>>> 5c2161aa
     }
 
     public ModuleModel getInternalModule() {
