/*
 * Licensed to the Apache Software Foundation (ASF) under one or more
 * contributor license agreements.  See the NOTICE file distributed with
 * this work for additional information regarding copyright ownership.
 * The ASF licenses this file to You under the Apache License, Version 2.0
 * (the "License"); you may not use this file except in compliance with
 * the License.  You may obtain a copy of the License at
 *
 *     http://www.apache.org/licenses/LICENSE-2.0
 *
 * Unless required by applicable law or agreed to in writing, software
 * distributed under the License is distributed on an "AS IS" BASIS,
 * WITHOUT WARRANTIES OR CONDITIONS OF ANY KIND, either express or implied.
 * See the License for the specific language governing permissions and
 * limitations under the License.
 */
package org.apache.dubbo.rpc.model;

import org.apache.dubbo.common.config.Environment;
import org.apache.dubbo.common.context.FrameworkExt;
import org.apache.dubbo.common.extension.ExtensionLoader;
import org.apache.dubbo.common.extension.ExtensionScope;
import org.apache.dubbo.common.logger.Logger;
import org.apache.dubbo.common.logger.LoggerFactory;
import org.apache.dubbo.common.threadpool.manager.ExecutorRepository;
import org.apache.dubbo.common.utils.Assert;
import org.apache.dubbo.config.ApplicationConfig;
import org.apache.dubbo.config.context.ConfigManager;

import java.util.ArrayList;
import java.util.Collection;
import java.util.Collections;
import java.util.List;
import java.util.Set;
<<<<<<< HEAD
import java.util.concurrent.atomic.AtomicInteger;
=======
import java.util.concurrent.atomic.AtomicLong;
>>>>>>> 8376a6d1

/**
 * {@link ExtensionLoader}, {@code DubboBootstrap} and this class are at present designed to be
 * singleton or static (by itself totally static or uses some static fields). So the instances
 * returned from them are of process scope. If you want to support multiple dubbo servers in one
 * single process, you may need to refactor those three classes.
 * <p>
 * Represent a application which is using Dubbo and store basic metadata info for using
 * during the processing of RPC invoking.
 * <p>
 * ApplicationModel includes many ProviderModel which is about published services
 * and many Consumer Model which is about subscribed services.
 * <p>
 */

public class ApplicationModel extends ScopeModel {
    protected static final Logger LOGGER = LoggerFactory.getLogger(ApplicationModel.class);
    private static final AtomicLong index = new AtomicLong(0);
    public static final String NAME = "ApplicationModel";
    private static volatile ApplicationModel defaultInstance;

    private final List<ModuleModel> moduleModels = Collections.synchronizedList(new ArrayList<>());
    private Environment environment;
    private ConfigManager configManager;
    private ServiceRepository serviceRepository;

    private final FrameworkModel frameworkModel;

    private ModuleModel internalModule;

    private volatile ModuleModel defaultModule;

    // internal module index is 0, default module index is 1
    private AtomicInteger moduleIndex = new AtomicInteger(-1);

    private String id;

    // --------- static methods ----------//

    public static ApplicationModel ofNullable(ApplicationModel applicationModel) {
        if (applicationModel != null) {
            return applicationModel;
        } else {
            return defaultModel();
        }
    }

    public static ApplicationModel defaultModel() {
        if (defaultInstance == null) {
            synchronized (ApplicationModel.class) {
                if (defaultInstance == null) {
                    defaultInstance = new ApplicationModel(FrameworkModel.defaultModel());
                }
            }
        }
        return defaultInstance;
    }

    @Deprecated
    public static Collection<ConsumerModel> allConsumerModels() {
        return defaultModel().getApplicationServiceRepository().allConsumerModels();
    }

    @Deprecated
    public static Collection<ProviderModel> allProviderModels() {
        return defaultModel().getApplicationServiceRepository().allProviderModels();
    }

    @Deprecated
    public static ProviderModel getProviderModel(String serviceKey) {
        return defaultModel().getDefaultModule().getServiceRepository().lookupExportedService(serviceKey);
    }

    @Deprecated
    public static ConsumerModel getConsumerModel(String serviceKey) {
        return defaultModel().getDefaultModule().getServiceRepository().lookupReferredService(serviceKey);
    }

    @Deprecated
    public static Environment getEnvironment() {
        return defaultModel().getApplicationEnvironment();
    }

    @Deprecated
    public static ConfigManager getConfigManager() {
        return defaultModel().getApplicationConfigManager();
    }

    @Deprecated
    public static ServiceRepository getServiceRepository() {
        return defaultModel().getApplicationServiceRepository();
    }

    @Deprecated
    public static ExecutorRepository getExecutorRepository() {
        return defaultModel().getApplicationExecutorRepository();
    }

    @Deprecated
    public static ApplicationConfig getApplicationConfig() {
        return defaultModel().getCurrentConfig();
    }

    @Deprecated
    public static String getName() {
        return defaultModel().getCurrentConfig().getName();
    }

    @Deprecated
    public static String getApplication() {
        return getName();
    }

    // only for unit test
    @Deprecated
    public static void reset() {
        if (defaultInstance != null) {
            defaultInstance.destroy();
            defaultInstance = null;
        }
    }

    // ------------- instance methods ---------------//

    public ApplicationModel(FrameworkModel frameworkModel) {
        super(frameworkModel, ExtensionScope.APPLICATION);
        Assert.notNull(frameworkModel, "FrameworkModel can not be null");
        this.frameworkModel = frameworkModel;
        frameworkModel.addApplication(this);
        initialize();
        this.modelName = NAME + "-" + index.getAndIncrement();
    }

    @Override
    protected void initialize() {
        super.initialize();
        internalModule = new ModuleModel(this.modelName + "-internal", this);
        this.serviceRepository = new ServiceRepository(this);

        ExtensionLoader<ApplicationInitListener> extensionLoader = this.getExtensionLoader(ApplicationInitListener.class);
        Set<String> listenerNames = extensionLoader.getSupportedExtensions();
        for (String listenerName : listenerNames) {
            extensionLoader.getExtension(listenerName).init();
        }

        initFrameworkExts();

        ExtensionLoader<ScopeModelInitializer> initializerExtensionLoader = this.getExtensionLoader(ScopeModelInitializer.class);
        Set<ScopeModelInitializer> initializers = initializerExtensionLoader.getSupportedExtensionInstances();
        for (ScopeModelInitializer initializer : initializers) {
            initializer.initializeApplicationModel(this);
        }

        postProcessAfterCreated();
    }

    private void initFrameworkExts() {
        Set<FrameworkExt> exts = this.getExtensionLoader(FrameworkExt.class).getSupportedExtensionInstances();
        for (FrameworkExt ext : exts) {
            ext.initialize();
        }
    }

    @Override
    public void destroy() {
        // TODO destroy application resources
        for (ModuleModel moduleModel : new ArrayList<>(moduleModels)) {
            moduleModel.destroy();
        }
        if (defaultInstance == this) {
            synchronized (ApplicationModel.class) {
                frameworkModel.removeApplication(this);
                defaultInstance = null;
            }
        } else {
            frameworkModel.removeApplication(this);
        }
        if (environment != null) {
            environment.destroy();
            environment = null;
        }
        if (configManager != null) {
            configManager.destroy();
            configManager = null;
        }
        if (serviceRepository != null) {
            serviceRepository.destroy();
            serviceRepository = null;
        }
        super.destroy();
    }

    public FrameworkModel getFrameworkModel() {
        return frameworkModel;
    }

    public synchronized ModuleModel newModule() {
        return new ModuleModel(this);
    }

    public Environment getApplicationEnvironment() {
        if (environment == null) {
            environment = (Environment) this.getExtensionLoader(FrameworkExt.class)
                .getExtension(Environment.NAME);
        }
        return environment;
    }

    public ConfigManager getApplicationConfigManager() {
        if (configManager == null) {
            configManager = (ConfigManager) this.getExtensionLoader(FrameworkExt.class)
                .getExtension(ConfigManager.NAME);
        }
        return configManager;
    }

    public ServiceRepository getApplicationServiceRepository() {
        return serviceRepository;
    }

    public ExecutorRepository getApplicationExecutorRepository() {
        return this.getExtensionLoader(ExecutorRepository.class).getDefaultExtension();
    }

    public ApplicationConfig getCurrentConfig() {
        return getApplicationConfigManager().getApplicationOrElseThrow();
    }

    public String getApplicationName() {
        return getCurrentConfig().getName();
    }

    synchronized void addModule(ModuleModel moduleModel) {
        if (!this.moduleModels.contains(moduleModel)) {
            this.moduleModels.add(moduleModel);
            moduleModel.setId(this.getId() + "-" + moduleIndex.incrementAndGet());
        }
    }

    synchronized void removeModule(ModuleModel moduleModel) {
        this.moduleModels.remove(moduleModel);
        if (moduleModel == defaultModule) {
            defaultModule = findDefaultModule();
        }
        if (this.moduleModels.size() == 1 && this.moduleModels.get(0) == internalModule) {
            this.internalModule.destroy();
        }
        if (this.moduleModels.isEmpty()) {
            destroy();
        }
    }

    public List<ModuleModel> getModuleModels() {
        return Collections.unmodifiableList(moduleModels);
    }

    public synchronized ModuleModel getDefaultModule() {
        if (defaultModule == null) {
            defaultModule = findDefaultModule();
            if (defaultModule == null) {
                defaultModule = this.newModule();
            }
        }
        return defaultModule;
    }

    private ModuleModel findDefaultModule() {
        for (ModuleModel moduleModel : moduleModels) {
            if (moduleModel != internalModule) {
                return moduleModel;
            }
        }
        return null;
    }

    public ModuleModel getInternalModule() {
        return internalModule;
    }

    @Deprecated
    public void setEnvironment(Environment environment) {
        this.environment = environment;
    }

    @Deprecated
    public void setConfigManager(ConfigManager configManager) {
        this.configManager = configManager;
    }

    @Deprecated
    public void setServiceRepository(ServiceRepository serviceRepository) {
        this.serviceRepository = serviceRepository;
    }

<<<<<<< HEAD
    public String getId() {
        return id;
=======
    @Override
    public void addClassLoader(ClassLoader classLoader) {
        super.addClassLoader(classLoader);
        if (environment != null) {
            environment.refreshClassLoaders();
        }
    }

    @Override
    public void removeClassLoader(ClassLoader classLoader) {
        super.removeClassLoader(classLoader);
        if (environment != null) {
            environment.refreshClassLoaders();
        }
>>>>>>> 8376a6d1
    }

    public void setId(String id) {
        this.id = id;
    }

}<|MERGE_RESOLUTION|>--- conflicted
+++ resolved
@@ -32,11 +32,7 @@
 import java.util.Collections;
 import java.util.List;
 import java.util.Set;
-<<<<<<< HEAD
 import java.util.concurrent.atomic.AtomicInteger;
-=======
-import java.util.concurrent.atomic.AtomicLong;
->>>>>>> 8376a6d1
 
 /**
  * {@link ExtensionLoader}, {@code DubboBootstrap} and this class are at present designed to be
@@ -54,7 +50,6 @@
 
 public class ApplicationModel extends ScopeModel {
     protected static final Logger LOGGER = LoggerFactory.getLogger(ApplicationModel.class);
-    private static final AtomicLong index = new AtomicLong(0);
     public static final String NAME = "ApplicationModel";
     private static volatile ApplicationModel defaultInstance;
 
@@ -70,9 +65,8 @@
     private volatile ModuleModel defaultModule;
 
     // internal module index is 0, default module index is 1
-    private AtomicInteger moduleIndex = new AtomicInteger(-1);
-
-    private String id;
+    private AtomicInteger moduleIndex = new AtomicInteger(0);
+
 
     // --------- static methods ----------//
 
@@ -167,13 +161,12 @@
         this.frameworkModel = frameworkModel;
         frameworkModel.addApplication(this);
         initialize();
-        this.modelName = NAME + "-" + index.getAndIncrement();
     }
 
     @Override
     protected void initialize() {
         super.initialize();
-        internalModule = new ModuleModel(this.modelName + "-internal", this);
+        internalModule = new ModuleModel(this);
         this.serviceRepository = new ServiceRepository(this);
 
         ExtensionLoader<ApplicationInitListener> extensionLoader = this.getExtensionLoader(ApplicationInitListener.class);
@@ -189,8 +182,6 @@
         for (ScopeModelInitializer initializer : initializers) {
             initializer.initializeApplicationModel(this);
         }
-
-        postProcessAfterCreated();
     }
 
     private void initFrameworkExts() {
@@ -272,7 +263,8 @@
     synchronized void addModule(ModuleModel moduleModel) {
         if (!this.moduleModels.contains(moduleModel)) {
             this.moduleModels.add(moduleModel);
-            moduleModel.setId(this.getId() + "-" + moduleIndex.incrementAndGet());
+            moduleModel.setInternalName(buildInternalName(ModuleModel.NAME, getInternalId(), moduleIndex.getAndIncrement()));
+
         }
     }
 
@@ -331,10 +323,6 @@
         this.serviceRepository = serviceRepository;
     }
 
-<<<<<<< HEAD
-    public String getId() {
-        return id;
-=======
     @Override
     public void addClassLoader(ClassLoader classLoader) {
         super.addClassLoader(classLoader);
@@ -349,11 +337,6 @@
         if (environment != null) {
             environment.refreshClassLoaders();
         }
->>>>>>> 8376a6d1
-    }
-
-    public void setId(String id) {
-        this.id = id;
     }
 
 }