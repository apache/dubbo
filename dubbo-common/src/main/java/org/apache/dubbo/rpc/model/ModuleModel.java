/*
 * Licensed to the Apache Software Foundation (ASF) under one or more
 * contributor license agreements.  See the NOTICE file distributed with
 * this work for additional information regarding copyright ownership.
 * The ASF licenses this file to You under the Apache License, Version 2.0
 * (the "License"); you may not use this file except in compliance with
 * the License.  You may obtain a copy of the License at
 *
 *     http://www.apache.org/licenses/LICENSE-2.0
 *
 * Unless required by applicable law or agreed to in writing, software
 * distributed under the License is distributed on an "AS IS" BASIS,
 * WITHOUT WARRANTIES OR CONDITIONS OF ANY KIND, either express or implied.
 * See the License for the specific language governing permissions and
 * limitations under the License.
 */
package org.apache.dubbo.rpc.model;

import org.apache.dubbo.common.config.ModuleEnvironment;
import org.apache.dubbo.common.context.ModuleExt;
import org.apache.dubbo.common.deploy.ModuleDeployer;
import org.apache.dubbo.common.extension.ExtensionLoader;
import org.apache.dubbo.common.extension.ExtensionScope;
import org.apache.dubbo.common.logger.Logger;
import org.apache.dubbo.common.logger.LoggerFactory;
import org.apache.dubbo.common.utils.Assert;
import org.apache.dubbo.config.context.ModuleConfigManager;

import java.util.Set;
import java.util.concurrent.atomic.AtomicLong;

/**
 * Model of a service module
 */
public class ModuleModel extends ScopeModel {
    private static final Logger logger = LoggerFactory.getLogger(ModuleModel.class);

    private static final AtomicLong index = new AtomicLong(0);
    public static final String NAME = "ModuleModel";

    private final ApplicationModel applicationModel;
    private ModuleEnvironment moduleEnvironment;
    private ModuleServiceRepository serviceRepository;
    private ModuleConfigManager moduleConfigManager;
<<<<<<< HEAD
    private ModuleDeployer deployer;
=======
>>>>>>> a9aba45a

    public ModuleModel(ApplicationModel applicationModel) {
        this(applicationModel, false);
    }

    public ModuleModel(ApplicationModel applicationModel, boolean isInternal) {
        super(applicationModel, ExtensionScope.MODULE);
        Assert.notNull(applicationModel, "ApplicationModel can not be null");
        this.applicationModel = applicationModel;
        applicationModel.addModule(this, isInternal);
        initialize();
        Assert.notNull(applicationModel, "ApplicationModel can not be null");
    }

    @Override
    protected void initialize() {
        super.initialize();
        this.serviceRepository = new ModuleServiceRepository(this);
        this.moduleConfigManager = new ModuleConfigManager(this);
        this.moduleConfigManager.initialize();

        initModuleExt();

        ExtensionLoader<ScopeModelInitializer> initializerExtensionLoader = this.getExtensionLoader(ScopeModelInitializer.class);
        Set<ScopeModelInitializer> initializers = initializerExtensionLoader.getSupportedExtensionInstances();
        for (ScopeModelInitializer initializer : initializers) {
            initializer.initializeModuleModel(this);
        }
    }

    private void initModuleExt() {
        Set<ModuleExt> exts = this.getExtensionLoader(ModuleExt.class).getSupportedExtensionInstances();
        for (ModuleExt ext : exts) {
            ext.initialize();
        }
    }

    @Override
    public void onDestroy() {
        applicationModel.removeModule(this);

        if (deployer != null) {
            deployer.destroy();
            deployer = null;
        }
        if (serviceRepository != null) {
            serviceRepository.destroy();
            serviceRepository = null;
        }

        notifyDestroy();

        if (moduleEnvironment != null) {
            moduleEnvironment.destroy();
            moduleEnvironment = null;
        }
    }

    public ApplicationModel getApplicationModel() {
        return applicationModel;
    }

    public ModuleServiceRepository getServiceRepository() {
        return serviceRepository;
    }

    @Override
    public ModuleEnvironment getModelEnvironment() {
        if (moduleEnvironment == null) {
            moduleEnvironment = (ModuleEnvironment) this.getExtensionLoader(ModuleExt.class)
                .getExtension(ModuleEnvironment.NAME);
        }
        return moduleEnvironment;
    }

    public ModuleConfigManager getConfigManager() {
        return moduleConfigManager;
    }

    public ModuleDeployer getDeployer() {
        return deployer;
    }

    public void setDeployer(ModuleDeployer deployer) {
        this.deployer = deployer;
    }

}<|MERGE_RESOLUTION|>--- conflicted
+++ resolved
@@ -42,10 +42,7 @@
     private ModuleEnvironment moduleEnvironment;
     private ModuleServiceRepository serviceRepository;
     private ModuleConfigManager moduleConfigManager;
-<<<<<<< HEAD
     private ModuleDeployer deployer;
-=======
->>>>>>> a9aba45a
 
     public ModuleModel(ApplicationModel applicationModel) {
         this(applicationModel, false);
