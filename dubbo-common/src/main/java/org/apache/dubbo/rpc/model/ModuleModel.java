/*
 * Licensed to the Apache Software Foundation (ASF) under one or more
 * contributor license agreements.  See the NOTICE file distributed with
 * this work for additional information regarding copyright ownership.
 * The ASF licenses this file to You under the Apache License, Version 2.0
 * (the "License"); you may not use this file except in compliance with
 * the License.  You may obtain a copy of the License at
 *
 *     http://www.apache.org/licenses/LICENSE-2.0
 *
 * Unless required by applicable law or agreed to in writing, software
 * distributed under the License is distributed on an "AS IS" BASIS,
 * WITHOUT WARRANTIES OR CONDITIONS OF ANY KIND, either express or implied.
 * See the License for the specific language governing permissions and
 * limitations under the License.
 */
package org.apache.dubbo.rpc.model;

import org.apache.dubbo.common.config.ModuleEnvironment;
import org.apache.dubbo.common.context.ModuleExt;
import org.apache.dubbo.common.deploy.ModuleDeployer;
import org.apache.dubbo.common.extension.ExtensionLoader;
import org.apache.dubbo.common.extension.ExtensionScope;
import org.apache.dubbo.common.logger.Logger;
import org.apache.dubbo.common.logger.LoggerFactory;
import org.apache.dubbo.common.utils.Assert;
import org.apache.dubbo.config.context.ModuleConfigManager;

import java.util.Set;
import java.util.concurrent.atomic.AtomicLong;

/**
 * Model of a service module
 */
public class ModuleModel extends ScopeModel {
    private static final Logger logger = LoggerFactory.getLogger(ModuleModel.class);

    private static final AtomicLong index = new AtomicLong(0);
    public static final String NAME = "ModuleModel";

    private final ApplicationModel applicationModel;
    private ModuleEnvironment moduleEnvironment;
    private ModuleServiceRepository serviceRepository;
    private ModuleConfigManager moduleConfigManager;
    private ModuleDeployer deployer;

    public ModuleModel(ApplicationModel applicationModel) {
        this(applicationModel, false);
    }

    public ModuleModel(ApplicationModel applicationModel, boolean isInternal) {
        super(applicationModel, ExtensionScope.MODULE);
        Assert.notNull(applicationModel, "ApplicationModel can not be null");
        this.applicationModel = applicationModel;
        applicationModel.addModule(this, isInternal);
        initialize();
        Assert.notNull(applicationModel, "ApplicationModel can not be null");
    }

    @Override
    protected void initialize() {
        super.initialize();
        this.serviceRepository = new ModuleServiceRepository(this);
        this.moduleConfigManager = new ModuleConfigManager(this);
        this.moduleConfigManager.initialize();

        initModuleExt();

        ExtensionLoader<ScopeModelInitializer> initializerExtensionLoader = this.getExtensionLoader(ScopeModelInitializer.class);
        Set<ScopeModelInitializer> initializers = initializerExtensionLoader.getSupportedExtensionInstances();
        for (ScopeModelInitializer initializer : initializers) {
            initializer.initializeModuleModel(this);
        }
    }

    private void initModuleExt() {
        Set<ModuleExt> exts = this.getExtensionLoader(ModuleExt.class).getSupportedExtensionInstances();
        for (ModuleExt ext : exts) {
            ext.initialize();
        }
    }

    @Override
<<<<<<< HEAD
    public void onDestroy() {
        if (deployer != null) {
            deployer.preDestroy();
        }
        
        notifyDestroy();
=======
    protected void onDestroy() {
        if (deployer != null) {
            deployer.preDestroy();
        }

>>>>>>> d7f600e2
        applicationModel.removeModule(this);

        if (deployer != null) {
            deployer.postDestroy();
        }

        // destroy other resources
        notifyDestroy();

        if (serviceRepository != null) {
            serviceRepository.destroy();
            serviceRepository = null;
        }

        if (moduleEnvironment != null) {
            moduleEnvironment.destroy();
            moduleEnvironment = null;
        }
        applicationModel.tryDestroy();
    }

    public ApplicationModel getApplicationModel() {
        return applicationModel;
    }

    public ModuleServiceRepository getServiceRepository() {
        return serviceRepository;
    }

    @Override
    public void addClassLoader(ClassLoader classLoader) {
        super.addClassLoader(classLoader);
        if (moduleEnvironment != null) {
            moduleEnvironment.refreshClassLoaders();
        }
    }

    @Override
    public ModuleEnvironment getModelEnvironment() {
        if (moduleEnvironment == null) {
            moduleEnvironment = (ModuleEnvironment) this.getExtensionLoader(ModuleExt.class)
                .getExtension(ModuleEnvironment.NAME);
        }
        return moduleEnvironment;
    }

    public ModuleConfigManager getConfigManager() {
        return moduleConfigManager;
    }

    public ModuleDeployer getDeployer() {
        return deployer;
    }

    public void setDeployer(ModuleDeployer deployer) {
        this.deployer = deployer;
    }

    /**
     * for ut only
     */
    @Deprecated
    public void setModuleEnvironment(ModuleEnvironment moduleEnvironment) {
        this.moduleEnvironment = moduleEnvironment;
    }

    /**
     * for ut only
     */
    @Deprecated
    public void setServiceRepository(ModuleServiceRepository serviceRepository) {
        this.serviceRepository = serviceRepository;
    }

    /**
     * for ut only
     */
    @Deprecated
    public void setModuleConfigManager(ModuleConfigManager moduleConfigManager) {
        this.moduleConfigManager = moduleConfigManager;
    }
}<|MERGE_RESOLUTION|>--- conflicted
+++ resolved
@@ -81,20 +81,11 @@
     }
 
     @Override
-<<<<<<< HEAD
-    public void onDestroy() {
-        if (deployer != null) {
-            deployer.preDestroy();
-        }
-        
-        notifyDestroy();
-=======
     protected void onDestroy() {
         if (deployer != null) {
             deployer.preDestroy();
         }
 
->>>>>>> d7f600e2
         applicationModel.removeModule(this);
 
         if (deployer != null) {
