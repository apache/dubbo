/*
 * Licensed to the Apache Software Foundation (ASF) under one or more
 * contributor license agreements.  See the NOTICE file distributed with
 * this work for additional information regarding copyright ownership.
 * The ASF licenses this file to You under the Apache License, Version 2.0
 * (the "License"); you may not use this file except in compliance with
 * the License.  You may obtain a copy of the License at
 *
 *     http://www.apache.org/licenses/LICENSE-2.0
 *
 * Unless required by applicable law or agreed to in writing, software
 * distributed under the License is distributed on an "AS IS" BASIS,
 * WITHOUT WARRANTIES OR CONDITIONS OF ANY KIND, either express or implied.
 * See the License for the specific language governing permissions and
 * limitations under the License.
 */
package org.apache.dubbo.rpc.model;

import org.apache.dubbo.common.config.ModuleEnvironment;
import org.apache.dubbo.common.context.ModuleExt;
import org.apache.dubbo.common.extension.ExtensionLoader;
import org.apache.dubbo.common.extension.ExtensionScope;
import org.apache.dubbo.common.logger.Logger;
import org.apache.dubbo.common.logger.LoggerFactory;

import java.util.List;
import java.util.Set;
import java.util.concurrent.atomic.AtomicLong;

/**
 * Model of a service module
 */
public class ModuleModel extends ScopeModel {
    private static final Logger logger = LoggerFactory.getLogger(ModuleModel.class);

    private static final AtomicLong index = new AtomicLong(0);
    public static final String NAME = "ModuleModel";

    private final ApplicationModel applicationModel;
    private ModuleEnvironment moduleEnvironment;
    private ModuleServiceRepository serviceRepository;

    public ModuleModel(ApplicationModel applicationModel) {
        this(NAME + "-" + index.getAndIncrement(), applicationModel, false);
    }

    public ModuleModel(String name, ApplicationModel applicationModel, boolean isInternal) {
        super(applicationModel, ExtensionScope.MODULE);
        this.applicationModel = applicationModel;
        applicationModel.addModule(this, isInternal);
        initialize();
        this.modelName = name;
    }

    @Override
    protected void initialize() {
        super.initialize();
        this.serviceRepository = new ModuleServiceRepository(this);

        initModuleExt();

        ExtensionLoader<ScopeModelInitializer> initializerExtensionLoader = this.getExtensionLoader(ScopeModelInitializer.class);
        Set<ScopeModelInitializer> initializers = initializerExtensionLoader.getSupportedExtensionInstances();
        for (ScopeModelInitializer initializer : initializers) {
            initializer.initializeModuleModel(this);
        }

        postProcessAfterCreated();
    }

    private void initModuleExt() {
        Set<ModuleExt> exts = this.getExtensionLoader(ModuleExt.class).getSupportedExtensionInstances();
        for (ModuleExt ext : exts) {
            ext.initialize();
        }
    }

    @Override
    public void onDestroy() {
        if (serviceRepository != null) {
            List<ConsumerModel> consumerModels = serviceRepository.getReferredServices();

            for (ConsumerModel consumerModel : consumerModels) {
                try {
                    if (consumerModel.getReferenceConfig() != null) {
                        consumerModel.getReferenceConfig().destroy();
                    } else if (consumerModel.getDestroyCaller() != null) {
                        consumerModel.getDestroyCaller().call();
                    }
                } catch (Throwable t) {
                    logger.error("Unable to destroy consumerModel.", t);
                }
            }

            List<ProviderModel> exportedServices = serviceRepository.getExportedServices();
            for (ProviderModel providerModel : exportedServices) {
                try {
                    if (providerModel.getServiceConfig() != null) {
                        providerModel.getServiceConfig().unexport();
                    } else if (providerModel.getDestroyCaller() != null) {
                        providerModel.getDestroyCaller().call();
                    }
                } catch (Throwable t) {
                    logger.error("Unable to destroy providerModel.", t);
                }
            }

            serviceRepository.destroy();
            serviceRepository = null;
        }

<<<<<<< HEAD
        // TODO destroy module resources
        if (moduleEnvironment != null) {
            moduleEnvironment.destroy();
            moduleEnvironment = null;
        }
=======
        notifyDestroy();
>>>>>>> 675aead1
        applicationModel.removeModule(this);
    }

    public ApplicationModel getApplicationModel() {
        return applicationModel;
    }

    public ModuleServiceRepository getServiceRepository() {
        return serviceRepository;
    }

    @Override
    public ModuleEnvironment getModelEnvironment() {
        if (moduleEnvironment == null) {
            moduleEnvironment = (ModuleEnvironment) this.getExtensionLoader(ModuleExt.class)
                .getExtension(ModuleEnvironment.NAME);
        }
        return moduleEnvironment;
    }
}<|MERGE_RESOLUTION|>--- conflicted
+++ resolved
@@ -109,15 +109,12 @@
             serviceRepository = null;
         }
 
-<<<<<<< HEAD
-        // TODO destroy module resources
+        notifyDestroy();
         if (moduleEnvironment != null) {
             moduleEnvironment.destroy();
             moduleEnvironment = null;
         }
-=======
-        notifyDestroy();
->>>>>>> 675aead1
+
         applicationModel.removeModule(this);
     }
 
