--- conflicted
+++ resolved
@@ -24,12 +24,8 @@
 import java.util.ArrayList;
 import java.util.Collections;
 import java.util.List;
-<<<<<<< HEAD
-import java.util.concurrent.atomic.AtomicInteger;
-=======
 import java.util.Set;
 import java.util.concurrent.atomic.AtomicLong;
->>>>>>> 8376a6d1
 
 /**
  * Model of dubbo framework, it can be shared with multiple applications.
@@ -38,8 +34,10 @@
 
     protected static final Logger LOGGER = LoggerFactory.getLogger(FrameworkModel.class);
 
-    private static final AtomicLong index = new AtomicLong(0);
     public static final String NAME = "FrameworkModel";
+    private static final AtomicLong index = new AtomicLong(1);
+    private static final AtomicLong appIndex = new AtomicLong(1);
+
     private volatile static FrameworkModel defaultInstance;
 
     private static List<FrameworkModel> allInstances = Collections.synchronizedList(new ArrayList<>());
@@ -48,13 +46,12 @@
 
     private FrameworkServiceRepository serviceRepository;
 
-    private static AtomicInteger appIndex = new AtomicInteger();
 
 
     public FrameworkModel() {
         super(null, ExtensionScope.FRAMEWORK);
         initialize();
-        this.modelName = NAME + "-" + index.getAndIncrement();
+        this.setInternalName(buildInternalName(NAME, null, index.getAndIncrement()));
     }
 
     @Override
@@ -68,9 +65,6 @@
         for (ScopeModelInitializer initializer : initializers) {
             initializer.initializeFrameworkModel(this);
         }
-
-
-        postProcessAfterCreated();
     }
 
     @Override
@@ -86,13 +80,10 @@
                 defaultInstance = null;
             }
         }
-<<<<<<< HEAD
         if (allInstances.isEmpty()) {
             appIndex.set(0);
         }
-=======
         super.destroy();
->>>>>>> 8376a6d1
     }
 
     public static FrameworkModel defaultModel() {
@@ -124,7 +115,7 @@
     synchronized void addApplication(ApplicationModel applicationModel) {
         if (!this.applicationModels.contains(applicationModel)) {
             this.applicationModels.add(applicationModel);
-            applicationModel.setId(appIndex.incrementAndGet()+"");
+            applicationModel.setInternalName(buildInternalName(ApplicationModel.NAME, getInternalId(), appIndex.getAndIncrement()));
         }
     }
 
@@ -142,8 +133,4 @@
     public FrameworkServiceRepository getServiceRepository() {
         return serviceRepository;
     }
-<<<<<<< HEAD
-
-=======
->>>>>>> 8376a6d1
 }