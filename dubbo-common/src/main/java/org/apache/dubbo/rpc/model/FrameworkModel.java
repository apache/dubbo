/*
 * Licensed to the Apache Software Foundation (ASF) under one or more
 * contributor license agreements.  See the NOTICE file distributed with
 * this work for additional information regarding copyright ownership.
 * The ASF licenses this file to You under the Apache License, Version 2.0
 * (the "License"); you may not use this file except in compliance with
 * the License.  You may obtain a copy of the License at
 *
 *     http://www.apache.org/licenses/LICENSE-2.0
 *
 * Unless required by applicable law or agreed to in writing, software
 * distributed under the License is distributed on an "AS IS" BASIS,
 * WITHOUT WARRANTIES OR CONDITIONS OF ANY KIND, either express or implied.
 * See the License for the specific language governing permissions and
 * limitations under the License.
 */
package org.apache.dubbo.rpc.model;

import org.apache.dubbo.common.config.Environment;
import org.apache.dubbo.common.extension.ExtensionLoader;
import org.apache.dubbo.common.extension.ExtensionScope;
import org.apache.dubbo.common.logger.Logger;
import org.apache.dubbo.common.logger.LoggerFactory;

import java.util.ArrayList;
import java.util.Collections;
import java.util.List;
import java.util.Set;
import java.util.concurrent.atomic.AtomicLong;

/**
 * Model of dubbo framework, it can be shared with multiple applications.
 */
public class FrameworkModel extends ScopeModel {

    protected static final Logger LOGGER = LoggerFactory.getLogger(FrameworkModel.class);

    private static final AtomicLong index = new AtomicLong(0);
    public static final String NAME = "FrameworkModel";
    private volatile static FrameworkModel defaultInstance;

    private static List<FrameworkModel> allInstances = Collections.synchronizedList(new ArrayList<>());

    private List<ApplicationModel> applicationModels = Collections.synchronizedList(new ArrayList<>());

    private FrameworkServiceRepository serviceRepository;


    public FrameworkModel() {
        super(null, ExtensionScope.FRAMEWORK);
        initialize();
        this.modelName = NAME + "-" + index.getAndIncrement();
    }

    @Override
    protected void initialize() {
        super.initialize();
        serviceRepository = new FrameworkServiceRepository(this);
        allInstances.add(this);

        ExtensionLoader<ScopeModelInitializer> initializerExtensionLoader = this.getExtensionLoader(ScopeModelInitializer.class);
        Set<ScopeModelInitializer> initializers = initializerExtensionLoader.getSupportedExtensionInstances();
        for (ScopeModelInitializer initializer : initializers) {
            initializer.initializeFrameworkModel(this);
        }


        postProcessAfterCreated();
    }

    @Override
    public void onDestroy() {
        //TODO destroy framework model
        for (ApplicationModel applicationModel : new ArrayList<>(applicationModels)) {
            applicationModel.destroy();
        }

        allInstances.remove(this);
        if (defaultInstance == this) {
            synchronized (FrameworkModel.class) {
                defaultInstance = null;
            }
        }

        notifyDestroy();
    }

    public static FrameworkModel defaultModel() {
        if (defaultInstance == null) {
            synchronized (FrameworkModel.class) {
                if (defaultInstance == null) {
                    defaultInstance = new FrameworkModel();
                }
            }
        }
        return defaultInstance;
    }

    public static List<FrameworkModel> getAllInstances() {
        return Collections.unmodifiableList(allInstances);
    }

    public static void destroyAll() {
        for (FrameworkModel frameworkModel : new ArrayList<>(allInstances)) {
            frameworkModel.destroy();
        }
    }

    public void addApplication(ApplicationModel model) {
        if (!this.applicationModels.contains(model)) {
            this.applicationModels.add(model);
        }
    }

    public void removeApplication(ApplicationModel model) {
        this.applicationModels.remove(model);
        if (applicationModels.size() == 0) {
            destroy();
        }
    }

    public List<ApplicationModel> getApplicationModels() {
        return applicationModels;
    }

    public FrameworkServiceRepository getServiceRepository() {
        return serviceRepository;
    }

    @Override
<<<<<<< HEAD
    public Environment getModelEnvironment() {
        throw new UnsupportedOperationException("Environment is inaccessible for FrameworkModel");
=======
    protected boolean checkIfClassLoaderCanRemoved(ClassLoader classLoader) {
        return applicationModels.stream().noneMatch(applicationModel -> applicationModel.containsClassLoader(classLoader));
>>>>>>> 675aead1
    }
}<|MERGE_RESOLUTION|>--- conflicted
+++ resolved
@@ -16,6 +16,7 @@
  */
 package org.apache.dubbo.rpc.model;
 
+import org.apache.dubbo.common.config.Environment;
 import org.apache.dubbo.common.config.Environment;
 import org.apache.dubbo.common.extension.ExtensionLoader;
 import org.apache.dubbo.common.extension.ExtensionScope;
@@ -128,12 +129,12 @@
     }
 
     @Override
-<<<<<<< HEAD
     public Environment getModelEnvironment() {
         throw new UnsupportedOperationException("Environment is inaccessible for FrameworkModel");
-=======
+    }
+
+    @Override
     protected boolean checkIfClassLoaderCanRemoved(ClassLoader classLoader) {
         return applicationModels.stream().noneMatch(applicationModel -> applicationModel.containsClassLoader(classLoader));
->>>>>>> 675aead1
     }
 }