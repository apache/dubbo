--- conflicted
+++ resolved
@@ -55,23 +55,19 @@
 
     private FrameworkServiceRepository serviceRepository;
 
-<<<<<<< HEAD
+    private ApplicationModel internalApplicationModel;
+
     private Object lock = new Object();
-=======
-    private ApplicationModel internalApplicationModel;
->>>>>>> bee1de55
 
     public FrameworkModel() {
         super(null, ExtensionScope.FRAMEWORK);
         // register FrameworkModel instance early
         synchronized (FrameworkModel.class) {
             allInstances.add(this);
-            if (defaultInstance == null) {
-                defaultInstance = this;
-            }
+            resetDefaultFrameworkModel();
         }
         initialize();
-        this.setInternalName(buildInternalName(NAME, null, index.getAndIncrement()));
+        this.setInternalId(index.getAndIncrement()+"");
     }
 
     @Override
@@ -118,12 +114,7 @@
 
         synchronized (FrameworkModel.class) {
             allInstances.remove(this);
-            if (defaultInstance == this) {
-                defaultInstance = null;
-                if (LOGGER.isInfoEnabled()) {
-                    LOGGER.info("Reset default Dubbo framework[" + getInternalId() + "] to null ...");
-                }
-            }
+            resetDefaultFrameworkModel();
         }
 
         // if all FrameworkModels are destroyed, clean global static resources, shutdown dubbo completely
@@ -134,7 +125,7 @@
         if (applicationModels.size() > 0) {
             List<String> remainApplications = new ArrayList<>();
             for (ApplicationModel applicationModel : applicationModels) {
-                remainApplications.add(applicationModel.getInternalName());
+                remainApplications.add(applicationModel.getDesc());
             }
             throw new IllegalStateException("Not all application models are completely destroyed, remaining " +
                 remainApplications.size() + " application models may be created during destruction: " + remainApplications);
@@ -181,7 +172,6 @@
         return new ApplicationModel(this);
     }
 
-<<<<<<< HEAD
     /**
      * Get or create default application model
      * @return
@@ -208,9 +198,30 @@
         checkDestroyed();
         synchronized (lock){
             if (!this.applicationModels.contains(applicationModel)) {
+                applicationModel.setInternalId(buildInternalId(getInternalId(), appIndex.getAndIncrement()));
                 this.applicationModels.add(applicationModel);
-                applicationModel.setInternalName(buildInternalName(ApplicationModel.NAME, getInternalId(), appIndex.getAndIncrement()));
+                if (!applicationModel.isInternal()) {
+                    this.pubApplicationModels.add(applicationModel);
+                }
                 resetDefaultAppModel();
+            }
+        }
+    }
+
+    void removeApplication(ApplicationModel model) {
+        synchronized (lock) {
+            this.applicationModels.remove(model);
+            if (!model.isInternal()) {
+                this.pubApplicationModels.remove(model);
+            }
+            resetDefaultAppModel();
+        }
+    }
+
+    void tryDestroy() {
+        synchronized (lock) {
+            if (pubApplicationModels.size() == 0) {
+                destroy();
             }
         }
     }
@@ -221,53 +232,43 @@
         }
     }
 
-    void removeApplication(ApplicationModel model) {
-        synchronized (lock) {
-            this.applicationModels.remove(model);
-            if (this.defaultAppModel == model) {
-                resetDefaultAppModel();
-            }
-        }
-    }
-
     private void resetDefaultAppModel() {
         synchronized (lock) {
-            if (applicationModels.size() > 0) {
-                this.defaultAppModel = applicationModels.get(0);
+            ApplicationModel oldDefaultAppModel = this.defaultAppModel;
+            if (pubApplicationModels.size() > 0) {
+                this.defaultAppModel = pubApplicationModels.get(0);
             } else {
                 this.defaultAppModel = null;
             }
-        }
-    }
-
-    void tryDestroy() {
-        synchronized (lock) {
-            if (applicationModels.size() == 0) {
-                destroy();
-            }
-=======
-    synchronized void addApplication(ApplicationModel applicationModel) {
-        if (!this.applicationModels.contains(applicationModel)) {
-            this.applicationModels.add(applicationModel);
-            if (!applicationModel.isInternal()) {
-                this.pubApplicationModels.add(applicationModel);
-            }
-            applicationModel.setInternalName(buildInternalName(ApplicationModel.NAME, getInternalId(), appIndex.getAndIncrement()));
-        }
-    }
-
-    synchronized void removeApplication(ApplicationModel model) {
-        this.applicationModels.remove(model);
-        if (!model.isInternal()) {
-            this.pubApplicationModels.remove(model);
-        }
-    }
-
-    synchronized void tryDestroy() {
-        if (pubApplicationModels.size() == 0) {
-            destroy();
->>>>>>> bee1de55
-        }
+            if (defaultInstance == this && oldDefaultAppModel != this.defaultAppModel) {
+                if (LOGGER.isInfoEnabled()) {
+                    LOGGER.info("Reset global default application from " + getModelDesc(oldDefaultAppModel) + " to " + getModelDesc(this.defaultAppModel));
+                }
+            }
+        }
+    }
+
+    private void resetDefaultFrameworkModel() {
+        synchronized (FrameworkModel.class) {
+            if (defaultInstance != null && !defaultInstance.isDestroyed()) {
+                return;
+            }
+            FrameworkModel oldDefaultFrameworkModel = defaultInstance;
+            if (allInstances.size() > 0) {
+                defaultInstance = allInstances.get(0);
+            } else {
+                defaultInstance = null;
+            }
+            if (oldDefaultFrameworkModel != defaultInstance) {
+                if (LOGGER.isInfoEnabled()) {
+                    LOGGER.info("Reset global default framework from " + getModelDesc(oldDefaultFrameworkModel) + " to " + getModelDesc(defaultInstance));
+                }
+            }
+        }
+    }
+
+    private String getModelDesc(ScopeModel scopeModel) {
+        return scopeModel != null ? "[" + scopeModel.getInternalId() + "]" : null;
     }
 
     public List<ApplicationModel> getApplicationModels() {
