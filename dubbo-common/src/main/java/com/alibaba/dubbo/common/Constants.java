--- conflicted
+++ resolved
@@ -647,15 +647,10 @@
 
     public static final String TELNET = "telnet";
 
-<<<<<<< HEAD
     public static final String BACKLOG_KEY = "backlog";
 
     public static final int DEFAULT_BACKLOG = 1024;
 
-    /*
-     * private Constants(){ }
-     */
-=======
     public static final String DOT_REGEX = "\\.";
 
     public static final String UNDERLINE_SEPARATOR = "_";
@@ -667,7 +662,6 @@
     public static final String CLASS_DESERIALIZE_BLOCKED_LIST = "dubbo.security.serialize.blockedClassList";
 
     public static final String ENABLE_NATIVE_JAVA_GENERIC_SERIALIZE = "dubbo.security.serialize.generic.native-java-enable";
->>>>>>> 346c6683
 
     public static final String SERIALIZE_BLOCKED_LIST_FILE_PATH = "security/serialize.blockedlist";
 }