--- conflicted
+++ resolved
@@ -1,213 +1,209 @@
-/*
- * Licensed to the Apache Software Foundation (ASF) under one or more
- * contributor license agreements.  See the NOTICE file distributed with
- * this work for additional information regarding copyright ownership.
- * The ASF licenses this file to You under the Apache License, Version 2.0
- * (the "License"); you may not use this file except in compliance with
- * the License.  You may obtain a copy of the License at
- *
- *     http://www.apache.org/licenses/LICENSE-2.0
- *
- * Unless required by applicable law or agreed to in writing, software
- * distributed under the License is distributed on an "AS IS" BASIS,
- * WITHOUT WARRANTIES OR CONDITIONS OF ANY KIND, either express or implied.
- * See the License for the specific language governing permissions and
- * limitations under the License.
- */
-package com.alibaba.dubbo.common.utils;
-
-import java.util.ArrayList;
-import java.util.Collection;
-import java.util.Collections;
-import java.util.Comparator;
-import java.util.HashMap;
-import java.util.List;
-import java.util.Map;
-
-public class CollectionUtils {
-
-    private static final Comparator<String> SIMPLE_NAME_COMPARATOR = new Comparator<String>() {
-        public int compare(String s1, String s2) {
-            if (s1 == null && s2 == null) {
-                return 0;
-            }
-            if (s1 == null) {
-                return -1;
-            }
-            if (s2 == null) {
-                return 1;
-            }
-            int i1 = s1.lastIndexOf('.');
-            if (i1 >= 0) {
-                s1 = s1.substring(i1 + 1);
-            }
-            int i2 = s2.lastIndexOf('.');
-            if (i2 >= 0) {
-                s2 = s2.substring(i2 + 1);
-            }
-            return s1.compareToIgnoreCase(s2);
-        }
-    };
-
-    private CollectionUtils() {
-    }
-
-    @SuppressWarnings({"unchecked", "rawtypes"})
-    public static <T> List<T> sort(List<T> list) {
-        if (list != null && !list.isEmpty()) {
-            Collections.sort((List) list);
-        }
-        return list;
-    }
-
-    public static List<String> sortSimpleName(List<String> list) {
-        if (list != null && list.size() > 0) {
-            Collections.sort(list, SIMPLE_NAME_COMPARATOR);
-        }
-        return list;
-    }
-
-    public static Map<String, Map<String, String>> splitAll(Map<String, List<String>> list, String separator) {
-        if (list == null) {
-            return null;
-        }
-        Map<String, Map<String, String>> result = new HashMap<String, Map<String, String>>();
-        for (Map.Entry<String, List<String>> entry : list.entrySet()) {
-            result.put(entry.getKey(), split(entry.getValue(), separator));
-        }
-        return result;
-    }
-
-    public static Map<String, List<String>> joinAll(Map<String, Map<String, String>> map, String separator) {
-        if (map == null) {
-            return null;
-        }
-        Map<String, List<String>> result = new HashMap<String, List<String>>();
-        for (Map.Entry<String, Map<String, String>> entry : map.entrySet()) {
-            result.put(entry.getKey(), join(entry.getValue(), separator));
-        }
-        return result;
-    }
-
-    public static Map<String, String> split(List<String> list, String separator) {
-        if (list == null) {
-            return null;
-        }
-        Map<String, String> map = new HashMap<String, String>();
-<<<<<<< HEAD
-        if (list.size() == 0) {
-=======
-        if (list == null || list.isEmpty()) {
->>>>>>> 59ca32a8
-            return map;
-        }
-        for (String item : list) {
-            int index = item.indexOf(separator);
-            if (index == -1) {
-                map.put(item, "");
-            } else {
-                map.put(item.substring(0, index), item.substring(index + 1));
-            }
-        }
-        return map;
-    }
-
-    public static List<String> join(Map<String, String> map, String separator) {
-        if (map == null) {
-            return null;
-        }
-        List<String> list = new ArrayList<String>();
-        if (map.size() == 0) {
-            return list;
-        }
-        for (Map.Entry<String, String> entry : map.entrySet()) {
-            String key = entry.getKey();
-            String value = entry.getValue();
-            if (value == null || value.length() == 0) {
-                list.add(key);
-            } else {
-                list.add(key + separator + value);
-            }
-        }
-        return list;
-    }
-
-    public static String join(List<String> list, String separator) {
-        StringBuilder sb = new StringBuilder();
-        for (String ele : list) {
-            if (sb.length() > 0) {
-                sb.append(separator);
-            }
-            sb.append(ele);
-        }
-        return sb.toString();
-    }
-
-    public static boolean mapEquals(Map<?, ?> map1, Map<?, ?> map2) {
-        if (map1 == null && map2 == null) {
-            return true;
-        }
-        if (map1 == null || map2 == null) {
-            return false;
-        }
-        if (map1.size() != map2.size()) {
-            return false;
-        }
-        for (Map.Entry<?, ?> entry : map1.entrySet()) {
-            Object key = entry.getKey();
-            Object value1 = entry.getValue();
-            Object value2 = map2.get(key);
-            if (!objectEquals(value1, value2)) {
-                return false;
-            }
-        }
-        return true;
-    }
-
-    private static boolean objectEquals(Object obj1, Object obj2) {
-        if (obj1 == null && obj2 == null) {
-            return true;
-        }
-        if (obj1 == null || obj2 == null) {
-            return false;
-        }
-        return obj1.equals(obj2);
-    }
-
-    public static Map<String, String> toStringMap(String... pairs) {
-        Map<String, String> parameters = new HashMap<String, String>();
-        if (pairs.length > 0) {
-            if (pairs.length % 2 != 0) {
-                throw new IllegalArgumentException("pairs must be even.");
-            }
-            for (int i = 0; i < pairs.length; i = i + 2) {
-                parameters.put(pairs[i], pairs[i + 1]);
-            }
-        }
-        return parameters;
-    }
-
-    @SuppressWarnings("unchecked")
-    public static <K, V> Map<K, V> toMap(Object... pairs) {
-        Map<K, V> ret = new HashMap<K, V>();
-        if (pairs == null || pairs.length == 0) return ret;
-
-        if (pairs.length % 2 != 0) {
-            throw new IllegalArgumentException("Map pairs can not be odd number.");
-        }
-        int len = pairs.length / 2;
-        for (int i = 0; i < len; i++) {
-            ret.put((K) pairs[2 * i], (V) pairs[2 * i + 1]);
-        }
-        return ret;
-    }
-
-    public static boolean isEmpty(Collection<?> collection) {
-        return collection == null || collection.isEmpty();
-    }
-
-    public static boolean isNotEmpty(Collection<?> collection) {
-        return collection != null && !collection.isEmpty();
-    }
-
+/*
+ * Licensed to the Apache Software Foundation (ASF) under one or more
+ * contributor license agreements.  See the NOTICE file distributed with
+ * this work for additional information regarding copyright ownership.
+ * The ASF licenses this file to You under the Apache License, Version 2.0
+ * (the "License"); you may not use this file except in compliance with
+ * the License.  You may obtain a copy of the License at
+ *
+ *     http://www.apache.org/licenses/LICENSE-2.0
+ *
+ * Unless required by applicable law or agreed to in writing, software
+ * distributed under the License is distributed on an "AS IS" BASIS,
+ * WITHOUT WARRANTIES OR CONDITIONS OF ANY KIND, either express or implied.
+ * See the License for the specific language governing permissions and
+ * limitations under the License.
+ */
+package com.alibaba.dubbo.common.utils;
+
+import java.util.ArrayList;
+import java.util.Collection;
+import java.util.Collections;
+import java.util.Comparator;
+import java.util.HashMap;
+import java.util.List;
+import java.util.Map;
+
+public class CollectionUtils {
+
+    private static final Comparator<String> SIMPLE_NAME_COMPARATOR = new Comparator<String>() {
+        public int compare(String s1, String s2) {
+            if (s1 == null && s2 == null) {
+                return 0;
+            }
+            if (s1 == null) {
+                return -1;
+            }
+            if (s2 == null) {
+                return 1;
+            }
+            int i1 = s1.lastIndexOf('.');
+            if (i1 >= 0) {
+                s1 = s1.substring(i1 + 1);
+            }
+            int i2 = s2.lastIndexOf('.');
+            if (i2 >= 0) {
+                s2 = s2.substring(i2 + 1);
+            }
+            return s1.compareToIgnoreCase(s2);
+        }
+    };
+
+    private CollectionUtils() {
+    }
+
+    @SuppressWarnings({"unchecked", "rawtypes"})
+    public static <T> List<T> sort(List<T> list) {
+        if (list != null && !list.isEmpty()) {
+            Collections.sort((List) list);
+        }
+        return list;
+    }
+
+    public static List<String> sortSimpleName(List<String> list) {
+        if (list != null && list.size() > 0) {
+            Collections.sort(list, SIMPLE_NAME_COMPARATOR);
+        }
+        return list;
+    }
+
+    public static Map<String, Map<String, String>> splitAll(Map<String, List<String>> list, String separator) {
+        if (list == null) {
+            return null;
+        }
+        Map<String, Map<String, String>> result = new HashMap<String, Map<String, String>>();
+        for (Map.Entry<String, List<String>> entry : list.entrySet()) {
+            result.put(entry.getKey(), split(entry.getValue(), separator));
+        }
+        return result;
+    }
+
+    public static Map<String, List<String>> joinAll(Map<String, Map<String, String>> map, String separator) {
+        if (map == null) {
+            return null;
+        }
+        Map<String, List<String>> result = new HashMap<String, List<String>>();
+        for (Map.Entry<String, Map<String, String>> entry : map.entrySet()) {
+            result.put(entry.getKey(), join(entry.getValue(), separator));
+        }
+        return result;
+    }
+
+    public static Map<String, String> split(List<String> list, String separator) {
+        if (list == null) {
+            return null;
+        }
+        Map<String, String> map = new HashMap<String, String>();
+        if (list.isEmpty()) {
+            return map;
+        }
+        for (String item : list) {
+            int index = item.indexOf(separator);
+            if (index == -1) {
+                map.put(item, "");
+            } else {
+                map.put(item.substring(0, index), item.substring(index + 1));
+            }
+        }
+        return map;
+    }
+
+    public static List<String> join(Map<String, String> map, String separator) {
+        if (map == null) {
+            return null;
+        }
+        List<String> list = new ArrayList<String>();
+        if (map.size() == 0) {
+            return list;
+        }
+        for (Map.Entry<String, String> entry : map.entrySet()) {
+            String key = entry.getKey();
+            String value = entry.getValue();
+            if (value == null || value.length() == 0) {
+                list.add(key);
+            } else {
+                list.add(key + separator + value);
+            }
+        }
+        return list;
+    }
+
+    public static String join(List<String> list, String separator) {
+        StringBuilder sb = new StringBuilder();
+        for (String ele : list) {
+            if (sb.length() > 0) {
+                sb.append(separator);
+            }
+            sb.append(ele);
+        }
+        return sb.toString();
+    }
+
+    public static boolean mapEquals(Map<?, ?> map1, Map<?, ?> map2) {
+        if (map1 == null && map2 == null) {
+            return true;
+        }
+        if (map1 == null || map2 == null) {
+            return false;
+        }
+        if (map1.size() != map2.size()) {
+            return false;
+        }
+        for (Map.Entry<?, ?> entry : map1.entrySet()) {
+            Object key = entry.getKey();
+            Object value1 = entry.getValue();
+            Object value2 = map2.get(key);
+            if (!objectEquals(value1, value2)) {
+                return false;
+            }
+        }
+        return true;
+    }
+
+    private static boolean objectEquals(Object obj1, Object obj2) {
+        if (obj1 == null && obj2 == null) {
+            return true;
+        }
+        if (obj1 == null || obj2 == null) {
+            return false;
+        }
+        return obj1.equals(obj2);
+    }
+
+    public static Map<String, String> toStringMap(String... pairs) {
+        Map<String, String> parameters = new HashMap<String, String>();
+        if (pairs.length > 0) {
+            if (pairs.length % 2 != 0) {
+                throw new IllegalArgumentException("pairs must be even.");
+            }
+            for (int i = 0; i < pairs.length; i = i + 2) {
+                parameters.put(pairs[i], pairs[i + 1]);
+            }
+        }
+        return parameters;
+    }
+
+    @SuppressWarnings("unchecked")
+    public static <K, V> Map<K, V> toMap(Object... pairs) {
+        Map<K, V> ret = new HashMap<K, V>();
+        if (pairs == null || pairs.length == 0) return ret;
+
+        if (pairs.length % 2 != 0) {
+            throw new IllegalArgumentException("Map pairs can not be odd number.");
+        }
+        int len = pairs.length / 2;
+        for (int i = 0; i < len; i++) {
+            ret.put((K) pairs[2 * i], (V) pairs[2 * i + 1]);
+        }
+        return ret;
+    }
+
+    public static boolean isEmpty(Collection<?> collection) {
+        return collection == null || collection.isEmpty();
+    }
+
+    public static boolean isNotEmpty(Collection<?> collection) {
+        return collection != null && !collection.isEmpty();
+    }
+
 }