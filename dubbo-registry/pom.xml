<!--
  Licensed to the Apache Software Foundation (ASF) under one or more
  contributor license agreements.  See the NOTICE file distributed with
  this work for additional information regarding copyright ownership.
  The ASF licenses this file to You under the Apache License, Version 2.0
  (the "License"); you may not use this file except in compliance with
  the License.  You may obtain a copy of the License at

      http://www.apache.org/licenses/LICENSE-2.0

  Unless required by applicable law or agreed to in writing, software
  distributed under the License is distributed on an "AS IS" BASIS,
  WITHOUT WARRANTIES OR CONDITIONS OF ANY KIND, either express or implied.
  See the License for the specific language governing permissions and
  limitations under the License.
  -->
<project xmlns="http://maven.apache.org/POM/4.0.0" xmlns:xsi="http://www.w3.org/2001/XMLSchema-instance" xsi:schemaLocation="http://maven.apache.org/POM/4.0.0 http://maven.apache.org/maven-v4_0_0.xsd">
    <modelVersion>4.0.0</modelVersion>
    <parent>
        <groupId>org.apache.dubbo</groupId>
        <artifactId>dubbo-parent</artifactId>
        <version>${revision}</version>
    </parent>
    <artifactId>dubbo-registry</artifactId>
    <packaging>pom</packaging>
    <name>${project.artifactId}</name>
    <description>The registry module of dubbo project</description>
    <properties>
        <skip_maven_deploy>false</skip_maven_deploy>
    </properties>
    <modules>
        <module>dubbo-registry-api</module>
        <module>dubbo-registry-default</module>
        <module>dubbo-registry-multicast</module>
        <module>dubbo-registry-zookeeper</module>
        <module>dubbo-registry-redis</module>
        <module>dubbo-registry-consul</module>
        <module>dubbo-registry-etcd3</module>
        <module>dubbo-registry-nacos</module>
<<<<<<< HEAD
        <module>dubbo-registry-multiple</module>
=======
        <module>dubbo-registry-sofa</module>
>>>>>>> 392fcbfd
    </modules>
</project><|MERGE_RESOLUTION|>--- conflicted
+++ resolved
@@ -37,10 +37,7 @@
         <module>dubbo-registry-consul</module>
         <module>dubbo-registry-etcd3</module>
         <module>dubbo-registry-nacos</module>
-<<<<<<< HEAD
         <module>dubbo-registry-multiple</module>
-=======
         <module>dubbo-registry-sofa</module>
->>>>>>> 392fcbfd
     </modules>
 </project>