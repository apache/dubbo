--- conflicted
+++ resolved
@@ -14,8 +14,7 @@
   See the License for the specific language governing permissions and
   limitations under the License.
   -->
-<project xmlns="http://maven.apache.org/POM/4.0.0" xmlns:xsi="http://www.w3.org/2001/XMLSchema-instance"
-         xsi:schemaLocation="http://maven.apache.org/POM/4.0.0 http://maven.apache.org/maven-v4_0_0.xsd">
+<project xmlns="http://maven.apache.org/POM/4.0.0" xmlns:xsi="http://www.w3.org/2001/XMLSchema-instance" xsi:schemaLocation="http://maven.apache.org/POM/4.0.0 http://maven.apache.org/maven-v4_0_0.xsd">
     <modelVersion>4.0.0</modelVersion>
     <parent>
         <groupId>org.apache.dubbo</groupId>
@@ -32,24 +31,11 @@
     </properties>
     <modules>
         <module>dubbo-registry-api</module>
-<<<<<<< HEAD
-        <module>dubbo-registry-default</module>
         <module>dubbo-registry-multicast</module>
         <module>dubbo-registry-zookeeper</module>
         <module>dubbo-registry-kubernetes</module>
         <module>dubbo-registry-dns</module>
-        <!--        <module>dubbo-registry-redis</module>-->
-        <!--        <module>dubbo-registry-consul</module>-->
-        <!--        <module>dubbo-registry-etcd3</module>-->
-                <module>dubbo-registry-nacos</module>
-        <!--        <module>dubbo-registry-multiple</module>-->
-        <!--        <module>dubbo-registry-sofa</module>-->
-        <!--        <module>dubbo-registry-eureka</module>-->
-=======
-        <module>dubbo-registry-multicast</module>
-        <module>dubbo-registry-zookeeper</module>
         <module>dubbo-registry-nacos</module>
         <module>dubbo-registry-multiple</module>
->>>>>>> 9351a415
     </modules>
 </project>