--- conflicted
+++ resolved
@@ -163,28 +163,6 @@
                         Optional.ofNullable(listeners.get(listener))
                                 .orElseGet(() -> {
                                     ChildListener childListener, prev;
-<<<<<<< HEAD
-                                    prev = listeners.putIfAbsent(listener, childListener = new ChildListener() {
-                                        @Override
-                                        public void childChanged(String parentPath, List<String> currentChildren) {
-                                            /**
-                                             *  because etcd3 not support direct children watch events,
-                                             *  we should filter not interface events. if we watch /dubbo
-                                             *  and /dubbo/interface, when we put key-value pair {/dubbo/interface/hello hello},
-                                             *  we will got events in watching path /dubbo.
-                                             */
-                                            for (String child : currentChildren) {
-                                                child = URL.decode(child);
-                                                if (!anyServices.contains(child)) {
-                                                    anyServices.add(child);
-                                                    /**
-                                                     *  if new interface event arrived, we watching direct children,
-                                                     *  eg: /dubbo/interface, /dubbo/interface and so on.
-                                                     */
-                                                    subscribe(url.setPath(child).addParameters(Constants.INTERFACE_KEY, child,
-                                                            Constants.CHECK_KEY, String.valueOf(false)), listener);
-                                                }
-=======
                                     prev = listeners.putIfAbsent(listener, childListener = (parentPath, currentChildren) -> {
                                         /*
                                          *  because etcd3 does not support direct children watch events,
@@ -202,7 +180,6 @@
                                                  */
                                                 subscribe(url.setPath(child).addParameters(Constants.INTERFACE_KEY, child,
                                                         Constants.CHECK_KEY, String.valueOf(false)), listener);
->>>>>>> fca31c45
                                             }
                                         }
                                     });
@@ -246,18 +223,8 @@
                             Optional.ofNullable(listeners.get(listener))
                                     .orElseGet(() -> {
                                         ChildListener watchListener, prev;
-<<<<<<< HEAD
-                                        prev = listeners.putIfAbsent(listener, watchListener = new ChildListener() {
-                                            @Override
-                                            public void childChanged(String parentPath, List<String> currentChildren) {
-                                                EtcdRegistry.this.notify(url, listener,
-                                                        toUrlsWithEmpty(url, parentPath, currentChildren));
-                                            }
-                                        });
-=======
                                         prev = listeners.putIfAbsent(listener, watchListener = (parentPath, currentChildren) -> EtcdRegistry.this.notify(url, listener,
                                                 toUrlsWithEmpty(url, parentPath, currentChildren)));
->>>>>>> fca31c45
                                         return prev != null ? prev : watchListener;
                                     });
 
