/*
 * Licensed to the Apache Software Foundation (ASF) under one or more
 * contributor license agreements.  See the NOTICE file distributed with
 * this work for additional information regarding copyright ownership.
 * The ASF licenses this file to You under the Apache License, Version 2.0
 * (the "License"); you may not use this file except in compliance with
 * the License.  You may obtain a copy of the License at
 *
 *     http://www.apache.org/licenses/LICENSE-2.0
 *
 * Unless required by applicable law or agreed to in writing, software
 * distributed under the License is distributed on an "AS IS" BASIS,
 * WITHOUT WARRANTIES OR CONDITIONS OF ANY KIND, either express or implied.
 * See the License for the specific language governing permissions and
 * limitations under the License.
 */
package org.apache.dubbo.registry.nacos;

<<<<<<< HEAD
=======
import org.apache.dubbo.common.URL;
import org.apache.dubbo.common.utils.StringUtils;

import java.util.Arrays;
import java.util.Objects;

>>>>>>> c536eec4
import static org.apache.dubbo.common.constants.CommonConstants.GROUP_KEY;
import static org.apache.dubbo.common.constants.CommonConstants.INTERFACE_KEY;
import static org.apache.dubbo.common.constants.CommonConstants.VERSION_KEY;
import static org.apache.dubbo.common.constants.RegistryConstants.CATEGORY_KEY;
import static org.apache.dubbo.common.constants.RegistryConstants.DEFAULT_CATEGORY;
import static org.apache.dubbo.common.utils.StringUtils.isBlank;
<<<<<<< HEAD

import java.util.Arrays;
import java.util.Objects;

import org.apache.dubbo.common.URL;
=======
>>>>>>> c536eec4

/**
 * The service name of Nacos
 *
 * @since 2.7.3
 */
public class NacosServiceName {

    public static final String NAME_SEPARATOR = ":";

    public static final String VALUE_SEPARATOR = ",";

    public static final String WILDCARD = "*";

    public static final String DEFAULT_PARAM_VALUE = "";

    private static final int CATEGORY_INDEX = 0;

    private static final int SERVICE_INTERFACE_INDEX = 1;

    private static final int SERVICE_VERSION_INDEX = 2;

    private static final int SERVICE_GROUP_INDEX = 3;

    private String category;

    private String serviceInterface;

    private String version;

    private String group;

    private String value;

    public NacosServiceName() {
    }

    public NacosServiceName(URL url) {
        serviceInterface = url.getParameter(INTERFACE_KEY);
        category = isConcrete(serviceInterface) ? DEFAULT_CATEGORY : url.getParameter(CATEGORY_KEY);
        version = url.getParameter(VERSION_KEY, DEFAULT_PARAM_VALUE);
        group = url.getParameter(GROUP_KEY, DEFAULT_PARAM_VALUE);
        value = toValue();
    }

    public NacosServiceName(String value) {
        this.value = value;
        String[] segments = value.split(NAME_SEPARATOR, -1);
        this.category = segments[CATEGORY_INDEX];
        this.serviceInterface = segments[SERVICE_INTERFACE_INDEX];
        this.version = segments[SERVICE_VERSION_INDEX];
        this.group = segments[SERVICE_GROUP_INDEX];
    }

    /**
     * Build an instance of {@link NacosServiceName}
     *
     * @param url
     * @return
     */
    public static NacosServiceName valueOf(URL url) {
        return new NacosServiceName(url);
    }

    /**
     * Is the concrete service name or not
     *
     * @return if concrete , return <code>true</code>, or <code>false</code>
     */
    public boolean isConcrete() {
        return isConcrete(serviceInterface) && isConcrete(version) && isConcrete(group);
    }

    public boolean isCompatible(NacosServiceName concreteServiceName) {

        if (!concreteServiceName.isConcrete()) { // The argument must be the concrete NacosServiceName
            return false;
        }

        // Not match comparison
<<<<<<< HEAD
        if (!this.category.equals(concreteServiceName.category)
=======
        if (!StringUtils.isEquals(this.category, concreteServiceName.category)
>>>>>>> c536eec4
                && !matchRange(this.category, concreteServiceName.category)) {
            return false;
        }

<<<<<<< HEAD
        if (!this.serviceInterface.equals(concreteServiceName.serviceInterface)) {
=======
        if (!StringUtils.isEquals(this.serviceInterface, concreteServiceName.serviceInterface)) {
>>>>>>> c536eec4
            return false;
        }

        // wildcard condition
        if (isWildcard(this.version)) {
            return true;
        }

        if (isWildcard(this.group)) {
            return true;
        }

        // range condition
<<<<<<< HEAD
        if (!this.version.equals(concreteServiceName.version)
=======
        if (!StringUtils.isEquals(this.version, concreteServiceName.version)
>>>>>>> c536eec4
                && !matchRange(this.version, concreteServiceName.version)) {
            return false;
        }

<<<<<<< HEAD
        if (!this.group.equals(concreteServiceName.group) && !matchRange(this.group, concreteServiceName.group)) {
=======
        if (!StringUtils.isEquals(this.group, concreteServiceName.group) &&
                !matchRange(this.group, concreteServiceName.group)) {
>>>>>>> c536eec4
            return false;
        }

        return true;
    }

    private boolean matchRange(String range, String value) {
        if (isBlank(range)) {
            return true;
        }
        if (!isRange(range)) {
            return false;
        }
        String[] values = range.split(VALUE_SEPARATOR);
        return Arrays.asList(values).contains(value);
    }

    private boolean isConcrete(String value) {
        return !isWildcard(value) && !isRange(value);
    }

    private boolean isWildcard(String value) {
        return WILDCARD.equals(value);
    }

    private boolean isRange(String value) {
        return value != null && value.indexOf(VALUE_SEPARATOR) > -1 && value.split(VALUE_SEPARATOR).length > 1;
    }

    public String getCategory() {
        return category;
    }

    public void setCategory(String category) {
        this.category = category;
    }

    public String getServiceInterface() {
        return serviceInterface;
    }

    public void setServiceInterface(String serviceInterface) {
        this.serviceInterface = serviceInterface;
    }

    public String getVersion() {
        return version;
    }

    public void setVersion(String version) {
        this.version = version;
    }

    public String getGroup() {
        return group;
    }

    public void setGroup(String group) {
        this.group = group;
    }

    public String getValue() {
        if (value == null) {
            value = toValue();
        }
        return value;
    }

    private String toValue() {
        return new StringBuilder(category)
                .append(NAME_SEPARATOR).append(serviceInterface)
                .append(NAME_SEPARATOR).append(version)
                .append(NAME_SEPARATOR).append(group)
                .toString();
    }

    @Override
    public boolean equals(Object o) {
        if (this == o) {
            return true;
        }
        if (!(o instanceof NacosServiceName)) {
            return false;
        }
        NacosServiceName that = (NacosServiceName) o;
        return Objects.equals(getValue(), that.getValue());
    }

    @Override
    public int hashCode() {
        return Objects.hash(getValue());
    }

    @Override
    public String toString() {
        return getValue();
    }
}<|MERGE_RESOLUTION|>--- conflicted
+++ resolved
@@ -16,29 +16,18 @@
  */
 package org.apache.dubbo.registry.nacos;
 
-<<<<<<< HEAD
-=======
 import org.apache.dubbo.common.URL;
 import org.apache.dubbo.common.utils.StringUtils;
 
 import java.util.Arrays;
 import java.util.Objects;
 
->>>>>>> c536eec4
 import static org.apache.dubbo.common.constants.CommonConstants.GROUP_KEY;
 import static org.apache.dubbo.common.constants.CommonConstants.INTERFACE_KEY;
 import static org.apache.dubbo.common.constants.CommonConstants.VERSION_KEY;
 import static org.apache.dubbo.common.constants.RegistryConstants.CATEGORY_KEY;
 import static org.apache.dubbo.common.constants.RegistryConstants.DEFAULT_CATEGORY;
 import static org.apache.dubbo.common.utils.StringUtils.isBlank;
-<<<<<<< HEAD
-
-import java.util.Arrays;
-import java.util.Objects;
-
-import org.apache.dubbo.common.URL;
-=======
->>>>>>> c536eec4
 
 /**
  * The service name of Nacos
@@ -119,20 +108,12 @@
         }
 
         // Not match comparison
-<<<<<<< HEAD
-        if (!this.category.equals(concreteServiceName.category)
-=======
         if (!StringUtils.isEquals(this.category, concreteServiceName.category)
->>>>>>> c536eec4
                 && !matchRange(this.category, concreteServiceName.category)) {
             return false;
         }
 
-<<<<<<< HEAD
-        if (!this.serviceInterface.equals(concreteServiceName.serviceInterface)) {
-=======
         if (!StringUtils.isEquals(this.serviceInterface, concreteServiceName.serviceInterface)) {
->>>>>>> c536eec4
             return false;
         }
 
@@ -146,21 +127,13 @@
         }
 
         // range condition
-<<<<<<< HEAD
-        if (!this.version.equals(concreteServiceName.version)
-=======
         if (!StringUtils.isEquals(this.version, concreteServiceName.version)
->>>>>>> c536eec4
                 && !matchRange(this.version, concreteServiceName.version)) {
             return false;
         }
 
-<<<<<<< HEAD
-        if (!this.group.equals(concreteServiceName.group) && !matchRange(this.group, concreteServiceName.group)) {
-=======
         if (!StringUtils.isEquals(this.group, concreteServiceName.group) &&
                 !matchRange(this.group, concreteServiceName.group)) {
->>>>>>> c536eec4
             return false;
         }
 
