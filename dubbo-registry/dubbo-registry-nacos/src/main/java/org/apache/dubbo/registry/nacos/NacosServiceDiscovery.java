--- conflicted
+++ resolved
@@ -181,14 +181,10 @@
     }
 
     private void handleEvent(NamingEvent event, ServiceInstancesChangedListener listener) {
-<<<<<<< HEAD
-        String serviceName = event.getServiceName();
+        String serviceName = NamingUtils.getServiceName(event.getServiceName());
         /**
          * Instance列表 转换ServiceInstance列表
          */
-=======
-        String serviceName = NamingUtils.getServiceName(event.getServiceName());
->>>>>>> da4f5f22
         List<ServiceInstance> serviceInstances = event.getInstances()
                 .stream()
                 // 转换
