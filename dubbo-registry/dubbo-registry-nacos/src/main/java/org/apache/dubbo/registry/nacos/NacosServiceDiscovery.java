--- conflicted
+++ resolved
@@ -106,13 +106,8 @@
 
     @Override
     protected void doUpdate(ServiceInstance oldServiceInstance, ServiceInstance newServiceInstance) throws RuntimeException {
-<<<<<<< HEAD
         if (EMPTY_REVISION.equals(getExportedServicesRevision(oldServiceInstance)) ||
             EMPTY_REVISION.equals(getExportedServicesRevision(newServiceInstance))) {
-=======
-        if (EMPTY_REVISION.equals(getExportedServicesRevision(newServiceInstance))
-                || EMPTY_REVISION.equals(oldServiceInstance.getMetadata().get(EXPORTED_SERVICES_REVISION_PROPERTY_NAME))) {
->>>>>>> 85e1f971
             super.doUpdate(oldServiceInstance, newServiceInstance);
             return;
         }
