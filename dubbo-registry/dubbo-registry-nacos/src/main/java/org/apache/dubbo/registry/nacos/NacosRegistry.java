/*
 * Licensed to the Apache Software Foundation (ASF) under one or more
 * contributor license agreements.  See the NOTICE file distributed with
 * this work for additional information regarding copyright ownership.
 * The ASF licenses this file to You under the Apache License, Version 2.0
 * (the "License"); you may not use this file except in compliance with
 * the License.  You may obtain a copy of the License at
 *
 *     http://www.apache.org/licenses/LICENSE-2.0
 *
 * Unless required by applicable law or agreed to in writing, software
 * distributed under the License is distributed on an "AS IS" BASIS,
 * WITHOUT WARRANTIES OR CONDITIONS OF ANY KIND, either express or implied.
 * See the License for the specific language governing permissions and
 * limitations under the License.
 */
package org.apache.dubbo.registry.nacos;


import org.apache.dubbo.common.URL;
import org.apache.dubbo.common.URLBuilder;
import org.apache.dubbo.common.utils.StringUtils;
import org.apache.dubbo.common.utils.UrlUtils;
import org.apache.dubbo.registry.NotifyListener;
import org.apache.dubbo.registry.Registry;
import org.apache.dubbo.registry.nacos.util.NacosInstanceManageUtil;
import org.apache.dubbo.registry.nacos.util.NacosNamingServiceUtils;
import org.apache.dubbo.registry.support.FailbackRegistry;

import com.alibaba.nacos.api.common.Constants;
import com.alibaba.nacos.api.exception.NacosException;
import com.alibaba.nacos.api.naming.NamingService;
import com.alibaba.nacos.api.naming.listener.EventListener;
import com.alibaba.nacos.api.naming.listener.NamingEvent;
import com.alibaba.nacos.api.naming.pojo.Instance;
import com.alibaba.nacos.api.naming.pojo.ListView;
import com.google.common.collect.Lists;

import java.util.ArrayList;
import java.util.Arrays;
import java.util.Collection;
import java.util.HashMap;
import java.util.LinkedHashSet;
import java.util.LinkedList;
import java.util.List;
import java.util.Map;
import java.util.Set;
import java.util.concurrent.Executors;
import java.util.concurrent.ScheduledExecutorService;
import java.util.concurrent.TimeUnit;
import java.util.concurrent.ConcurrentMap;
import java.util.concurrent.ConcurrentHashMap;
import java.util.stream.Collectors;
import java.util.Collections;

import static org.apache.dubbo.common.constants.CommonConstants.ANY_VALUE;
import static org.apache.dubbo.common.constants.CommonConstants.GROUP_KEY;
import static org.apache.dubbo.common.constants.CommonConstants.INTERFACE_KEY;
import static org.apache.dubbo.common.constants.CommonConstants.PATH_KEY;
import static org.apache.dubbo.common.constants.CommonConstants.PROTOCOL_KEY;
import static org.apache.dubbo.common.constants.CommonConstants.VERSION_KEY;
import static org.apache.dubbo.common.constants.RegistryConstants.CATEGORY_KEY;
import static org.apache.dubbo.common.constants.RegistryConstants.CONFIGURATORS_CATEGORY;
import static org.apache.dubbo.common.constants.RegistryConstants.CONSUMERS_CATEGORY;
import static org.apache.dubbo.common.constants.RegistryConstants.DEFAULT_CATEGORY;
import static org.apache.dubbo.common.constants.RegistryConstants.EMPTY_PROTOCOL;
import static org.apache.dubbo.common.constants.RegistryConstants.PROVIDERS_CATEGORY;
import static org.apache.dubbo.common.constants.RegistryConstants.ROUTERS_CATEGORY;
import static org.apache.dubbo.registry.Constants.ADMIN_PROTOCOL;
import static org.apache.dubbo.registry.nacos.NacosServiceName.NAME_SEPARATOR;
import static org.apache.dubbo.registry.nacos.NacosServiceName.valueOf;

/**
 * Nacos {@link Registry}
 *
 * @see #SERVICE_NAME_SEPARATOR
 * @see #PAGINATION_SIZE
 * @see #LOOKUP_INTERVAL
 * @since 2.6.5
 */
public class NacosRegistry extends FailbackRegistry {

    /**
     * All supported categories
     */
    private static final List<String> ALL_SUPPORTED_CATEGORIES = Arrays.asList(
            PROVIDERS_CATEGORY,
            CONSUMERS_CATEGORY,
            ROUTERS_CATEGORY,
            CONFIGURATORS_CATEGORY
    );

    private static final int CATEGORY_INDEX = 0;

    private static final int SERVICE_INTERFACE_INDEX = 1;

    private static final int SERVICE_VERSION_INDEX = 2;

    private static final int SERVICE_GROUP_INDEX = 3;

    private static final String WILDCARD = "*";

    /**
     * The separator for service name
     * Change a constant to be configurable, it's designed for Windows file name that is compatible with old
     * Nacos binary release(< 0.6.1)
     */
    private static final String SERVICE_NAME_SEPARATOR = System.getProperty("nacos.service.name.separator", ":");

    /**
     * The pagination size of query for Nacos service names(only for Dubbo-OPS)
     */
    private static final int PAGINATION_SIZE = Integer.getInteger("nacos.service.names.pagination.size", 100);

    /**
     * The interval in second of lookup Nacos service names(only for Dubbo-OPS)
     */
    private static final long LOOKUP_INTERVAL = Long.getLong("nacos.service.names.lookup.interval", 30);

    /**
     * {@link ScheduledExecutorService} lookup Nacos service names(only for Dubbo-OPS)
     */
    private volatile ScheduledExecutorService scheduledExecutorService;

    private final NacosNamingServiceWrapper namingService;

    private final ConcurrentMap<URL, ConcurrentMap<NotifyListener, EventListener>> nacosListeners = new ConcurrentHashMap<>();

    public NacosRegistry(URL url, NacosNamingServiceWrapper namingService) {
        super(url);
        this.namingService = namingService;
    }

    @Override
    public boolean isAvailable() {
        return "UP".equals(namingService.getServerStatus());
    }

    @Override
    public List<URL> lookup(final URL url) {
        final List<URL> urls = new LinkedList<>();
        execute(namingService -> {
            Set<String> serviceNames = getServiceNames(url, null);
            for (String serviceName : serviceNames) {
                List<Instance> instances = namingService.getAllInstances(serviceName,
                        getUrl().getParameter(GROUP_KEY, Constants.DEFAULT_GROUP));
                urls.addAll(buildURLs(url, instances));
            }
        });
        return urls;
    }

    /**
     * 将服务注册到注册中心
     * @param url
     */
    @Override
    public void doRegister(URL url) {
        final String serviceName = getServiceName(url);
        /**
         * instance
         */
        final Instance instance = createInstance(url);
        /**
         *  namingService.registerInstance with {@link org.apache.dubbo.registry.support.AbstractRegistry#registryUrl}
         *  default {@link DEFAULT_GROUP}
         *
         * in https://github.com/apache/dubbo/issues/5978
         */
        /**
         * 将服务注册到注册中心
         * 将服务注册到注册中心
         * 将服务注册到注册中心
         */
        execute(namingService -> namingService.registerInstance(serviceName,
                getUrl().getParameter(GROUP_KEY, Constants.DEFAULT_GROUP), instance));
    }

    @Override
    public void doUnregister(final URL url) {
        execute(namingService -> {
            String serviceName = getServiceName(url);
            Instance instance = createInstance(url);
            namingService.deregisterInstance(serviceName,
                    getUrl().getParameter(GROUP_KEY, Constants.DEFAULT_GROUP),
                    instance.getIp(),
                    instance.getPort());
        });
    }

    /**
     * 订阅
     * @param url consumer://192.168.50.39/org.apache.dubbo.rpc.service.GenericService?application=dubbo-demo-api-consumer&category=providers,configurators,routers&check=false&dubbo=2.0.2&generic=true&group=test11&interface=org.apache.dubbo.demo.DemoService&metadata-type=remote&pid=3404&side=consumer&sticky=false&timestamp=1603872721516&version=2.0.0
     * @param listener
     */
    @Override
    public void doSubscribe(final URL url, final NotifyListener listener) {
        /**
         * 获取要订阅得服务名列表 即服务提供者对应得serviceNames
         *  0 -> providers:org.apache.dubbo.demo.DemoService:2.0.0:test11
         */
        Set<String> serviceNames = getServiceNames(url, listener);

        //Set corresponding serviceNames for easy search later
        if (isServiceNamesWithCompatibleMode(url)) {
            for (String serviceName : serviceNames) {
                /**
                 * 加入CORRESPONDING_SERVICE_NAMES_MAP
                 */
                NacosInstanceManageUtil.setCorrespondingServiceNames(serviceName, serviceNames);
            }
        }

        /**
         * 创建消费者实例  并订阅
         */
        doSubscribe(url, listener, serviceNames);
    }

    /**
     *
     * @param url consumer://192.168.50.39/org.apache.dubbo.demo.DemoService?application=dubbo-demo-annotation-consumer&category=providers,configurators,routers&check=false&dubbo=2.0.2&init=false&interface=org.apache.dubbo.demo.DemoService&metadata-type=remote&methods=sayHello,sayHelloAsync&pid=4080&side=consumer&sticky=false&timestamp=1604043398125
     * @param listener
     * @param serviceNames
     */
    private void doSubscribe(final URL url, final NotifyListener listener, final Set<String> serviceNames) {
        execute(namingService -> {
            if (isServiceNamesWithCompatibleMode(url)) {
                List<Instance> allCorrespondingInstanceList = Lists.newArrayList();

                /**
                 * Get all instances with serviceNames to avoid instance overwrite and but with empty instance mentioned
                 * in https://github.com/apache/dubbo/issues/5885 and https://github.com/apache/dubbo/issues/5899
                 *
                 * namingService.getAllInstances with {@link org.apache.dubbo.registry.support.AbstractRegistry#registryUrl}
                 * default {@link DEFAULT_GROUP}
                 *
                 * in https://github.com/apache/dubbo/issues/5978
                 */
                for (String serviceName : serviceNames) {
                    /**
                     * 获取注册中心中对应的服务提供者信息
                     */
                    List<Instance> instances = namingService.getAllInstances(serviceName,
                            getUrl().getParameter(GROUP_KEY, Constants.DEFAULT_GROUP));
                    // 缓存
                    NacosInstanceManageUtil.initOrRefreshServiceInstanceList(serviceName, instances);
                    allCorrespondingInstanceList.addAll(instances);
                }

                /**
                 * 创建invoker（启动服务消费者）
                 */
                notifySubscriber(url, listener, allCorrespondingInstanceList);
                for (String serviceName : serviceNames) {
                    /**
                     * 订阅serviceName   关注对应的服务提供者实例
                     */
                    subscribeEventListener(serviceName, url, listener);
                }
            } else {
                List<Instance> instances = new LinkedList<>();
                for (String serviceName : serviceNames) {
                    instances.addAll(namingService.getAllInstances(serviceName
                            , getUrl().getParameter(GROUP_KEY, Constants.DEFAULT_GROUP)));
                    notifySubscriber(url, listener, instances);
                    subscribeEventListener(serviceName, url, listener);
                }
            }

        });
    }

    /**
     * Since 2.7.6 the legacy service name will be added to serviceNames
     * to fix bug with https://github.com/apache/dubbo/issues/5442
     *
     * @param url
     * @return
     */
    private boolean isServiceNamesWithCompatibleMode(final URL url) {
        return !isAdminProtocol(url) && createServiceName(url).isConcrete();
    }

    @Override
    public void doUnsubscribe(URL url, NotifyListener listener) {
        if (isAdminProtocol(url)) {
            shutdownServiceNamesLookup();
        }
        else {
            Set<String> serviceNames = getServiceNames(url, listener);

            doUnsubscribe(url, listener, serviceNames);
        }
    }

    private void doUnsubscribe(final URL url, final NotifyListener listener, final Set<String> serviceNames) {
        execute(namingService -> {
            for (String serviceName : serviceNames) {
                unsubscribeEventListener(serviceName, url, listener);
            }
        });
    }

    private void shutdownServiceNamesLookup() {
        if (scheduledExecutorService != null) {
            scheduledExecutorService.shutdown();
        }
    }

    /**
     * Get the service names from the specified {@link URL url}
     * 获取服务名列表
     * @param url      {@link URL}
     * @param listener {@link NotifyListener}
     * @return non-null
     */
    private Set<String> getServiceNames(URL url, NotifyListener listener) {
        // admin
        if (isAdminProtocol(url)) {
            scheduleServiceNamesLookup(url, listener);
            return getServiceNamesForOps(url);
        } else {
            /**
             * 获取url对应得serviceName
             */
            return getServiceNames0(url);
        }
    }

    /**
     * 获取serviceName列表
     * @param url
     * @return
     */
    private Set<String> getServiceNames0(URL url) {
        /**
         * 获取serviceName
         * providers:org.apache.dubbo.demo.DemoService:2.0.0:test11
         */
        NacosServiceName serviceName = createServiceName(url);

        final Set<String> serviceNames;

        if (serviceName.isConcrete()) { // is the concrete service name
            serviceNames = new LinkedHashSet<>();
            serviceNames.add(serviceName.toString());
            // Add the legacy service name since 2.7.6
            //获取与Dubbo 2.7.3及更低版本兼容的旧版订阅服务名称
            String legacySubscribedServiceName = getLegacySubscribedServiceName(url);
            if (!serviceName.toString().equals(legacySubscribedServiceName)) {
                //avoid duplicated service names
                serviceNames.add(legacySubscribedServiceName);
            }
        } else {
            serviceNames = filterServiceNames(serviceName);
        }

        return serviceNames;
    }

    private Set<String> filterServiceNames(NacosServiceName serviceName) {
        Set<String> serviceNames = new LinkedHashSet<>();

        execute(namingService -> serviceNames.addAll(namingService.getServicesOfServer(1, Integer.MAX_VALUE,
                getUrl().getParameter(GROUP_KEY, Constants.DEFAULT_GROUP)).getData()
                .stream()
                .filter(this::isConformRules)
                .map(NacosServiceName::new)
                .filter(serviceName::isCompatible)
                .map(NacosServiceName::toString)
                .collect(Collectors.toList())));

        return serviceNames;
    }

    /**
     * Verify whether it is a dubbo service
     *
     * @param serviceName
     * @return
     * @since 2.7.12
     */
    private boolean isConformRules(String serviceName) {

        return serviceName.split(NAME_SEPARATOR, -1).length == 4;

    }

    /**
     * Get the legacy subscribed service name for compatible with Dubbo 2.7.3 and below
     * 获取与Dubbo 2.7.3及更低版本兼容的旧版订阅服务名称
     * @param url {@link URL}
     * @return non-null
     * @since 2.7.6
     */
    private String getLegacySubscribedServiceName(URL url) {
        StringBuilder serviceNameBuilder = new StringBuilder(DEFAULT_CATEGORY);
        appendIfPresent(serviceNameBuilder, url, INTERFACE_KEY);
        appendIfPresent(serviceNameBuilder, url, VERSION_KEY);
        appendIfPresent(serviceNameBuilder, url, GROUP_KEY);
        return serviceNameBuilder.toString();
    }

    private void appendIfPresent(StringBuilder target, URL url, String parameterName) {
        String parameterValue = url.getParameter(parameterName);
        if (!StringUtils.isBlank(parameterValue)) {
            target.append(SERVICE_NAME_SEPARATOR).append(parameterValue);
        }
    }


    private boolean isAdminProtocol(URL url) {
        return ADMIN_PROTOCOL.equals(url.getProtocol());
    }

    private void scheduleServiceNamesLookup(final URL url, final NotifyListener listener) {
        if (scheduledExecutorService == null) {
            scheduledExecutorService = Executors.newSingleThreadScheduledExecutor();
            scheduledExecutorService.scheduleAtFixedRate(() -> {
                Set<String> serviceNames = getAllServiceNames();
                filterData(serviceNames, serviceName -> {
                    boolean accepted = false;
                    for (String category : ALL_SUPPORTED_CATEGORIES) {
                        String prefix = category + SERVICE_NAME_SEPARATOR;
                        if (serviceName != null && serviceName.startsWith(prefix)) {
                            accepted = true;
                            break;
                        }
                    }
                    return accepted;
                });
                doSubscribe(url, listener, serviceNames);
            }, LOOKUP_INTERVAL, LOOKUP_INTERVAL, TimeUnit.SECONDS);
        }
    }

    /**
     * Get the service names for Dubbo OPS
     *
     * @param url {@link URL}
     * @return non-null
     */
    private Set<String> getServiceNamesForOps(URL url) {
        Set<String> serviceNames = getAllServiceNames();
        filterServiceNames(serviceNames, url);
        return serviceNames;
    }

    private Set<String> getAllServiceNames() {

        final Set<String> serviceNames = new LinkedHashSet<>();

        execute(namingService -> {

            int pageIndex = 1;
            ListView<String> listView = namingService.getServicesOfServer(pageIndex, PAGINATION_SIZE,
                    getUrl().getParameter(GROUP_KEY, Constants.DEFAULT_GROUP));
            // First page data
            List<String> firstPageData = listView.getData();
            // Append first page into list
            serviceNames.addAll(firstPageData);
            // the total count
            int count = listView.getCount();
            // the number of pages
            int pageNumbers = count / PAGINATION_SIZE;
            int remainder = count % PAGINATION_SIZE;
            // remain
            if (remainder > 0) {
                pageNumbers += 1;
            }
            // If more than 1 page
            while (pageIndex < pageNumbers) {
                listView = namingService.getServicesOfServer(++pageIndex, PAGINATION_SIZE,
                        getUrl().getParameter(GROUP_KEY, Constants.DEFAULT_GROUP));
                serviceNames.addAll(listView.getData());
            }

        });

        return serviceNames;
    }

    private void filterServiceNames(Set<String> serviceNames, URL url) {

        final List<String> categories = getCategories(url);

        final String targetServiceInterface = url.getServiceInterface();

        final String targetVersion = url.getParameter(VERSION_KEY, "");

        final String targetGroup = url.getParameter(GROUP_KEY, "");

        filterData(serviceNames, serviceName -> {
            // split service name to segments
            // (required) segments[0] = category
            // (required) segments[1] = serviceInterface
            // (optional) segments[2] = version
            // (optional) segments[3] = group
            String[] segments = serviceName.split(SERVICE_NAME_SEPARATOR, -1);
            int length = segments.length;
            if (length != 4) { // must present 4 segments
                return false;
            }

            String category = segments[CATEGORY_INDEX];
            if (!categories.contains(category)) { // no match category
                return false;
            }

            String serviceInterface = segments[SERVICE_INTERFACE_INDEX];
            // no match service interface
            if (!WILDCARD.equals(targetServiceInterface) &&
                    !StringUtils.isEquals(targetServiceInterface, serviceInterface)) {
                return false;
            }

            // no match service version
            String version = segments[SERVICE_VERSION_INDEX];
            if (!WILDCARD.equals(targetVersion) && !StringUtils.isEquals(targetVersion, version)) {
                return false;
            }

            String group = segments[SERVICE_GROUP_INDEX];
            return group == null || WILDCARD.equals(targetGroup) || StringUtils.isEquals(targetGroup, group);
        });
    }

    private <T> void filterData(Collection<T> collection, NacosDataFilter<T> filter) {
        // remove if not accept
        collection.removeIf(data -> !filter.accept(data));
    }

    @Deprecated
    private List<String> doGetServiceNames(URL url) {
        List<String> categories = getCategories(url);
        List<String> serviceNames = new ArrayList<>(categories.size());
        for (String category : categories) {
            final String serviceName = getServiceName(url, category);
            serviceNames.add(serviceName);
        }
        return serviceNames;
    }

    /**
     * 将instances转换为url
     * @param consumerURL
     * @param instances
     * @return
     */
    private List<URL> toUrlWithEmpty(URL consumerURL, Collection<Instance> instances) {
        /**
         * 转换并匹配
         */
        List<URL> urls = buildURLs(consumerURL, instances);
        if (urls.size() == 0) {
            URL empty = URLBuilder.from(consumerURL)
                    .setProtocol(EMPTY_PROTOCOL)
                    .addParameter(CATEGORY_KEY, DEFAULT_CATEGORY)
                    .build();
            urls.add(empty);
        }
        return urls;
    }

    private List<URL> buildURLs(URL consumerURL, Collection<Instance> instances) {
        List<URL> urls = new LinkedList<>();
        if (instances != null && !instances.isEmpty()) {
            for (Instance instance : instances) {
                /**
                 * instance转url
                 */
                URL url = buildURL(instance);
                /**
                 * 匹配成功
                 */
                if (UrlUtils.isMatch(consumerURL, url)) {
                    urls.add(url);
                }
            }
        }
        return urls;
    }

    /**
     * 订阅服务  监控服务下实例是否发生变化
     * @param serviceName
     * @param url
     * @param listener
     * @throws NacosException
     */
    private void subscribeEventListener(String serviceName, final URL url, final NotifyListener listener)
            throws NacosException {
<<<<<<< HEAD
        /**
         * 服务下实例变化回调通知
         */
        EventListener eventListener = event -> {
            if (event instanceof NamingEvent) {
                NamingEvent e = (NamingEvent) event;
                List<Instance> instances = e.getInstances();

                if (isServiceNamesWithCompatibleMode(url)) {
                    /**
                     * Get all instances with corresponding serviceNames to avoid instance overwrite and but with empty instance mentioned
                     * in https://github.com/apache/dubbo/issues/5885 and https://github.com/apache/dubbo/issues/5899
                     */
                    /**
                     * 获取具有相应服务名称的所有实例，以避免实例覆盖但提到的实例为空
                     */
                    NacosInstanceManageUtil.initOrRefreshServiceInstanceList(serviceName, instances);
                    instances = NacosInstanceManageUtil.getAllCorrespondingServiceInstanceList(serviceName);
                }

                /**
                 * 通知  服务提供者发生变化  更新缓存中的invoker并销毁失效的invoker
                 */
                notifySubscriber(url, listener, instances);
            }
        };
        /**
         * nacos订阅服务
         */
=======
        ConcurrentMap<NotifyListener, EventListener> listeners = nacosListeners.computeIfAbsent(url, k -> new ConcurrentHashMap<>());
        EventListener nacosListener = listeners.computeIfAbsent(listener, k -> {
            EventListener eventListener = event -> {
                if (event instanceof NamingEvent) {
                    NamingEvent e = (NamingEvent) event;
                    List<Instance> instances = e.getInstances();


                    if (isServiceNamesWithCompatibleMode(url)) {

                        // Get all instances with corresponding serviceNames to avoid instance overwrite and but with empty instance mentioned
                        // in https://github.com/apache/dubbo/issues/5885 and https://github.com/apache/dubbo/issues/5899
                        NacosInstanceManageUtil.initOrRefreshServiceInstanceList(serviceName, instances);
                        instances = NacosInstanceManageUtil.getAllCorrespondingServiceInstanceList(serviceName);
                    }

                    notifySubscriber(url, listener, instances);
                }
            };
            return eventListener;
        });
>>>>>>> da4f5f22
        namingService.subscribe(serviceName,
                getUrl().getParameter(GROUP_KEY, Constants.DEFAULT_GROUP),
                nacosListener);
    }

    private void unsubscribeEventListener(String serviceName, final URL url, final NotifyListener listener)
            throws NacosException {
        ConcurrentMap<NotifyListener, EventListener> notifyListenerEventListenerConcurrentMap = nacosListeners.get(url);
        if(notifyListenerEventListenerConcurrentMap == null){
            return;
        }
        EventListener nacosListener = notifyListenerEventListenerConcurrentMap.get(listener);
        if(nacosListener == null){
            return;
        }
        namingService.unsubscribe(serviceName,
                getUrl().getParameter(GROUP_KEY, Constants.DEFAULT_GROUP),
                nacosListener);
    }

    /**
     * Notify the Enabled {@link Instance instances} to subscriber.
     *
     * @param url       {@link URL}
     * @param listener  {@link NotifyListener}
     * @param instances all {@link Instance instances}
     */
    private void notifySubscriber(URL url, NotifyListener listener, Collection<Instance> instances) {
        List<Instance> enabledInstances = new LinkedList<>(instances);
        if (enabledInstances.size() > 0) {
            //  Instances
            /**
             * 过滤健康的服务提供者节点
             */
            filterEnabledInstances(enabledInstances);
        }
        /**
         * 将健康的节点转换为url
         */
        List<URL> urls = toUrlWithEmpty(url, enabledInstances);
        // FailbackRegistry
        NacosRegistry.this.notify(url, listener, urls);
    }

    /**
     * Get the categories from {@link URL}
     *
     * @param url {@link URL}
     * @return non-null array
     */
    private List<String> getCategories(URL url) {
        return ANY_VALUE.equals(url.getServiceInterface()) ?
                ALL_SUPPORTED_CATEGORIES : Collections.singletonList(DEFAULT_CATEGORY);
    }

    private URL buildURL(Instance instance) {
        /**
         * 元数据
         */
        Map<String, String> metadata = instance.getMetadata();
        String protocol = metadata.get(PROTOCOL_KEY);
        String path = metadata.get(PATH_KEY);
        return new URL(protocol,
                instance.getIp(),
                instance.getPort(),
                path,
                instance.getMetadata());
    }

    /**
     *
     * @param url
     * @return
     */
    private Instance createInstance(URL url) {
        // Append default category if absent
        String category = url.getParameter(CATEGORY_KEY, DEFAULT_CATEGORY);
        URL newURL = url.addParameter(CATEGORY_KEY, category);
        newURL = newURL.addParameter(PROTOCOL_KEY, url.getProtocol());
        newURL = newURL.addParameter(PATH_KEY, url.getPath());
        newURL = newURL.addParameters(NacosNamingServiceUtils.getNacosPreservedParam(getUrl()));
        String ip = url.getHost();
        int port = url.getPort();
        Instance instance = new Instance();
        instance.setIp(ip);
        instance.setPort(port);
        // 元数据
        instance.setMetadata(new HashMap<>(newURL.getParameters()));
        return instance;
    }

    private NacosServiceName createServiceName(URL url) {
        return valueOf(url);
    }

    private String getServiceName(URL url) {
        return getServiceName(url, url.getParameter(CATEGORY_KEY, DEFAULT_CATEGORY));
    }

    private String getServiceName(URL url, String category) {
        return category + SERVICE_NAME_SEPARATOR + url.getColonSeparatedKey();
    }

    private void execute(NamingServiceCallback callback) {
        try {
            callback.callback(namingService);
        } catch (NacosException e) {
            if (logger.isErrorEnabled()) {
                logger.error(e.getErrMsg(), e);
            }
        }
    }

    private void filterEnabledInstances(Collection<Instance> instances) {
        filterData(instances, Instance::isEnabled);
    }

    /**
     * A filter for Nacos data
     *
     * @since 2.6.5
     */
    private interface NacosDataFilter<T> {

        /**
         * Tests whether or not the specified data should be accepted.
         *
         * @param data The data to be tested
         * @return <code>true</code> if and only if <code>data</code>
         * should be accepted
         */
        boolean accept(T data);

    }

    /**
     * {@link NamingService} Callback
     *
     * @since 2.6.5
     */
    interface NamingServiceCallback {

        /**
         * Callback
         *
         * @param namingService {@link NamingService}
         * @throws NacosException
         */
        void callback(NacosNamingServiceWrapper namingService) throws NacosException;

    }
}<|MERGE_RESOLUTION|>--- conflicted
+++ resolved
@@ -591,38 +591,10 @@
      */
     private void subscribeEventListener(String serviceName, final URL url, final NotifyListener listener)
             throws NacosException {
-<<<<<<< HEAD
+        ConcurrentMap<NotifyListener, EventListener> listeners = nacosListeners.computeIfAbsent(url, k -> new ConcurrentHashMap<>());
         /**
          * 服务下实例变化回调通知
          */
-        EventListener eventListener = event -> {
-            if (event instanceof NamingEvent) {
-                NamingEvent e = (NamingEvent) event;
-                List<Instance> instances = e.getInstances();
-
-                if (isServiceNamesWithCompatibleMode(url)) {
-                    /**
-                     * Get all instances with corresponding serviceNames to avoid instance overwrite and but with empty instance mentioned
-                     * in https://github.com/apache/dubbo/issues/5885 and https://github.com/apache/dubbo/issues/5899
-                     */
-                    /**
-                     * 获取具有相应服务名称的所有实例，以避免实例覆盖但提到的实例为空
-                     */
-                    NacosInstanceManageUtil.initOrRefreshServiceInstanceList(serviceName, instances);
-                    instances = NacosInstanceManageUtil.getAllCorrespondingServiceInstanceList(serviceName);
-                }
-
-                /**
-                 * 通知  服务提供者发生变化  更新缓存中的invoker并销毁失效的invoker
-                 */
-                notifySubscriber(url, listener, instances);
-            }
-        };
-        /**
-         * nacos订阅服务
-         */
-=======
-        ConcurrentMap<NotifyListener, EventListener> listeners = nacosListeners.computeIfAbsent(url, k -> new ConcurrentHashMap<>());
         EventListener nacosListener = listeners.computeIfAbsent(listener, k -> {
             EventListener eventListener = event -> {
                 if (event instanceof NamingEvent) {
@@ -634,16 +606,28 @@
 
                         // Get all instances with corresponding serviceNames to avoid instance overwrite and but with empty instance mentioned
                         // in https://github.com/apache/dubbo/issues/5885 and https://github.com/apache/dubbo/issues/5899
+                        /**
+                         * Get all instances with corresponding serviceNames to avoid instance overwrite and but with empty instance mentioned
+                         * in https://github.com/apache/dubbo/issues/5885 and https://github.com/apache/dubbo/issues/5899
+                         */
+                        /**
+                         * 获取具有相应服务名称的所有实例，以避免实例覆盖但提到的实例为空
+                         */
                         NacosInstanceManageUtil.initOrRefreshServiceInstanceList(serviceName, instances);
                         instances = NacosInstanceManageUtil.getAllCorrespondingServiceInstanceList(serviceName);
                     }
 
+                    /**
+                     * 通知  服务提供者发生变化  更新缓存中的invoker并销毁失效的invoker
+                     */
                     notifySubscriber(url, listener, instances);
                 }
             };
             return eventListener;
         });
->>>>>>> da4f5f22
+        /**
+         * nacos订阅服务
+         */
         namingService.subscribe(serviceName,
                 getUrl().getParameter(GROUP_KEY, Constants.DEFAULT_GROUP),
                 nacosListener);
