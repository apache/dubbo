--- conflicted
+++ resolved
@@ -16,22 +16,6 @@
  */
 package org.apache.dubbo.registry.nacos;
 
-<<<<<<< HEAD
-import static java.util.Collections.singleton;
-import static org.apache.dubbo.common.constants.CommonConstants.ANY_VALUE;
-import static org.apache.dubbo.common.constants.CommonConstants.GROUP_KEY;
-import static org.apache.dubbo.common.constants.CommonConstants.PATH_KEY;
-import static org.apache.dubbo.common.constants.CommonConstants.PROTOCOL_KEY;
-import static org.apache.dubbo.common.constants.CommonConstants.VERSION_KEY;
-import static org.apache.dubbo.common.constants.RegistryConstants.CATEGORY_KEY;
-import static org.apache.dubbo.common.constants.RegistryConstants.CONFIGURATORS_CATEGORY;
-import static org.apache.dubbo.common.constants.RegistryConstants.CONSUMERS_CATEGORY;
-import static org.apache.dubbo.common.constants.RegistryConstants.DEFAULT_CATEGORY;
-import static org.apache.dubbo.common.constants.RegistryConstants.PROVIDERS_CATEGORY;
-import static org.apache.dubbo.common.constants.RegistryConstants.ROUTERS_CATEGORY;
-import static org.apache.dubbo.registry.Constants.ADMIN_PROTOCOL;
-import static org.apache.dubbo.registry.nacos.NacosServiceName.valueOf;
-=======
 
 import org.apache.dubbo.common.URL;
 import org.apache.dubbo.common.logger.Logger;
@@ -41,7 +25,6 @@
 import org.apache.dubbo.registry.NotifyListener;
 import org.apache.dubbo.registry.Registry;
 import org.apache.dubbo.registry.support.FailbackRegistry;
->>>>>>> c536eec4
 
 import java.util.ArrayList;
 import java.util.Arrays;
@@ -60,25 +43,12 @@
 import java.util.concurrent.TimeUnit;
 import java.util.stream.Collectors;
 
-<<<<<<< HEAD
-import org.apache.dubbo.common.URL;
-import org.apache.dubbo.common.logger.Logger;
-import org.apache.dubbo.common.logger.LoggerFactory;
-import org.apache.dubbo.common.utils.UrlUtils;
-import org.apache.dubbo.registry.NotifyListener;
-import org.apache.dubbo.registry.Registry;
-import org.apache.dubbo.registry.support.FailbackRegistry;
-
-=======
->>>>>>> c536eec4
 import com.alibaba.nacos.api.exception.NacosException;
 import com.alibaba.nacos.api.naming.NamingService;
 import com.alibaba.nacos.api.naming.listener.EventListener;
 import com.alibaba.nacos.api.naming.listener.NamingEvent;
 import com.alibaba.nacos.api.naming.pojo.Instance;
 import com.alibaba.nacos.api.naming.pojo.ListView;
-<<<<<<< HEAD
-=======
 
 import static java.util.Collections.singleton;
 import static org.apache.dubbo.common.constants.CommonConstants.ANY_VALUE;
@@ -94,7 +64,6 @@
 import static org.apache.dubbo.common.constants.RegistryConstants.ROUTERS_CATEGORY;
 import static org.apache.dubbo.registry.Constants.ADMIN_PROTOCOL;
 import static org.apache.dubbo.registry.nacos.NacosServiceName.valueOf;
->>>>>>> c536eec4
 
 /**
  * Nacos {@link Registry}
@@ -370,32 +339,18 @@
             String serviceInterface = segments[SERVICE_INTERFACE_INDEX];
             // no match service interface
             if (!WILDCARD.equals(targetServiceInterface) &&
-<<<<<<< HEAD
-                    !targetServiceInterface.equals(serviceInterface)) { // no match service interface
-=======
                     !StringUtils.isEquals(targetServiceInterface, serviceInterface)) {
->>>>>>> c536eec4
                 return false;
             }
 
             // no match service version
             String version = segments[SERVICE_VERSION_INDEX];
-<<<<<<< HEAD
-            if (!WILDCARD.equals(targetVersion) &&
-                    !targetVersion.equals(version)) { // no match service version
-=======
             if (!WILDCARD.equals(targetVersion) && !StringUtils.isEquals(targetVersion, version)) {
->>>>>>> c536eec4
                 return false;
             }
 
             String group = segments[SERVICE_GROUP_INDEX];
-<<<<<<< HEAD
-            return group == null || WILDCARD.equals(targetGroup)
-                    || targetGroup.equals(group);
-=======
             return group == null || WILDCARD.equals(targetGroup) || StringUtils.isEquals(targetGroup, group);
->>>>>>> c536eec4
         });
     }
 
