--- conflicted
+++ resolved
@@ -17,11 +17,8 @@
 package org.apache.dubbo.registry.nacos;
 
 
-<<<<<<< HEAD
-=======
 import com.alibaba.nacos.api.common.Constants;
 import com.google.common.collect.Lists;
->>>>>>> e594cc3d
 import org.apache.dubbo.common.URL;
 import org.apache.dubbo.common.URLBuilder;
 import org.apache.dubbo.common.logger.Logger;
@@ -495,32 +492,10 @@
 
     private void subscribeEventListener(String serviceName, final URL url, final NotifyListener listener)
             throws NacosException {
-<<<<<<< HEAD
         EventListener eventListener = new RegistryChildListenerImpl(serviceName, url, listener);
-        namingService.subscribe(serviceName, eventListener);
-=======
-        EventListener eventListener = event -> {
-            if (event instanceof NamingEvent) {
-                NamingEvent e = (NamingEvent) event;
-                List<Instance> instances = e.getInstances();
-
-
-                if (isServiceNamesWithCompatibleMode(url)) {
-                    /**
-                     * Get all instances with corresponding serviceNames to avoid instance overwrite and but with empty instance mentioned
-                     * in https://github.com/apache/dubbo/issues/5885 and https://github.com/apache/dubbo/issues/5899
-                     */
-                    NacosInstanceManageUtil.initOrRefreshServiceInstanceList(serviceName, instances);
-                    instances = NacosInstanceManageUtil.getAllCorrespondingServiceInstanceList(serviceName);
-                }
-
-                notifySubscriber(url, listener, instances);
-            }
-        };
         namingService.subscribe(serviceName,
                 getUrl().getParameter(GROUP_KEY, Constants.DEFAULT_GROUP),
                 eventListener);
->>>>>>> e594cc3d
     }
 
     /**
