/*
 * Licensed to the Apache Software Foundation (ASF) under one or more
 * contributor license agreements.  See the NOTICE file distributed with
 * this work for additional information regarding copyright ownership.
 * The ASF licenses this file to You under the Apache License, Version 2.0
 * (the "License"); you may not use this file except in compliance with
 * the License.  You may obtain a copy of the License at
 *
 *     http://www.apache.org/licenses/LICENSE-2.0
 *
 * Unless required by applicable law or agreed to in writing, software
 * distributed under the License is distributed on an "AS IS" BASIS,
 * WITHOUT WARRANTIES OR CONDITIONS OF ANY KIND, either express or implied.
 * See the License for the specific language governing permissions and
 * limitations under the License.
 */
package org.apache.dubbo.registry.nacos;


import org.apache.dubbo.common.URL;
import org.apache.dubbo.common.URLBuilder;
import org.apache.dubbo.common.utils.StringUtils;
import org.apache.dubbo.common.utils.UrlUtils;
import org.apache.dubbo.registry.NotifyListener;
import org.apache.dubbo.registry.Registry;
import org.apache.dubbo.registry.nacos.util.NacosInstanceManageUtil;
import org.apache.dubbo.registry.nacos.util.NacosNamingServiceUtils;
import org.apache.dubbo.registry.support.FailbackRegistry;

import com.alibaba.nacos.api.common.Constants;
import com.alibaba.nacos.api.exception.NacosException;
import com.alibaba.nacos.api.naming.NamingService;
import com.alibaba.nacos.api.naming.listener.EventListener;
import com.alibaba.nacos.api.naming.listener.NamingEvent;
import com.alibaba.nacos.api.naming.pojo.Instance;
import com.alibaba.nacos.api.naming.pojo.ListView;
import com.google.common.collect.Lists;

import java.util.ArrayList;
import java.util.Arrays;
import java.util.Collection;
import java.util.HashMap;
import java.util.LinkedHashSet;
import java.util.LinkedList;
import java.util.List;
import java.util.Map;
import java.util.Set;
import java.util.concurrent.Executors;
import java.util.concurrent.ScheduledExecutorService;
import java.util.concurrent.TimeUnit;
import java.util.stream.Collectors;

import static org.apache.dubbo.common.constants.CommonConstants.ANY_VALUE;
import static org.apache.dubbo.common.constants.CommonConstants.GROUP_KEY;
import static org.apache.dubbo.common.constants.CommonConstants.INTERFACE_KEY;
import static org.apache.dubbo.common.constants.CommonConstants.PATH_KEY;
import static org.apache.dubbo.common.constants.CommonConstants.PROTOCOL_KEY;
import static org.apache.dubbo.common.constants.CommonConstants.VERSION_KEY;
import static org.apache.dubbo.common.constants.RegistryConstants.CATEGORY_KEY;
import static org.apache.dubbo.common.constants.RegistryConstants.CONFIGURATORS_CATEGORY;
import static org.apache.dubbo.common.constants.RegistryConstants.CONSUMERS_CATEGORY;
import static org.apache.dubbo.common.constants.RegistryConstants.DEFAULT_CATEGORY;
import static org.apache.dubbo.common.constants.RegistryConstants.EMPTY_PROTOCOL;
import static org.apache.dubbo.common.constants.RegistryConstants.PROVIDERS_CATEGORY;
import static org.apache.dubbo.common.constants.RegistryConstants.ROUTERS_CATEGORY;
import static org.apache.dubbo.registry.Constants.ADMIN_PROTOCOL;
import static org.apache.dubbo.registry.nacos.NacosServiceName.valueOf;

/**
 * Nacos {@link Registry}
 *
 * @see #SERVICE_NAME_SEPARATOR
 * @see #PAGINATION_SIZE
 * @see #LOOKUP_INTERVAL
 * @since 2.6.5
 */
public class NacosRegistry extends FailbackRegistry {

    /**
     * All supported categories
     */
    private static final List<String> ALL_SUPPORTED_CATEGORIES = Arrays.asList(
            PROVIDERS_CATEGORY,
            CONSUMERS_CATEGORY,
            ROUTERS_CATEGORY,
            CONFIGURATORS_CATEGORY
    );

    private static final int CATEGORY_INDEX = 0;

    private static final int SERVICE_INTERFACE_INDEX = 1;

    private static final int SERVICE_VERSION_INDEX = 2;

    private static final int SERVICE_GROUP_INDEX = 3;

    private static final String WILDCARD = "*";

    /**
     * The separator for service name
     * Change a constant to be configurable, it's designed for Windows file name that is compatible with old
     * Nacos binary release(< 0.6.1)
     */
    private static final String SERVICE_NAME_SEPARATOR = System.getProperty("nacos.service.name.separator", ":");

    /**
     * The pagination size of query for Nacos service names(only for Dubbo-OPS)
     */
    private static final int PAGINATION_SIZE = Integer.getInteger("nacos.service.names.pagination.size", 100);

    /**
     * The interval in second of lookup Nacos service names(only for Dubbo-OPS)
     */
    private static final long LOOKUP_INTERVAL = Long.getLong("nacos.service.names.lookup.interval", 30);

    /**
     * {@link ScheduledExecutorService} lookup Nacos service names(only for Dubbo-OPS)
     */
    private volatile ScheduledExecutorService scheduledExecutorService;

    private final NamingService namingService;

    public NacosRegistry(URL url, NamingService namingService) {
        super(url);
        this.namingService = namingService;
    }

    @Override
    public boolean isAvailable() {
        return "UP".equals(namingService.getServerStatus());
    }

    @Override
    public List<URL> lookup(final URL url) {
        final List<URL> urls = new LinkedList<>();
        execute(namingService -> {
            Set<String> serviceNames = getServiceNames(url, null);
            for (String serviceName : serviceNames) {
                List<Instance> instances = namingService.getAllInstances(serviceName,
                        getUrl().getParameter(GROUP_KEY, Constants.DEFAULT_GROUP));
                urls.addAll(buildURLs(url, instances));
            }
        });
        return urls;
    }

    /**
     * 将服务注册到注册中心
     * @param url
     */
    @Override
    public void doRegister(URL url) {
        final String serviceName = getServiceName(url);
        /**
         * instance
         */
        final Instance instance = createInstance(url);
        /**
         *  namingService.registerInstance with {@link org.apache.dubbo.registry.support.AbstractRegistry#registryUrl}
         *  default {@link DEFAULT_GROUP}
         *
         * in https://github.com/apache/dubbo/issues/5978
         */
        /**
         * 将服务注册到注册中心
         * 将服务注册到注册中心
         * 将服务注册到注册中心
         */
        execute(namingService -> namingService.registerInstance(serviceName,
                getUrl().getParameter(GROUP_KEY, Constants.DEFAULT_GROUP), instance));
    }

    @Override
    public void doUnregister(final URL url) {
        execute(namingService -> {
            String serviceName = getServiceName(url);
            Instance instance = createInstance(url);
            namingService.deregisterInstance(serviceName,
                    getUrl().getParameter(GROUP_KEY, Constants.DEFAULT_GROUP),
                    instance.getIp(),
                    instance.getPort());
        });
    }

    /**
     * 订阅
     * @param url consumer://192.168.50.39/org.apache.dubbo.rpc.service.GenericService?application=dubbo-demo-api-consumer&category=providers,configurators,routers&check=false&dubbo=2.0.2&generic=true&group=test11&interface=org.apache.dubbo.demo.DemoService&metadata-type=remote&pid=3404&side=consumer&sticky=false&timestamp=1603872721516&version=2.0.0
     * @param listener
     */
    @Override
    public void doSubscribe(final URL url, final NotifyListener listener) {
        /**
         * 获取要订阅得服务名列表 即服务提供者对应得serviceNames
         *  0 -> providers:org.apache.dubbo.demo.DemoService:2.0.0:test11
         */
        Set<String> serviceNames = getServiceNames(url, listener);

        //Set corresponding serviceNames for easy search later
        if (isServiceNamesWithCompatibleMode(url)) {
            for (String serviceName : serviceNames) {
                /**
                 * 加入CORRESPONDING_SERVICE_NAMES_MAP
                 */
                NacosInstanceManageUtil.setCorrespondingServiceNames(serviceName, serviceNames);
            }
        }

        /**
         * 创建消费者实例  并订阅
         */
        doSubscribe(url, listener, serviceNames);
    }

    /**
     *
     * @param url consumer://192.168.50.39/org.apache.dubbo.demo.DemoService?application=dubbo-demo-annotation-consumer&category=providers,configurators,routers&check=false&dubbo=2.0.2&init=false&interface=org.apache.dubbo.demo.DemoService&metadata-type=remote&methods=sayHello,sayHelloAsync&pid=4080&side=consumer&sticky=false&timestamp=1604043398125
     * @param listener
     * @param serviceNames
     */
    private void doSubscribe(final URL url, final NotifyListener listener, final Set<String> serviceNames) {
        execute(namingService -> {
            if (isServiceNamesWithCompatibleMode(url)) {
                List<Instance> allCorrespondingInstanceList = Lists.newArrayList();

                /**
                 * Get all instances with serviceNames to avoid instance overwrite and but with empty instance mentioned
                 * in https://github.com/apache/dubbo/issues/5885 and https://github.com/apache/dubbo/issues/5899
                 *
                 * namingService.getAllInstances with {@link org.apache.dubbo.registry.support.AbstractRegistry#registryUrl}
                 * default {@link DEFAULT_GROUP}
                 *
                 * in https://github.com/apache/dubbo/issues/5978
                 */
                for (String serviceName : serviceNames) {
                    /**
                     * 获取注册中心中对应的服务提供者信息
                     */
                    List<Instance> instances = namingService.getAllInstances(serviceName,
                            getUrl().getParameter(GROUP_KEY, Constants.DEFAULT_GROUP));
                    // 缓存
                    NacosInstanceManageUtil.initOrRefreshServiceInstanceList(serviceName, instances);
                    allCorrespondingInstanceList.addAll(instances);
                }

                /**
                 * 创建invoker（启动服务消费者）
                 */
                notifySubscriber(url, listener, allCorrespondingInstanceList);
                for (String serviceName : serviceNames) {
                    /**
                     * 订阅serviceName   关注对应的服务提供者实例
                     */
                    subscribeEventListener(serviceName, url, listener);
                }
            } else {
                List<Instance> instances = new LinkedList<>();
                for (String serviceName : serviceNames) {
                    instances.addAll(namingService.getAllInstances(serviceName
                            , getUrl().getParameter(GROUP_KEY, Constants.DEFAULT_GROUP)));
                    notifySubscriber(url, listener, instances);
                    subscribeEventListener(serviceName, url, listener);
                }
            }

        });
    }

    /**
     * Since 2.7.6 the legacy service name will be added to serviceNames
     * to fix bug with https://github.com/apache/dubbo/issues/5442
     *
     * @param url
     * @return
     */
    private boolean isServiceNamesWithCompatibleMode(final URL url) {
        return !isAdminProtocol(url) && createServiceName(url).isConcrete();
    }

    @Override
    public void doUnsubscribe(URL url, NotifyListener listener) {
        if (isAdminProtocol(url)) {
            shutdownServiceNamesLookup();
        }
    }

    private void shutdownServiceNamesLookup() {
        if (scheduledExecutorService != null) {
            scheduledExecutorService.shutdown();
        }
    }

    /**
     * Get the service names from the specified {@link URL url}
     * 获取服务名列表
     * @param url      {@link URL}
     * @param listener {@link NotifyListener}
     * @return non-null
     */
    private Set<String> getServiceNames(URL url, NotifyListener listener) {
        // admin
        if (isAdminProtocol(url)) {
            scheduleServiceNamesLookup(url, listener);
            return getServiceNamesForOps(url);
        } else {
            /**
             * 获取url对应得serviceName
             */
            return getServiceNames0(url);
        }
    }

    /**
     * 获取serviceName列表
     * @param url
     * @return
     */
    private Set<String> getServiceNames0(URL url) {
        /**
         * 获取serviceName
         * providers:org.apache.dubbo.demo.DemoService:2.0.0:test11
         */
        NacosServiceName serviceName = createServiceName(url);

        final Set<String> serviceNames;

        if (serviceName.isConcrete()) { // is the concrete service name
            serviceNames = new LinkedHashSet<>();
            serviceNames.add(serviceName.toString());
            // Add the legacy service name since 2.7.6
            //获取与Dubbo 2.7.3及更低版本兼容的旧版订阅服务名称
            String legacySubscribedServiceName = getLegacySubscribedServiceName(url);
            if (!serviceName.toString().equals(legacySubscribedServiceName)) {
                //avoid duplicated service names
                serviceNames.add(legacySubscribedServiceName);
            }
        } else {
            serviceNames = filterServiceNames(serviceName);
        }

        return serviceNames;
    }

    private Set<String> filterServiceNames(NacosServiceName serviceName) {
        Set<String> serviceNames = new LinkedHashSet<>();

        execute(namingService -> {

            serviceNames.addAll(namingService.getServicesOfServer(1, Integer.MAX_VALUE,
                    getUrl().getParameter(GROUP_KEY, Constants.DEFAULT_GROUP)).getData()
                    .stream()
                    .map(NacosServiceName::new)
                    .filter(serviceName::isCompatible)
                    .map(NacosServiceName::toString)
                    .collect(Collectors.toList()));

        });

        return serviceNames;
    }

    /**
     * Get the legacy subscribed service name for compatible with Dubbo 2.7.3 and below
     * 获取与Dubbo 2.7.3及更低版本兼容的旧版订阅服务名称
     * @param url {@link URL}
     * @return non-null
     * @since 2.7.6
     */
    private String getLegacySubscribedServiceName(URL url) {
        StringBuilder serviceNameBuilder = new StringBuilder(DEFAULT_CATEGORY);
        appendIfPresent(serviceNameBuilder, url, INTERFACE_KEY);
        appendIfPresent(serviceNameBuilder, url, VERSION_KEY);
        appendIfPresent(serviceNameBuilder, url, GROUP_KEY);
        return serviceNameBuilder.toString();
    }

    private void appendIfPresent(StringBuilder target, URL url, String parameterName) {
        String parameterValue = url.getParameter(parameterName);
        if (!StringUtils.isBlank(parameterValue)) {
            target.append(SERVICE_NAME_SEPARATOR).append(parameterValue);
        }
    }


    private boolean isAdminProtocol(URL url) {
        return ADMIN_PROTOCOL.equals(url.getProtocol());
    }

    private void scheduleServiceNamesLookup(final URL url, final NotifyListener listener) {
        if (scheduledExecutorService == null) {
            scheduledExecutorService = Executors.newSingleThreadScheduledExecutor();
            scheduledExecutorService.scheduleAtFixedRate(() -> {
                Set<String> serviceNames = getAllServiceNames();
                filterData(serviceNames, serviceName -> {
                    boolean accepted = false;
                    for (String category : ALL_SUPPORTED_CATEGORIES) {
                        String prefix = category + SERVICE_NAME_SEPARATOR;
                        if (serviceName != null && serviceName.startsWith(prefix)) {
                            accepted = true;
                            break;
                        }
                    }
                    return accepted;
                });
                doSubscribe(url, listener, serviceNames);
            }, LOOKUP_INTERVAL, LOOKUP_INTERVAL, TimeUnit.SECONDS);
        }
    }

    /**
     * Get the service names for Dubbo OPS
     *
     * @param url {@link URL}
     * @return non-null
     */
    private Set<String> getServiceNamesForOps(URL url) {
        Set<String> serviceNames = getAllServiceNames();
        filterServiceNames(serviceNames, url);
        return serviceNames;
    }

    private Set<String> getAllServiceNames() {

        final Set<String> serviceNames = new LinkedHashSet<>();

        execute(namingService -> {

            int pageIndex = 1;
            ListView<String> listView = namingService.getServicesOfServer(pageIndex, PAGINATION_SIZE,
                    getUrl().getParameter(GROUP_KEY, Constants.DEFAULT_GROUP));
            // First page data
            List<String> firstPageData = listView.getData();
            // Append first page into list
            serviceNames.addAll(firstPageData);
            // the total count
            int count = listView.getCount();
            // the number of pages
            int pageNumbers = count / PAGINATION_SIZE;
            int remainder = count % PAGINATION_SIZE;
            // remain
            if (remainder > 0) {
                pageNumbers += 1;
            }
            // If more than 1 page
            while (pageIndex < pageNumbers) {
                listView = namingService.getServicesOfServer(++pageIndex, PAGINATION_SIZE,
                        getUrl().getParameter(GROUP_KEY, Constants.DEFAULT_GROUP));
                serviceNames.addAll(listView.getData());
            }

        });

        return serviceNames;
    }

    private void filterServiceNames(Set<String> serviceNames, URL url) {

        final List<String> categories = getCategories(url);

        final String targetServiceInterface = url.getServiceInterface();

        final String targetVersion = url.getParameter(VERSION_KEY, "");

        final String targetGroup = url.getParameter(GROUP_KEY, "");

        filterData(serviceNames, serviceName -> {
            // split service name to segments
            // (required) segments[0] = category
            // (required) segments[1] = serviceInterface
            // (optional) segments[2] = version
            // (optional) segments[3] = group
            String[] segments = serviceName.split(SERVICE_NAME_SEPARATOR, -1);
            int length = segments.length;
            if (length != 4) { // must present 4 segments
                return false;
            }

            String category = segments[CATEGORY_INDEX];
            if (!categories.contains(category)) { // no match category
                return false;
            }

            String serviceInterface = segments[SERVICE_INTERFACE_INDEX];
            // no match service interface
            if (!WILDCARD.equals(targetServiceInterface) &&
                    !StringUtils.isEquals(targetServiceInterface, serviceInterface)) {
                return false;
            }

            // no match service version
            String version = segments[SERVICE_VERSION_INDEX];
            if (!WILDCARD.equals(targetVersion) && !StringUtils.isEquals(targetVersion, version)) {
                return false;
            }

            String group = segments[SERVICE_GROUP_INDEX];
            return group == null || WILDCARD.equals(targetGroup) || StringUtils.isEquals(targetGroup, group);
        });
    }

    private <T> void filterData(Collection<T> collection, NacosDataFilter<T> filter) {
        // remove if not accept
        collection.removeIf(data -> !filter.accept(data));
    }

    @Deprecated
    private List<String> doGetServiceNames(URL url) {
        List<String> categories = getCategories(url);
        List<String> serviceNames = new ArrayList<>(categories.size());
        for (String category : categories) {
            final String serviceName = getServiceName(url, category);
            serviceNames.add(serviceName);
        }
        return serviceNames;
    }

    /**
     * 将instances转换为url
     * @param consumerURL
     * @param instances
     * @return
     */
    private List<URL> toUrlWithEmpty(URL consumerURL, Collection<Instance> instances) {
        /**
         * 转换并匹配
         */
        List<URL> urls = buildURLs(consumerURL, instances);
        if (urls.size() == 0) {
            URL empty = URLBuilder.from(consumerURL)
                    .setProtocol(EMPTY_PROTOCOL)
                    .addParameter(CATEGORY_KEY, DEFAULT_CATEGORY)
                    .build();
            urls.add(empty);
        }
        return urls;
    }

    private List<URL> buildURLs(URL consumerURL, Collection<Instance> instances) {
        List<URL> urls = new LinkedList<>();
        if (instances != null && !instances.isEmpty()) {
            for (Instance instance : instances) {
                /**
                 * instance转url
                 */
                URL url = buildURL(instance);
                /**
                 * 匹配成功
                 */
                if (UrlUtils.isMatch(consumerURL, url)) {
                    urls.add(url);
                }
            }
        }
        return urls;
    }

    /**
     * 订阅服务  监控服务下实例是否发生变化
     * @param serviceName
     * @param url
     * @param listener
     * @throws NacosException
     */
    private void subscribeEventListener(String serviceName, final URL url, final NotifyListener listener)
            throws NacosException {
        /**
         * 服务下实例变化回调通知
         */
        EventListener eventListener = event -> {
            if (event instanceof NamingEvent) {
                NamingEvent e = (NamingEvent) event;
                List<Instance> instances = e.getInstances();

                if (isServiceNamesWithCompatibleMode(url)) {
                    /**
                     * Get all instances with corresponding serviceNames to avoid instance overwrite and but with empty instance mentioned
                     * in https://github.com/apache/dubbo/issues/5885 and https://github.com/apache/dubbo/issues/5899
                     */
                    /**
                     * 获取具有相应服务名称的所有实例，以避免实例覆盖但提到的实例为空
                     */
                    NacosInstanceManageUtil.initOrRefreshServiceInstanceList(serviceName, instances);
                    instances = NacosInstanceManageUtil.getAllCorrespondingServiceInstanceList(serviceName);
                }

                /**
                 * 通知  服务提供者发生变化  更新缓存中的invoker并销毁失效的invoker
                 */
                notifySubscriber(url, listener, instances);
            }
        };
        /**
         * nacos订阅服务
         */
        namingService.subscribe(serviceName,
                getUrl().getParameter(GROUP_KEY, Constants.DEFAULT_GROUP),
                eventListener);
    }

    /**
     * Notify the Enabled {@link Instance instances} to subscriber.
     *
     * @param url       {@link URL}
     * @param listener  {@link NotifyListener}
     * @param instances all {@link Instance instances}
     */
    private void notifySubscriber(URL url, NotifyListener listener, Collection<Instance> instances) {
<<<<<<< HEAD
        List<Instance> healthyInstances = new LinkedList<>(instances);
        if (healthyInstances.size() > 0) {
            // Healthy Instances
            /**
             * 过滤健康的服务提供者节点
             */
            filterHealthyInstances(healthyInstances);
        }
        /**
         * 将健康的节点转换为url
         */
        List<URL> urls = toUrlWithEmpty(url, healthyInstances);
        // FailbackRegistry
=======
        List<Instance> enabledInstances = new LinkedList<>(instances);
        if (enabledInstances.size() > 0) {
            //  Instances
            filterEnabledInstances(enabledInstances);
        }
        List<URL> urls = toUrlWithEmpty(url, enabledInstances);
>>>>>>> 2584cab7
        NacosRegistry.this.notify(url, listener, urls);
    }

    /**
     * Get the categories from {@link URL}
     *
     * @param url {@link URL}
     * @return non-null array
     */
    private List<String> getCategories(URL url) {
        return ANY_VALUE.equals(url.getServiceInterface()) ?
                ALL_SUPPORTED_CATEGORIES : Arrays.asList(DEFAULT_CATEGORY);
    }

    private URL buildURL(Instance instance) {
        /**
         * 元数据
         */
        Map<String, String> metadata = instance.getMetadata();
        String protocol = metadata.get(PROTOCOL_KEY);
        String path = metadata.get(PATH_KEY);
        return new URL(protocol,
                instance.getIp(),
                instance.getPort(),
                path,
                instance.getMetadata());
    }

    /**
     *
     * @param url
     * @return
     */
    private Instance createInstance(URL url) {
        // Append default category if absent
        String category = url.getParameter(CATEGORY_KEY, DEFAULT_CATEGORY);
        URL newURL = url.addParameter(CATEGORY_KEY, category);
        newURL = newURL.addParameter(PROTOCOL_KEY, url.getProtocol());
        newURL = newURL.addParameter(PATH_KEY, url.getPath());
        newURL = newURL.addParameters(NacosNamingServiceUtils.getNacosPreservedParam(getUrl()));
        String ip = url.getHost();
        int port = url.getPort();
        Instance instance = new Instance();
        instance.setIp(ip);
        instance.setPort(port);
        // 元数据
        instance.setMetadata(new HashMap<>(newURL.getParameters()));
        return instance;
    }

    private NacosServiceName createServiceName(URL url) {
        return valueOf(url);
    }

    private String getServiceName(URL url) {
        return getServiceName(url, url.getParameter(CATEGORY_KEY, DEFAULT_CATEGORY));
    }

    private String getServiceName(URL url, String category) {
        return category + SERVICE_NAME_SEPARATOR + url.getColonSeparatedKey();
    }

    private void execute(NamingServiceCallback callback) {
        try {
            callback.callback(namingService);
        } catch (NacosException e) {
            if (logger.isErrorEnabled()) {
                logger.error(e.getErrMsg(), e);
            }
        }
    }

    private void filterEnabledInstances(Collection<Instance> instances) {
        filterData(instances, Instance::isEnabled);
    }

    /**
     * A filter for Nacos data
     *
     * @since 2.6.5
     */
    private interface NacosDataFilter<T> {

        /**
         * Tests whether or not the specified data should be accepted.
         *
         * @param data The data to be tested
         * @return <code>true</code> if and only if <code>data</code>
         * should be accepted
         */
        boolean accept(T data);

    }

    /**
     * {@link NamingService} Callback
     *
     * @since 2.6.5
     */
    interface NamingServiceCallback {

        /**
         * Callback
         *
         * @param namingService {@link NamingService}
         * @throws NacosException
         */
        void callback(NamingService namingService) throws NacosException;

    }
}<|MERGE_RESOLUTION|>--- conflicted
+++ resolved
@@ -604,28 +604,19 @@
      * @param instances all {@link Instance instances}
      */
     private void notifySubscriber(URL url, NotifyListener listener, Collection<Instance> instances) {
-<<<<<<< HEAD
-        List<Instance> healthyInstances = new LinkedList<>(instances);
-        if (healthyInstances.size() > 0) {
-            // Healthy Instances
+        List<Instance> enabledInstances = new LinkedList<>(instances);
+        if (enabledInstances.size() > 0) {
+            //  Instances
             /**
              * 过滤健康的服务提供者节点
              */
-            filterHealthyInstances(healthyInstances);
+            filterEnabledInstances(enabledInstances);
         }
         /**
          * 将健康的节点转换为url
          */
-        List<URL> urls = toUrlWithEmpty(url, healthyInstances);
+        List<URL> urls = toUrlWithEmpty(url, enabledInstances);
         // FailbackRegistry
-=======
-        List<Instance> enabledInstances = new LinkedList<>(instances);
-        if (enabledInstances.size() > 0) {
-            //  Instances
-            filterEnabledInstances(enabledInstances);
-        }
-        List<URL> urls = toUrlWithEmpty(url, enabledInstances);
->>>>>>> 2584cab7
         NacosRegistry.this.notify(url, listener, urls);
     }
 
