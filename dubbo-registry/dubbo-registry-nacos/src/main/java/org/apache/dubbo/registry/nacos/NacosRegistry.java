/*
 * Licensed to the Apache Software Foundation (ASF) under one or more
 * contributor license agreements.  See the NOTICE file distributed with
 * this work for additional information regarding copyright ownership.
 * The ASF licenses this file to You under the Apache License, Version 2.0
 * (the "License"); you may not use this file except in compliance with
 * the License.  You may obtain a copy of the License at
 *
 *     http://www.apache.org/licenses/LICENSE-2.0
 *
 * Unless required by applicable law or agreed to in writing, software
 * distributed under the License is distributed on an "AS IS" BASIS,
 * WITHOUT WARRANTIES OR CONDITIONS OF ANY KIND, either express or implied.
 * See the License for the specific language governing permissions and
 * limitations under the License.
 */
package org.apache.dubbo.registry.nacos;


import org.apache.dubbo.common.URL;
import org.apache.dubbo.common.URLBuilder;
import org.apache.dubbo.common.utils.StringUtils;
import org.apache.dubbo.common.utils.UrlUtils;
import org.apache.dubbo.registry.NotifyListener;
import org.apache.dubbo.registry.Registry;
import org.apache.dubbo.registry.nacos.util.NacosInstanceManageUtil;
import org.apache.dubbo.registry.nacos.util.NacosNamingServiceUtils;
import org.apache.dubbo.registry.support.FailbackRegistry;

import com.alibaba.nacos.api.common.Constants;
import com.alibaba.nacos.api.exception.NacosException;
import com.alibaba.nacos.api.naming.NamingService;
import com.alibaba.nacos.api.naming.listener.EventListener;
import com.alibaba.nacos.api.naming.listener.NamingEvent;
import com.alibaba.nacos.api.naming.pojo.Instance;
import com.alibaba.nacos.api.naming.pojo.ListView;
import com.google.common.collect.Lists;

import java.util.ArrayList;
import java.util.Arrays;
import java.util.Collection;
import java.util.HashMap;
import java.util.LinkedHashSet;
import java.util.LinkedList;
import java.util.List;
import java.util.Map;
import java.util.Set;
import java.util.concurrent.Executors;
import java.util.concurrent.ScheduledExecutorService;
import java.util.concurrent.TimeUnit;
import java.util.stream.Collectors;

import static org.apache.dubbo.common.constants.CommonConstants.ANY_VALUE;
import static org.apache.dubbo.common.constants.CommonConstants.GROUP_KEY;
import static org.apache.dubbo.common.constants.CommonConstants.INTERFACE_KEY;
import static org.apache.dubbo.common.constants.CommonConstants.PATH_KEY;
import static org.apache.dubbo.common.constants.CommonConstants.PROTOCOL_KEY;
import static org.apache.dubbo.common.constants.CommonConstants.VERSION_KEY;
import static org.apache.dubbo.common.constants.RegistryConstants.CATEGORY_KEY;
import static org.apache.dubbo.common.constants.RegistryConstants.CONFIGURATORS_CATEGORY;
import static org.apache.dubbo.common.constants.RegistryConstants.CONSUMERS_CATEGORY;
import static org.apache.dubbo.common.constants.RegistryConstants.DEFAULT_CATEGORY;
import static org.apache.dubbo.common.constants.RegistryConstants.EMPTY_PROTOCOL;
import static org.apache.dubbo.common.constants.RegistryConstants.PROVIDERS_CATEGORY;
import static org.apache.dubbo.common.constants.RegistryConstants.ROUTERS_CATEGORY;
import static org.apache.dubbo.registry.Constants.ADMIN_PROTOCOL;
import static org.apache.dubbo.registry.nacos.NacosServiceName.valueOf;

/**
 * Nacos {@link Registry}
 *
 * @see #SERVICE_NAME_SEPARATOR
 * @see #PAGINATION_SIZE
 * @see #LOOKUP_INTERVAL
 * @since 2.6.5
 */
public class NacosRegistry extends FailbackRegistry {

    /**
     * All supported categories
     */
    private static final List<String> ALL_SUPPORTED_CATEGORIES = Arrays.asList(
            PROVIDERS_CATEGORY,
            CONSUMERS_CATEGORY,
            ROUTERS_CATEGORY,
            CONFIGURATORS_CATEGORY
    );

    private static final int CATEGORY_INDEX = 0;

    private static final int SERVICE_INTERFACE_INDEX = 1;

    private static final int SERVICE_VERSION_INDEX = 2;

    private static final int SERVICE_GROUP_INDEX = 3;

    private static final String WILDCARD = "*";

    /**
     * The separator for service name
     * Change a constant to be configurable, it's designed for Windows file name that is compatible with old
     * Nacos binary release(< 0.6.1)
     */
    private static final String SERVICE_NAME_SEPARATOR = System.getProperty("nacos.service.name.separator", ":");

    /**
     * The pagination size of query for Nacos service names(only for Dubbo-OPS)
     */
    private static final int PAGINATION_SIZE = Integer.getInteger("nacos.service.names.pagination.size", 100);

    /**
     * The interval in second of lookup Nacos service names(only for Dubbo-OPS)
     */
    private static final long LOOKUP_INTERVAL = Long.getLong("nacos.service.names.lookup.interval", 30);

    /**
     * {@link ScheduledExecutorService} lookup Nacos service names(only for Dubbo-OPS)
     */
    private volatile ScheduledExecutorService scheduledExecutorService;

<<<<<<< HEAD
    private final Logger logger = LoggerFactory.getLogger(getClass());

    private final NacosNamingServiceWrapper namingService;
=======
    private final NamingService namingService;
>>>>>>> d9606cf5

    public NacosRegistry(URL url, NacosNamingServiceWrapper namingService) {
        super(url);
        this.namingService = namingService;
    }

    @Override
    public boolean isAvailable() {
        return "UP".equals(namingService.getServerStatus());
    }

    @Override
    public List<URL> lookup(final URL url) {
        final List<URL> urls = new LinkedList<>();
        execute(namingService -> {
            Set<String> serviceNames = getServiceNames(url, null);
            for (String serviceName : serviceNames) {
                List<Instance> instances = namingService.getAllInstances(serviceName,
                        getUrl().getParameter(GROUP_KEY, Constants.DEFAULT_GROUP));
                urls.addAll(buildURLs(url, instances));
            }
        });
        return urls;
    }

    @Override
    public void doRegister(URL url) {
        final String serviceName = getServiceName(url);

        final Instance instance = createInstance(url);
        /**
         *  namingService.registerInstance with {@link org.apache.dubbo.registry.support.AbstractRegistry#registryUrl}
         *  default {@link DEFAULT_GROUP}
         *
         * in https://github.com/apache/dubbo/issues/5978
         */
        execute(namingService -> namingService.registerInstance(serviceName,
                getUrl().getParameter(GROUP_KEY, Constants.DEFAULT_GROUP), instance));
    }

    @Override
    public void doUnregister(final URL url) {
        execute(namingService -> {
            String serviceName = getServiceName(url);
            Instance instance = createInstance(url);
            namingService.deregisterInstance(serviceName,
                    getUrl().getParameter(GROUP_KEY, Constants.DEFAULT_GROUP),
                    instance.getIp(),
                    instance.getPort());
        });
    }

    @Override
    public void doSubscribe(final URL url, final NotifyListener listener) {
        Set<String> serviceNames = getServiceNames(url, listener);

        //Set corresponding serviceNames for easy search later
        if (isServiceNamesWithCompatibleMode(url)) {
            for (String serviceName : serviceNames) {
                NacosInstanceManageUtil.setCorrespondingServiceNames(serviceName, serviceNames);
            }
        }

        doSubscribe(url, listener, serviceNames);
    }

    private void doSubscribe(final URL url, final NotifyListener listener, final Set<String> serviceNames) {
        execute(namingService -> {
            if (isServiceNamesWithCompatibleMode(url)) {
                List<Instance> allCorrespondingInstanceList = Lists.newArrayList();

                /**
                 * Get all instances with serviceNames to avoid instance overwrite and but with empty instance mentioned
                 * in https://github.com/apache/dubbo/issues/5885 and https://github.com/apache/dubbo/issues/5899
                 *
                 * namingService.getAllInstances with {@link org.apache.dubbo.registry.support.AbstractRegistry#registryUrl}
                 * default {@link DEFAULT_GROUP}
                 *
                 * in https://github.com/apache/dubbo/issues/5978
                 */
                for (String serviceName : serviceNames) {
                    List<Instance> instances = namingService.getAllInstances(serviceName,
                            getUrl().getParameter(GROUP_KEY, Constants.DEFAULT_GROUP));
                    NacosInstanceManageUtil.initOrRefreshServiceInstanceList(serviceName, instances);
                    allCorrespondingInstanceList.addAll(instances);
                }
                notifySubscriber(url, listener, allCorrespondingInstanceList);
                for (String serviceName : serviceNames) {
                    subscribeEventListener(serviceName, url, listener);
                }
            } else {
                List<Instance> instances = new LinkedList<>();
                for (String serviceName : serviceNames) {
                    instances.addAll(namingService.getAllInstances(serviceName
                            , getUrl().getParameter(GROUP_KEY, Constants.DEFAULT_GROUP)));
                    notifySubscriber(url, listener, instances);
                    subscribeEventListener(serviceName, url, listener);
                }
            }

        });
    }

    /**
     * Since 2.7.6 the legacy service name will be added to serviceNames
     * to fix bug with https://github.com/apache/dubbo/issues/5442
     *
     * @param url
     * @return
     */
    private boolean isServiceNamesWithCompatibleMode(final URL url) {
        return !isAdminProtocol(url) && createServiceName(url).isConcrete();
    }

    @Override
    public void doUnsubscribe(URL url, NotifyListener listener) {
        if (isAdminProtocol(url)) {
            shutdownServiceNamesLookup();
        }
    }

    private void shutdownServiceNamesLookup() {
        if (scheduledExecutorService != null) {
            scheduledExecutorService.shutdown();
        }
    }

    /**
     * Get the service names from the specified {@link URL url}
     *
     * @param url      {@link URL}
     * @param listener {@link NotifyListener}
     * @return non-null
     */
    private Set<String> getServiceNames(URL url, NotifyListener listener) {
        if (isAdminProtocol(url)) {
            scheduleServiceNamesLookup(url, listener);
            return getServiceNamesForOps(url);
        } else {
            return getServiceNames0(url);
        }
    }

    private Set<String> getServiceNames0(URL url) {
        NacosServiceName serviceName = createServiceName(url);

        final Set<String> serviceNames;

        if (serviceName.isConcrete()) { // is the concrete service name
            serviceNames = new LinkedHashSet<>();
            serviceNames.add(serviceName.toString());
            // Add the legacy service name since 2.7.6
            String legacySubscribedServiceName = getLegacySubscribedServiceName(url);
            if (!serviceName.toString().equals(legacySubscribedServiceName)) {
                //avoid duplicated service names
                serviceNames.add(legacySubscribedServiceName);
            }
        } else {
            serviceNames = filterServiceNames(serviceName);
        }

        return serviceNames;
    }

    private Set<String> filterServiceNames(NacosServiceName serviceName) {
        Set<String> serviceNames = new LinkedHashSet<>();

        execute(namingService -> {

            serviceNames.addAll(namingService.getServicesOfServer(1, Integer.MAX_VALUE,
                    getUrl().getParameter(GROUP_KEY, Constants.DEFAULT_GROUP)).getData()
                    .stream()
                    .map(NacosServiceName::new)
                    .filter(serviceName::isCompatible)
                    .map(NacosServiceName::toString)
                    .collect(Collectors.toList()));

        });

        return serviceNames;
    }

    /**
     * Get the legacy subscribed service name for compatible with Dubbo 2.7.3 and below
     *
     * @param url {@link URL}
     * @return non-null
     * @since 2.7.6
     */
    private String getLegacySubscribedServiceName(URL url) {
        StringBuilder serviceNameBuilder = new StringBuilder(DEFAULT_CATEGORY);
        appendIfPresent(serviceNameBuilder, url, INTERFACE_KEY);
        appendIfPresent(serviceNameBuilder, url, VERSION_KEY);
        appendIfPresent(serviceNameBuilder, url, GROUP_KEY);
        return serviceNameBuilder.toString();
    }

    private void appendIfPresent(StringBuilder target, URL url, String parameterName) {
        String parameterValue = url.getParameter(parameterName);
        if (!StringUtils.isBlank(parameterValue)) {
            target.append(SERVICE_NAME_SEPARATOR).append(parameterValue);
        }
    }


    private boolean isAdminProtocol(URL url) {
        return ADMIN_PROTOCOL.equals(url.getProtocol());
    }

    private void scheduleServiceNamesLookup(final URL url, final NotifyListener listener) {
        if (scheduledExecutorService == null) {
            scheduledExecutorService = Executors.newSingleThreadScheduledExecutor();
            scheduledExecutorService.scheduleAtFixedRate(() -> {
                Set<String> serviceNames = getAllServiceNames();
                filterData(serviceNames, serviceName -> {
                    boolean accepted = false;
                    for (String category : ALL_SUPPORTED_CATEGORIES) {
                        String prefix = category + SERVICE_NAME_SEPARATOR;
                        if (serviceName != null && serviceName.startsWith(prefix)) {
                            accepted = true;
                            break;
                        }
                    }
                    return accepted;
                });
                doSubscribe(url, listener, serviceNames);
            }, LOOKUP_INTERVAL, LOOKUP_INTERVAL, TimeUnit.SECONDS);
        }
    }

    /**
     * Get the service names for Dubbo OPS
     *
     * @param url {@link URL}
     * @return non-null
     */
    private Set<String> getServiceNamesForOps(URL url) {
        Set<String> serviceNames = getAllServiceNames();
        filterServiceNames(serviceNames, url);
        return serviceNames;
    }

    private Set<String> getAllServiceNames() {

        final Set<String> serviceNames = new LinkedHashSet<>();

        execute(namingService -> {

            int pageIndex = 1;
            ListView<String> listView = namingService.getServicesOfServer(pageIndex, PAGINATION_SIZE,
                    getUrl().getParameter(GROUP_KEY, Constants.DEFAULT_GROUP));
            // First page data
            List<String> firstPageData = listView.getData();
            // Append first page into list
            serviceNames.addAll(firstPageData);
            // the total count
            int count = listView.getCount();
            // the number of pages
            int pageNumbers = count / PAGINATION_SIZE;
            int remainder = count % PAGINATION_SIZE;
            // remain
            if (remainder > 0) {
                pageNumbers += 1;
            }
            // If more than 1 page
            while (pageIndex < pageNumbers) {
                listView = namingService.getServicesOfServer(++pageIndex, PAGINATION_SIZE,
                        getUrl().getParameter(GROUP_KEY, Constants.DEFAULT_GROUP));
                serviceNames.addAll(listView.getData());
            }

        });

        return serviceNames;
    }

    private void filterServiceNames(Set<String> serviceNames, URL url) {

        final List<String> categories = getCategories(url);

        final String targetServiceInterface = url.getServiceInterface();

        final String targetVersion = url.getParameter(VERSION_KEY, "");

        final String targetGroup = url.getParameter(GROUP_KEY, "");

        filterData(serviceNames, serviceName -> {
            // split service name to segments
            // (required) segments[0] = category
            // (required) segments[1] = serviceInterface
            // (optional) segments[2] = version
            // (optional) segments[3] = group
            String[] segments = serviceName.split(SERVICE_NAME_SEPARATOR, -1);
            int length = segments.length;
            if (length != 4) { // must present 4 segments
                return false;
            }

            String category = segments[CATEGORY_INDEX];
            if (!categories.contains(category)) { // no match category
                return false;
            }

            String serviceInterface = segments[SERVICE_INTERFACE_INDEX];
            // no match service interface
            if (!WILDCARD.equals(targetServiceInterface) &&
                    !StringUtils.isEquals(targetServiceInterface, serviceInterface)) {
                return false;
            }

            // no match service version
            String version = segments[SERVICE_VERSION_INDEX];
            if (!WILDCARD.equals(targetVersion) && !StringUtils.isEquals(targetVersion, version)) {
                return false;
            }

            String group = segments[SERVICE_GROUP_INDEX];
            return group == null || WILDCARD.equals(targetGroup) || StringUtils.isEquals(targetGroup, group);
        });
    }

    private <T> void filterData(Collection<T> collection, NacosDataFilter<T> filter) {
        // remove if not accept
        collection.removeIf(data -> !filter.accept(data));
    }

    @Deprecated
    private List<String> doGetServiceNames(URL url) {
        List<String> categories = getCategories(url);
        List<String> serviceNames = new ArrayList<>(categories.size());
        for (String category : categories) {
            final String serviceName = getServiceName(url, category);
            serviceNames.add(serviceName);
        }
        return serviceNames;
    }

    private List<URL> toUrlWithEmpty(URL consumerURL, Collection<Instance> instances) {
        List<URL> urls = buildURLs(consumerURL, instances);
        if (urls.size() == 0) {
            URL empty = URLBuilder.from(consumerURL)
                    .setProtocol(EMPTY_PROTOCOL)
                    .addParameter(CATEGORY_KEY, DEFAULT_CATEGORY)
                    .build();
            urls.add(empty);
        }
        return urls;
    }

    private List<URL> buildURLs(URL consumerURL, Collection<Instance> instances) {
        List<URL> urls = new LinkedList<>();
        if (instances != null && !instances.isEmpty()) {
            for (Instance instance : instances) {
                URL url = buildURL(instance);
                if (UrlUtils.isMatch(consumerURL, url)) {
                    urls.add(url);
                }
            }
        }
        return urls;
    }

    private void subscribeEventListener(String serviceName, final URL url, final NotifyListener listener)
            throws NacosException {
        EventListener eventListener = event -> {
            if (event instanceof NamingEvent) {
                NamingEvent e = (NamingEvent) event;
                List<Instance> instances = e.getInstances();


                if (isServiceNamesWithCompatibleMode(url)) {
                    /**
                     * Get all instances with corresponding serviceNames to avoid instance overwrite and but with empty instance mentioned
                     * in https://github.com/apache/dubbo/issues/5885 and https://github.com/apache/dubbo/issues/5899
                     */
                    NacosInstanceManageUtil.initOrRefreshServiceInstanceList(serviceName, instances);
                    instances = NacosInstanceManageUtil.getAllCorrespondingServiceInstanceList(serviceName);
                }

                notifySubscriber(url, listener, instances);
            }
        };
        namingService.subscribe(serviceName,
                getUrl().getParameter(GROUP_KEY, Constants.DEFAULT_GROUP),
                eventListener);
    }

    /**
     * Notify the Enabled {@link Instance instances} to subscriber.
     *
     * @param url       {@link URL}
     * @param listener  {@link NotifyListener}
     * @param instances all {@link Instance instances}
     */
    private void notifySubscriber(URL url, NotifyListener listener, Collection<Instance> instances) {
        List<Instance> enabledInstances = new LinkedList<>(instances);
        if (enabledInstances.size() > 0) {
            //  Instances
            filterEnabledInstances(enabledInstances);
        }
        List<URL> urls = toUrlWithEmpty(url, enabledInstances);
        NacosRegistry.this.notify(url, listener, urls);
    }

    /**
     * Get the categories from {@link URL}
     *
     * @param url {@link URL}
     * @return non-null array
     */
    private List<String> getCategories(URL url) {
        return ANY_VALUE.equals(url.getServiceInterface()) ?
                ALL_SUPPORTED_CATEGORIES : Arrays.asList(DEFAULT_CATEGORY);
    }

    private URL buildURL(Instance instance) {
        Map<String, String> metadata = instance.getMetadata();
        String protocol = metadata.get(PROTOCOL_KEY);
        String path = metadata.get(PATH_KEY);
        return new URL(protocol,
                instance.getIp(),
                instance.getPort(),
                path,
                instance.getMetadata());
    }

    private Instance createInstance(URL url) {
        // Append default category if absent
        String category = url.getParameter(CATEGORY_KEY, DEFAULT_CATEGORY);
        URL newURL = url.addParameter(CATEGORY_KEY, category);
        newURL = newURL.addParameter(PROTOCOL_KEY, url.getProtocol());
        newURL = newURL.addParameter(PATH_KEY, url.getPath());
        newURL = newURL.addParameters(NacosNamingServiceUtils.getNacosPreservedParam(getUrl()));
        String ip = url.getHost();
        int port = url.getPort();
        Instance instance = new Instance();
        instance.setIp(ip);
        instance.setPort(port);
        instance.setMetadata(new HashMap<>(newURL.getParameters()));
        return instance;
    }

    private NacosServiceName createServiceName(URL url) {
        return valueOf(url);
    }

    private String getServiceName(URL url) {
        return getServiceName(url, url.getParameter(CATEGORY_KEY, DEFAULT_CATEGORY));
    }

    private String getServiceName(URL url, String category) {
        return category + SERVICE_NAME_SEPARATOR + url.getColonSeparatedKey();
    }

    private void execute(NamingServiceCallback callback) {
        try {
            callback.callback(namingService);
        } catch (NacosException e) {
            if (logger.isErrorEnabled()) {
                logger.error(e.getErrMsg(), e);
            }
        }
    }

    private void filterEnabledInstances(Collection<Instance> instances) {
        filterData(instances, Instance::isEnabled);
    }

    /**
     * A filter for Nacos data
     *
     * @since 2.6.5
     */
    private interface NacosDataFilter<T> {

        /**
         * Tests whether or not the specified data should be accepted.
         *
         * @param data The data to be tested
         * @return <code>true</code> if and only if <code>data</code>
         * should be accepted
         */
        boolean accept(T data);

    }

    /**
     * {@link NamingService} Callback
     *
     * @since 2.6.5
     */
    interface NamingServiceCallback {

        /**
         * Callback
         *
         * @param namingService {@link NamingService}
         * @throws NacosException
         */
        void callback(NacosNamingServiceWrapper namingService) throws NacosException;

    }
}<|MERGE_RESOLUTION|>--- conflicted
+++ resolved
@@ -118,13 +118,7 @@
      */
     private volatile ScheduledExecutorService scheduledExecutorService;
 
-<<<<<<< HEAD
-    private final Logger logger = LoggerFactory.getLogger(getClass());
-
     private final NacosNamingServiceWrapper namingService;
-=======
-    private final NamingService namingService;
->>>>>>> d9606cf5
 
     public NacosRegistry(URL url, NacosNamingServiceWrapper namingService) {
         super(url);
