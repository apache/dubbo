--- conflicted
+++ resolved
@@ -19,13 +19,9 @@
 import org.apache.dubbo.common.URL;
 import org.apache.dubbo.registry.NotifyListener;
 import org.apache.dubbo.registry.Registry;
+import org.apache.dubbo.registry.zookeeper.ZookeeperRegistry;
 import org.apache.dubbo.remoting.zookeeper.ZookeeperClient;
 import org.apache.dubbo.remoting.zookeeper.curator.CuratorZookeeperClient;
-<<<<<<< HEAD
-import org.apache.dubbo.test.check.registrycenter.config.ZookeeperRegistryCenterConfig;
-
-=======
->>>>>>> 3cceefa2
 import org.junit.jupiter.api.Assertions;
 import org.junit.jupiter.api.BeforeAll;
 import org.junit.jupiter.api.Test;
@@ -40,29 +36,21 @@
     private static final String SERVICE_NAME = "org.apache.dubbo.registry.MultipleService2S2R";
     private static final String SERVICE2_NAME = "org.apache.dubbo.registry.MultipleService2S2R2";
 
-<<<<<<< HEAD
-    private static String zookeeperRegistryURLStr;
-    private static String zookeeperRegistryURLStr2;
-
-=======
->>>>>>> 3cceefa2
     private static MultipleRegistry multipleRegistry;
     // for test content
     private static ZookeeperClient zookeeperClient;
+    private static ZookeeperClient zookeeperClient2;
 
-<<<<<<< HEAD
-    @BeforeAll
-    public static void setUp() throws Exception {
-        zookeeperRegistryURLStr = ZookeeperRegistryCenterConfig.getConnectionAddress1();
-        zookeeperRegistryURLStr2 = ZookeeperRegistryCenterConfig.getConnectionAddress2();
-=======
+    private static ZookeeperRegistry zookeeperRegistry;
+    private static ZookeeperRegistry zookeeperRegistry2;
+
+
     private static String zookeeperConnectionAddress1, zookeeperConnectionAddress2;
 
     @BeforeAll
     public static void beforeAll() {
         zookeeperConnectionAddress1 = System.getProperty("zookeeper.connection.address.1");
         zookeeperConnectionAddress2 = System.getProperty("zookeeper.connection.address.2");
->>>>>>> 3cceefa2
 
         URL url = URL.valueOf("multiple://127.0.0.1?application=vic&" +
             MultipleRegistry.REGISTRY_FOR_SERVICE + "=" + zookeeperConnectionAddress1 + "," + zookeeperConnectionAddress2 + "&"
@@ -70,14 +58,10 @@
         multipleRegistry = (MultipleRegistry) new MultipleRegistryFactory().createRegistry(url);
 
         // for test validation
-<<<<<<< HEAD
-        zookeeperClient = new CuratorZookeeperClient(URL.valueOf(zookeeperRegistryURLStr));
-=======
         zookeeperClient = new CuratorZookeeperClient(URL.valueOf(zookeeperConnectionAddress1));
         zookeeperRegistry = MultipleRegistryTestUtil.getZookeeperRegistry(multipleRegistry.getServiceRegistries().values());
         zookeeperClient2 = new CuratorZookeeperClient(URL.valueOf(zookeeperConnectionAddress2));
         zookeeperRegistry2 = MultipleRegistryTestUtil.getZookeeperRegistry(multipleRegistry.getServiceRegistries().values());
->>>>>>> 3cceefa2
     }
 
     @Test
@@ -109,10 +93,10 @@
         Assertions.assertNotNull(MultipleRegistryTestUtil.getZookeeperRegistry(multipleRegistry.getReferenceRegistries().values()));
 
         Assertions.assertEquals(MultipleRegistryTestUtil.getZookeeperRegistry(multipleRegistry.getServiceRegistries().values()),
-                MultipleRegistryTestUtil.getZookeeperRegistry(multipleRegistry.getReferenceRegistries().values()));
+            MultipleRegistryTestUtil.getZookeeperRegistry(multipleRegistry.getReferenceRegistries().values()));
 
         Assertions.assertEquals(MultipleRegistryTestUtil.getZookeeperRegistry(multipleRegistry.getServiceRegistries().values()),
-                MultipleRegistryTestUtil.getZookeeperRegistry(multipleRegistry.getReferenceRegistries().values()));
+            MultipleRegistryTestUtil.getZookeeperRegistry(multipleRegistry.getReferenceRegistries().values()));
 
         Assertions.assertEquals(multipleRegistry.getApplicationName(), "vic");
 
