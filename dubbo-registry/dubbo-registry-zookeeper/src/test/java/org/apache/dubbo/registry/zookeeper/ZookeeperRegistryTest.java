/*
 * Licensed to the Apache Software Foundation (ASF) under one or more
 * contributor license agreements.  See the NOTICE file distributed with
 * this work for additional information regarding copyright ownership.
 * The ASF licenses this file to You under the Apache License, Version 2.0
 * (the "License"); you may not use this file except in compliance with
 * the License.  You may obtain a copy of the License at
 *
 *     http://www.apache.org/licenses/LICENSE-2.0
 *
 * Unless required by applicable law or agreed to in writing, software
 * distributed under the License is distributed on an "AS IS" BASIS,
 * WITHOUT WARRANTIES OR CONDITIONS OF ANY KIND, either express or implied.
 * See the License for the specific language governing permissions and
 * limitations under the License.
 */
package org.apache.dubbo.registry.zookeeper;

import org.apache.dubbo.common.URL;
import org.apache.dubbo.common.status.Status;
import org.apache.dubbo.registry.NotifyListener;
import org.apache.dubbo.registry.Registry;
import org.apache.dubbo.registry.status.RegistryStatusChecker;
import org.apache.dubbo.remoting.zookeeper.ZookeeperTransporter;
import org.apache.dubbo.rpc.RpcException;
import org.apache.dubbo.rpc.model.ApplicationModel;
<<<<<<< HEAD
import org.apache.dubbo.rpc.model.FrameworkModel;
import org.junit.jupiter.api.AfterEach;
=======
>>>>>>> 34698423
import org.junit.jupiter.api.Assertions;
import org.junit.jupiter.api.BeforeEach;
import org.junit.jupiter.api.Disabled;
import org.junit.jupiter.api.Test;
import org.junit.jupiter.api.BeforeAll;

import java.util.List;
import java.util.Map;
import java.util.Set;
import java.util.concurrent.CountDownLatch;

import static org.hamcrest.CoreMatchers.is;
import static org.hamcrest.CoreMatchers.not;
import static org.hamcrest.CoreMatchers.nullValue;
import static org.hamcrest.MatcherAssert.assertThat;
import static org.hamcrest.Matchers.containsString;
import static org.junit.jupiter.api.Assertions.fail;
import static org.mockito.Mockito.mock;

public class ZookeeperRegistryTest {
    private static String zookeeperConnectionAddress1;
    private ZookeeperRegistry zookeeperRegistry;
    private String service = "org.apache.dubbo.test.injvmServie";
    private URL serviceUrl = URL.valueOf("zookeeper://zookeeper/" + service + "?notify=false&methods=test1,test2");
    private URL anyUrl = URL.valueOf("zookeeper://zookeeper/*");
    private URL registryUrl;
    private ZookeeperRegistryFactory zookeeperRegistryFactory;
    private NotifyListener listener;

    @BeforeAll
    public static void beforeAll() {
        zookeeperConnectionAddress1 = System.getProperty("zookeeper.connection.address.1");
    }

    @BeforeEach
    public void setUp() throws Exception {
<<<<<<< HEAD
        int zkServerPort = NetUtils.getAvailablePort();
        this.zkServer = new TestingServer(zkServerPort, true);
        this.zkServer.start();

        this.registryUrl = URL.valueOf("zookeeper://localhost:" + zkServerPort);
        zookeeperRegistryFactory = new ZookeeperRegistryFactory(FrameworkModel.defaultModel());
        this.zookeeperRegistry = (ZookeeperRegistry) zookeeperRegistryFactory.createRegistry(registryUrl);
    }

    @AfterEach
    public void tearDown() throws Exception {
        // close zk client
        ZookeeperTransporter.getExtension(FrameworkModel.defaultModel()).close("");
        zkServer.stop();
    }

=======
        this.registryUrl = URL.valueOf(zookeeperConnectionAddress1);
        zookeeperRegistryFactory = new ZookeeperRegistryFactory(ApplicationModel.defaultModel());
        this.zookeeperRegistry = (ZookeeperRegistry) zookeeperRegistryFactory.createRegistry(registryUrl);
    }

>>>>>>> 34698423
    @Test
    public void testAnyHost() {
        Assertions.assertThrows(IllegalStateException.class, () -> {
            URL errorUrl = URL.valueOf("multicast://0.0.0.0/");
            new ZookeeperRegistryFactory(FrameworkModel.defaultModel()).createRegistry(errorUrl);
        });
    }

    @Test
    public void testRegister() {
        Set<URL> registered;

        for (int i = 0; i < 2; i++) {
            zookeeperRegistry.register(serviceUrl);
            registered = zookeeperRegistry.getRegistered();
            assertThat(registered.contains(serviceUrl), is(true));
        }

        registered = zookeeperRegistry.getRegistered();
        assertThat(registered.size(), is(1));
    }

    @Test
    public void testSubscribe() {
        NotifyListener listener = mock(NotifyListener.class);
        zookeeperRegistry.subscribe(serviceUrl, listener);

        Map<URL, Set<NotifyListener>> subscribed = zookeeperRegistry.getSubscribed();
        assertThat(subscribed.size(), is(1));
        assertThat(subscribed.get(serviceUrl).size(), is(1));

        zookeeperRegistry.unsubscribe(serviceUrl, listener);
        subscribed = zookeeperRegistry.getSubscribed();
        assertThat(subscribed.size(), is(1));
        assertThat(subscribed.get(serviceUrl).size(), is(0));
    }

    @Test
    public void testAvailable() {
        zookeeperRegistry.register(serviceUrl);
        assertThat(zookeeperRegistry.isAvailable(), is(true));

        zookeeperRegistry.destroy();
        assertThat(zookeeperRegistry.isAvailable(), is(false));
    }

    @Test
    public void testLookup() {
        List<URL> lookup = zookeeperRegistry.lookup(serviceUrl);
        assertThat(lookup.size(), is(1));

        zookeeperRegistry.register(serviceUrl);
        lookup = zookeeperRegistry.lookup(serviceUrl);
        assertThat(lookup.size(), is(1));
    }

    @Test
    public void testLookupIllegalUrl() {
        try {
            zookeeperRegistry.lookup(null);
            fail();
        } catch (IllegalArgumentException expected) {
            assertThat(expected.getMessage(),
                containsString("lookup url == null"));
        }
    }

    @Test
    public void testLookupWithException() {
        URL errorUrl = URL.valueOf("multicast://0.0.0.0/");
        Assertions.assertThrows(RpcException.class, () -> zookeeperRegistry.lookup(errorUrl));
    }

    @Disabled
    @Test
    /*
      This UT is unstable, consider remove it later.
      @see https://github.com/apache/dubbo/issues/1787
     */
    public void testStatusChecker() {
        RegistryStatusChecker registryStatusChecker = new RegistryStatusChecker(ApplicationModel.defaultModel());
        Status status = registryStatusChecker.check();
        assertThat(status.getLevel(), is(Status.Level.UNKNOWN));

        Registry registry = zookeeperRegistryFactory.getRegistry(registryUrl);
        assertThat(registry, not(nullValue()));

        status = registryStatusChecker.check();
        assertThat(status.getLevel(), is(Status.Level.ERROR));

        registry.register(serviceUrl);
        status = registryStatusChecker.check();
        assertThat(status.getLevel(), is(Status.Level.OK));
    }

    @Test
    public void testSubscribeAnyValue() throws InterruptedException {
        final CountDownLatch latch = new CountDownLatch(1);
        zookeeperRegistry.register(serviceUrl);
        zookeeperRegistry.subscribe(anyUrl, urls -> latch.countDown());
        zookeeperRegistry.register(serviceUrl);
        latch.await();
    }

    @Test
    public void testDestroy() {
        zookeeperRegistry.destroy();
        assertThat(zookeeperRegistry.isAvailable(), is(false));
    }


    @Test
    public void testDoRegisterWithException() {
        Assertions.assertThrows(RpcException.class, () -> {
            URL errorUrl = URL.valueOf("multicast://0.0.0.0/");
            zookeeperRegistry.doRegister(errorUrl);
        });
    }

    @Test
    public void testDoUnregisterWithException() {
        Assertions.assertThrows(RpcException.class, () -> {
            URL errorUrl = URL.valueOf("multicast://0.0.0.0/");
            zookeeperRegistry.doUnregister(errorUrl);
        });
    }

    @Test
    public void testDoSubscribeWithException() {
        Assertions.assertThrows(RpcException.class,
            () -> zookeeperRegistry.doSubscribe(anyUrl, listener));
    }
}<|MERGE_RESOLUTION|>--- conflicted
+++ resolved
@@ -24,11 +24,8 @@
 import org.apache.dubbo.remoting.zookeeper.ZookeeperTransporter;
 import org.apache.dubbo.rpc.RpcException;
 import org.apache.dubbo.rpc.model.ApplicationModel;
-<<<<<<< HEAD
 import org.apache.dubbo.rpc.model.FrameworkModel;
 import org.junit.jupiter.api.AfterEach;
-=======
->>>>>>> 34698423
 import org.junit.jupiter.api.Assertions;
 import org.junit.jupiter.api.BeforeEach;
 import org.junit.jupiter.api.Disabled;
@@ -65,12 +62,7 @@
 
     @BeforeEach
     public void setUp() throws Exception {
-<<<<<<< HEAD
-        int zkServerPort = NetUtils.getAvailablePort();
-        this.zkServer = new TestingServer(zkServerPort, true);
-        this.zkServer.start();
-
-        this.registryUrl = URL.valueOf("zookeeper://localhost:" + zkServerPort);
+        this.registryUrl = URL.valueOf(zookeeperConnectionAddress1);
         zookeeperRegistryFactory = new ZookeeperRegistryFactory(FrameworkModel.defaultModel());
         this.zookeeperRegistry = (ZookeeperRegistry) zookeeperRegistryFactory.createRegistry(registryUrl);
     }
@@ -79,16 +71,8 @@
     public void tearDown() throws Exception {
         // close zk client
         ZookeeperTransporter.getExtension(FrameworkModel.defaultModel()).close("");
-        zkServer.stop();
-    }
-
-=======
-        this.registryUrl = URL.valueOf(zookeeperConnectionAddress1);
-        zookeeperRegistryFactory = new ZookeeperRegistryFactory(ApplicationModel.defaultModel());
-        this.zookeeperRegistry = (ZookeeperRegistry) zookeeperRegistryFactory.createRegistry(registryUrl);
-    }
-
->>>>>>> 34698423
+    }
+
     @Test
     public void testAnyHost() {
         Assertions.assertThrows(IllegalStateException.class, () -> {
@@ -138,7 +122,7 @@
     @Test
     public void testLookup() {
         List<URL> lookup = zookeeperRegistry.lookup(serviceUrl);
-        assertThat(lookup.size(), is(1));
+        assertThat(lookup.size(), is(0));
 
         zookeeperRegistry.register(serviceUrl);
         lookup = zookeeperRegistry.lookup(serviceUrl);
