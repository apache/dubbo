/*
 * Licensed to the Apache Software Foundation (ASF) under one or more
 * contributor license agreements.  See the NOTICE file distributed with
 * this work for additional information regarding copyright ownership.
 * The ASF licenses this file to You under the Apache License, Version 2.0
 * (the "License"); you may not use this file except in compliance with
 * the License.  You may obtain a copy of the License at
 *
 *     http://www.apache.org/licenses/LICENSE-2.0
 *
 * Unless required by applicable law or agreed to in writing, software
 * distributed under the License is distributed on an "AS IS" BASIS,
 * WITHOUT WARRANTIES OR CONDITIONS OF ANY KIND, either express or implied.
 * See the License for the specific language governing permissions and
 * limitations under the License.
 */
package org.apache.dubbo.registry.zookeeper;

import org.apache.dubbo.common.URL;
import org.apache.dubbo.common.function.ThrowableConsumer;
import org.apache.dubbo.common.function.ThrowableFunction;
import org.apache.dubbo.common.logger.Logger;
import org.apache.dubbo.common.logger.LoggerFactory;
import org.apache.dubbo.common.utils.DefaultPage;
import org.apache.dubbo.common.utils.Page;
<<<<<<< HEAD
=======
import org.apache.dubbo.registry.client.AbstractServiceDiscovery;
>>>>>>> 829c0df2
import org.apache.dubbo.registry.client.ServiceDiscovery;
import org.apache.dubbo.registry.client.ServiceInstance;
import org.apache.dubbo.registry.client.event.listener.ServiceInstancesChangedListener;
import org.apache.dubbo.rpc.RpcException;

import org.apache.curator.framework.CuratorFramework;
import org.apache.curator.framework.api.CuratorWatcher;
import org.apache.zookeeper.KeeperException;

import java.util.Iterator;
import java.util.LinkedHashSet;
import java.util.LinkedList;
import java.util.List;
import java.util.Map;
import java.util.Set;
import java.util.concurrent.ConcurrentHashMap;

import static org.apache.dubbo.common.function.ThrowableFunction.execute;
import static org.apache.dubbo.registry.client.metadata.ServiceInstanceMetadataUtils.isInstanceUpdated;
import static org.apache.dubbo.registry.zookeeper.util.CuratorFrameworkParams.ROOT_PATH;
import static org.apache.dubbo.registry.zookeeper.util.CuratorFrameworkUtils.build;
import static org.apache.dubbo.registry.zookeeper.util.CuratorFrameworkUtils.buildCuratorFramework;
import static org.apache.dubbo.registry.zookeeper.util.CuratorFrameworkUtils.buildServiceDiscovery;
import static org.apache.dubbo.rpc.RpcException.REGISTRY_EXCEPTION;

/**
 * Zookeeper {@link ServiceDiscovery} implementation based on
 * <a href="https://curator.apache.org/curator-x-discovery/index.html">Apache Curator X Discovery</a>
 */
public class ZookeeperServiceDiscovery extends AbstractServiceDiscovery {

    private final Logger logger = LoggerFactory.getLogger(getClass());

    private URL registryURL;

    private CuratorFramework curatorFramework;

    private String rootPath;

    private org.apache.curator.x.discovery.ServiceDiscovery<ZookeeperInstance> serviceDiscovery;

    /**
     * The Key is watched Zookeeper path, the value is an instance of {@link CuratorWatcher}
     */
    private final Map<String, ZookeeperServiceDiscoveryChangeWatcher> watcherCaches = new ConcurrentHashMap<>();

    @Override
    public void initialize(URL registryURL) throws Exception {
        this.registryURL = registryURL;
        this.curatorFramework = buildCuratorFramework(registryURL);
        this.rootPath = ROOT_PATH.getParameterValue(registryURL);
        this.serviceDiscovery = buildServiceDiscovery(curatorFramework, rootPath);
        this.serviceDiscovery.start();
    }

    @Override
    public URL getUrl() {
        return registryURL;
    }

    public void destroy() throws Exception {
        serviceDiscovery.close();
    }

    public void register(ServiceInstance serviceInstance) throws RuntimeException {
<<<<<<< HEAD
        this.serviceInstance = serviceInstance;
=======
        super.register(serviceInstance);
>>>>>>> 829c0df2
        try {
            serviceDiscovery.registerService(build(serviceInstance));
        } catch (Exception e) {
            throw new RpcException(REGISTRY_EXCEPTION, "Failed register instance " + serviceInstance.toString(), e);
        }
    }

    public void update(ServiceInstance serviceInstance) throws RuntimeException {
        if (this.serviceInstance == null) {
            this.register(serviceInstance);
        } else if (isInstanceUpdated(serviceInstance)) {
            this.unregister(this.serviceInstance);
            this.register(serviceInstance);
            this.serviceInstance = serviceInstance;
        }
    }

    public void unregister(ServiceInstance serviceInstance) throws RuntimeException {
        doInServiceRegistry(serviceDiscovery -> {
            serviceDiscovery.unregisterService(build(serviceInstance));
        });
    }

    @Override
    public Set<String> getServices() {
        return doInServiceDiscovery(s -> new LinkedHashSet<>(s.queryForNames()));
    }

    @Override
    public List<ServiceInstance> getInstances(String serviceName) throws NullPointerException {
        return doInServiceDiscovery(s -> build(s.queryForInstances(serviceName)));
    }

    @Override
    public Page<ServiceInstance> getInstances(String serviceName, int offset, int pageSize, boolean healthyOnly) {
        String path = buildServicePath(serviceName);

        return execute(path, p -> {

            List<ServiceInstance> serviceInstances = new LinkedList<>();

            int totalSize = 0;
            try {
                List<String> serviceIds = new LinkedList<>(curatorFramework.getChildren().forPath(p));

                totalSize = serviceIds.size();

                Iterator<String> iterator = serviceIds.iterator();

                for (int i = 0; i < offset; i++) {
                    if (iterator.hasNext()) { // remove the elements from 0 to offset
                        iterator.next();
                        iterator.remove();
                    }
                }

                for (int i = 0; i < pageSize; i++) {
                    if (iterator.hasNext()) {
                        String serviceId = iterator.next();
                        ServiceInstance serviceInstance = build(serviceDiscovery.queryForInstance(serviceName, serviceId));
                        serviceInstances.add(serviceInstance);
                    }
                }
            } catch (KeeperException.NoNodeException e) {
                logger.warn(p + " path not exist.", e);
            }

            return new DefaultPage<>(offset, pageSize, serviceInstances, totalSize);
        });
    }

    @Override
    public void addServiceInstancesChangedListener(ServiceInstancesChangedListener listener)
            throws NullPointerException, IllegalArgumentException {
        listener.getServiceNames().forEach(serviceName -> registerServiceWatcher(serviceName, listener));
    }

    @Override
    public void removeServiceInstancesChangedListener(ServiceInstancesChangedListener listener) throws IllegalArgumentException {
        listener.getServiceNames().forEach(serviceName -> {
            ZookeeperServiceDiscoveryChangeWatcher watcher = watcherCaches.remove(serviceName);
            watcher.stopWatching();
        });
    }

    private void doInServiceRegistry(ThrowableConsumer<org.apache.curator.x.discovery.ServiceDiscovery> consumer) {
        ThrowableConsumer.execute(serviceDiscovery, s -> {
            consumer.accept(s);
        });
    }

    private <R> R doInServiceDiscovery(ThrowableFunction<org.apache.curator.x.discovery.ServiceDiscovery, R> function) {
        return execute(serviceDiscovery, function);
    }

    protected void registerServiceWatcher(String serviceName, ServiceInstancesChangedListener listener) {
        String path = buildServicePath(serviceName);
        try {
            curatorFramework.create().creatingParentsIfNeeded().forPath(path);
        } catch (KeeperException.NodeExistsException e) {
            // ignored
            if (logger.isDebugEnabled()) {

                logger.debug(e);
            }
        } catch (Exception e) {
            throw new IllegalStateException("registerServiceWatcher create path=" + path + " fail.", e);
        }

        CuratorWatcher watcher = watcherCaches.computeIfAbsent(path, key ->
                new ZookeeperServiceDiscoveryChangeWatcher(this, serviceName, listener));
        try {
            curatorFramework.getChildren().usingWatcher(watcher).forPath(path);
        } catch (KeeperException.NoNodeException e) {
            // ignored
            if (logger.isErrorEnabled()) {
                logger.error(e.getMessage());
            }
        } catch (Exception e) {
            throw new IllegalStateException(e.getMessage(), e);
        }
    }

    private String buildServicePath(String serviceName) {
        return rootPath + "/" + serviceName;
    }
}<|MERGE_RESOLUTION|>--- conflicted
+++ resolved
@@ -23,10 +23,7 @@
 import org.apache.dubbo.common.logger.LoggerFactory;
 import org.apache.dubbo.common.utils.DefaultPage;
 import org.apache.dubbo.common.utils.Page;
-<<<<<<< HEAD
-=======
 import org.apache.dubbo.registry.client.AbstractServiceDiscovery;
->>>>>>> 829c0df2
 import org.apache.dubbo.registry.client.ServiceDiscovery;
 import org.apache.dubbo.registry.client.ServiceInstance;
 import org.apache.dubbo.registry.client.event.listener.ServiceInstancesChangedListener;
@@ -92,11 +89,7 @@
     }
 
     public void register(ServiceInstance serviceInstance) throws RuntimeException {
-<<<<<<< HEAD
-        this.serviceInstance = serviceInstance;
-=======
         super.register(serviceInstance);
->>>>>>> 829c0df2
         try {
             serviceDiscovery.registerService(build(serviceInstance));
         } catch (Exception e) {
