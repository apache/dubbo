--- conflicted
+++ resolved
@@ -112,8 +112,6 @@
     @Override
     public void destroy() {
         super.destroy();
-<<<<<<< HEAD
-=======
         // Just release zkClient reference, but can not close zk client here for zk client is shared somewhere else.
         // See org.apache.dubbo.remoting.zookeeper.AbstractZookeeperTransporter#destroy()
         zkClient = null;
@@ -123,7 +121,6 @@
         if (zkClient == null) {
             throw new IllegalStateException("registry is destroyed");
         }
->>>>>>> d7f600e2
     }
 
     @Override
