<!--
  Licensed to the Apache Software Foundation (ASF) under one or more
  contributor license agreements.  See the NOTICE file distributed with
  this work for additional information regarding copyright ownership.
  The ASF licenses this file to You under the Apache License, Version 2.0
  (the "License"); you may not use this file except in compliance with
  the License.  You may obtain a copy of the License at

      http://www.apache.org/licenses/LICENSE-2.0

  Unless required by applicable law or agreed to in writing, software
  distributed under the License is distributed on an "AS IS" BASIS,
  WITHOUT WARRANTIES OR CONDITIONS OF ANY KIND, either express or implied.
  See the License for the specific language governing permissions and
  limitations under the License.
  -->
<project xmlns="http://maven.apache.org/POM/4.0.0" xmlns:xsi="http://www.w3.org/2001/XMLSchema-instance"
         xsi:schemaLocation="http://maven.apache.org/POM/4.0.0 http://maven.apache.org/maven-v4_0_0.xsd">
    <modelVersion>4.0.0</modelVersion>
    <parent>
        <groupId>org.apache.dubbo</groupId>
        <artifactId>dubbo-registry</artifactId>
        <version>${revision}</version>
        <relativePath>../pom.xml</relativePath>
    </parent>
    <artifactId>dubbo-registry-api</artifactId>
    <packaging>jar</packaging>
    <name>${project.artifactId}</name>
    <description>The registry module of dubbo project</description>
    <properties>
        <skip_maven_deploy>false</skip_maven_deploy>
    </properties>
    <dependencies>

        <dependency>
            <groupId>org.apache.dubbo</groupId>
            <artifactId>dubbo-common</artifactId>
            <version>${project.parent.version}</version>
        </dependency>

        <dependency>
            <groupId>org.apache.dubbo</groupId>
            <artifactId>dubbo-cluster</artifactId>
            <version>${project.parent.version}</version>
        </dependency>
        <dependency>
            <groupId>org.apache.dubbo</groupId>
            <artifactId>dubbo-container-api</artifactId>
            <version>${project.parent.version}</version>
            <exclusions>
                <exclusion>
                    <groupId>org.eclipse.jetty</groupId>
                    <artifactId>jetty-server</artifactId>
                </exclusion>
                <exclusion>
                    <groupId>org.eclipse.jetty</groupId>
                    <artifactId>jetty-servlet</artifactId>
                </exclusion>
            </exclusions>
        </dependency>

        <dependency>
            <groupId>org.apache.dubbo</groupId>
            <artifactId>dubbo-metadata-api</artifactId>
            <version>${project.parent.version}</version>
        </dependency>

        <dependency>
            <groupId>org.apache.curator</groupId>
            <artifactId>curator-framework</artifactId>
            <scope>test</scope>
        </dependency>
        <dependency>
            <groupId>org.apache.curator</groupId>
            <artifactId>curator-recipes</artifactId>
            <scope>test</scope>
        </dependency>
        <dependency>
            <groupId>org.apache.zookeeper</groupId>
            <artifactId>zookeeper</artifactId>
            <scope>test</scope>
        </dependency>
        <dependency>
            <groupId>org.apache.dubbo</groupId>
            <artifactId>dubbo-metrics-api</artifactId>
            <version>${project.parent.version}</version>
            <scope>compile</scope>
        </dependency>
        <dependency>
            <groupId>org.apache.dubbo</groupId>
            <artifactId>dubbo-metrics-default</artifactId>
            <version>${project.parent.version}</version>
            <scope>compile</scope>
        </dependency>
        <dependency>
            <groupId>org.apache.dubbo</groupId>
<<<<<<< HEAD
            <artifactId>dubbo-metrics-registry</artifactId>
=======
            <artifactId>dubbo-metrics-metadata</artifactId>
>>>>>>> 671e0f8b
            <version>${project.parent.version}</version>
            <scope>compile</scope>
        </dependency>
    </dependencies>
</project><|MERGE_RESOLUTION|>--- conflicted
+++ resolved
@@ -94,11 +94,14 @@
         </dependency>
         <dependency>
             <groupId>org.apache.dubbo</groupId>
-<<<<<<< HEAD
+            <artifactId>dubbo-metrics-metadata</artifactId>
+            <version>${project.parent.version}</version>
+            <scope>compile</scope>
+        </dependency>
+
+        <dependency>
+            <groupId>org.apache.dubbo</groupId>
             <artifactId>dubbo-metrics-registry</artifactId>
-=======
-            <artifactId>dubbo-metrics-metadata</artifactId>
->>>>>>> 671e0f8b
             <version>${project.parent.version}</version>
             <scope>compile</scope>
         </dependency>
