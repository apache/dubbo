--- conflicted
+++ resolved
@@ -16,30 +16,22 @@
  */
 package org.apache.dubbo.registry.support;
 
+import org.apache.dubbo.common.Constants;
 import org.apache.dubbo.common.URL;
-import org.apache.dubbo.common.logger.Level;
-import org.apache.dubbo.common.logger.LoggerFactory;
 import org.apache.dubbo.common.utils.NetUtils;
 import org.apache.dubbo.registry.NotifyListener;
-<<<<<<< HEAD
-import org.apache.log4j.BasicConfigurator;
 import org.hamcrest.Matchers;
-=======
-import org.apache.dubbo.common.Constants;
->>>>>>> 92c566a3
+import org.junit.After;
 import org.junit.Assert;
 import org.junit.Before;
-import org.junit.After;
 import org.junit.Test;
 
-<<<<<<< HEAD
-import java.util.*;
+import java.util.ArrayList;
+import java.util.LinkedHashMap;
+import java.util.List;
+import java.util.Map;
+import java.util.Set;
 import java.util.concurrent.atomic.AtomicReference;
-=======
-import java.util.ArrayList;
-import java.util.List;
-import java.util.concurrent.CountDownLatch;
->>>>>>> 92c566a3
 
 /**
  * AbstractRegistryTest
@@ -47,25 +39,17 @@
 public class AbstractRegistryTest {
 
     private URL testUrl;
+    private URL mockUrl;
     private NotifyListener listener;
     private AbstractRegistry abstractRegistry;
     private boolean notifySuccess;
-    private int threadNumber;
-
-    private static final Map<String,String> parametersProvider=new LinkedHashMap<>();
-    private static final Map<String,String> parametersConsumer=new LinkedHashMap<>();
-
-    private URL mockUrl = new URL("dubbo", "127.0.0.0", 2200);
-    static{
-        parametersProvider.put("anyhost","true");
-        parametersProvider.put("application","demo-provider");
-        parametersProvider.put("dubbo","2.0.2");
-        parametersProvider.put("generic","false");
-        parametersProvider.put("interface","org.apache.dubbo.demo.DemoService");
-        parametersProvider.put("methods","sayHello");
-        parametersProvider.put("pid","1489");
-        parametersProvider.put("side","provider");
-        parametersProvider.put("timestamp",String.valueOf(System.currentTimeMillis()));
+    private Map<String, String> parametersConsumer = new LinkedHashMap<>();
+
+    @Before
+    public void init() {
+        URL url = URL.valueOf("dubbo://" + NetUtils.getLocalAddress().getHostName() + ":2233");
+        testUrl = URL.valueOf("http://1.2.3.4:9090/registry?check=false&file=N/A&interface=com.test");
+        mockUrl = new URL("dubbo", "127.0.0.0", 2200);
 
         parametersConsumer.put("application", "demo-consumer");
         parametersConsumer.put("category", "consumer");
@@ -77,26 +61,6 @@
         parametersConsumer.put("qos.port", "333333");
         parametersConsumer.put("side", "consumer");
         parametersConsumer.put("timestamp", String.valueOf(System.currentTimeMillis()));
-
-
-    }
-
-    private List<URL> getList() {
-        List<URL> list = new ArrayList<>();
-        URL url_1 = new URL("dubbo", "127.0.0.0", 1000);
-        URL url_2 = new URL("dubbo", "127.0.0.1", 1001);
-        URL url_3 = new URL("dubbo", "127.0.0.2", 1002);
-        list.add(url_1);
-        list.add(url_2);
-        list.add(url_3);
-        return list;
-    }
-
-    @Before
-    public void init() {
-        URL url = URL.valueOf("dubbo://" + NetUtils.getLocalAddress().getHostName() + ":2233");
-        testUrl = URL.valueOf("http://1.2.3.4:9090/registry?check=false&file=N/A&interface=com.test");
-        threadNumber = 100;
 
         // init the object
         abstractRegistry = new AbstractRegistry(url) {
@@ -109,16 +73,8 @@
         listener = urls -> notifySuccess = true;
         // notify flag
         notifySuccess = false;
-
-        LoggerFactory.setLevel(Level.INFO);
-        Level level = LoggerFactory.getLevel();
-        // BasicConfigurator.configure();
-    }
-
-<<<<<<< HEAD
-
-
-=======
+    }
+
     @After
     public void after() {
         abstractRegistry.destroy();
@@ -130,379 +86,8 @@
      *
      * @throws Exception
      */
->>>>>>> 92c566a3
-    @Test
-    public void testRegister() {
-        // check parameters
-        try {
-            abstractRegistry.register(null);
-            Assert.fail();
-        } catch (Exception e) {
-            Assert.assertTrue(e instanceof IllegalArgumentException);
-        }
-        // check if register successfully
-        int beginSize = abstractRegistry.getRegistered().size();
-        abstractRegistry.register(testUrl);
-        Assert.assertEquals(beginSize + 1, abstractRegistry.getRegistered().size());
-        // check register when the url is the same
-        abstractRegistry.register(testUrl);
-        Assert.assertEquals(beginSize + 1, abstractRegistry.getRegistered().size());
-    }
-
-    /**
-     * Multi thread test method for
-     * {@link org.apache.dubbo.registry.support.AbstractRegistry#register(URL)}.
-     *
-     * @throws Exception
-     */
-    @Test
-    public void testRegisterMultiThread() {
-        int threadBeginSize = abstractRegistry.getRegistered().size();
-        CountDownLatch countDownLatch = new CountDownLatch(threadNumber);
-        Thread[] threads = new Thread[threadNumber];
-        for (int i = 0; i < threadNumber; i++){
-            URL url = URL.valueOf("dubbo://" + NetUtils.getLocalAddress().getHostName() + i);
-            threads[i] = new Thread(new Runnable() {
-                @Override
-                public void run() {
-                    abstractRegistry.register(url);
-                    countDownLatch.countDown();
-                }
-            });
-        }
-        for (int i = 0; i < threadNumber; i++){
-            threads[i].run();
-        }
-
-        try {
-            // wait for all thread done
-            countDownLatch.await();
-        } catch (InterruptedException e) {
-            e.printStackTrace();
-        }
-
-        Assert.assertEquals(threadBeginSize + threadNumber, abstractRegistry.getRegistered().size());
-    }
-
-    /**
-     * Test method for
-     * {@link org.apache.dubbo.registry.support.AbstractRegistry#unregister(URL)}.
-     *
-     * @throws Exception
-     */
-    @Test
-    public void testUnregister() {
-        // check parameters
-        try {
-            abstractRegistry.unregister(null);
-            Assert.fail();
-        } catch (Exception e) {
-            Assert.assertTrue(e instanceof IllegalArgumentException);
-        }
-
-        int beginSize = abstractRegistry.getRegistered().size();
-        // test unregister before register
-        abstractRegistry.unregister(testUrl);
-        Assert.assertEquals(beginSize, abstractRegistry.getRegistered().size());
-
-        // test register then unregister
-        abstractRegistry.register(testUrl);
-        Assert.assertEquals(beginSize + 1, abstractRegistry.getRegistered().size());
-        abstractRegistry.unregister(testUrl);
-        Assert.assertEquals(beginSize, abstractRegistry.getRegistered().size());
-        // test double unregister after register
-        abstractRegistry.unregister(testUrl);
-        Assert.assertEquals(beginSize, abstractRegistry.getRegistered().size());
-    }
-
-    /**
-     * Multi thread test method for
-     * {@link org.apache.dubbo.registry.support.AbstractRegistry#unregister(URL)}.
-     *
-     * @throws Exception
-     */
-    @Test
-    public void testUnregisterMultiThread() {
-        int threadBeginSize = abstractRegistry.getRegistered().size();
-        CountDownLatch countDownLatch = new CountDownLatch(threadNumber);
-        Thread[] threads = new Thread[threadNumber];
-
-        for(int i = 0; i < threadNumber; i++){
-            URL url = URL.valueOf("dubbo://" + NetUtils.getLocalAddress().getHostName() + i);
-            abstractRegistry.register(url);
-        }
-        Assert.assertEquals(threadBeginSize + threadNumber, abstractRegistry.getRegistered().size());
-
-        // unregister by multi thread
-        for (int i = 0; i < threadNumber; i++){
-            URL url = URL.valueOf("dubbo://" + NetUtils.getLocalAddress().getHostName() + i);
-            threads[i] = new Thread(new Runnable() {
-                @Override
-                public void run() {
-                    abstractRegistry.unregister(url);
-                    countDownLatch.countDown();
-                }
-            });
-        }
-        for(int i = 0; i < threadNumber; i++){
-            threads[i].run();
-        }
-
-        try {
-            // wait for all thread done
-            countDownLatch.await();
-        } catch (InterruptedException e) {
-            e.printStackTrace();
-        }
-        Assert.assertEquals(threadBeginSize, abstractRegistry.getRegistered().size());
-    }
-
-    /**
-     * Test method for
-     * {@link org.apache.dubbo.registry.support.AbstractRegistry#subscribe(URL, NotifyListener)}.
-     *
-     * @throws Exception
-     */
-    @Test
-    public void testSubscribe() {
-        // check parameters
-        try {
-            abstractRegistry.subscribe(null, listener);
-            Assert.fail();
-        } catch (Exception e) {
-            Assert.assertTrue(e instanceof IllegalArgumentException);
-        }
-        // check parameters
-        try {
-            abstractRegistry.subscribe(testUrl, null);
-            Assert.fail();
-        } catch (Exception e) {
-            Assert.assertTrue(e instanceof IllegalArgumentException);
-        }
-        // check parameters
-        try {
-            abstractRegistry.subscribe(null, null);
-            Assert.fail();
-        } catch (Exception e) {
-            Assert.assertTrue(e instanceof IllegalArgumentException);
-        }
-        // check if subscribe successfully
-        Assert.assertNull(abstractRegistry.getSubscribed().get(testUrl));
-        abstractRegistry.subscribe(testUrl, listener);
-        Assert.assertNotNull(abstractRegistry.getSubscribed().get(testUrl));
-        Assert.assertTrue(abstractRegistry.getSubscribed().get(testUrl).contains(listener));
-    }
-
-    /**
-     * Multi thread test method for
-     * {@link org.apache.dubbo.registry.support.AbstractRegistry#subscribe(URL, NotifyListener)}.
-     *
-     * @throws Exception
-     */
-    @Test
-    public void testSubscribeMultiThread() {
-        CountDownLatch countDownLatch = new CountDownLatch(threadNumber);
-        Thread[] threads = new Thread[threadNumber];
-        NotifyListener[] listeners = new NotifyListener[threadNumber];
-        for (int i = 0; i<threadNumber; i++) {
-            listeners[i] = urls->notifySuccess = true;
-        }
-        for (int i = 0; i<threadNumber; i++) {
-            NotifyListener notifyListener = listeners[i];
-            threads[i] = new Thread(new Runnable() {
-                @Override
-                public void run() {
-                    abstractRegistry.subscribe(testUrl, notifyListener);
-                    countDownLatch.countDown();
-                }
-            });
-            threads[i].run();
-        }
-
-        try {
-            // wait for all thread done
-            countDownLatch.await();
-            for (int i = 0; i < threadNumber; i++) {
-                Assert.assertNotNull(abstractRegistry.getSubscribed().get(testUrl));
-                Assert.assertTrue(abstractRegistry.getSubscribed().get(testUrl).contains(listeners[i]));
-            }
-        } catch (InterruptedException e) {
-            e.printStackTrace();
-        }
-    }
-
-    /**
-     * Test method for
-     * {@link org.apache.dubbo.registry.support.AbstractRegistry#unsubscribe(URL, NotifyListener)}.
-     *
-     * @throws Exception
-     */
-    @Test
-    public void testUnsubscribe() {
-        // check parameters
-        try {
-            abstractRegistry.unsubscribe(null, listener);
-            Assert.fail();
-        } catch (Exception e) {
-            Assert.assertTrue(e instanceof IllegalArgumentException);
-        }
-        // check parameters
-        try {
-            abstractRegistry.unsubscribe(testUrl, null);
-            Assert.fail();
-        } catch (Exception e) {
-            Assert.assertTrue(e instanceof IllegalArgumentException);
-        }
-        // check parameters
-        try {
-            abstractRegistry.unsubscribe(null, null);
-            Assert.fail();
-        } catch (Exception e) {
-            Assert.assertTrue(e instanceof IllegalArgumentException);
-        }
-
-        Assert.assertNull(abstractRegistry.getSubscribed().get(testUrl));
-        // check if unsubscribe successfully
-        abstractRegistry.subscribe(testUrl, listener);
-        abstractRegistry.unsubscribe(testUrl, listener);
-        // Since we have subscribe testUrl, here should return a empty set instead of null
-        Assert.assertNotNull(abstractRegistry.getSubscribed().get(testUrl));
-        Assert.assertFalse(abstractRegistry.getSubscribed().get(testUrl).contains(listener));
-    }
-
-    /**
-     * Multi thread test method for
-     * {@link org.apache.dubbo.registry.support.AbstractRegistry#unsubscribe(URL, NotifyListener)}.
-     *
-     * @throws Exception
-     */
-    @Test
-    public void testUnsubscribeMultiThread() {
-        CountDownLatch countDownLatch = new CountDownLatch(threadNumber);
-        Thread[] threads = new Thread[threadNumber];
-        NotifyListener[] listeners = new NotifyListener[threadNumber];
-        for (int i = 0; i < threadNumber; i++) {
-            listeners[i] = urls->notifySuccess=true;
-            abstractRegistry.subscribe(testUrl, listeners[i]);
-        }
-        for (int i = 0; i < threadNumber; i++){
-            NotifyListener notifyListener = listeners[i];
-            threads[i] = new Thread(new Runnable() {
-                @Override
-                public void run() {
-                    abstractRegistry.unsubscribe(testUrl, notifyListener);
-                    countDownLatch.countDown();
-                }
-            });
-            threads[i].run();
-        }
-
-        try {
-            // wait for all thread done
-            countDownLatch.await();
-            for(int i = 0; i < threadNumber; i++) {
-                Assert.assertFalse(abstractRegistry.getSubscribed().get(testUrl).contains(listener));
-            }
-        } catch (InterruptedException e) {
-            e.printStackTrace();
-        }
-    }
-
-    /**
-     * Test method for
-     * {@link org.apache.dubbo.registry.support.AbstractRegistry#recover()}.
-     */
-    @Test
-    public void testRecover() throws Exception {
-        // test recover nothing
-        abstractRegistry.recover();
-        Assert.assertFalse(abstractRegistry.getRegistered().contains(testUrl));
-        Assert.assertNull(abstractRegistry.getSubscribed().get(testUrl));
-
-        // test recover
-        abstractRegistry.register(testUrl);
-        abstractRegistry.subscribe(testUrl, listener);
-        abstractRegistry.recover();
-        // check if recover successfully
-        Assert.assertTrue(abstractRegistry.getRegistered().contains(testUrl));
-        Assert.assertNotNull(abstractRegistry.getSubscribed().get(testUrl));
-        Assert.assertTrue(abstractRegistry.getSubscribed().get(testUrl).contains(listener));
-    }
-
-    /**
-     * Test method for
-     * {@link org.apache.dubbo.registry.support.AbstractRegistry#notify(List)}.
-     */
-    @Test
-    public void testNotify() {
-        abstractRegistry.subscribe(testUrl, listener);
-        // check parameters
-        Assert.assertFalse(notifySuccess);
-        abstractRegistry.notify(null);
-        Assert.assertFalse(notifySuccess);
-
-        List<URL> urls = new ArrayList<>();
-        Assert.assertFalse(notifySuccess);
-        abstractRegistry.notify(urls);
-        Assert.assertFalse(notifySuccess);
-
-        urls.add(testUrl);
-        // check if notify successfully
-        Assert.assertFalse(notifySuccess);
-        abstractRegistry.notify(urls);
-        Assert.assertTrue(notifySuccess);
-    }
-
-    /**
-     * Test method for
-     * {@link org.apache.dubbo.registry.support.AbstractRegistry#notify(URL, NotifyListener, List)}.
-     *
-     * @throws Exception
-     */
-    @Test
-    public void testNotifyThreeArgs() {
-        // check parameters
-        try {
-            abstractRegistry.notify(null, null, null);
-            Assert.fail();
-        } catch (Exception e) {
-            Assert.assertTrue(e instanceof IllegalArgumentException);
-        }
-        // check parameters
-        try {
-            abstractRegistry.notify(testUrl, null, null);
-            Assert.fail();
-        } catch (Exception e) {
-            Assert.assertTrue(e instanceof IllegalArgumentException);
-        }
-        // check parameters
-        try {
-            abstractRegistry.notify(null, listener, null);
-            Assert.fail();
-        } catch (Exception e) {
-            Assert.assertTrue(e instanceof IllegalArgumentException);
-        }
-
-        Assert.assertFalse(notifySuccess);
-        abstractRegistry.notify(testUrl, listener, null);
-        Assert.assertFalse(notifySuccess);
-
-        List<URL> urls = new ArrayList<>();
-        urls.add(testUrl);
-        // check if notify successfully
-        Assert.assertFalse(notifySuccess);
-        abstractRegistry.notify(testUrl, listener, urls);
-        Assert.assertTrue(notifySuccess);
-    }
-
-<<<<<<< HEAD
-
-
-    /**
-     * test register
-     */
-    @Test
-    public void testRegister() {
+    @Test
+    public void testRegister() throws Exception {
         //test one url
         abstractRegistry.register(mockUrl);
         assert abstractRegistry.getRegistered().contains(mockUrl);
@@ -515,21 +100,20 @@
         Assert.assertThat(abstractRegistry.getRegistered().size(), Matchers.equalTo(urlList.size()));
     }
 
-    @Test
-    public void testRegisterIfURLNULL() {
-        //test one url
-        try {
-            abstractRegistry.register(null);
-            Assert.fail("register url == null");
-        }catch (IllegalArgumentException illegalArgumentException){
-            Assert.assertEquals("register url == null",illegalArgumentException.getMessage());
-        }
-    }
-    /**
-     * test unregister
-     */
-    @Test
-    public void testUnregister() {
+    @Test(expected = IllegalArgumentException.class)
+    public void testRegisterIfURLNULL() throws Exception {
+        abstractRegistry.register(null);
+        Assert.fail("register url == null");
+    }
+
+    /**
+     * Test method for
+     * {@link org.apache.dubbo.registry.support.AbstractRegistry#unregister(URL)}.
+     *
+     * @throws Exception
+     */
+    @Test
+    public void testUnregister() throws Exception {
         //test one unregister
         URL url = new URL("dubbo", "127.0.0.0", 2200);
         abstractRegistry.getRegistered().add(url);
@@ -547,20 +131,17 @@
         Assert.assertThat(0, Matchers.equalTo(abstractRegistry.getRegistered().size()));
     }
 
-    @Test
-    public void testUnregisterIfURLNULL() {
-        try {
-            abstractRegistry.unregister(null);
-            Assert.fail("unregister url == null");
-        }catch (IllegalArgumentException illegalArgumentException){
-            Assert.assertEquals("unregister url == null",illegalArgumentException.getMessage());
-        }
-    }
+    @Test(expected = IllegalArgumentException.class)
+    public void testUnregisterIfUrlNull() throws Exception {
+        abstractRegistry.unregister(null);
+        Assert.fail("unregister url == null");
+    }
+
     /**
      * test subscribe and unsubscribe
      */
     @Test
-    public void testSubscribeAndUnsubscribe() {
+    public void testSubscribeAndUnsubscribe() throws Exception {
         //test subscribe
         final AtomicReference<Boolean> notified = new AtomicReference<Boolean>(false);
         NotifyListener listener = urls -> notified.set(Boolean.TRUE);
@@ -573,81 +154,143 @@
         Set<NotifyListener> unsubscribeListeners = abstractRegistry.getSubscribed().get(url);
         Assert.assertThat(false, Matchers.equalTo(unsubscribeListeners.contains(listener)));
     }
-    @Test
-    public void testSubscribeIfURLNull(){
+
+    @Test(expected = IllegalArgumentException.class)
+    public void testSubscribeIfUrlNull() throws Exception {
         final AtomicReference<Boolean> notified = new AtomicReference<Boolean>(false);
         NotifyListener listener = urls -> notified.set(Boolean.TRUE);
         URL url = new URL("dubbo", "127.0.0.0", 2200);
-        try {
-            abstractRegistry.subscribe(null,listener);
-            Assert.fail("subscribe url == null");
-        }catch (IllegalArgumentException illegalArgumentException){
-            Assert.assertEquals("subscribe url == null",illegalArgumentException.getMessage());
-        }
-    }
-    @Test
-    public void testSubscribeIfListenerNull(){
+        abstractRegistry.subscribe(null, listener);
+        Assert.fail("subscribe url == null");
+    }
+
+    @Test(expected = IllegalArgumentException.class)
+    public void testSubscribeIfListenerNull() throws Exception {
         final AtomicReference<Boolean> notified = new AtomicReference<Boolean>(false);
         NotifyListener listener = urls -> notified.set(Boolean.TRUE);
         URL url = new URL("dubbo", "127.0.0.0", 2200);
-        try {
-            abstractRegistry.subscribe(url,null);
-            Assert.fail("listener url == null");
-        }catch (IllegalArgumentException illegalArgumentException){
-            Assert.assertEquals("subscribe listener == null",illegalArgumentException.getMessage());
-            return;
-        }
-    }
-
-    @Test
-    public void testUnsubscribeIfURLNull(){
+        abstractRegistry.subscribe(url, null);
+        Assert.fail("listener url == null");
+    }
+
+    @Test(expected = IllegalArgumentException.class)
+    public void testUnsubscribeIfUrlNull() throws Exception {
         final AtomicReference<Boolean> notified = new AtomicReference<Boolean>(false);
         NotifyListener listener = urls -> notified.set(Boolean.TRUE);
+        abstractRegistry.unsubscribe(null, listener);
+        Assert.fail("unsubscribe url == null");
+    }
+
+    @Test(expected = IllegalArgumentException.class)
+    public void testUnsubscribeIfNotifyNull() throws Exception {
+        final AtomicReference<Boolean> notified = new AtomicReference<Boolean>(false);
         URL url = new URL("dubbo", "127.0.0.0", 2200);
-        try {
-            abstractRegistry.unsubscribe(null,listener);
-            Assert.fail("unsubscribe url == null");
-        }catch (IllegalArgumentException illegalArgumentException){
-            Assert.assertEquals("unsubscribe url == null",illegalArgumentException.getMessage());
-        }
-    }
-
-    @Test
-    public void testUnsubscribeIfNotifyNull(){
-        final AtomicReference<Boolean> notified = new AtomicReference<Boolean>(false);
-        NotifyListener listener = urls -> notified.set(Boolean.TRUE);
-        URL url = new URL("dubbo", "127.0.0.0", 2200);
-        try {
-            abstractRegistry.unsubscribe(url,null);
-            Assert.fail("unsubscribe listener == null");
-        }catch (IllegalArgumentException illegalArgumentException){
-            Assert.assertEquals("unsubscribe listener == null",illegalArgumentException.getMessage());
-        }
-    }
-    /**
-     * test recover
-     */
-    @Test
-    public void testRecover() {
+        abstractRegistry.unsubscribe(url, null);
+        Assert.fail("unsubscribe listener == null");
+    }
+
+    /**
+     * Test method for
+     * {@link org.apache.dubbo.registry.support.AbstractRegistry#subscribe(URL, NotifyListener)}.
+     *
+     * @throws Exception
+     */
+    @Test
+    public void testSubscribe() throws Exception {
+        // check parameters
+        try {
+            abstractRegistry.subscribe(testUrl, null);
+            Assert.fail();
+        } catch (Exception e) {
+            Assert.assertTrue(e instanceof IllegalArgumentException);
+        }
+        // check parameters
+        try {
+            abstractRegistry.subscribe(null, null);
+            Assert.fail();
+        } catch (Exception e) {
+            Assert.assertTrue(e instanceof IllegalArgumentException);
+        }
+        // check if subscribe successfully
+        Assert.assertNull(abstractRegistry.getSubscribed().get(testUrl));
+        abstractRegistry.subscribe(testUrl, listener);
+        Assert.assertNotNull(abstractRegistry.getSubscribed().get(testUrl));
+        Assert.assertTrue(abstractRegistry.getSubscribed().get(testUrl).contains(listener));
+    }
+
+    /**
+     * Test method for
+     * {@link org.apache.dubbo.registry.support.AbstractRegistry#unsubscribe(URL, NotifyListener)}.
+     *
+     * @throws Exception
+     */
+    @Test
+    public void testUnsubscribe() throws Exception {
+        // check parameters
+        try {
+            abstractRegistry.unsubscribe(testUrl, null);
+            Assert.fail();
+        } catch (Exception e) {
+            Assert.assertTrue(e instanceof IllegalArgumentException);
+        }
+        // check parameters
+        try {
+            abstractRegistry.unsubscribe(null, null);
+            Assert.fail();
+        } catch (Exception e) {
+            Assert.assertTrue(e instanceof IllegalArgumentException);
+        }
+
+        Assert.assertNull(abstractRegistry.getSubscribed().get(testUrl));
+        // check if unsubscribe successfully
+        abstractRegistry.subscribe(testUrl, listener);
+        abstractRegistry.unsubscribe(testUrl, listener);
+        // Since we have subscribe testUrl, here should return a empty set instead of null
+        Assert.assertNotNull(abstractRegistry.getSubscribed().get(testUrl));
+        Assert.assertFalse(abstractRegistry.getSubscribed().get(testUrl).contains(listener));
+    }
+
+    /**
+     * Test method for
+     * {@link org.apache.dubbo.registry.support.AbstractRegistry#recover()}.
+     */
+    @Test
+    public void testRecover() throws Exception {
+        // test recover nothing
+        abstractRegistry.recover();
+        Assert.assertFalse(abstractRegistry.getRegistered().contains(testUrl));
+        Assert.assertNull(abstractRegistry.getSubscribed().get(testUrl));
+
+        // test recover
+        abstractRegistry.register(testUrl);
+        abstractRegistry.subscribe(testUrl, listener);
+        abstractRegistry.recover();
+        // check if recover successfully
+        Assert.assertTrue(abstractRegistry.getRegistered().contains(testUrl));
+        Assert.assertNotNull(abstractRegistry.getSubscribed().get(testUrl));
+        Assert.assertTrue(abstractRegistry.getSubscribed().get(testUrl).contains(listener));
+
+    }
+
+    @Test
+    public void testRecover2() throws Exception {
         List<URL> list = getList();
-        try {
-            abstractRegistry.recover();
-            Assert.assertEquals(0, abstractRegistry.getRegistered().size());
-            for (URL url : list) {
-                abstractRegistry.register(url);
-            }
-            Assert.assertEquals(3, abstractRegistry.getRegistered().size());
-            abstractRegistry.recover();
-            Assert.assertEquals(3, abstractRegistry.getRegistered().size());
-        } catch (Exception e) {
-            e.printStackTrace();
-        }
-    }
-    /**
-     * test notifyList
-     */
-    @Test
-    public void testNotifyList() {
+        abstractRegistry.recover();
+        Assert.assertEquals(0, abstractRegistry.getRegistered().size());
+        for (URL url : list) {
+            abstractRegistry.register(url);
+        }
+        Assert.assertEquals(3, abstractRegistry.getRegistered().size());
+        abstractRegistry.recover();
+        Assert.assertEquals(3, abstractRegistry.getRegistered().size());
+    }
+
+    /**
+     * Test method for
+     * {@link org.apache.dubbo.registry.support.AbstractRegistry#notify(List)}.
+     */
+    @Test
+    public void testNotify() throws Exception {
         final AtomicReference<Boolean> notified = new AtomicReference<Boolean>(false);
         NotifyListener listner1 = urls -> notified.set(Boolean.TRUE);
         URL url1 = new URL("dubbo", "127.0.0.0", 2200, parametersConsumer);
@@ -662,17 +305,18 @@
         urls.add(url1);
         urls.add(url2);
         urls.add(url3);
-        abstractRegistry.notify(urls);
+        abstractRegistry.notify(url1, listner1, urls);
         Map<URL, Map<String, List<URL>>> map = abstractRegistry.getNotified();
         Assert.assertThat(true, Matchers.equalTo(map.containsKey(url1)));
-        Assert.assertThat(true, Matchers.equalTo(map.containsKey(url2)));
-        Assert.assertThat(true, Matchers.equalTo(map.containsKey(url3)));
-    }
-    /**
-     * test notify
-     */
-    @Test
-    public void testNotify() {
+        Assert.assertThat(false, Matchers.equalTo(map.containsKey(url2)));
+        Assert.assertThat(false, Matchers.equalTo(map.containsKey(url3)));
+    }
+
+    /**
+     * test notifyList
+     */
+    @Test
+    public void testNotifyList() throws Exception {
         final AtomicReference<Boolean> notified = new AtomicReference<Boolean>(false);
         NotifyListener listner1 = urls -> notified.set(Boolean.TRUE);
         URL url1 = new URL("dubbo", "127.0.0.0", 2200, parametersConsumer);
@@ -687,15 +331,15 @@
         urls.add(url1);
         urls.add(url2);
         urls.add(url3);
-        abstractRegistry.notify(url1, listner1, urls);
+        abstractRegistry.notify(urls);
         Map<URL, Map<String, List<URL>>> map = abstractRegistry.getNotified();
         Assert.assertThat(true, Matchers.equalTo(map.containsKey(url1)));
-        Assert.assertThat(false, Matchers.equalTo(map.containsKey(url2)));
-        Assert.assertThat(false, Matchers.equalTo(map.containsKey(url3)));
-    }
-
-    @Test
-    public void testNotifyIfURLNULL() {
+        Assert.assertThat(true, Matchers.equalTo(map.containsKey(url2)));
+        Assert.assertThat(true, Matchers.equalTo(map.containsKey(url3)));
+    }
+
+    @Test(expected = IllegalArgumentException.class)
+    public void testNotifyIfURLNull() throws Exception {
         final AtomicReference<Boolean> notified = new AtomicReference<Boolean>(false);
         NotifyListener listner1 = urls -> notified.set(Boolean.TRUE);
         URL url1 = new URL("dubbo", "127.0.0.0", 2200, parametersConsumer);
@@ -710,16 +354,12 @@
         urls.add(url1);
         urls.add(url2);
         urls.add(url3);
-        try {
-            abstractRegistry.notify(null, listner1, urls);
-            Assert.fail("notify url == null");
-        }catch (IllegalArgumentException illegalArgumentException){
-            Assert.assertEquals("notify url == null",illegalArgumentException.getMessage());
-        }
-    }
-
-    @Test
-    public void testNotifyIfNotifyNULL() {
+        abstractRegistry.notify(null, listner1, urls);
+        Assert.fail("notify url == null");
+    }
+
+    @Test(expected = IllegalArgumentException.class)
+    public void testNotifyIfNotifyNull() {
         final AtomicReference<Boolean> notified = new AtomicReference<Boolean>(false);
         NotifyListener listner1 = urls -> notified.set(Boolean.TRUE);
         URL url1 = new URL("dubbo", "127.0.0.0", 2200, parametersConsumer);
@@ -734,19 +374,55 @@
         urls.add(url1);
         urls.add(url2);
         urls.add(url3);
-        try {
-            abstractRegistry.notify(url1, null, urls);
-            Assert.fail("notify listener == null");
-        }catch (IllegalArgumentException illegalArgumentException){
-            Assert.assertEquals("notify listener == null",illegalArgumentException.getMessage());
-        }
-    }
-
-
-
-=======
-    @Test
-    public void filterEmptyTest() {
+        abstractRegistry.notify(url1, null, urls);
+        Assert.fail("notify listener == null");
+    }
+
+
+    /**
+     * Test method for
+     * {@link org.apache.dubbo.registry.support.AbstractRegistry#notify(URL, NotifyListener, List)}.
+     *
+     * @throws Exception
+     */
+    @Test
+    public void testNotifyArgs() throws Exception {
+        // check parameters
+        try {
+            abstractRegistry.notify(null, null, null);
+            Assert.fail();
+        } catch (Exception e) {
+            Assert.assertTrue(e instanceof IllegalArgumentException);
+        }
+        // check parameters
+        try {
+            abstractRegistry.notify(testUrl, null, null);
+            Assert.fail();
+        } catch (Exception e) {
+            Assert.assertTrue(e instanceof IllegalArgumentException);
+        }
+        // check parameters
+        try {
+            abstractRegistry.notify(null, listener, null);
+            Assert.fail();
+        } catch (Exception e) {
+            Assert.assertTrue(e instanceof IllegalArgumentException);
+        }
+
+        Assert.assertFalse(notifySuccess);
+        abstractRegistry.notify(testUrl, listener, null);
+        Assert.assertFalse(notifySuccess);
+
+        List<URL> urls = new ArrayList<>();
+        urls.add(testUrl);
+        // check if notify successfully
+        Assert.assertFalse(notifySuccess);
+        abstractRegistry.notify(testUrl, listener, urls);
+        Assert.assertTrue(notifySuccess);
+    }
+
+    @Test
+    public void filterEmptyTest() throws Exception {
         // check parameters
         try {
             AbstractRegistry.filterEmpty(null, null);
@@ -779,7 +455,7 @@
 
 
     @Test
-    public void lookupTest(){
+    public void lookupTest() throws Exception {
         // loop up before registry
         try {
             abstractRegistry.lookup(null);
@@ -799,34 +475,44 @@
     }
 
     @Test
-    public void destroyTest(){
+    public void destroyTest() throws Exception {
         abstractRegistry.register(testUrl);
         abstractRegistry.subscribe(testUrl, listener);
-        Assert.assertEquals(1,abstractRegistry.getRegistered().size());
-        Assert.assertEquals(1,abstractRegistry.getSubscribed().get(testUrl).size());
+        Assert.assertEquals(1, abstractRegistry.getRegistered().size());
+        Assert.assertEquals(1, abstractRegistry.getSubscribed().get(testUrl).size());
         // delete listener and register
         abstractRegistry.destroy();
-        Assert.assertEquals(0,abstractRegistry.getRegistered().size());
-        Assert.assertEquals(0,abstractRegistry.getSubscribed().get(testUrl).size());
-    }
-
-    @Test
-    public void allTest(){
+        Assert.assertEquals(0, abstractRegistry.getRegistered().size());
+        Assert.assertEquals(0, abstractRegistry.getSubscribed().get(testUrl).size());
+    }
+
+    @Test
+    public void allTest() throws Exception {
         // test all methods
         List<URL> urls = new ArrayList<>();
         urls.add(testUrl);
         // register, subscribe, notify, unsubscribe, unregister
         abstractRegistry.register(testUrl);
         Assert.assertTrue(abstractRegistry.getRegistered().contains(testUrl));
-        abstractRegistry.subscribe(testUrl,listener);
+        abstractRegistry.subscribe(testUrl, listener);
         Assert.assertTrue(abstractRegistry.getSubscribed().containsKey(testUrl));
         Assert.assertFalse(notifySuccess);
         abstractRegistry.notify(urls);
         Assert.assertTrue(notifySuccess);
-        abstractRegistry.unsubscribe(testUrl,listener);
+        abstractRegistry.unsubscribe(testUrl, listener);
         Assert.assertFalse(abstractRegistry.getSubscribed().containsKey(listener));
         abstractRegistry.unregister(testUrl);
         Assert.assertFalse(abstractRegistry.getRegistered().contains(testUrl));
     }
->>>>>>> 92c566a3
+
+    private List<URL> getList() {
+        List<URL> list = new ArrayList<>();
+        URL url1 = new URL("dubbo", "127.0.0.0", 1000);
+        URL url2 = new URL("dubbo", "127.0.0.1", 1001);
+        URL url3 = new URL("dubbo", "127.0.0.2", 1002);
+        list.add(url1);
+        list.add(url2);
+        list.add(url3);
+        return list;
+    }
 }