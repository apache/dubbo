--- conflicted
+++ resolved
@@ -50,15 +50,10 @@
         ExtensionLoader<MetadataParamsFilter> loader = ExtensionLoader.getExtensionLoader(MetadataParamsFilter.class);
         Set<MetadataParamsFilter> paramsFilters = loader.getSupportedExtensionInstances();
 
-<<<<<<< HEAD
-        /**
+        /**？？？？？
          * 获取InMemoryWritableMetadataService
          */
-        InMemoryWritableMetadataService localMetadataService
-                = (InMemoryWritableMetadataService) WritableMetadataService.getDefaultExtension();
-=======
         WritableMetadataService localMetadataService = WritableMetadataService.getDefaultExtension();
->>>>>>> da4f5f22
         // pick the first interface metadata available.
         // FIXME, check the same key in different urls has the same value
         /**
