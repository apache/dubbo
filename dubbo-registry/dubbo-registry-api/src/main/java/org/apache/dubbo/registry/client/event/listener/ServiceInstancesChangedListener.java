/*
 * Licensed to the Apache Software Foundation (ASF) under one or more
 * contributor license agreements.  See the NOTICE file distributed with
 * this work for additional information regarding copyright ownership.
 * The ASF licenses this file to You under the Apache License, Version 2.0
 * (the "License"); you may not use this file except in compliance with
 * the License.  You may obtain a copy of the License at
 *
 *     http://www.apache.org/licenses/LICENSE-2.0
 *
 * Unless required by applicable law or agreed to in writing, software
 * distributed under the License is distributed on an "AS IS" BASIS,
 * WITHOUT WARRANTIES OR CONDITIONS OF ANY KIND, either express or implied.
 * See the License for the specific language governing permissions and
 * limitations under the License.
 */
package org.apache.dubbo.registry.client.event.listener;

import org.apache.dubbo.common.URL;
import org.apache.dubbo.common.extension.ExtensionLoader;
import org.apache.dubbo.common.logger.Logger;
import org.apache.dubbo.common.logger.LoggerFactory;
import org.apache.dubbo.common.threadpool.manager.ExecutorRepository;
import org.apache.dubbo.common.utils.CollectionUtils;
import org.apache.dubbo.event.ConditionalEventListener;
import org.apache.dubbo.event.EventListener;
import org.apache.dubbo.metadata.MetadataInfo;
import org.apache.dubbo.metadata.MetadataInfo.ServiceInfo;
import org.apache.dubbo.metadata.MetadataService;
import org.apache.dubbo.registry.NotifyListener;
import org.apache.dubbo.registry.client.DefaultServiceInstance;
import org.apache.dubbo.registry.client.RegistryClusterIdentifier;
import org.apache.dubbo.registry.client.ServiceDiscovery;
import org.apache.dubbo.registry.client.ServiceInstance;
import org.apache.dubbo.registry.client.event.RetryServiceInstancesChangedEvent;
import org.apache.dubbo.registry.client.event.ServiceInstancesChangedEvent;
import org.apache.dubbo.registry.client.metadata.MetadataUtils;
import org.apache.dubbo.registry.client.metadata.ServiceInstanceMetadataUtils;
import org.apache.dubbo.registry.client.metadata.store.RemoteMetadataServiceImpl;

import java.util.ArrayList;
import java.util.Collections;
import java.util.HashMap;
import java.util.LinkedList;
import java.util.List;
import java.util.Map;
import java.util.Objects;
import java.util.Set;
import java.util.TreeSet;
import java.util.concurrent.ScheduledExecutorService;
import java.util.concurrent.ScheduledFuture;
import java.util.concurrent.Semaphore;
import java.util.concurrent.TimeUnit;
import java.util.concurrent.atomic.AtomicBoolean;
import java.util.concurrent.atomic.AtomicInteger;

import static org.apache.dubbo.common.constants.CommonConstants.REMOTE_METADATA_STORAGE_TYPE;
import static org.apache.dubbo.metadata.RevisionResolver.EMPTY_REVISION;
import static org.apache.dubbo.registry.client.metadata.ServiceInstanceMetadataUtils.getExportedServicesRevision;

/**
 * The Service Discovery Changed {@link EventListener Event Listener}
 *
 * @see ServiceInstancesChangedEvent
 * @since 2.7.5
 */
public class ServiceInstancesChangedListener implements ConditionalEventListener<ServiceInstancesChangedEvent> {

    private static final Logger logger = LoggerFactory.getLogger(ServiceInstancesChangedListener.class);

    protected final Set<String> serviceNames;
    protected final ServiceDiscovery serviceDiscovery;
    protected URL url;
    protected Map<String, NotifyListener> listeners;
    protected AtomicBoolean destroyed = new AtomicBoolean(false);

    protected Map<String, List<ServiceInstance>> allInstances;
    protected Map<String, Object> serviceUrls;
    protected Map<String, MetadataInfo> revisionToMetadata;

    private volatile long lastRefreshTime;
    private volatile long lastFailureTime;
    private volatile AtomicInteger failureCounter = new AtomicInteger(0);
    private Semaphore retryPermission;
    private volatile ScheduledFuture<?> retryFuture;
    private static ScheduledExecutorService scheduler = ExtensionLoader.getExtensionLoader(ExecutorRepository.class).getDefaultExtension().getMetadataRetryExecutor();

    public ServiceInstancesChangedListener(Set<String> serviceNames, ServiceDiscovery serviceDiscovery) {
        this.serviceNames = serviceNames;
        this.serviceDiscovery = serviceDiscovery;
        this.listeners = new HashMap<>();
        this.allInstances = new HashMap<>();
        this.serviceUrls = new HashMap<>();
        this.revisionToMetadata = new HashMap<>();
        retryPermission = new Semaphore(1);
    }

    /**
     * On {@link ServiceInstancesChangedEvent the service instances change event}
     *
     * @param event {@link ServiceInstancesChangedEvent}
     */
    public synchronized void onEvent(ServiceInstancesChangedEvent event) {
        if (this.isRetryAndExpired(event)) {
            return;
        }

        if (logger.isDebugEnabled()) {
            logger.debug(event.getServiceInstances().toString());
        }

        Map<String, List<ServiceInstance>> revisionToInstances = new HashMap<>();
        Map<ServiceInfo, Set<String>> localServiceToRevisions = new HashMap<>();
        Map<String, Map<Set<String>, Object>> protocolRevisionsToUrls = new HashMap<>();
        Map<String, Object> newServiceUrls = new HashMap<>();//TODO
        Map<String, MetadataInfo> newRevisionToMetadata = new HashMap<>();

        for (Map.Entry<String, List<ServiceInstance>> entry : allInstances.entrySet()) {
            List<ServiceInstance> instances = entry.getValue();
            for (ServiceInstance instance : instances) {
                String revision = getExportedServicesRevision(instance);
                if (EMPTY_REVISION.equals(revision)) {
                    logger.info("Find instance without valid service metadata: " + instance.getAddress());
                    continue;
                }
                List<ServiceInstance> subInstances = revisionToInstances.computeIfAbsent(revision, r -> new LinkedList<>());
                subInstances.add(instance);

                MetadataInfo metadata = getRemoteMetadata(instance, revision, localServiceToRevisions, subInstances);

                // it means fetching Meta Server failed if metadata is null
                ((DefaultServiceInstance) instance).setServiceMetadata(metadata);
                newRevisionToMetadata.putIfAbsent(revision, metadata);
            }
        }

        logger.info(newRevisionToMetadata.size() + " unique revisions: " + newRevisionToMetadata.keySet());

        if (hasEmptyMetadata(newRevisionToMetadata)) {// retry every 10 seconds
            if (retryPermission.tryAcquire()) {
                retryFuture = scheduler.schedule(new AddressRefreshRetryTask(retryPermission), 10000, TimeUnit.MILLISECONDS);
                logger.warn("Address refresh try task submitted.");
            }
            logger.warn("Address refresh failed because of Metadata Server failure, wait for retry or new address refresh event.");
            this.revisionToMetadata = newRevisionToMetadata;
            return;
        }

        this.revisionToMetadata = newRevisionToMetadata;

        localServiceToRevisions.forEach((serviceInfo, revisions) -> {
            String protocol = serviceInfo.getProtocol();
            Map<Set<String>, Object> revisionsToUrls = protocolRevisionsToUrls.computeIfAbsent(protocol, k -> {
                return new HashMap<>();
            });
            Object urls = revisionsToUrls.get(revisions);
            if (urls != null) {
                newServiceUrls.put(serviceInfo.getMatchKey(), urls);
            } else {
                urls = getServiceUrlsCache(revisionToInstances, revisions, protocol);
                revisionsToUrls.put(revisions, urls);
                newServiceUrls.put(serviceInfo.getMatchKey(), urls);
            }
        });
        this.serviceUrls = newServiceUrls;

        this.notifyAddressChanged();
    }

    public synchronized void addListenerAndNotify(String serviceKey, NotifyListener listener) {
        this.listeners.put(serviceKey, listener);
        List<URL> urls = getAddresses(serviceKey, listener.getConsumerUrl());
        if (CollectionUtils.isNotEmpty(urls)) {
            listener.notify(urls);
        }
    }

    public void removeListener(String serviceKey) {
        listeners.remove(serviceKey);
        logger.info("Interface listener of interface " + serviceKey + " removed.");
        if (listeners.isEmpty()) {
            logger.info("No interface listeners exist, will stop instance listener for " + this.getServiceNames());
            serviceDiscovery.removeServiceInstancesChangedListener(this);
        }
    }

    public boolean hasListeners() {
        return CollectionUtils.isNotEmptyMap(listeners);
    }

    /**
     * Get the correlative service name
     *
     * @return the correlative service name
     */
    public final Set<String> getServiceNames() {
        return serviceNames;
    }

    public void setUrl(URL url) {
        this.url = url;
    }

    public URL getUrl() {
        return url;
    }

    public Map<String, List<ServiceInstance>> getAllInstances() {
        return allInstances;
    }

    public List<ServiceInstance> getInstancesOfApp(String appName) {
        return allInstances.get(appName);
    }

    public Map<String, MetadataInfo> getRevisionToMetadata() {
        return revisionToMetadata;
    }

    public MetadataInfo getMetadata(String revision) {
        return revisionToMetadata.get(revision);
    }

    /**
     * @param event {@link ServiceInstancesChangedEvent event}
     * @return If service name matches, return <code>true</code>, or <code>false</code>
     */
    public final boolean accept(ServiceInstancesChangedEvent event) {
        return serviceNames.contains(event.getServiceName());
    }

    protected boolean isRetryAndExpired(ServiceInstancesChangedEvent event) {
        String appName = event.getServiceName();
        List<ServiceInstance> appInstances = event.getServiceInstances();

        if (event instanceof RetryServiceInstancesChangedEvent) {
            RetryServiceInstancesChangedEvent retryEvent = (RetryServiceInstancesChangedEvent) event;
            logger.warn("Received address refresh retry event, " + retryEvent.getFailureRecordTime());
            if (retryEvent.getFailureRecordTime() < lastRefreshTime) {
                logger.warn("Ignore retry event, event time: " + retryEvent.getFailureRecordTime() + ", last refresh time: " + lastRefreshTime);
                return true;
            }
            logger.warn("Retrying address notification...");
        } else {
            logger.info("Received instance notification, serviceName: " + appName + ", instances: " + appInstances.size());
            allInstances.put(appName, appInstances);
            lastRefreshTime = System.currentTimeMillis();
        }
        return false;
    }

    protected boolean hasEmptyMetadata(Map<String, MetadataInfo> revisionToMetadata) {
        if (revisionToMetadata == null) {
            return false;
        }
        boolean result = false;
        for (Map.Entry<String, MetadataInfo> entry : revisionToMetadata.entrySet()) {
            if (entry.getValue() == MetadataInfo.EMPTY) {
                result = true;
                break;
            }
        }
        return result;
    }

    protected MetadataInfo getRemoteMetadata(ServiceInstance instance, String revision, Map<ServiceInfo, Set<String>> localServiceToRevisions, List<ServiceInstance> subInstances) {
        MetadataInfo metadata = revisionToMetadata.get(revision);
<<<<<<< HEAD
//
//        if (metadata != null && metadata != MetadataInfo.EMPTY) {
//            logger.info("MetadataInfo for instance " + instance.getAddress() + "?revision=" + revision + "&cluster=" + instance.getRegistryCluster() + ", " + metadata);
//        }
=======
>>>>>>> 0a5a709c

        if (metadata == null
                || (metadata == MetadataInfo.EMPTY && (failureCounter.get() < 3 || (System.currentTimeMillis() - lastFailureTime > 10000)))) {
            metadata = getMetadataInfo(instance);
            if (metadata != MetadataInfo.EMPTY) {
                failureCounter.set(0);
                revisionToMetadata.putIfAbsent(revision, metadata);
                parseMetadata(revision, metadata, localServiceToRevisions);
            } else {
                logger.error("Failed to get MetadataInfo for instance " + instance.getAddress() + "?revision=" + revision
                        + "&cluster=" + instance.getRegistryCluster() + ", wait for retry.");
                lastFailureTime = System.currentTimeMillis();
                failureCounter.incrementAndGet();
            }
        } else if (metadata != MetadataInfo.EMPTY && subInstances.size() == 1) {
            // "subInstances.size() >= 2" means metadata of this revision has been parsed, ignore
            parseMetadata(revision, metadata, localServiceToRevisions);
        }
        return metadata;
    }

    protected Map<ServiceInfo, Set<String>> parseMetadata(String revision, MetadataInfo metadata, Map<ServiceInfo, Set<String>> localServiceToRevisions) {
        Map<String, ServiceInfo> serviceInfos = metadata.getServices();
        for (Map.Entry<String, ServiceInfo> entry : serviceInfos.entrySet()) {
            Set<String> set = localServiceToRevisions.computeIfAbsent(entry.getValue(), k -> new TreeSet<>());
            set.add(revision);
        }

        return localServiceToRevisions;
    }

    protected MetadataInfo getMetadataInfo(ServiceInstance instance) {
        String metadataType = ServiceInstanceMetadataUtils.getMetadataStorageType(instance);
        // FIXME, check "REGISTRY_CLUSTER_KEY" must be set by every registry implementation.
        if (instance.getRegistryCluster() == null) {
            instance.setRegistryCluster(RegistryClusterIdentifier.getExtension(url).consumerKey(url));
        }
        MetadataInfo metadataInfo;
        try {
            if (logger.isDebugEnabled()) {
                logger.info("Instance " + instance.getAddress() + " is using metadata type " + metadataType);
            }
            if (REMOTE_METADATA_STORAGE_TYPE.equals(metadataType)) {
                RemoteMetadataServiceImpl remoteMetadataService = MetadataUtils.getRemoteMetadataService();
                metadataInfo = remoteMetadataService.getMetadata(instance);
            } else {
                MetadataService metadataServiceProxy = MetadataUtils.getMetadataServiceProxy(instance, serviceDiscovery);
                metadataInfo = metadataServiceProxy.getMetadataInfo(ServiceInstanceMetadataUtils.getExportedServicesRevision(instance));
            }
            logger.info("Metadata " + metadataInfo);
        } catch (Exception e) {
            logger.error("Failed to load service metadata, meta type is " + metadataType, e);
            metadataInfo = null;
        }

        if (metadataInfo == null) {
            metadataInfo = MetadataInfo.EMPTY;
        }
        return metadataInfo;
    }

    protected Object getServiceUrlsCache(Map<String, List<ServiceInstance>> revisionToInstances, Set<String> revisions, String protocol) {
        List<URL> urls;
        urls = new ArrayList<>();
        for (String r : revisions) {
            for (ServiceInstance i : revisionToInstances.get(r)) {
                // different protocols may have ports specified in meta
                if (ServiceInstanceMetadataUtils.hasEndpoints(i)) {
                    DefaultServiceInstance.Endpoint endpoint = ServiceInstanceMetadataUtils.getEndpoint(i, protocol);
                    if (endpoint != null && !endpoint.getPort().equals(i.getPort())) {
                        urls.add(((DefaultServiceInstance) i).copy(endpoint).toURL());
                        continue;
                    }
                }
                urls.add(i.toURL());
            }
        }
        return urls;
    }

    protected List<URL> getAddresses(String serviceProtocolKey, URL consumerURL) {
        return (List<URL>) serviceUrls.get(serviceProtocolKey);
    }

    protected void notifyAddressChanged() {
        listeners.forEach((key, notifyListener) -> {
            //FIXME, group wildcard match
            List<URL> urls = toUrlsWithEmpty(getAddresses(key, notifyListener.getConsumerUrl()));
            logger.info("Notify service " + key + " with urls " + urls.size());
            notifyListener.notify(urls);
        });
    }

    protected List<URL> toUrlsWithEmpty(List<URL> urls) {
        if (urls == null) {
            urls = Collections.emptyList();
        }
        return urls;
    }

    /**
     * Since this listener is shared among interfaces, destroy this listener only when all interface listener are unsubscribed
     */
    public void destroy() {
        if (!destroyed.get()) {
            if (CollectionUtils.isEmptyMap(listeners)) {
                if (destroyed.compareAndSet(false, true)) {
                    allInstances.clear();
                    serviceUrls.clear();
                    revisionToMetadata.clear();
                    if (retryFuture != null && !retryFuture.isDone()) {
                        retryFuture.cancel(true);
                    }
                }
            }
        }
    }

    public boolean isDestroyed() {
        return destroyed.get();
    }

    @Override
    public boolean equals(Object o) {
        if (this == o) return true;
        if (!(o instanceof ServiceInstancesChangedListener)) return false;
        ServiceInstancesChangedListener that = (ServiceInstancesChangedListener) o;
        return Objects.equals(getServiceNames(), that.getServiceNames());
    }

    @Override
    public int hashCode() {
        return Objects.hash(getClass(), getServiceNames());
    }

    private class AddressRefreshRetryTask implements Runnable {
        private final RetryServiceInstancesChangedEvent retryEvent;
        private final Semaphore retryPermission;

        public AddressRefreshRetryTask(Semaphore semaphore) {
            this.retryEvent = new RetryServiceInstancesChangedEvent();
            this.retryPermission = semaphore;
        }

        @Override
        public void run() {
            retryPermission.release();
            ServiceInstancesChangedListener.this.onEvent(retryEvent);
        }
    }
}<|MERGE_RESOLUTION|>--- conflicted
+++ resolved
@@ -265,13 +265,6 @@
 
     protected MetadataInfo getRemoteMetadata(ServiceInstance instance, String revision, Map<ServiceInfo, Set<String>> localServiceToRevisions, List<ServiceInstance> subInstances) {
         MetadataInfo metadata = revisionToMetadata.get(revision);
-<<<<<<< HEAD
-//
-//        if (metadata != null && metadata != MetadataInfo.EMPTY) {
-//            logger.info("MetadataInfo for instance " + instance.getAddress() + "?revision=" + revision + "&cluster=" + instance.getRegistryCluster() + ", " + metadata);
-//        }
-=======
->>>>>>> 0a5a709c
 
         if (metadata == null
                 || (metadata == MetadataInfo.EMPTY && (failureCounter.get() < 3 || (System.currentTimeMillis() - lastFailureTime > 10000)))) {
