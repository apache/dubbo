/*
 * Licensed to the Apache Software Foundation (ASF) under one or more
 * contributor license agreements.  See the NOTICE file distributed with
 * this work for additional information regarding copyright ownership.
 * The ASF licenses this file to You under the Apache License, Version 2.0
 * (the "License"); you may not use this file except in compliance with
 * the License.  You may obtain a copy of the License at
 *
 *     http://www.apache.org/licenses/LICENSE-2.0
 *
 * Unless required by applicable law or agreed to in writing, software
 * distributed under the License is distributed on an "AS IS" BASIS,
 * WITHOUT WARRANTIES OR CONDITIONS OF ANY KIND, either express or implied.
 * See the License for the specific language governing permissions and
 * limitations under the License.
 */
package org.apache.dubbo.registry.integration;

import org.apache.dubbo.common.config.configcenter.ConfigChangeEvent;
import org.apache.dubbo.common.config.configcenter.ConfigChangeType;
import org.apache.dubbo.common.config.configcenter.ConfigurationListener;
import org.apache.dubbo.common.config.configcenter.DynamicConfiguration;
<<<<<<< HEAD
import org.apache.dubbo.common.constants.CommonConstants;
=======
>>>>>>> df348001
import org.apache.dubbo.common.logger.Logger;
import org.apache.dubbo.common.logger.LoggerFactory;
import org.apache.dubbo.common.utils.StringUtils;
import org.apache.dubbo.rpc.cluster.Configurator;
import org.apache.dubbo.rpc.cluster.configurator.parser.ConfigParser;

import java.util.Collections;
import java.util.List;

/**
 * AbstractConfiguratorListener
 */
public abstract class AbstractConfiguratorListener implements ConfigurationListener {
    private static final Logger logger = LoggerFactory.getLogger(AbstractConfiguratorListener.class);

    protected List<Configurator> configurators = Collections.emptyList();


    protected final void initWith(String key) {
        DynamicConfiguration dynamicConfiguration = DynamicConfiguration.getDynamicConfiguration();
        dynamicConfiguration.addListener(key, this);
        String rawConfig = dynamicConfiguration.getConfig(key, CommonConstants.DUBBO);
        if (!StringUtils.isEmpty(rawConfig)) {
            genConfiguratorsFromRawRule(rawConfig);
        }
    }

    @Override
    public void process(ConfigChangeEvent event) {
        if (logger.isInfoEnabled()) {
            logger.info("Notification of overriding rule, change type is: " + event.getChangeType() +
                    ", raw config content is:\n " + event.getValue());
        }

        if (event.getChangeType().equals(ConfigChangeType.DELETED)) {
            configurators.clear();
        } else {
            if (!genConfiguratorsFromRawRule(event.getValue())) {
                return;
            }
        }

        notifyOverrides();
    }

    private boolean genConfiguratorsFromRawRule(String rawConfig) {
        boolean parseSuccess = true;
        try {
            // parseConfigurators will recognize app/service config automatically.
            configurators = Configurator.toConfigurators(ConfigParser.parseConfigurators(rawConfig))
                    .orElse(configurators);
        } catch (Exception e) {
            logger.error("Failed to parse raw dynamic config and it will not take effect, the raw config is: " +
                    rawConfig, e);
            parseSuccess = false;
        }
        return parseSuccess;
    }

    protected abstract void notifyOverrides();

    public List<Configurator> getConfigurators() {
        return configurators;
    }

    public void setConfigurators(List<Configurator> configurators) {
        this.configurators = configurators;
    }
}<|MERGE_RESOLUTION|>--- conflicted
+++ resolved
@@ -20,10 +20,6 @@
 import org.apache.dubbo.common.config.configcenter.ConfigChangeType;
 import org.apache.dubbo.common.config.configcenter.ConfigurationListener;
 import org.apache.dubbo.common.config.configcenter.DynamicConfiguration;
-<<<<<<< HEAD
-import org.apache.dubbo.common.constants.CommonConstants;
-=======
->>>>>>> df348001
 import org.apache.dubbo.common.logger.Logger;
 import org.apache.dubbo.common.logger.LoggerFactory;
 import org.apache.dubbo.common.utils.StringUtils;
@@ -45,7 +41,7 @@
     protected final void initWith(String key) {
         DynamicConfiguration dynamicConfiguration = DynamicConfiguration.getDynamicConfiguration();
         dynamicConfiguration.addListener(key, this);
-        String rawConfig = dynamicConfiguration.getConfig(key, CommonConstants.DUBBO);
+        String rawConfig = dynamicConfiguration.getRule(key, DynamicConfiguration.DEFAULT_GROUP);
         if (!StringUtils.isEmpty(rawConfig)) {
             genConfiguratorsFromRawRule(rawConfig);
         }
