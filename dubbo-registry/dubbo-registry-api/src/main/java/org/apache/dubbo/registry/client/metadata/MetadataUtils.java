--- conflicted
+++ resolved
@@ -78,15 +78,9 @@
     }
 
     private static MetadataService referProxy(String key, ServiceInstance instance) {
-<<<<<<< HEAD
         MetadataServiceURLBuilder builder;
-        ExtensionLoader<MetadataServiceURLBuilder> loader
-                = ExtensionLoader.getExtensionLoader(MetadataServiceURLBuilder.class);
-=======
-        MetadataServiceURLBuilder builder = null;
         ExtensionLoader<MetadataServiceURLBuilder> loader = instance.getOrDefaultApplicationModel()
             .getExtensionLoader(MetadataServiceURLBuilder.class);
->>>>>>> 1dfb1147
 
         Map<String, String> metadata = instance.getMetadata();
         // METADATA_SERVICE_URLS_PROPERTY_NAME is a unique key exists only on instances of spring-cloud-alibaba.
