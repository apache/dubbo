/*
 * Licensed to the Apache Software Foundation (ASF) under one or more
 * contributor license agreements.  See the NOTICE file distributed with
 * this work for additional information regarding copyright ownership.
 * The ASF licenses this file to You under the Apache License, Version 2.0
 * (the "License"); you may not use this file except in compliance with
 * the License.  You may obtain a copy of the License at
 *
 *     http://www.apache.org/licenses/LICENSE-2.0
 *
 * Unless required by applicable law or agreed to in writing, software
 * distributed under the License is distributed on an "AS IS" BASIS,
 * WITHOUT WARRANTIES OR CONDITIONS OF ANY KIND, either express or implied.
 * See the License for the specific language governing permissions and
 * limitations under the License.
 */
package org.apache.dubbo.registry.client.metadata;

import org.apache.dubbo.common.URL;
import org.apache.dubbo.common.extension.ExtensionLoader;
import org.apache.dubbo.common.logger.Logger;
import org.apache.dubbo.common.logger.LoggerFactory;
import org.apache.dubbo.common.utils.ClassUtils;
import org.apache.dubbo.common.utils.CollectionUtils;
import org.apache.dubbo.common.utils.StringUtils;
import org.apache.dubbo.metadata.MetadataInfo;
import org.apache.dubbo.metadata.MetadataService;
import org.apache.dubbo.metadata.definition.model.FullServiceDefinition;
import org.apache.dubbo.metadata.report.MetadataReport;
import org.apache.dubbo.metadata.report.MetadataReportInstance;
import org.apache.dubbo.metadata.report.identifier.MetadataIdentifier;
import org.apache.dubbo.metadata.report.identifier.SubscriberMetadataIdentifier;
import org.apache.dubbo.registry.client.ServiceInstance;
import org.apache.dubbo.rpc.Invoker;
import org.apache.dubbo.rpc.Protocol;
import org.apache.dubbo.rpc.ProxyFactory;
import org.apache.dubbo.rpc.model.ApplicationModel;
import org.apache.dubbo.rpc.model.ConsumerModel;
import org.apache.dubbo.rpc.model.ModuleModel;
<<<<<<< HEAD
import org.apache.dubbo.rpc.model.ModuleServiceRepository;
import org.apache.dubbo.rpc.model.ScopeModel;
=======
>>>>>>> ab635958
import org.apache.dubbo.rpc.model.ServiceDescriptor;
import org.apache.dubbo.rpc.model.ServiceMetadata;
import org.apache.dubbo.rpc.service.Destroyable;

import java.util.HashMap;
import java.util.List;
import java.util.Map;
import java.util.concurrent.ThreadLocalRandom;

import static org.apache.dubbo.common.constants.CommonConstants.CONSUMER_SIDE;
import static org.apache.dubbo.common.constants.CommonConstants.PROVIDER_SIDE;
import static org.apache.dubbo.common.constants.CommonConstants.PROXY_CLASS_REF;
import static org.apache.dubbo.common.constants.CommonConstants.REMOTE_METADATA_STORAGE_TYPE;
import static org.apache.dubbo.common.constants.RegistryConstants.REGISTRY_CLUSTER_KEY;
import static org.apache.dubbo.registry.client.metadata.ServiceInstanceMetadataUtils.METADATA_SERVICE_URLS_PROPERTY_NAME;

public class MetadataUtils {
    public static final Logger logger = LoggerFactory.getLogger(MetadataUtils.class);

    public static void publishServiceDefinition(URL url, ServiceDescriptor serviceDescriptor, ApplicationModel applicationModel) {
        if (getMetadataReports(applicationModel).size() == 0) {
            String msg = "Remote Metadata Report Server is not provided or unavailable, will stop registering service definition to remote center!";
            logger.warn(msg);
        }

        try {
            String side = url.getSide();
            if (PROVIDER_SIDE.equalsIgnoreCase(side)) {
                String serviceKey = url.getServiceKey();
                FullServiceDefinition serviceDefinition = serviceDescriptor.getFullServiceDefinition(serviceKey);

                if (StringUtils.isNotEmpty(serviceKey) && serviceDefinition != null) {
                    serviceDefinition.setParameters(url.getParameters());
                    for (Map.Entry<String, MetadataReport> entry : getMetadataReports(applicationModel).entrySet()) {
                        MetadataReport metadataReport = entry.getValue();
                        if (!metadataReport.shouldReportDefinition()) {
                            logger.info("Report of service definition is disabled for " + entry.getKey());
                            continue;
                        }
                        metadataReport.storeProviderMetadata(
                            new MetadataIdentifier(
                                url.getServiceInterface(),
                                url.getVersion() == null ? "" : url.getVersion(),
                                url.getGroup() == null ? "" : url.getGroup(),
                                PROVIDER_SIDE,
                                applicationModel.getApplicationName())
                            , serviceDefinition);
                    }
                }
            } else {
                for (Map.Entry<String, MetadataReport> entry : getMetadataReports(applicationModel).entrySet()) {
                    MetadataReport metadataReport = entry.getValue();
                    if (!metadataReport.shouldReportDefinition()) {
                        logger.info("Report of service definition is disabled for " + entry.getKey());
                        continue;
                    }
                    metadataReport.storeConsumerMetadata(
                        new MetadataIdentifier(
                            url.getServiceInterface(),
                            url.getVersion() == null ? "" : url.getVersion(),
                            url.getGroup() == null ? "" : url.getGroup(),
                            CONSUMER_SIDE,
                            applicationModel.getApplicationName()),
                        url.getParameters());
                }
            }
        } catch (Exception e) {
            //ignore error
            logger.error("publish service definition metadata error.", e);
        }
    }

    public static ProxyHolder referProxy(ServiceInstance instance) {
        MetadataServiceURLBuilder builder;
        ExtensionLoader<MetadataServiceURLBuilder> loader = instance.getApplicationModel()
            .getExtensionLoader(MetadataServiceURLBuilder.class);

        Map<String, String> metadata = instance.getMetadata();
        // METADATA_SERVICE_URLS_PROPERTY_NAME is a unique key exists only on instances of spring-cloud-alibaba.
        String dubboUrlsForJson = metadata.get(METADATA_SERVICE_URLS_PROPERTY_NAME);
        if (metadata.isEmpty() || StringUtils.isEmpty(dubboUrlsForJson)) {
            builder = loader.getExtension(StandardMetadataServiceURLBuilder.NAME);
        } else {
            builder = loader.getExtension(SpringCloudMetadataServiceURLBuilder.NAME);
        }

        List<URL> urls = builder.build(instance);
        if (CollectionUtils.isEmpty(urls)) {
            throw new IllegalStateException("Introspection service discovery mode is enabled "
                + instance + ", but no metadata service can build from it.");
        }

        // Simply rely on the first metadata url, as stated in MetadataServiceURLBuilder.
<<<<<<< HEAD
        ScopeModel scopeModel = instance.getApplicationModel();
        Protocol protocol = scopeModel.getExtensionLoader(Protocol.class).getAdaptiveExtension();

        URL url = urls.get(0);

        ModuleModel moduleModel = instance.getApplicationModel().getInternalModule();
        ModuleServiceRepository moduleServiceRepository = moduleModel.getServiceRepository();
        ServiceDescriptor serviceDescriptor = moduleServiceRepository.registerService(MetadataService.class);

        String serviceKey = URL.buildKey(MetadataService.class.getName(), url.getGroup(), url.getVersion());
        List<ConsumerModel> consumers = moduleServiceRepository.lookupReferredServices(serviceKey);

        ConsumerModel consumerModel;

        if (CollectionUtils.isNotEmpty(consumers)) {
            consumerModel = consumers.get(0);
        } else {
            ServiceMetadata serviceMetadata = new ServiceMetadata();
            serviceMetadata.setServiceType(MetadataService.class);
            serviceMetadata.setServiceKey(serviceKey);
            consumerModel = new ConsumerModel(serviceKey, null, serviceDescriptor,
                moduleModel, serviceMetadata, new HashMap<>(0), ClassUtils.getClassLoader(MetadataService.class));
        }

        url = url.setServiceModel(consumerModel);

        Invoker<MetadataService> invoker = protocol.refer(MetadataService.class, url);

        ProxyFactory proxyFactory = scopeModel.getExtensionLoader(ProxyFactory.class).getAdaptiveExtension();
        MetadataService metadataService = proxyFactory.getProxy(invoker);

        consumerModel.getServiceMetadata().setTarget(metadataService);
        consumerModel.getServiceMetadata().addAttribute(PROXY_CLASS_REF, metadataService);
        consumerModel.setProxyObject(metadataService);
        consumerModel.initMethodModels();

        if (CollectionUtils.isEmpty(consumers)) {
            moduleServiceRepository.registerConsumer(consumerModel);
        }

        return metadataService;
=======
        ApplicationModel applicationModel = instance.getApplicationModel();
        ModuleModel internalModel = applicationModel.getInternalModule();
        ConsumerModel consumerModel = applicationModel.getInternalModule().registerInternalConsumer(MetadataService.class, urls.get(0));

        Protocol protocol = applicationModel.getExtensionLoader(Protocol.class).getAdaptiveExtension();
        Invoker<MetadataService> invoker = protocol.refer(MetadataService.class, urls.get(0));

        ProxyFactory proxyFactory = applicationModel.getExtensionLoader(ProxyFactory.class).getAdaptiveExtension();
        return new ProxyHolder(consumerModel, proxyFactory.getProxy(invoker), internalModel);
>>>>>>> ab635958
    }

    public static MetadataInfo getRemoteMetadata(String revision, List<ServiceInstance> instances, MetadataReport metadataReport) {
        ServiceInstance instance = selectInstance(instances);
        String metadataType = ServiceInstanceMetadataUtils.getMetadataStorageType(instance);
        MetadataInfo metadataInfo;
        try {
            if (logger.isDebugEnabled()) {
                logger.debug("Instance " + instance.getAddress() + " is using metadata type " + metadataType);
            }
            if (REMOTE_METADATA_STORAGE_TYPE.equals(metadataType)) {
                metadataInfo = MetadataUtils.getMetadata(revision, instance, metadataReport);
            } else {
                // change the instance used to communicate to avoid all requests route to the same instance
                MetadataService metadataServiceProxy = null;
                ProxyHolder proxyHolder = null;
                try {
                    proxyHolder = MetadataUtils.referProxy(instance);
                    metadataInfo = proxyHolder.getProxy().getMetadataInfo(ServiceInstanceMetadataUtils.getExportedServicesRevision(instance));
                } finally {
<<<<<<< HEAD
                    if (metadataServiceProxy instanceof Destroyable) {
                        ((Destroyable) metadataServiceProxy).$destroy();
                    }
=======
                    MetadataUtils.destroyProxy(proxyHolder);
>>>>>>> ab635958
                }
            }
        } catch (Exception e) {
            logger.error("Failed to get app metadata for revision " + revision + " for type " + metadataType + " from instance " + instance.getAddress(), e);
            metadataInfo = null;
        }

        if (metadataInfo == null) {
            metadataInfo = MetadataInfo.EMPTY;
        }
        return metadataInfo;
    }

    public static void destroyProxy(ProxyHolder proxyHolder) {
        if (proxyHolder != null) {
            proxyHolder.destroy();
        }
    }

    public static MetadataInfo getMetadata(String revision, ServiceInstance instance, MetadataReport metadataReport) {
        SubscriberMetadataIdentifier identifier = new SubscriberMetadataIdentifier(instance.getServiceName(), revision);

        if (metadataReport == null) {
            throw new IllegalStateException("No valid remote metadata report specified.");
        }

        String registryCluster = instance.getRegistryCluster();
        Map<String, String> params = new HashMap<>(instance.getExtendParams());
        if (registryCluster != null && !registryCluster.equalsIgnoreCase(params.get(REGISTRY_CLUSTER_KEY))) {
            params.put(REGISTRY_CLUSTER_KEY, registryCluster);
        }

        return metadataReport.getAppMetadata(identifier, params);
    }

    private static Map<String, MetadataReport> getMetadataReports(ApplicationModel applicationModel) {
        return applicationModel.getBeanFactory().getBean(MetadataReportInstance.class).getMetadataReports(false);
    }

    private static ServiceInstance selectInstance(List<ServiceInstance> instances) {
        if (instances.size() == 1) {
            return instances.get(0);
        }
        return instances.get(ThreadLocalRandom.current().nextInt(0, instances.size()));
    }

    private static class ProxyHolder {
        private final ConsumerModel consumerModel;
        private final MetadataService proxy;
        private final ModuleModel internalModel;

        public ProxyHolder(ConsumerModel consumerModel, MetadataService proxy, ModuleModel internalModel) {
            this.consumerModel = consumerModel;
            this.proxy = proxy;
            this.internalModel = internalModel;
        }

        public void destroy() {
            if (proxy instanceof Destroyable) {
                ((Destroyable) proxy).$destroy();
            }
            internalModel.getServiceRepository().unregisterConsumer(consumerModel);
        }

        public ConsumerModel getConsumerModel() {
            return consumerModel;
        }

        public MetadataService getProxy() {
            return proxy;
        }

        public ModuleModel getInternalModel() {
            return internalModel;
        }
    }

}<|MERGE_RESOLUTION|>--- conflicted
+++ resolved
@@ -20,7 +20,6 @@
 import org.apache.dubbo.common.extension.ExtensionLoader;
 import org.apache.dubbo.common.logger.Logger;
 import org.apache.dubbo.common.logger.LoggerFactory;
-import org.apache.dubbo.common.utils.ClassUtils;
 import org.apache.dubbo.common.utils.CollectionUtils;
 import org.apache.dubbo.common.utils.StringUtils;
 import org.apache.dubbo.metadata.MetadataInfo;
@@ -37,13 +36,7 @@
 import org.apache.dubbo.rpc.model.ApplicationModel;
 import org.apache.dubbo.rpc.model.ConsumerModel;
 import org.apache.dubbo.rpc.model.ModuleModel;
-<<<<<<< HEAD
-import org.apache.dubbo.rpc.model.ModuleServiceRepository;
-import org.apache.dubbo.rpc.model.ScopeModel;
-=======
->>>>>>> ab635958
 import org.apache.dubbo.rpc.model.ServiceDescriptor;
-import org.apache.dubbo.rpc.model.ServiceMetadata;
 import org.apache.dubbo.rpc.service.Destroyable;
 
 import java.util.HashMap;
@@ -53,7 +46,6 @@
 
 import static org.apache.dubbo.common.constants.CommonConstants.CONSUMER_SIDE;
 import static org.apache.dubbo.common.constants.CommonConstants.PROVIDER_SIDE;
-import static org.apache.dubbo.common.constants.CommonConstants.PROXY_CLASS_REF;
 import static org.apache.dubbo.common.constants.CommonConstants.REMOTE_METADATA_STORAGE_TYPE;
 import static org.apache.dubbo.common.constants.RegistryConstants.REGISTRY_CLUSTER_KEY;
 import static org.apache.dubbo.registry.client.metadata.ServiceInstanceMetadataUtils.METADATA_SERVICE_URLS_PROPERTY_NAME;
@@ -135,49 +127,6 @@
         }
 
         // Simply rely on the first metadata url, as stated in MetadataServiceURLBuilder.
-<<<<<<< HEAD
-        ScopeModel scopeModel = instance.getApplicationModel();
-        Protocol protocol = scopeModel.getExtensionLoader(Protocol.class).getAdaptiveExtension();
-
-        URL url = urls.get(0);
-
-        ModuleModel moduleModel = instance.getApplicationModel().getInternalModule();
-        ModuleServiceRepository moduleServiceRepository = moduleModel.getServiceRepository();
-        ServiceDescriptor serviceDescriptor = moduleServiceRepository.registerService(MetadataService.class);
-
-        String serviceKey = URL.buildKey(MetadataService.class.getName(), url.getGroup(), url.getVersion());
-        List<ConsumerModel> consumers = moduleServiceRepository.lookupReferredServices(serviceKey);
-
-        ConsumerModel consumerModel;
-
-        if (CollectionUtils.isNotEmpty(consumers)) {
-            consumerModel = consumers.get(0);
-        } else {
-            ServiceMetadata serviceMetadata = new ServiceMetadata();
-            serviceMetadata.setServiceType(MetadataService.class);
-            serviceMetadata.setServiceKey(serviceKey);
-            consumerModel = new ConsumerModel(serviceKey, null, serviceDescriptor,
-                moduleModel, serviceMetadata, new HashMap<>(0), ClassUtils.getClassLoader(MetadataService.class));
-        }
-
-        url = url.setServiceModel(consumerModel);
-
-        Invoker<MetadataService> invoker = protocol.refer(MetadataService.class, url);
-
-        ProxyFactory proxyFactory = scopeModel.getExtensionLoader(ProxyFactory.class).getAdaptiveExtension();
-        MetadataService metadataService = proxyFactory.getProxy(invoker);
-
-        consumerModel.getServiceMetadata().setTarget(metadataService);
-        consumerModel.getServiceMetadata().addAttribute(PROXY_CLASS_REF, metadataService);
-        consumerModel.setProxyObject(metadataService);
-        consumerModel.initMethodModels();
-
-        if (CollectionUtils.isEmpty(consumers)) {
-            moduleServiceRepository.registerConsumer(consumerModel);
-        }
-
-        return metadataService;
-=======
         ApplicationModel applicationModel = instance.getApplicationModel();
         ModuleModel internalModel = applicationModel.getInternalModule();
         ConsumerModel consumerModel = applicationModel.getInternalModule().registerInternalConsumer(MetadataService.class, urls.get(0));
@@ -187,7 +136,6 @@
 
         ProxyFactory proxyFactory = applicationModel.getExtensionLoader(ProxyFactory.class).getAdaptiveExtension();
         return new ProxyHolder(consumerModel, proxyFactory.getProxy(invoker), internalModel);
->>>>>>> ab635958
     }
 
     public static MetadataInfo getRemoteMetadata(String revision, List<ServiceInstance> instances, MetadataReport metadataReport) {
@@ -208,13 +156,7 @@
                     proxyHolder = MetadataUtils.referProxy(instance);
                     metadataInfo = proxyHolder.getProxy().getMetadataInfo(ServiceInstanceMetadataUtils.getExportedServicesRevision(instance));
                 } finally {
-<<<<<<< HEAD
-                    if (metadataServiceProxy instanceof Destroyable) {
-                        ((Destroyable) metadataServiceProxy).$destroy();
-                    }
-=======
                     MetadataUtils.destroyProxy(proxyHolder);
->>>>>>> ab635958
                 }
             }
         } catch (Exception e) {
