/*
 * Licensed to the Apache Software Foundation (ASF) under one or more
 * contributor license agreements.  See the NOTICE file distributed with
 * this work for additional information regarding copyright ownership.
 * The ASF licenses this file to You under the Apache License, Version 2.0
 * (the "License"); you may not use this file except in compliance with
 * the License.  You may obtain a copy of the License at
 *
 *     http://www.apache.org/licenses/LICENSE-2.0
 *
 * Unless required by applicable law or agreed to in writing, software
 * distributed under the License is distributed on an "AS IS" BASIS,
 * WITHOUT WARRANTIES OR CONDITIONS OF ANY KIND, either express or implied.
 * See the License for the specific language governing permissions and
 * limitations under the License.
 */
package org.apache.dubbo.registry.client.metadata;

import org.apache.dubbo.common.URL;
import org.apache.dubbo.common.constants.RegistryConstants;
import org.apache.dubbo.common.extension.ExtensionLoader;
import org.apache.dubbo.common.logger.ErrorTypeAwareLogger;
import org.apache.dubbo.common.logger.LoggerFactory;
import org.apache.dubbo.common.utils.CollectionUtils;
import org.apache.dubbo.common.utils.JsonUtils;
import org.apache.dubbo.common.utils.StringUtils;
import org.apache.dubbo.metadata.MetadataInfo;
import org.apache.dubbo.metadata.MetadataService;
import org.apache.dubbo.metrics.event.MetricsEventBus;
import org.apache.dubbo.metrics.registry.event.RegistryEvent;
import org.apache.dubbo.registry.client.DefaultServiceInstance;
import org.apache.dubbo.registry.client.DefaultServiceInstance.Endpoint;
import org.apache.dubbo.registry.client.ServiceDiscovery;
import org.apache.dubbo.registry.client.ServiceInstance;
import org.apache.dubbo.registry.client.ServiceInstanceCustomizer;
import org.apache.dubbo.registry.support.RegistryManager;
import org.apache.dubbo.rpc.model.ApplicationModel;

import java.util.ArrayList;
import java.util.Collections;
import java.util.LinkedHashMap;
import java.util.List;
import java.util.Map;
import java.util.Optional;

import static org.apache.dubbo.common.constants.CommonConstants.APPLICATION_KEY;
import static org.apache.dubbo.common.constants.CommonConstants.DEFAULT_METADATA_STORAGE_TYPE;
import static org.apache.dubbo.common.constants.CommonConstants.GROUP_KEY;
import static org.apache.dubbo.common.constants.CommonConstants.PORT_KEY;
import static org.apache.dubbo.common.constants.CommonConstants.PROTOCOL_KEY;
import static org.apache.dubbo.common.constants.CommonConstants.TIMESTAMP_KEY;
import static org.apache.dubbo.common.constants.RegistryConstants.REGISTRY_KEY;
import static org.apache.dubbo.common.utils.StringUtils.isBlank;
import static org.apache.dubbo.registry.integration.InterfaceCompatibleRegistryProtocol.DEFAULT_REGISTER_PROVIDER_KEYS;
import static org.apache.dubbo.rpc.Constants.DEPRECATED_KEY;

/**
 * The Utilities class for the {@link ServiceInstance#getMetadata() metadata of the service instance}
 *
 * @see StandardMetadataServiceURLBuilder
 * @see ServiceInstance#getMetadata()
 * @see MetadataService
 * @see URL
 * @since 2.7.5
 */
public class ServiceInstanceMetadataUtils {
    private static final ErrorTypeAwareLogger LOGGER = LoggerFactory.getErrorTypeAwareLogger(ServiceInstanceMetadataUtils.class);

    /**
     * The prefix of {@link MetadataService} : "dubbo.metadata-service."
     */
    public static final String METADATA_SERVICE_PREFIX = "dubbo.metadata-service.";

    public static final String ENDPOINTS = "dubbo.endpoints";

    /**
     * The property name of metadata JSON of {@link MetadataService}'s {@link URL}
     */
    public static final String METADATA_SERVICE_URL_PARAMS_PROPERTY_NAME = METADATA_SERVICE_PREFIX + "url-params";

    /**
     * The {@link URL URLs} property name of {@link MetadataService} :
     * "dubbo.metadata-service.urls", which is used to be compatible with Dubbo Spring Cloud and
     * discovery the metadata of instance
     */
    public static final String METADATA_SERVICE_URLS_PROPERTY_NAME = METADATA_SERVICE_PREFIX + "urls";

    /**
     * The property name of The revision for all exported Dubbo services.
     */
    public static final String EXPORTED_SERVICES_REVISION_PROPERTY_NAME = "dubbo.metadata.revision";

    /**
     * The property name of metadata storage type.
     */
    public static final String METADATA_STORAGE_TYPE_PROPERTY_NAME = "dubbo.metadata.storage-type";

    public static final String METADATA_CLUSTER_PROPERTY_NAME = "dubbo.metadata.cluster";

    public static String getMetadataServiceParameter(URL url) {
        if (url == null) {
            return "";
        }
        url = url.removeParameters(APPLICATION_KEY, GROUP_KEY, DEPRECATED_KEY, TIMESTAMP_KEY);
        Map<String, String> params = getParams(url);

        if (params.isEmpty()) {
            return null;
        }

        return JsonUtils.toJson(params);
    }

    private static Map<String, String> getParams(URL providerURL) {
        Map<String, String> params = new LinkedHashMap<>();
        setDefaultParams(params, providerURL);
        params.put(PORT_KEY, String.valueOf(providerURL.getPort()));
        params.put(PROTOCOL_KEY, providerURL.getProtocol());
        return params;
    }

    /**
     * The revision for all exported Dubbo services from the specified {@link ServiceInstance}.
     *
     * @param serviceInstance the specified {@link ServiceInstance}
     * @return <code>null</code> if not exits
     */
    public static String getExportedServicesRevision(ServiceInstance serviceInstance) {
        return Optional.ofNullable(serviceInstance.getServiceMetadata())
            .map(MetadataInfo::getRevision)
            .filter(StringUtils::isNotEmpty)
            .orElse(serviceInstance.getMetadata(EXPORTED_SERVICES_REVISION_PROPERTY_NAME));
    }

    /**
     * Get metadata's storage type
     *
     * @param registryURL the {@link URL} to connect the registry
     * @return if not found in {@link URL#getParameters() parameters} of {@link URL registry URL}, return
     */
    public static String getMetadataStorageType(URL registryURL) {
        return registryURL.getParameter(METADATA_STORAGE_TYPE_PROPERTY_NAME, DEFAULT_METADATA_STORAGE_TYPE);
    }

    /**
     * Get the metadata storage type specified by the peer instance.
     *
     * @return storage type, remote or local
     */
    public static String getMetadataStorageType(ServiceInstance serviceInstance) {
        Map<String, String> metadata = serviceInstance.getMetadata();
        return metadata.getOrDefault(METADATA_STORAGE_TYPE_PROPERTY_NAME, DEFAULT_METADATA_STORAGE_TYPE);
    }

    /**
     * Set the metadata storage type in specified {@link ServiceInstance service instance}
     *
     * @param serviceInstance {@link ServiceInstance service instance}
     * @param metadataType    remote or local
     */
    public static void setMetadataStorageType(ServiceInstance serviceInstance, String metadataType) {
        Map<String, String> metadata = serviceInstance.getMetadata();
        metadata.put(METADATA_STORAGE_TYPE_PROPERTY_NAME, metadataType);
    }

    public static String getRemoteCluster(ServiceInstance serviceInstance) {
        Map<String, String> metadata = serviceInstance.getMetadata();
        return metadata.get(METADATA_CLUSTER_PROPERTY_NAME);
    }

    public static boolean hasEndpoints(ServiceInstance serviceInstance) {
        return StringUtils.isNotEmpty(serviceInstance.getMetadata().get(ENDPOINTS));
    }

    public static void setEndpoints(ServiceInstance serviceInstance, Map<String, Integer> protocolPorts) {
        Map<String, String> metadata = serviceInstance.getMetadata();
        List<Endpoint> endpoints = new ArrayList<>();
        protocolPorts.forEach((k, v) -> {
            Endpoint endpoint = new Endpoint(v, k);
            endpoints.add(endpoint);
        });

        metadata.put(ENDPOINTS, JsonUtils.toJson(endpoints));
    }

    /**
     * Get the property value of port by the specified {@link ServiceInstance#getMetadata() the metadata of
     * service instance} and protocol
     *
     * @param serviceInstance {@link ServiceInstance service instance}
     * @param protocol        the name of protocol, e.g, dubbo, rest, and so on
     * @return if not found, return <code>null</code>
     */
    public static Endpoint getEndpoint(ServiceInstance serviceInstance, String protocol) {
        List<Endpoint> endpoints = ((DefaultServiceInstance) serviceInstance).getEndpoints();
        if (endpoints != null) {
            for (Endpoint endpoint : endpoints) {
                if (endpoint.getProtocol().equals(protocol)) {
                    return endpoint;
                }
            }
        }
        return null;
    }

    public static void registerMetadataAndInstance(ApplicationModel applicationModel) {
        RegistryManager registryManager = applicationModel.getBeanFactory().getBean(RegistryManager.class);
<<<<<<< HEAD
        if (CollectionUtils.isNotEmpty(registryManager.getServiceDiscoveries())) {
            LOGGER.info("Start registering instance address to registry.");
            // register service instance
            registryManager.getServiceDiscoveries().forEach(ServiceDiscovery::register);
        }
=======
        // register service instance
        List<ServiceDiscovery> serviceDiscoveries = registryManager.getServiceDiscoveries();
        for (ServiceDiscovery serviceDiscovery : serviceDiscoveries) {
            MetricsEventBus.post(RegistryEvent.toRegisterEvent(applicationModel,
                    Collections.singletonList(getServiceDiscoveryName(serviceDiscovery))),
                () -> {
                    // register service instance
                    serviceDiscoveries.forEach(ServiceDiscovery::register);
                    return null;
                }
            );
        }
    }

    private static String getServiceDiscoveryName(ServiceDiscovery serviceDiscovery) {
        return serviceDiscovery.getUrl().getParameter(RegistryConstants.REGISTRY_CLUSTER_KEY,
            serviceDiscovery.getUrl().getParameter(REGISTRY_KEY));
>>>>>>> 186ec674
    }

    public static void refreshMetadataAndInstance(ApplicationModel applicationModel) {
        RegistryManager registryManager = applicationModel.getBeanFactory().getBean(RegistryManager.class);
        // update service instance revision
        registryManager.getServiceDiscoveries().forEach(ServiceDiscovery::update);
    }

    public static void unregisterMetadataAndInstance(ApplicationModel applicationModel) {
        RegistryManager registryManager = applicationModel.getBeanFactory().getBean(RegistryManager.class);
        registryManager.getServiceDiscoveries().forEach(serviceDiscovery -> {
            try {
                serviceDiscovery.unregister();
            } catch (Exception ignored) {
                // ignored
            }
        });
    }

    public static void customizeInstance(ServiceInstance instance, ApplicationModel applicationModel) {
        ExtensionLoader<ServiceInstanceCustomizer> loader =
            instance.getOrDefaultApplicationModel().getExtensionLoader(ServiceInstanceCustomizer.class);
        // FIXME, sort customizer before apply
        loader.getSupportedExtensionInstances().forEach(customizer -> {
            // customize
            customizer.customize(instance, applicationModel);
        });
    }

    public static boolean isValidInstance(ServiceInstance instance) {
        return instance != null && instance.getHost() != null && instance.getPort() != 0;
    }

    /**
     * Set the default parameters via the specified {@link URL providerURL}
     *
     * @param params      the parameters
     * @param providerURL the provider's {@link URL}
     */
    private static void setDefaultParams(Map<String, String> params, URL providerURL) {
        for (String parameterName : DEFAULT_REGISTER_PROVIDER_KEYS) {
            String parameterValue = providerURL.getParameter(parameterName);
            if (!isBlank(parameterValue)) {
                params.put(parameterName, parameterValue);
            }
        }
    }

}<|MERGE_RESOLUTION|>--- conflicted
+++ resolved
@@ -205,31 +205,26 @@
 
     public static void registerMetadataAndInstance(ApplicationModel applicationModel) {
         RegistryManager registryManager = applicationModel.getBeanFactory().getBean(RegistryManager.class);
-<<<<<<< HEAD
+        // register service instance
         if (CollectionUtils.isNotEmpty(registryManager.getServiceDiscoveries())) {
             LOGGER.info("Start registering instance address to registry.");
-            // register service instance
-            registryManager.getServiceDiscoveries().forEach(ServiceDiscovery::register);
-        }
-=======
-        // register service instance
-        List<ServiceDiscovery> serviceDiscoveries = registryManager.getServiceDiscoveries();
-        for (ServiceDiscovery serviceDiscovery : serviceDiscoveries) {
-            MetricsEventBus.post(RegistryEvent.toRegisterEvent(applicationModel,
-                    Collections.singletonList(getServiceDiscoveryName(serviceDiscovery))),
-                () -> {
-                    // register service instance
-                    serviceDiscoveries.forEach(ServiceDiscovery::register);
-                    return null;
-                }
-            );
+            List<ServiceDiscovery> serviceDiscoveries = registryManager.getServiceDiscoveries();
+            for (ServiceDiscovery serviceDiscovery : serviceDiscoveries) {
+                MetricsEventBus.post(RegistryEvent.toRegisterEvent(applicationModel,
+                        Collections.singletonList(getServiceDiscoveryName(serviceDiscovery))),
+                    () -> {
+                        // register service instance
+                        serviceDiscoveries.forEach(ServiceDiscovery::register);
+                        return null;
+                    }
+                );
+            }
         }
     }
 
     private static String getServiceDiscoveryName(ServiceDiscovery serviceDiscovery) {
         return serviceDiscovery.getUrl().getParameter(RegistryConstants.REGISTRY_CLUSTER_KEY,
             serviceDiscovery.getUrl().getParameter(REGISTRY_KEY));
->>>>>>> 186ec674
     }
 
     public static void refreshMetadataAndInstance(ApplicationModel applicationModel) {
