/*
 * Licensed to the Apache Software Foundation (ASF) under one or more
 * contributor license agreements.  See the NOTICE file distributed with
 * this work for additional information regarding copyright ownership.
 * The ASF licenses this file to You under the Apache License, Version 2.0
 * (the "License"); you may not use this file except in compliance with
 * the License.  You may obtain a copy of the License at
 *
 *     http://www.apache.org/licenses/LICENSE-2.0
 *
 * Unless required by applicable law or agreed to in writing, software
 * distributed under the License is distributed on an "AS IS" BASIS,
 * WITHOUT WARRANTIES OR CONDITIONS OF ANY KIND, either express or implied.
 * See the License for the specific language governing permissions and
 * limitations under the License.
 */
package org.apache.dubbo.registry.client;

import org.apache.dubbo.common.URL;
import org.apache.dubbo.common.config.configcenter.ConfigChangedEvent;
import org.apache.dubbo.common.config.configcenter.file.FileSystemDynamicConfiguration;
import org.apache.dubbo.common.lang.ShutdownHookCallbacks;
import org.apache.dubbo.common.logger.Logger;
import org.apache.dubbo.common.logger.LoggerFactory;
import org.apache.dubbo.common.utils.StringUtils;

import com.alibaba.fastjson.JSON;
import org.apache.commons.io.FileUtils;

import java.io.File;
import java.io.IOException;
import java.nio.channels.FileChannel;
import java.nio.channels.FileLock;
import java.nio.file.LinkOption;
import java.nio.file.Path;
import java.nio.file.StandardOpenOption;
import java.util.List;
import java.util.Map;
import java.util.Set;
import java.util.concurrent.ConcurrentHashMap;
import java.util.stream.Collectors;

import static com.alibaba.fastjson.JSON.toJSONString;
import static java.lang.String.format;
import static java.nio.channels.FileChannel.open;
import static org.apache.dubbo.common.config.configcenter.DynamicConfiguration.DEFAULT_GROUP;
import static org.apache.dubbo.common.config.configcenter.file.FileSystemDynamicConfiguration.CONFIG_CENTER_DIR_PARAM_NAME;

/**
 * File System {@link ServiceDiscovery} implementation
 *
 * @see FileSystemDynamicConfiguration
 * @since 2.7.5
 */
<<<<<<< HEAD
public class FileSystemServiceDiscovery extends AbstractServiceDiscovery implements EventListener<ServiceInstancesChangedEvent> {
=======
public class FileSystemServiceDiscovery implements ServiceDiscovery {
>>>>>>> db41d2a5

    private final Logger logger = LoggerFactory.getLogger(getClass());

    private final Map<File, FileLock> fileLocksCache = new ConcurrentHashMap<>();

    private FileSystemDynamicConfiguration dynamicConfiguration;

    @Override
<<<<<<< HEAD
    public void onEvent(ServiceInstancesChangedEvent event) {

    }

    @Override
    public void doInitialize(URL registryURL) throws Exception {
=======
    public void initialize(URL registryURL) throws Exception {
>>>>>>> db41d2a5
        dynamicConfiguration = createDynamicConfiguration(registryURL);
        registerDubboShutdownHook();
        registerListener();
    }

    private void registerDubboShutdownHook() {
        ShutdownHookCallbacks.INSTANCE.addCallback(this::destroy);
    }

    private void registerListener() {
        getServices().forEach(serviceName -> {
            dynamicConfiguration.getConfigKeys(DEFAULT_GROUP).forEach(serviceInstanceId -> {
                dynamicConfiguration.addListener(serviceInstanceId, serviceName, this::onConfigChanged);
            });
        });
    }

    public void onConfigChanged(ConfigChangedEvent event) {

    }

    @Override
    public void doDestroy() throws Exception {
        dynamicConfiguration.close();
        releaseAndRemoveRegistrationFiles();
    }

    private void releaseAndRemoveRegistrationFiles() {
        fileLocksCache.keySet().forEach(file -> {
            releaseFileLock(file);
            removeFile(file);
        });
    }

    private void removeFile(File file) {
        FileUtils.deleteQuietly(file);
    }

    private String getServiceInstanceId(ServiceInstance serviceInstance) {
        String id = serviceInstance.getAddress();
        if (StringUtils.isBlank(id)) {
            return serviceInstance.getHost() + "." + serviceInstance.getPort();
        }
        return id;
    }

    private String getServiceName(ServiceInstance serviceInstance) {
        return serviceInstance.getServiceName();
    }

    @Override
    public List<ServiceInstance> getInstances(String serviceName) {
        return dynamicConfiguration.getConfigKeys(DEFAULT_GROUP)
                .stream()
                .map(serviceInstanceId -> dynamicConfiguration.getConfig(serviceInstanceId, serviceName))
                .map(content -> JSON.parseObject(content, DefaultServiceInstance.class))
                .collect(Collectors.toList());
    }

    @Override
    public URL getUrl() {
        return null;
    }


    @Override
    public void doRegister(ServiceInstance serviceInstance) throws RuntimeException {
        this.serviceInstance = serviceInstance;
        String serviceInstanceId = getServiceInstanceId(serviceInstance);
        String serviceName = getServiceName(serviceInstance);
        String content = toJSONString(serviceInstance);
        if (dynamicConfiguration.publishConfig(serviceInstanceId, serviceName, content)) {
            lockFile(serviceInstanceId, serviceName);
        }
    }

    private void lockFile(String serviceInstanceId, String serviceName) {
        File serviceInstanceFile = serviceInstanceFile(serviceInstanceId, serviceName);
        Path serviceInstanceFilePath = serviceInstanceFile.toPath();

        fileLocksCache.computeIfAbsent(serviceInstanceFile, file -> {
            FileLock fileLock = null;
            try {
                FileChannel fileChannel = open(serviceInstanceFilePath, StandardOpenOption.READ, StandardOpenOption.WRITE, LinkOption.NOFOLLOW_LINKS);
                fileLock = fileChannel.tryLock();
            } catch (IOException e) {
                if (logger.isErrorEnabled()) {
                    logger.error(e.getMessage(), e);
                }
            }
            if (fileLock != null) {
                if (logger.isInfoEnabled()) {
                    logger.info(format("%s has been locked", serviceInstanceFilePath.toAbsolutePath()));
                }
            }
            return fileLock;
        });
    }

    @Override
    public void doUpdate(ServiceInstance serviceInstance) throws RuntimeException {
        register(serviceInstance);
    }

    @Override
    public void doUnregister(ServiceInstance serviceInstance) throws RuntimeException {
        String key = getServiceInstanceId(serviceInstance);
        String group = getServiceName(serviceInstance);
        releaseFileLock(key, group);
        dynamicConfiguration.removeConfig(key, group);
    }

    private void releaseFileLock(String serviceInstanceId, String serviceName) {
        File serviceInstanceFile = serviceInstanceFile(serviceInstanceId, serviceName);
        releaseFileLock(serviceInstanceFile);
    }

    private void releaseFileLock(File serviceInstanceFile) {
        fileLocksCache.computeIfPresent(serviceInstanceFile, (f, fileLock) -> {
            releaseFileLock(fileLock);
            if (logger.isInfoEnabled()) {
                logger.info(format("The file[%s] has been released", serviceInstanceFile.getAbsolutePath()));
            }
            return null;
        });
    }

    private void releaseFileLock(FileLock fileLock) {
        try (FileChannel fileChannel = fileLock.channel()) {
            fileLock.release();
        } catch (IOException e) {
            if (logger.isErrorEnabled()) {
                logger.error(e.getMessage(), e);
            }
        }
    }

    private File serviceInstanceFile(String serviceInstanceId, String serviceName) {
        return dynamicConfiguration.configFile(serviceInstanceId, serviceName);
    }

    @Override
    public Set<String> getServices() {
        return dynamicConfiguration.getConfigGroups();
    }

    private static FileSystemDynamicConfiguration createDynamicConfiguration(URL connectionURL) {
        String path = System.getProperty("user.home") + File.separator + ".dubbo" + File.separator + "registry";
        return new FileSystemDynamicConfiguration(connectionURL.addParameter(CONFIG_CENTER_DIR_PARAM_NAME, path));
    }
}<|MERGE_RESOLUTION|>--- conflicted
+++ resolved
@@ -52,11 +52,7 @@
  * @see FileSystemDynamicConfiguration
  * @since 2.7.5
  */
-<<<<<<< HEAD
-public class FileSystemServiceDiscovery extends AbstractServiceDiscovery implements EventListener<ServiceInstancesChangedEvent> {
-=======
-public class FileSystemServiceDiscovery implements ServiceDiscovery {
->>>>>>> db41d2a5
+public class FileSystemServiceDiscovery extends AbstractServiceDiscovery {
 
     private final Logger logger = LoggerFactory.getLogger(getClass());
 
@@ -65,16 +61,7 @@
     private FileSystemDynamicConfiguration dynamicConfiguration;
 
     @Override
-<<<<<<< HEAD
-    public void onEvent(ServiceInstancesChangedEvent event) {
-
-    }
-
-    @Override
     public void doInitialize(URL registryURL) throws Exception {
-=======
-    public void initialize(URL registryURL) throws Exception {
->>>>>>> db41d2a5
         dynamicConfiguration = createDynamicConfiguration(registryURL);
         registerDubboShutdownHook();
         registerListener();
