--- conflicted
+++ resolved
@@ -80,15 +80,12 @@
     ConcurrentNavigableMap<String, SortedSet<URL>> exportedServiceURLs = new ConcurrentSkipListMap<>();
     URL metadataServiceURL;
     ConcurrentMap<String, MetadataInfo> metadataInfos;
-<<<<<<< HEAD
-    final Semaphore metadataSemaphore = new Semaphore(1);
+    final Semaphore metadataSemaphore = new Semaphore(0);
+    final Map<String, Set<String>> serviceToAppsMapping = new HashMap<>();
+
     String instanceMetadata;
     ConcurrentMap<String, InstanceMetadataChangedListener> instanceMetadataChangedListenerMap = new ConcurrentHashMap<>();
-=======
-    final Semaphore metadataSemaphore = new Semaphore(0);
-
-    final Map<String, Set<String>> serviceToAppsMapping = new HashMap<>();
->>>>>>> c4815f56
+
 
     // ==================================================================================== //
 
