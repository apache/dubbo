/*
 * Licensed to the Apache Software Foundation (ASF) under one or more
 * contributor license agreements.  See the NOTICE file distributed with
 * this work for additional information regarding copyright ownership.
 * The ASF licenses this file to You under the Apache License, Version 2.0
 * (the "License"); you may not use this file except in compliance with
 * the License.  You may obtain a copy of the License at
 *
 *     http://www.apache.org/licenses/LICENSE-2.0
 *
 * Unless required by applicable law or agreed to in writing, software
 * distributed under the License is distributed on an "AS IS" BASIS,
 * WITHOUT WARRANTIES OR CONDITIONS OF ANY KIND, either express or implied.
 * See the License for the specific language governing permissions and
 * limitations under the License.
 */
package org.apache.dubbo.registry.client.metadata.store;

import org.apache.dubbo.common.URL;
import org.apache.dubbo.common.logger.Logger;
import org.apache.dubbo.common.logger.LoggerFactory;
import org.apache.dubbo.common.utils.StringUtils;
import org.apache.dubbo.metadata.MetadataInfo;
import org.apache.dubbo.metadata.WritableMetadataService;
import org.apache.dubbo.metadata.definition.ServiceDefinitionBuilder;
import org.apache.dubbo.metadata.definition.model.FullServiceDefinition;
import org.apache.dubbo.metadata.report.MetadataReport;
import org.apache.dubbo.metadata.report.MetadataReportInstance;
import org.apache.dubbo.metadata.report.identifier.MetadataIdentifier;
import org.apache.dubbo.metadata.report.identifier.SubscriberMetadataIdentifier;
import org.apache.dubbo.registry.client.ServiceInstance;
import org.apache.dubbo.registry.client.metadata.ServiceInstanceMetadataUtils;
import org.apache.dubbo.remoting.Constants;
import org.apache.dubbo.rpc.RpcException;

import java.util.Map;

import static org.apache.dubbo.common.constants.CommonConstants.APPLICATION_KEY;
import static org.apache.dubbo.common.constants.CommonConstants.CONSUMER_SIDE;
import static org.apache.dubbo.common.constants.CommonConstants.GROUP_KEY;
import static org.apache.dubbo.common.constants.CommonConstants.INTERFACE_KEY;
import static org.apache.dubbo.common.constants.CommonConstants.PID_KEY;
import static org.apache.dubbo.common.constants.CommonConstants.PROVIDER_SIDE;
import static org.apache.dubbo.common.constants.CommonConstants.SIDE_KEY;
import static org.apache.dubbo.common.constants.CommonConstants.TIMESTAMP_KEY;
import static org.apache.dubbo.common.constants.CommonConstants.VERSION_KEY;
import static org.apache.dubbo.common.constants.RegistryConstants.REGISTRY_CLUSTER_KEY;

public class RemoteMetadataServiceImpl {
    protected final Logger logger = LoggerFactory.getLogger(getClass());
    private WritableMetadataService localMetadataService;

    public RemoteMetadataServiceImpl(WritableMetadataService writableMetadataService) {
        this.localMetadataService = writableMetadataService;
    }

    public Map<String, MetadataReport> getMetadataReports() {
        return MetadataReportInstance.getMetadataReports(false);
    }

    /**
     * 更新MetadataInfo对应的revision
     * 发布数据（nacos没有对应的实现）
     * @param serviceName
     */
    public void publishMetadata(String serviceName) {
        /**
         * 当前应用下的元数据服务与信息
         */
        Map<String, MetadataInfo> metadataInfos = localMetadataService.getMetadataInfos();
        /**
         * 遍历
         */
        metadataInfos.forEach((registryCluster, metadataInfo) -> {
            /**
             * 没有通知过
             */
            if (!metadataInfo.hasReported()) {
                SubscriberMetadataIdentifier identifier = new SubscriberMetadataIdentifier(serviceName, metadataInfo.calAndGetRevision());
<<<<<<< HEAD
                /**
                 * 计算revision
                 */
                metadataInfo.calAndGetRevision();
=======
>>>>>>> da4f5f22
                metadataInfo.getExtendParams().put(REGISTRY_CLUSTER_KEY, registryCluster);
                /**
                 * 获取【registryCluster】对应的注册中心
                 */
                MetadataReport metadataReport = getMetadataReports().get(registryCluster);
                if (metadataReport == null) {
                    /**
                     * 没有则获取第一个注册中心
                     * default -> {NacosMetadataReport@5922} "nacos://113.96.131.199:8849/org.apache.dubbo.metadata.report.MetadataReport?application=dubbo-demo-annotation-provider&client=&registry-type=service&registry.type=service"
                     */
                    metadataReport = getMetadataReports().entrySet().iterator().next().getValue();
                }
                logger.info("Publishing metadata to " + metadataReport.getClass().getSimpleName());
                if (logger.isDebugEnabled()) {
                    logger.debug(metadataInfo.toString());
                }
                /**
                 * 发布配置
                 * 目前没有nacos对应的实现
                 */
                metadataReport.publishAppMetadata(identifier, metadataInfo);
                /**
                 * 设置reported为true  即已经通知过注册中心
                 */
                metadataInfo.markReported();
            }
        });
    }

    /**
     *
     * @param instance
     * @return
     */
    public MetadataInfo getMetadata(ServiceInstance instance) {
        /**
         * 实例化SubscriberMetadataIdentifier
         */
        SubscriberMetadataIdentifier identifier = new SubscriberMetadataIdentifier(instance.getServiceName(),
                ServiceInstanceMetadataUtils.getExportedServicesRevision(instance));

        /**
         * 获取REGISTRY_CLUSTER对应的值
         */
        String registryCluster = instance.getExtendParams().get(REGISTRY_CLUSTER_KEY);

        /**
         * 在metadataReports中获取registryCluster对应的值
         */
        MetadataReport metadataReport = getMetadataReports().get(registryCluster);
        if (metadataReport == null) {
            /**
             * 为空则获取默认
             */
            metadataReport = getMetadataReports().entrySet().iterator().next().getValue();
        }
        /**
         * nacos目前没有实现   走接口的默认实现返回null
         */
        return metadataReport.getAppMetadata(identifier, instance.getExtendParams());
    }

    public void publishServiceDefinition(URL url) {
        String side = url.getParameter(SIDE_KEY);
        if (PROVIDER_SIDE.equalsIgnoreCase(side)) {
            //TODO, the params part is duplicate with that stored by exportURL(url), can be further optimized in the future.
            publishProvider(url);
        } else {
            //TODO, only useful for ops showing the url parameters, this is duplicate with subscribeURL(url), can be removed in the future.
            publishConsumer(url);
        }
    }

    private void publishProvider(URL providerUrl) throws RpcException {
        //first add into the list
        // remove the individual param
        /**
         * 批量去除属性
         */
        providerUrl = providerUrl.removeParameters(PID_KEY, TIMESTAMP_KEY, Constants.BIND_IP_KEY,
                Constants.BIND_PORT_KEY, TIMESTAMP_KEY);

        try {
            String interfaceName = providerUrl.getParameter(INTERFACE_KEY);
            if (StringUtils.isNotEmpty(interfaceName)) {
                Class interfaceClass = Class.forName(interfaceName);
                /**
                 * 实例化FullServiceDefinition
                 */
                FullServiceDefinition fullServiceDefinition = ServiceDefinitionBuilder.buildFullDefinition(interfaceClass,
                        providerUrl.getParameters());
                for (Map.Entry<String, MetadataReport> entry : getMetadataReports().entrySet()) {
                    MetadataReport metadataReport = entry.getValue();
                    //AbstractMetadataReport
                    metadataReport.storeProviderMetadata(new MetadataIdentifier(providerUrl.getServiceInterface(),
                            providerUrl.getParameter(VERSION_KEY), providerUrl.getParameter(GROUP_KEY),
                            PROVIDER_SIDE, providerUrl.getParameter(APPLICATION_KEY)), fullServiceDefinition);
                }
                return;
            }
            logger.error("publishProvider interfaceName is empty . providerUrl: " + providerUrl.toFullString());
        } catch (ClassNotFoundException e) {
            //ignore error
            logger.error("publishProvider getServiceDescriptor error. providerUrl: " + providerUrl.toFullString(), e);
        }
    }

    private void publishConsumer(URL consumerURL) throws RpcException {
        final URL url = consumerURL.removeParameters(PID_KEY, TIMESTAMP_KEY, Constants.BIND_IP_KEY,
                Constants.BIND_PORT_KEY, TIMESTAMP_KEY);
        getMetadataReports().forEach((registryKey, config) -> {
            config.storeConsumerMetadata(new MetadataIdentifier(url.getServiceInterface(),
                    url.getParameter(VERSION_KEY), url.getParameter(GROUP_KEY), CONSUMER_SIDE,
                    url.getParameter(APPLICATION_KEY)), url.getParameters());
        });
    }

}<|MERGE_RESOLUTION|>--- conflicted
+++ resolved
@@ -77,13 +77,9 @@
              */
             if (!metadataInfo.hasReported()) {
                 SubscriberMetadataIdentifier identifier = new SubscriberMetadataIdentifier(serviceName, metadataInfo.calAndGetRevision());
-<<<<<<< HEAD
                 /**
                  * 计算revision
                  */
-                metadataInfo.calAndGetRevision();
-=======
->>>>>>> da4f5f22
                 metadataInfo.getExtendParams().put(REGISTRY_CLUSTER_KEY, registryCluster);
                 /**
                  * 获取【registryCluster】对应的注册中心
