--- conflicted
+++ resolved
@@ -61,17 +61,13 @@
          */
         migrationInvoker.setMigrationRule(rule);
 
-<<<<<<< HEAD
         /**
          * 默认false
          */
-        if (migrationInvoker.isMigrationMultiRegsitry()) {
+        if (migrationInvoker.isMigrationMultiRegistry()) {
             /**
              * 服务自省为true   非服务自省为false
              */
-=======
-        if (migrationInvoker.isMigrationMultiRegistry()) {
->>>>>>> 3e022879
             if (migrationInvoker.isServiceInvoker()) {
                 /**
                  *
