/*
 * Licensed to the Apache Software Foundation (ASF) under one or more
 * contributor license agreements.  See the NOTICE file distributed with
 * this work for additional information regarding copyright ownership.
 * The ASF licenses this file to You under the Apache License, Version 2.0
 * (the "License"); you may not use this file except in compliance with
 * the License.  You may obtain a copy of the License at
 *
 *     http://www.apache.org/licenses/LICENSE-2.0
 *
 * Unless required by applicable law or agreed to in writing, software
 * distributed under the License is distributed on an "AS IS" BASIS,
 * WITHOUT WARRANTIES OR CONDITIONS OF ANY KIND, either express or implied.
 * See the License for the specific language governing permissions and
 * limitations under the License.
 */
package org.apache.dubbo.registry.client.migration;

import org.apache.dubbo.common.URL;
import org.apache.dubbo.common.config.ConfigurationUtils;
import org.apache.dubbo.common.logger.Logger;
import org.apache.dubbo.common.logger.LoggerFactory;
import org.apache.dubbo.common.status.reporter.FrameworkStatusReporter;
import org.apache.dubbo.registry.client.migration.model.MigrationRule;
import org.apache.dubbo.registry.client.migration.model.MigrationStep;

public class MigrationRuleHandler<T> {
    public static final String DUBBO_SERVICEDISCOVERY_MIGRATION = "dubbo.application.service-discovery.migration";
    public static final String MIGRATION_KEY = "migration";
    private static final Logger logger = LoggerFactory.getLogger(MigrationRuleHandler.class);

    private MigrationClusterInvoker<T> migrationInvoker;
    private MigrationStep currentStep;
    private Float currentThreshold = 0f;
    private URL consumerURL;

<<<<<<< HEAD
    private boolean inited = false;

    private final WritableMetadataService writableMetadataService;

=======
>>>>>>> db41d2a5
    public MigrationRuleHandler(MigrationClusterInvoker<T> invoker, URL url) {
        this.migrationInvoker = invoker;
        this.consumerURL = url;
    }

    public synchronized void doMigrate(MigrationRule rule) {
        if (migrationInvoker instanceof ServiceDiscoveryMigrationInvoker) {
<<<<<<< HEAD
            if (!isCallback) {
                initInvoker(MigrationStep.FORCE_APPLICATION, 1.0f);
                inited = true;
            } else {
                if (!inited) {
                    return;
                }
                migrationInvoker.refreshServiceDiscoveryInvokerOnMappingCallback(true);
            }
=======
            refreshInvoker(MigrationStep.FORCE_APPLICATION, 1.0f, rule);
>>>>>>> db41d2a5
            return;
        }

        // initial step : FORCE_INTERFACE
        MigrationStep step = MigrationStep.APPLICATION_FIRST;
        Float threshold = -1f;
        if (rule == MigrationRule.INIT) {
            step = Enum.valueOf(MigrationStep.class,
                    consumerURL.getParameter(MIGRATION_KEY,
                            ConfigurationUtils.getCachedDynamicProperty(DUBBO_SERVICEDISCOVERY_MIGRATION, step.name())));
        } else {
            try {
                String serviceKey = consumerURL.getDisplayServiceKey();
                step = getMigrationStep(rule, step, serviceKey);
                threshold = getMigrationThreshold(rule, threshold, serviceKey);
            } catch (Exception e) {
                logger.error("Failed to get step and threshold info from rule: " + rule, e);
            }
        }

        if (refreshInvoker(step, threshold, rule)) {
            // refresh success, update rule
            setMigrationRule(rule);
        }
    }

    private boolean refreshInvoker(MigrationStep step, Float threshold, MigrationRule newRule) {
        if (step == null || threshold == null) {
            throw new IllegalStateException("Step or threshold of migration rule cannot be null");
        }
        MigrationStep originStep = currentStep;

        if ((currentStep == null || currentStep != step) || !currentThreshold.equals(threshold)) {
            boolean success = true;
            switch (step) {
                case APPLICATION_FIRST:
                    migrationInvoker.migrateToApplicationFirstInvoker(newRule);
                    break;
                case FORCE_APPLICATION:
                    success = migrationInvoker.migrateToForceApplicationInvoker(newRule);
                    break;
                case FORCE_INTERFACE:
                default:
                    success = migrationInvoker.migrateToForceInterfaceInvoker(newRule);
            }

            if (success) {
                setCurrentStepAndThreshold(step, threshold);
                logger.info("Succeed Migrated to " + step + " mode. Service Name: " + consumerURL.getDisplayServiceKey());
                report(step, originStep, "true");
            } else {
                // migrate failed, do not save new step and rule
                logger.warn("Migrate to " + step + " mode failed. Probably not satisfy the threshold you set "
                        + threshold + ". Please try re-publish configuration if you still after check.");
                report(step, originStep, "false");
            }

            return success;
        }
        // ignore if step is same with previous, will continue override rule for MigrationInvoker
        return true;
    }

    private void report(MigrationStep step, MigrationStep originStep, String success) {
        if (FrameworkStatusReporter.hasReporter()) {
            FrameworkStatusReporter.reportMigrationStepStatus(
                    FrameworkStatusReporter.createMigrationStepReport(consumerURL.getServiceInterface(), consumerURL.getVersion(),
                            consumerURL.getGroup(), String.valueOf(originStep), String.valueOf(step), success));
        }
    }

    private void setMigrationRule(MigrationRule rule) {
        this.migrationInvoker.setMigrationRule(rule);
    }

    private MigrationStep getMigrationStep(MigrationRule rule, MigrationStep step, String serviceKey) {
        MigrationStep configuredStep = rule.getStep(serviceKey);
        step = configuredStep == null ? step : configuredStep;
        return step;
    }

    private Float getMigrationThreshold(MigrationRule rule, Float threshold, String serviceKey) {
        Float configuredThreshold = rule.getThreshold(serviceKey);
        threshold = configuredThreshold == null ? threshold : configuredThreshold;
        return threshold;
    }

    private void setCurrentStepAndThreshold(MigrationStep currentStep, Float currentThreshold) {
        if (currentThreshold != null) {
            this.currentThreshold = currentThreshold;
        }
        if (currentStep != null) {
            this.currentStep = currentStep;
            this.migrationInvoker.setMigrationStep(currentStep);
        }
    }
}<|MERGE_RESOLUTION|>--- conflicted
+++ resolved
@@ -34,13 +34,6 @@
     private Float currentThreshold = 0f;
     private URL consumerURL;
 
-<<<<<<< HEAD
-    private boolean inited = false;
-
-    private final WritableMetadataService writableMetadataService;
-
-=======
->>>>>>> db41d2a5
     public MigrationRuleHandler(MigrationClusterInvoker<T> invoker, URL url) {
         this.migrationInvoker = invoker;
         this.consumerURL = url;
@@ -48,19 +41,7 @@
 
     public synchronized void doMigrate(MigrationRule rule) {
         if (migrationInvoker instanceof ServiceDiscoveryMigrationInvoker) {
-<<<<<<< HEAD
-            if (!isCallback) {
-                initInvoker(MigrationStep.FORCE_APPLICATION, 1.0f);
-                inited = true;
-            } else {
-                if (!inited) {
-                    return;
-                }
-                migrationInvoker.refreshServiceDiscoveryInvokerOnMappingCallback(true);
-            }
-=======
             refreshInvoker(MigrationStep.FORCE_APPLICATION, 1.0f, rule);
->>>>>>> db41d2a5
             return;
         }
 
