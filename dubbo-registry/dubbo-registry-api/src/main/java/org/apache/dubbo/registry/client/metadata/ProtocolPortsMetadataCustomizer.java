/*
 * Licensed to the Apache Software Foundation (ASF) under one or more
 * contributor license agreements.  See the NOTICE file distributed with
 * this work for additional information regarding copyright ownership.
 * The ASF licenses this file to You under the Apache License, Version 2.0
 * (the "License"); you may not use this file except in compliance with
 * the License.  You may obtain a copy of the License at
 *
 *     http://www.apache.org/licenses/LICENSE-2.0
 *
 * Unless required by applicable law or agreed to in writing, software
 * distributed under the License is distributed on an "AS IS" BASIS,
 * WITHOUT WARRANTIES OR CONDITIONS OF ANY KIND, either express or implied.
 * See the License for the specific language governing permissions and
 * limitations under the License.
 */
package org.apache.dubbo.registry.client.metadata;

import org.apache.dubbo.common.URL;
import org.apache.dubbo.metadata.MetadataService;
import org.apache.dubbo.metadata.WritableMetadataService;
import org.apache.dubbo.registry.client.ServiceInstance;
import org.apache.dubbo.registry.client.ServiceInstanceCustomizer;
import org.apache.dubbo.rpc.Protocol;

import java.util.HashMap;
import java.util.Map;

import static org.apache.dubbo.registry.client.metadata.ServiceInstanceMetadataUtils.setEndpoints;

/**
 * A Class to customize the ports of {@link Protocol protocols} into
 * {@link ServiceInstance#getMetadata() the metadata of service instance}
 *
 * @since 2.7.5
 */
public class ProtocolPortsMetadataCustomizer implements ServiceInstanceCustomizer {

    @Override
    public void customize(ServiceInstance serviceInstance) {
<<<<<<< HEAD
        // 获取dubbo.metadata.storage-type   默认local
        String metadataStoredType = getMetadataStorageType(serviceInstance);
        // 获取WritableMetadataService对应实现
        WritableMetadataService writableMetadataService = getExtension(metadataStoredType);
        // 获取本地元数据中心中对外暴露服务的协议以及端口号
=======
        WritableMetadataService writableMetadataService = WritableMetadataService.getDefaultExtension();

>>>>>>> 2584cab7
        Map<String, Integer> protocols = new HashMap<>();
        writableMetadataService.getExportedURLs()
                .stream()
                .map(URL::valueOf)
                .filter(url -> !MetadataService.class.getName().equals(url.getServiceInterface()))
                .forEach(url -> {
                    // TODO, same protocol listen on different ports will override with each other.
                    protocols.put(url.getProtocol(), url.getPort());
                });
        // 向serviceInstance中缓存dubbo.endpoints
        setEndpoints(serviceInstance, protocols);
    }
}<|MERGE_RESOLUTION|>--- conflicted
+++ resolved
@@ -38,16 +38,10 @@
 
     @Override
     public void customize(ServiceInstance serviceInstance) {
-<<<<<<< HEAD
-        // 获取dubbo.metadata.storage-type   默认local
-        String metadataStoredType = getMetadataStorageType(serviceInstance);
         // 获取WritableMetadataService对应实现
-        WritableMetadataService writableMetadataService = getExtension(metadataStoredType);
-        // 获取本地元数据中心中对外暴露服务的协议以及端口号
-=======
         WritableMetadataService writableMetadataService = WritableMetadataService.getDefaultExtension();
 
->>>>>>> 2584cab7
+        // 获取本地元数据中心中对外暴露服务的协议以及端口号
         Map<String, Integer> protocols = new HashMap<>();
         writableMetadataService.getExportedURLs()
                 .stream()
