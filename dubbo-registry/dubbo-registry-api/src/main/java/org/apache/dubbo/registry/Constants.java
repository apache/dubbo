/*
 * Licensed to the Apache Software Foundation (ASF) under one or more
 * contributor license agreements.  See the NOTICE file distributed with
 * this work for additional information regarding copyright ownership.
 * The ASF licenses this file to You under the Apache License, Version 2.0
 * (the "License"); you may not use this file except in compliance with
 * the License.  You may obtain a copy of the License at
 *
 *     http://www.apache.org/licenses/LICENSE-2.0
 *
 * Unless required by applicable law or agreed to in writing, software
 * distributed under the License is distributed on an "AS IS" BASIS,
 * WITHOUT WARRANTIES OR CONDITIONS OF ANY KIND, either express or implied.
 * See the License for the specific language governing permissions and
 * limitations under the License.
 */
package org.apache.dubbo.registry;

public interface Constants {
    String REGISTER_IP_KEY = "register.ip";

    String REGISTER_KEY = "register";

    String SUBSCRIBE_KEY = "subscribe";

    String DEFAULT_REGISTRY = "dubbo";

    String REGISTER = "register";

    String UNREGISTER = "unregister";

    String SUBSCRIBE = "subscribe";

    String UNSUBSCRIBE = "unsubscribe";

    String CONFIGURATORS_SUFFIX = ".configurators";

    String ADMIN_PROTOCOL = "admin";

    String PROVIDER_PROTOCOL = "provider";

    String CONSUMER_PROTOCOL = "consumer";

    String SCRIPT_PROTOCOL = "script";

    String CONDITION_PROTOCOL = "condition";
    String TRACE_PROTOCOL = "trace";
    /**
     * simple the registry for provider.
     *
     * @since 2.7.0
     */
    String SIMPLIFIED_KEY = "simplified";

    /**
     * To decide whether register center saves file synchronously, the default value is asynchronously
     */
    String REGISTRY_FILESAVE_SYNC_KEY = "save.file";

    /**
     * Reconnection period in milliseconds for register center
     */
    String REGISTRY_RECONNECT_PERIOD_KEY = "reconnect.period";

    int DEFAULT_SESSION_TIMEOUT = 60 * 1000;

    /**
     * Default value for the times of retry: -1 (forever)
     */
    int DEFAULT_REGISTRY_RETRY_TIMES = -1;

    int DEFAULT_REGISTRY_RECONNECT_PERIOD = 3 * 1000;

    /**
     * Default value for the period of retry interval in milliseconds: 5000
     */
    int DEFAULT_REGISTRY_RETRY_PERIOD = 5 * 1000;

    /**
     * Most retry times
     */
    String REGISTRY_RETRY_TIMES_KEY = "retry.times";

    /**
     * Period of registry center's retry interval
     */
    String REGISTRY_RETRY_PERIOD_KEY = "retry.period";

    String SESSION_TIMEOUT_KEY = "session";

    /**
     * To decide the frequency of checking Distributed Service Discovery Registry callback hook (in ms)
     */
    String ECHO_POLLING_CYCLE_KEY = "echoPollingCycle";

    /**
     * Default value for check frequency: 60000 (ms)
     */
    int DEFAULT_ECHO_POLLING_CYCLE = 60000;

    String MIGRATION_STEP_KEY = "migration.step";

    String MIGRATION_DELAY_KEY = "migration.delay";

    String MIGRATION_FORCE_KEY = "migration.force";

    String MIGRATION_PROMOTION_KEY = "migration.promotion";

    String MIGRATION_THRESHOLD_KEY = "migration.threshold";

    String ENABLE_26X_CONFIGURATION_LISTEN = "enable-26x-configuration-listen";

    String ENABLE_CONFIGURATION_LISTEN = "enable-configuration-listen";

    /**
     * MIGRATION_RULE_XXX from remote configuration
     */
    String MIGRATION_RULE_KEY = "key";

    String MIGRATION_RULE_STEP_KEY = "step";

    String MIGRATION_RULE_THRESHOLD_KEY = "threshold";

    String MIGRATION_RULE_PROPORTION_KEY = "proportion";

    String MIGRATION_RULE_DELAY_KEY = "delay";

    String MIGRATION_RULE_FORCE_KEY = "force";

    String MIGRATION_RULE_INTERFACES_KEY = "interfaces";

    String MIGRATION_RULE_APPLICATIONS_KEY = "applications";

<<<<<<< HEAD
=======
    String USER_HOME = "user.home";

>>>>>>> 90bc72e6
    String DUBBO_REGISTRY = "/.dubbo/dubbo-registry-";

    String CACHE = ".cache";

    int DEFAULT_CAS_RETRY_TIMES = 10;

    String CAS_RETRY_TIMES_KEY = "dubbo.metadata-report.cas-retry-times";

    int DEFAULT_CAS_RETRY_WAIT_TIME = 100;

    String CAS_RETRY_WAIT_TIME_KEY = "dubbo.metadata-report.cas-retry-wait-time";
}<|MERGE_RESOLUTION|>--- conflicted
+++ resolved
@@ -131,11 +131,8 @@
 
     String MIGRATION_RULE_APPLICATIONS_KEY = "applications";
 
-<<<<<<< HEAD
-=======
     String USER_HOME = "user.home";
 
->>>>>>> 90bc72e6
     String DUBBO_REGISTRY = "/.dubbo/dubbo-registry-";
 
     String CACHE = ".cache";
