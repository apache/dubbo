/*
 * Licensed to the Apache Software Foundation (ASF) under one or more
 * contributor license agreements.  See the NOTICE file distributed with
 * this work for additional information regarding copyright ownership.
 * The ASF licenses this file to You under the Apache License, Version 2.0
 * (the "License"); you may not use this file except in compliance with
 * the License.  You may obtain a copy of the License at
 *
 *     http://www.apache.org/licenses/LICENSE-2.0
 *
 * Unless required by applicable law or agreed to in writing, software
 * distributed under the License is distributed on an "AS IS" BASIS,
 * WITHOUT WARRANTIES OR CONDITIONS OF ANY KIND, either express or implied.
 * See the License for the specific language governing permissions and
 * limitations under the License.
 */
package org.apache.dubbo.registry.client.metadata;

import org.apache.dubbo.common.URL;
import org.apache.dubbo.common.URLBuilder;
import org.apache.dubbo.common.config.ConfigurationUtils;
import org.apache.dubbo.common.logger.Logger;
import org.apache.dubbo.common.logger.LoggerFactory;
import org.apache.dubbo.metadata.MetadataService;
import org.apache.dubbo.registry.client.ServiceInstance;
import org.apache.dubbo.remoting.Constants;
import org.apache.dubbo.rpc.model.ApplicationModel;

import java.util.ArrayList;
import java.util.List;
import java.util.Map;

import static org.apache.dubbo.common.constants.CommonConstants.CONSUMER;
import static org.apache.dubbo.common.constants.CommonConstants.DUBBO_PROTOCOL;
import static org.apache.dubbo.common.constants.CommonConstants.GROUP_KEY;
import static org.apache.dubbo.common.constants.CommonConstants.PORT_KEY;
import static org.apache.dubbo.common.constants.CommonConstants.PROTOCOL_KEY;
import static org.apache.dubbo.common.constants.CommonConstants.SIDE_KEY;
import static org.apache.dubbo.common.constants.CommonConstants.TIMEOUT_KEY;
import static org.apache.dubbo.common.constants.CommonConstants.VERSION_KEY;
import static org.apache.dubbo.metadata.MetadataConstants.DEFAULT_METADATA_TIMEOUT_VALUE;
import static org.apache.dubbo.metadata.MetadataConstants.METADATA_PROXY_TIMEOUT_KEY;
import static org.apache.dubbo.registry.client.metadata.ServiceInstanceMetadataUtils.getMetadataServiceURLsParams;

/**
 * Standard Dubbo provider enabling introspection service discovery mode.
 *
 * @see MetadataService
 * @since 2.7.5
 */
public class StandardMetadataServiceURLBuilder implements MetadataServiceURLBuilder {

    private final Logger logger = LoggerFactory.getLogger(getClass());

    public static final String NAME = "standard";

    /**
     * Build the {@link URL urls} from {@link ServiceInstance#getMetadata() the metadata} of {@link ServiceInstance}
     *
     * @param serviceInstance {@link ServiceInstance}
     * @return the not-null {@link List}
     */
    @Override
    public List<URL> build(ServiceInstance serviceInstance) {
        Map<String, String> paramsMap = getMetadataServiceURLsParams(serviceInstance);

        List<URL> urls = new ArrayList<>(paramsMap.size());

        String serviceName = serviceInstance.getServiceName();

        String host = serviceInstance.getHost();
<<<<<<< HEAD

        if (paramsMap.isEmpty()) {
            // ServiceInstance Metadata is empty. Happened when registry not support metadata write.
            urls.add(generateUrlWithoutMetadata(serviceName, host, serviceInstance.getPort()));
        } else {
            for (Map.Entry<String, Map<String, String>> entry : paramsMap.entrySet()) {
                String protocol = entry.getKey();
                Map<String, String> params = entry.getValue();

                urls.add(generateWithMetadata(serviceName, host, protocol, params));
=======
        URLBuilder urlBuilder = new URLBuilder();
        for (Map.Entry<String, String> entry : paramsMap.entrySet()) {
            String key = entry.getKey();
            String value = entry.getValue();
            if (key.equals(PORT_KEY)) {
                urlBuilder.setPort(Integer.parseInt(value));
            } else if (key.equals(PROTOCOL_KEY)) {
                urlBuilder.setProtocol(value);
            } else {
                urlBuilder.addParameter(key, value);
>>>>>>> c4815f56
            }
        }
        urlBuilder.setHost(host).setPath(MetadataService.class.getName())
                .addParameter(TIMEOUT_KEY, ConfigurationUtils.get(METADATA_PROXY_TIMEOUT_KEY, DEFAULT_METADATA_TIMEOUT_VALUE))
                .addParameter(SIDE_KEY, CONSUMER)
                .addParameter(GROUP_KEY, serviceName);

        urls.add(urlBuilder.build());
        return urls;
    }

    private URL generateWithMetadata(String serviceName, String host, String protocol, Map<String, String> params) {
        int port = Integer.parseInt(params.get(PORT_KEY));
        URLBuilder urlBuilder = new URLBuilder()
                .setHost(host)
                .setPort(port)
                .setProtocol(protocol)
                .setPath(MetadataService.class.getName())
                .addParameter(TIMEOUT_KEY, ConfigurationUtils.get(METADATA_PROXY_TIMEOUT_KEY, DEFAULT_METADATA_TIMEOUT_VALUE))
                .addParameter(SIDE_KEY, CONSUMER);

        // add parameters
        params.forEach((name, value) -> urlBuilder.addParameter(name, valueOf(value)));

        // add the default parameters
        urlBuilder.addParameter(GROUP_KEY, serviceName);
        return urlBuilder.build();
    }

    private URL generateUrlWithoutMetadata(String serviceName, String host, Integer instancePort) {
        Integer port = ApplicationModel.getApplicationConfig().getMetadataServicePort();
        if (port == null || port < 1) {
            logger.warn("Metadata Service Port is not provided, since DNS is not able to negotiate the metadata port " +
                    "between Provider and Consumer, will try to use instance port as the default metadata port.");
            port = instancePort;
        }

        if (port == null || port < 1) {
            String message = "Metadata Service Port should be specified for consumer. " +
                    "Please set dubbo.application.metadataServicePort and " +
                    "make sure it has been set on provider side. " +
                    "ServiceName: " + serviceName + " Host: " + host;
            throw new IllegalStateException(message);
        }

        URLBuilder urlBuilder = new URLBuilder()
                .setHost(host)
                .setPort(port)
                .setProtocol(DUBBO_PROTOCOL)
                .setPath(MetadataService.class.getName())
                .addParameter(TIMEOUT_KEY, ConfigurationUtils.get(METADATA_PROXY_TIMEOUT_KEY, DEFAULT_METADATA_TIMEOUT_VALUE))
                .addParameter(Constants.RECONNECT_KEY, false)
                .addParameter(SIDE_KEY, CONSUMER)
                .addParameter(GROUP_KEY, serviceName)
                .addParameter(VERSION_KEY, MetadataService.VERSION);

        // add ServiceInstance Metadata notify support
        urlBuilder.addParameter("getAndListenInstanceMetadata.1.callback", true);

        return urlBuilder.build();
    }
}<|MERGE_RESOLUTION|>--- conflicted
+++ resolved
@@ -69,7 +69,6 @@
         String serviceName = serviceInstance.getServiceName();
 
         String host = serviceInstance.getHost();
-<<<<<<< HEAD
 
         if (paramsMap.isEmpty()) {
             // ServiceInstance Metadata is empty. Happened when registry not support metadata write.
@@ -80,26 +79,9 @@
                 Map<String, String> params = entry.getValue();
 
                 urls.add(generateWithMetadata(serviceName, host, protocol, params));
-=======
-        URLBuilder urlBuilder = new URLBuilder();
-        for (Map.Entry<String, String> entry : paramsMap.entrySet()) {
-            String key = entry.getKey();
-            String value = entry.getValue();
-            if (key.equals(PORT_KEY)) {
-                urlBuilder.setPort(Integer.parseInt(value));
-            } else if (key.equals(PROTOCOL_KEY)) {
-                urlBuilder.setProtocol(value);
-            } else {
-                urlBuilder.addParameter(key, value);
->>>>>>> c4815f56
             }
         }
-        urlBuilder.setHost(host).setPath(MetadataService.class.getName())
-                .addParameter(TIMEOUT_KEY, ConfigurationUtils.get(METADATA_PROXY_TIMEOUT_KEY, DEFAULT_METADATA_TIMEOUT_VALUE))
-                .addParameter(SIDE_KEY, CONSUMER)
-                .addParameter(GROUP_KEY, serviceName);
 
-        urls.add(urlBuilder.build());
         return urls;
     }
 
