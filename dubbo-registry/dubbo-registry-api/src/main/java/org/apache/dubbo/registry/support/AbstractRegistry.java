/*
 * Licensed to the Apache Software Foundation (ASF) under one or more
 * contributor license agreements.  See the NOTICE file distributed with
 * this work for additional information regarding copyright ownership.
 * The ASF licenses this file to You under the Apache License, Version 2.0
 * (the "License"); you may not use this file except in compliance with
 * the License.  You may obtain a copy of the License at
 *
 *     http://www.apache.org/licenses/LICENSE-2.0
 *
 * Unless required by applicable law or agreed to in writing, software
 * distributed under the License is distributed on an "AS IS" BASIS,
 * WITHOUT WARRANTIES OR CONDITIONS OF ANY KIND, either express or implied.
 * See the License for the specific language governing permissions and
 * limitations under the License.
 */
package org.apache.dubbo.registry.support;

import java.io.File;
import java.io.FileInputStream;
import java.io.FileOutputStream;
import java.io.IOException;
import java.io.InputStream;
import java.io.RandomAccessFile;
import java.nio.channels.FileChannel;
import java.nio.channels.FileLock;
import java.util.ArrayList;
import java.util.HashMap;
import java.util.HashSet;
import java.util.List;
import java.util.Map;
import java.util.Properties;
import java.util.Set;
import java.util.concurrent.ConcurrentHashMap;
import java.util.concurrent.ConcurrentMap;
import java.util.concurrent.ExecutorService;
import java.util.concurrent.Executors;
import java.util.concurrent.atomic.AtomicLong;
import java.util.concurrent.atomic.AtomicReference;
import org.apache.dubbo.common.Constants;
import org.apache.dubbo.common.URL;
import org.apache.dubbo.common.logger.Logger;
import org.apache.dubbo.common.logger.LoggerFactory;
import org.apache.dubbo.common.utils.ConcurrentHashSet;
import org.apache.dubbo.common.utils.ConfigUtils;
import org.apache.dubbo.common.utils.NamedThreadFactory;
import org.apache.dubbo.common.utils.StringUtils;
import org.apache.dubbo.common.utils.UrlUtils;
import org.apache.dubbo.registry.NotifyListener;
import org.apache.dubbo.registry.Registry;

/**
 * AbstractRegistry. (SPI, Prototype, ThreadSafe)
 *
 * Abstract implementation of {@code Registry},
 * some common operations on {@code Registry}
 * are implemented here such as {@code register},
 * {@code unregister}, {@code subscribe} and {@code unsubscribe},
 * but it just keep track of the registered/subscribed urls
 * and actual registering work must be done in subclasses.
 *
 * @see FailbackRegistry
 */
public abstract class AbstractRegistry implements Registry {

    // URL address separator, used in file cache, service provider URL separation
    private static final char URL_SEPARATOR = ' ';
    // URL address separated regular expression for parsing the service provider URL list in the file cache
    private static final String URL_SPLIT = "\\s+";
    // Log output
    protected final Logger logger = LoggerFactory.getLogger(getClass());
    // Local disk cache, where the special key value.registries records the list of registry centers, and the others are the list of notified service providers
    private final Properties properties = new Properties();
    // File cache timing writing
    private final ExecutorService registryCacheExecutor = Executors.newFixedThreadPool(1, new NamedThreadFactory("DubboSaveRegistryCache", true));
    // Is it synchronized to save the file
    private final boolean syncSaveFile;
    // The local cache version
    private final AtomicLong lastCacheChanged = new AtomicLong();
    private final Set<URL> registered = new ConcurrentHashSet<>();
    private final ConcurrentMap<URL, Set<NotifyListener>> subscribed = new ConcurrentHashMap<>();
    private final ConcurrentMap<URL, Map<String, List<URL>>> notified = new ConcurrentHashMap<>();
    private URL registryUrl;
    // Local disk cache file
    private File file;

    public AbstractRegistry(URL url) {
        setUrl(url);
        syncSaveFile = url.getParameter(Constants.REGISTRY_FILESAVE_SYNC_KEY, false);
        String filename = getFileKey(url);
        File file = null;
        if (ConfigUtils.isNotEmpty(filename)) {
            file = new File(filename);
            if (!file.exists() && file.getParentFile() != null && !file.getParentFile().exists()) {
                if (!file.getParentFile().mkdirs()) {
<<<<<<< HEAD
                    throw new IllegalArgumentException(
                        String.format(
                            "Invalid registry store file %s, cause: Failed to create directory %s!",
                            file, file.getParentFile()
                        )
                    );
=======
                    throw new IllegalArgumentException("Invalid registry cache file " + file + ", cause: Failed to create directory " + file.getParentFile() + "!");
>>>>>>> 460c3a17
                }
            }
        }
        this.file = file;
        loadProperties();
        notify(url.getBackupUrls());
    }

    protected static List<URL> filterEmpty(URL url, List<URL> urls) {
        if (urls == null || urls.isEmpty()) {
            List<URL> result = new ArrayList<>(1);
            result.add(url.setProtocol(Constants.EMPTY_PROTOCOL));
            return result;
        }
        return urls;
    }

    @Override
    public URL getUrl() {
        return registryUrl;
    }

    protected void setUrl(URL url) {
        if (url == null) {
            throw new IllegalArgumentException("registry url == null");
        }
        this.registryUrl = url;
    }

    public Set<URL> getRegistered() {
        return registered;
    }

    public Map<URL, Set<NotifyListener>> getSubscribed() {
        return subscribed;
    }

    public Map<URL, Map<String, List<URL>>> getNotified() {
        return notified;
    }

    public File getCacheFile() {
        return file;
    }

    public Properties getCacheProperties() {
        return properties;
    }

    public AtomicLong getLastCacheChanged() {
        return lastCacheChanged;
    }

    private void doSaveProperties(long version) {
        if (version < lastCacheChanged.get()) {
            return;
        }
        if (file == null) {
            return;
        }
        try {
            File lockfile = new File(file.getAbsolutePath() + ".lock");
            if (!lockfile.exists()) {
                lockfile.createNewFile();
            }
            // try to get file lock before saving properties
            try (RandomAccessFile raf = new RandomAccessFile(lockfile, "rw");
                 FileChannel channel = raf.getChannel();
                 FileLock lock = channel.tryLock()) {
                if (lock == null) {
                    throw new IOException(
                        String.format(
                            "Can not lock the registry cache file %s, will ignore and retry later, maybe multiple java processes are using the file, please config: dubbo.registry.file=xxx.properties",
                            file.getAbsolutePath()
                        )
                    );
                }
                if (!file.exists()) {
                    file.createNewFile();
                }
                try (FileOutputStream outputFile = new FileOutputStream(file)) {
                    properties.store(outputFile, "Dubbo Registry Cache");
                }
            }
        } catch (Throwable e) {
            if (version < lastCacheChanged.get()) {
                return;
            } else {
                registryCacheExecutor.execute(new SaveProperties(lastCacheChanged.incrementAndGet()));
            }
            logger.warn("Failed to save registry cache file, cause: " + e.getMessage(), e);
        }
    }

    private void loadProperties() {
        if (file != null && file.exists()) {
            try (InputStream in = new FileInputStream(file)) {
                properties.load(in);
                if (logger.isInfoEnabled()) {
<<<<<<< HEAD
                    logger.info("Load registry store file: " + file + ", data: " + properties);
=======
                    logger.info("Load registry cache file " + file + ", data: " + properties);
>>>>>>> 460c3a17
                }
            } catch (IOException e) {
                logger.warn(e.getMessage(), e);
            } catch (Throwable e) {
<<<<<<< HEAD
                logger.warn(String.format("Failed to load registry store file %s", file), e);
=======
                logger.warn("Failed to load registry cache file " + file, e);
            } finally {
                if (in != null) {
                    try {
                        in.close();
                    } catch (IOException e) {
                        logger.warn(e.getMessage(), e);
                    }
                }
>>>>>>> 460c3a17
            }
        }
    }

    public List<URL> getCacheUrls(URL url) {
        for (Map.Entry<Object, Object> entry : properties.entrySet()) {
            String key = (String) entry.getKey();
            String value = (String) entry.getValue();
            if (StringUtils.isNotEmpty(key) && key.equals(url.getServiceKey())
                    && (Character.isLetter(key.charAt(0)) || key.charAt(0) == '_')
                    && StringUtils.isNotEmpty(value)) {
                String[] arr = value.trim().split(URL_SPLIT);
                List<URL> urls = new ArrayList<>();
                for (String u : arr) {
                    urls.add(URL.valueOf(u));
                }
                return urls;
            }
        }
        return null;
    }

    @Override
    public List<URL> lookup(URL url) {
        List<URL> result = new ArrayList<>();
        Map<String, List<URL>> notifiedUrls = getNotified().get(url);
        if (notifiedUrls != null) {
            for (List<URL> urls : notifiedUrls.values()) {
                for (URL u : urls) {
                    if (!Constants.EMPTY_PROTOCOL.equals(u.getProtocol())) {
                        result.add(u);
                    }
                }
            }
        } else {
            final AtomicReference<List<URL>> reference = new AtomicReference<>();
            NotifyListener listener = reference::set;
            subscribe(url, listener); // Subscribe logic guarantees the first notify to return
            List<URL> urls = reference.get();
            if (urls != null) {
                for (URL u : urls) {
                    if (!Constants.EMPTY_PROTOCOL.equals(u.getProtocol())) {
                        result.add(u);
                    }
                }
            }
        }
        return result;
    }

    @Override
    public void register(URL url) {
        if (url == null) {
            throw new IllegalArgumentException("register url == null");
        }
        if (logger.isInfoEnabled()) {
            logger.info("Register: " + url);
        }
        registered.add(url);
    }

    @Override
    public void unregister(URL url) {
        if (url == null) {
            throw new IllegalArgumentException("unregister url == null");
        }
        if (logger.isInfoEnabled()) {
            logger.info("Unregister: " + url);
        }
        registered.remove(url);
    }

    @Override
    public void subscribe(URL url, NotifyListener listener) {
        if (url == null) {
            throw new IllegalArgumentException("subscribe url == null");
        }
        if (listener == null) {
            throw new IllegalArgumentException("subscribe listener == null");
        }
        if (logger.isInfoEnabled()) {
            logger.info("Subscribe: " + url);
        }
<<<<<<< HEAD
        Set<NotifyListener> listeners = subscribed.computeIfAbsent(url, u -> new ConcurrentHashSet<>());
=======

        Set<NotifyListener> listeners = subscribed.computeIfAbsent(url, k -> {
            return new ConcurrentHashSet<>();
        });
>>>>>>> 460c3a17
        listeners.add(listener);
    }

    @Override
    public void unsubscribe(URL url, NotifyListener listener) {
        if (url == null) {
            throw new IllegalArgumentException("unsubscribe url == null");
        }
        if (listener == null) {
            throw new IllegalArgumentException("unsubscribe listener == null");
        }
        if (logger.isInfoEnabled()) {
            logger.info("Unsubscribe: " + url);
        }
        Set<NotifyListener> listeners = subscribed.get(url);
        if (listeners != null) {
            listeners.remove(listener);
        }
    }

    protected void recover() throws Exception {
        // register
        Set<URL> recoverRegistered = new HashSet<>(getRegistered());
        if (!recoverRegistered.isEmpty()) {
            if (logger.isInfoEnabled()) {
                logger.info("Recover register url " + recoverRegistered);
            }
            for (URL url : recoverRegistered) {
                register(url);
            }
        }
        // subscribe
        Map<URL, Set<NotifyListener>> recoverSubscribed = new HashMap<>(getSubscribed());
        if (!recoverSubscribed.isEmpty()) {
            if (logger.isInfoEnabled()) {
                logger.info("Recover subscribe url " + recoverSubscribed.keySet());
            }
            for (Map.Entry<URL, Set<NotifyListener>> entry : recoverSubscribed.entrySet()) {
                URL url = entry.getKey();
                for (NotifyListener listener : entry.getValue()) {
                    subscribe(url, listener);
                }
            }
        }
    }

    protected void notify(List<URL> urls) {
        if (urls == null || urls.isEmpty()) {
            return;
        }

        for (Map.Entry<URL, Set<NotifyListener>> entry : getSubscribed().entrySet()) {
            URL url = entry.getKey();

            if (!UrlUtils.isMatch(url, urls.get(0))) {
                continue;
            }

            Set<NotifyListener> listeners = entry.getValue();
            if (listeners != null) {
                for (NotifyListener listener : listeners) {
                    try {
                        notify(url, listener, filterEmpty(url, urls));
                    } catch (Throwable t) {
                        logger.error("Failed to notify registry event, urls: " + urls + ", cause: " + t.getMessage(), t);
                    }
                }
            }
        }
    }

    protected void notify(URL url, NotifyListener listener, List<URL> urls) {
        if (url == null) {
            throw new IllegalArgumentException("notify url == null");
        }
        if (listener == null) {
            throw new IllegalArgumentException("notify listener == null");
        }
        if (urls == null) {
            logger.warn("Ignore empty notify urls for subscribe url " + url);
            return;
        }
        if (urls.isEmpty() && !Constants.ANY_VALUE.equals(url.getServiceInterface())) {
            logger.warn("Ignore empty notify urls for subscribe url " + url);
            return;
        }
        if (logger.isInfoEnabled()) {
            logger.info("Notify urls for subscribe url " + url + ", urls: " + urls);
        }
        Map<String, List<URL>> result = new HashMap<>();
        for (URL u : urls) {
            if (UrlUtils.isMatch(url, u)) {
                String category = u.getParameter(Constants.CATEGORY_KEY, Constants.DEFAULT_CATEGORY);
<<<<<<< HEAD
                List<URL> categoryList = result.computeIfAbsent(category, k -> new ArrayList<>());
=======
                List<URL> categoryList = result.computeIfAbsent(category, k -> {
                    return new ArrayList<>();
                });
>>>>>>> 460c3a17
                categoryList.add(u);
            }
        }
        if (result.size() == 0) {
            return;
        }
<<<<<<< HEAD
        Map<String, List<URL>> categoryNotified = notified.computeIfAbsent(url, u -> new ConcurrentHashMap<>());
=======
        Map<String, List<URL>> categoryNotified = notified.computeIfAbsent(url, k -> {
            return new ConcurrentHashMap<>();
        });
>>>>>>> 460c3a17
        for (Map.Entry<String, List<URL>> entry : result.entrySet()) {
            String category = entry.getKey();
            List<URL> categoryList = entry.getValue();
            categoryNotified.put(category, categoryList);
            saveProperties(url);
            listener.notify(categoryList);
        }
    }

    private void saveProperties(URL url) {
        if (file == null) {
            return;
        }

        try {
            StringBuilder buf = new StringBuilder();
            Map<String, List<URL>> categoryNotified = notified.get(url);
            if (categoryNotified != null) {
                for (List<URL> us : categoryNotified.values()) {
                    for (URL u : us) {
                        if (buf.length() > 0) {
                            buf.append(URL_SEPARATOR);
                        }
                        buf.append(u.toFullString());
                    }
                }
            }
            properties.setProperty(url.getServiceKey(), buf.toString());
            long version = lastCacheChanged.incrementAndGet();
            if (syncSaveFile) {
                doSaveProperties(version);
            } else {
                registryCacheExecutor.execute(new SaveProperties(version));
            }
        } catch (Throwable t) {
            logger.warn(t.getMessage(), t);
        }
    }

    private String getFileKey(final URL url) {
        String defaultFileKey = System.getProperty("user.home") + "/.dubbo/dubbo-registry-" + url.getParameter(Constants.APPLICATION_KEY) + "-" + url.getAddress() + ".cache";
        return url.getParameter(Constants.FILE_KEY, defaultFileKey);
    }

    @Override
    public void destroy() {
        if (logger.isInfoEnabled()) {
            logger.info("Destroy registry:" + getUrl());
        }
        Set<URL> destroyRegistered = new HashSet<>(getRegistered());
        for (URL url : destroyRegistered) {
            if (url.getParameter(Constants.DYNAMIC_KEY, true)) {
                try {
                    unregister(url);
                    if (logger.isInfoEnabled()) {
                        logger.info("Destroy unregister url " + url);
                    }
                } catch (Throwable t) {
                    logger.warn("Failed to unregister url " + url + " to registry " + getUrl() + " on destroy, cause: " + t.getMessage(), t);
                }
            }
        }
        Map<URL, Set<NotifyListener>> destroySubscribed = new HashMap<>(getSubscribed());
        for (Map.Entry<URL, Set<NotifyListener>> entry : destroySubscribed.entrySet()) {
            URL url = entry.getKey();
            for (NotifyListener listener : entry.getValue()) {
                try {
                    unsubscribe(url, listener);
                    if (logger.isInfoEnabled()) {
                        logger.info("Destroy unsubscribe url " + url);
                    }
                } catch (Throwable t) {
                    logger.warn("Failed to unsubscribe url " + url + " to registry " + getUrl() + " on destroy, cause: " + t.getMessage(), t);
                }
            }
        }
    }

    @Override
    public String toString() {
        return getUrl().toString();
    }

    private class SaveProperties implements Runnable {
        private long version;

        private SaveProperties(long version) {
            this.version = version;
        }

        @Override
        public void run() {
            doSaveProperties(version);
        }
    }

}
<|MERGE_RESOLUTION|>--- conflicted
+++ resolved
@@ -1,527 +1,483 @@
-/*
- * Licensed to the Apache Software Foundation (ASF) under one or more
- * contributor license agreements.  See the NOTICE file distributed with
- * this work for additional information regarding copyright ownership.
- * The ASF licenses this file to You under the Apache License, Version 2.0
- * (the "License"); you may not use this file except in compliance with
- * the License.  You may obtain a copy of the License at
- *
- *     http://www.apache.org/licenses/LICENSE-2.0
- *
- * Unless required by applicable law or agreed to in writing, software
- * distributed under the License is distributed on an "AS IS" BASIS,
- * WITHOUT WARRANTIES OR CONDITIONS OF ANY KIND, either express or implied.
- * See the License for the specific language governing permissions and
- * limitations under the License.
- */
-package org.apache.dubbo.registry.support;
-
-import java.io.File;
-import java.io.FileInputStream;
-import java.io.FileOutputStream;
-import java.io.IOException;
-import java.io.InputStream;
-import java.io.RandomAccessFile;
-import java.nio.channels.FileChannel;
-import java.nio.channels.FileLock;
-import java.util.ArrayList;
-import java.util.HashMap;
-import java.util.HashSet;
-import java.util.List;
-import java.util.Map;
-import java.util.Properties;
-import java.util.Set;
-import java.util.concurrent.ConcurrentHashMap;
-import java.util.concurrent.ConcurrentMap;
-import java.util.concurrent.ExecutorService;
-import java.util.concurrent.Executors;
-import java.util.concurrent.atomic.AtomicLong;
-import java.util.concurrent.atomic.AtomicReference;
-import org.apache.dubbo.common.Constants;
-import org.apache.dubbo.common.URL;
-import org.apache.dubbo.common.logger.Logger;
-import org.apache.dubbo.common.logger.LoggerFactory;
-import org.apache.dubbo.common.utils.ConcurrentHashSet;
-import org.apache.dubbo.common.utils.ConfigUtils;
-import org.apache.dubbo.common.utils.NamedThreadFactory;
-import org.apache.dubbo.common.utils.StringUtils;
-import org.apache.dubbo.common.utils.UrlUtils;
-import org.apache.dubbo.registry.NotifyListener;
-import org.apache.dubbo.registry.Registry;
-
-/**
- * AbstractRegistry. (SPI, Prototype, ThreadSafe)
- *
- * Abstract implementation of {@code Registry},
- * some common operations on {@code Registry}
- * are implemented here such as {@code register},
- * {@code unregister}, {@code subscribe} and {@code unsubscribe},
- * but it just keep track of the registered/subscribed urls
- * and actual registering work must be done in subclasses.
- *
- * @see FailbackRegistry
- */
-public abstract class AbstractRegistry implements Registry {
-
-    // URL address separator, used in file cache, service provider URL separation
-    private static final char URL_SEPARATOR = ' ';
-    // URL address separated regular expression for parsing the service provider URL list in the file cache
-    private static final String URL_SPLIT = "\\s+";
-    // Log output
-    protected final Logger logger = LoggerFactory.getLogger(getClass());
-    // Local disk cache, where the special key value.registries records the list of registry centers, and the others are the list of notified service providers
-    private final Properties properties = new Properties();
-    // File cache timing writing
-    private final ExecutorService registryCacheExecutor = Executors.newFixedThreadPool(1, new NamedThreadFactory("DubboSaveRegistryCache", true));
-    // Is it synchronized to save the file
-    private final boolean syncSaveFile;
-    // The local cache version
-    private final AtomicLong lastCacheChanged = new AtomicLong();
-    private final Set<URL> registered = new ConcurrentHashSet<>();
-    private final ConcurrentMap<URL, Set<NotifyListener>> subscribed = new ConcurrentHashMap<>();
-    private final ConcurrentMap<URL, Map<String, List<URL>>> notified = new ConcurrentHashMap<>();
-    private URL registryUrl;
-    // Local disk cache file
-    private File file;
-
-    public AbstractRegistry(URL url) {
-        setUrl(url);
-        syncSaveFile = url.getParameter(Constants.REGISTRY_FILESAVE_SYNC_KEY, false);
-        String filename = getFileKey(url);
-        File file = null;
-        if (ConfigUtils.isNotEmpty(filename)) {
-            file = new File(filename);
-            if (!file.exists() && file.getParentFile() != null && !file.getParentFile().exists()) {
-                if (!file.getParentFile().mkdirs()) {
-<<<<<<< HEAD
-                    throw new IllegalArgumentException(
-                        String.format(
-                            "Invalid registry store file %s, cause: Failed to create directory %s!",
-                            file, file.getParentFile()
-                        )
-                    );
-=======
-                    throw new IllegalArgumentException("Invalid registry cache file " + file + ", cause: Failed to create directory " + file.getParentFile() + "!");
->>>>>>> 460c3a17
-                }
-            }
-        }
-        this.file = file;
-        loadProperties();
-        notify(url.getBackupUrls());
-    }
-
-    protected static List<URL> filterEmpty(URL url, List<URL> urls) {
-        if (urls == null || urls.isEmpty()) {
-            List<URL> result = new ArrayList<>(1);
-            result.add(url.setProtocol(Constants.EMPTY_PROTOCOL));
-            return result;
-        }
-        return urls;
-    }
-
-    @Override
-    public URL getUrl() {
-        return registryUrl;
-    }
-
-    protected void setUrl(URL url) {
-        if (url == null) {
-            throw new IllegalArgumentException("registry url == null");
-        }
-        this.registryUrl = url;
-    }
-
-    public Set<URL> getRegistered() {
-        return registered;
-    }
-
-    public Map<URL, Set<NotifyListener>> getSubscribed() {
-        return subscribed;
-    }
-
-    public Map<URL, Map<String, List<URL>>> getNotified() {
-        return notified;
-    }
-
-    public File getCacheFile() {
-        return file;
-    }
-
-    public Properties getCacheProperties() {
-        return properties;
-    }
-
-    public AtomicLong getLastCacheChanged() {
-        return lastCacheChanged;
-    }
-
-    private void doSaveProperties(long version) {
-        if (version < lastCacheChanged.get()) {
-            return;
-        }
-        if (file == null) {
-            return;
-        }
-        try {
-            File lockfile = new File(file.getAbsolutePath() + ".lock");
-            if (!lockfile.exists()) {
-                lockfile.createNewFile();
-            }
-            // try to get file lock before saving properties
-            try (RandomAccessFile raf = new RandomAccessFile(lockfile, "rw");
-                 FileChannel channel = raf.getChannel();
-                 FileLock lock = channel.tryLock()) {
-                if (lock == null) {
-                    throw new IOException(
-                        String.format(
-                            "Can not lock the registry cache file %s, will ignore and retry later, maybe multiple java processes are using the file, please config: dubbo.registry.file=xxx.properties",
-                            file.getAbsolutePath()
-                        )
-                    );
-                }
-                if (!file.exists()) {
-                    file.createNewFile();
-                }
-                try (FileOutputStream outputFile = new FileOutputStream(file)) {
-                    properties.store(outputFile, "Dubbo Registry Cache");
-                }
-            }
-        } catch (Throwable e) {
-            if (version < lastCacheChanged.get()) {
-                return;
-            } else {
-                registryCacheExecutor.execute(new SaveProperties(lastCacheChanged.incrementAndGet()));
-            }
-            logger.warn("Failed to save registry cache file, cause: " + e.getMessage(), e);
-        }
-    }
-
-    private void loadProperties() {
-        if (file != null && file.exists()) {
-            try (InputStream in = new FileInputStream(file)) {
-                properties.load(in);
-                if (logger.isInfoEnabled()) {
-<<<<<<< HEAD
-                    logger.info("Load registry store file: " + file + ", data: " + properties);
-=======
-                    logger.info("Load registry cache file " + file + ", data: " + properties);
->>>>>>> 460c3a17
-                }
-            } catch (IOException e) {
-                logger.warn(e.getMessage(), e);
-            } catch (Throwable e) {
-<<<<<<< HEAD
-                logger.warn(String.format("Failed to load registry store file %s", file), e);
-=======
-                logger.warn("Failed to load registry cache file " + file, e);
-            } finally {
-                if (in != null) {
-                    try {
-                        in.close();
-                    } catch (IOException e) {
-                        logger.warn(e.getMessage(), e);
-                    }
-                }
->>>>>>> 460c3a17
-            }
-        }
-    }
-
-    public List<URL> getCacheUrls(URL url) {
-        for (Map.Entry<Object, Object> entry : properties.entrySet()) {
-            String key = (String) entry.getKey();
-            String value = (String) entry.getValue();
-            if (StringUtils.isNotEmpty(key) && key.equals(url.getServiceKey())
-                    && (Character.isLetter(key.charAt(0)) || key.charAt(0) == '_')
-                    && StringUtils.isNotEmpty(value)) {
-                String[] arr = value.trim().split(URL_SPLIT);
-                List<URL> urls = new ArrayList<>();
-                for (String u : arr) {
-                    urls.add(URL.valueOf(u));
-                }
-                return urls;
-            }
-        }
-        return null;
-    }
-
-    @Override
-    public List<URL> lookup(URL url) {
-        List<URL> result = new ArrayList<>();
-        Map<String, List<URL>> notifiedUrls = getNotified().get(url);
-        if (notifiedUrls != null) {
-            for (List<URL> urls : notifiedUrls.values()) {
-                for (URL u : urls) {
-                    if (!Constants.EMPTY_PROTOCOL.equals(u.getProtocol())) {
-                        result.add(u);
-                    }
-                }
-            }
-        } else {
-            final AtomicReference<List<URL>> reference = new AtomicReference<>();
-            NotifyListener listener = reference::set;
-            subscribe(url, listener); // Subscribe logic guarantees the first notify to return
-            List<URL> urls = reference.get();
-            if (urls != null) {
-                for (URL u : urls) {
-                    if (!Constants.EMPTY_PROTOCOL.equals(u.getProtocol())) {
-                        result.add(u);
-                    }
-                }
-            }
-        }
-        return result;
-    }
-
-    @Override
-    public void register(URL url) {
-        if (url == null) {
-            throw new IllegalArgumentException("register url == null");
-        }
-        if (logger.isInfoEnabled()) {
-            logger.info("Register: " + url);
-        }
-        registered.add(url);
-    }
-
-    @Override
-    public void unregister(URL url) {
-        if (url == null) {
-            throw new IllegalArgumentException("unregister url == null");
-        }
-        if (logger.isInfoEnabled()) {
-            logger.info("Unregister: " + url);
-        }
-        registered.remove(url);
-    }
-
-    @Override
-    public void subscribe(URL url, NotifyListener listener) {
-        if (url == null) {
-            throw new IllegalArgumentException("subscribe url == null");
-        }
-        if (listener == null) {
-            throw new IllegalArgumentException("subscribe listener == null");
-        }
-        if (logger.isInfoEnabled()) {
-            logger.info("Subscribe: " + url);
-        }
-<<<<<<< HEAD
-        Set<NotifyListener> listeners = subscribed.computeIfAbsent(url, u -> new ConcurrentHashSet<>());
-=======
-
-        Set<NotifyListener> listeners = subscribed.computeIfAbsent(url, k -> {
-            return new ConcurrentHashSet<>();
-        });
->>>>>>> 460c3a17
-        listeners.add(listener);
-    }
-
-    @Override
-    public void unsubscribe(URL url, NotifyListener listener) {
-        if (url == null) {
-            throw new IllegalArgumentException("unsubscribe url == null");
-        }
-        if (listener == null) {
-            throw new IllegalArgumentException("unsubscribe listener == null");
-        }
-        if (logger.isInfoEnabled()) {
-            logger.info("Unsubscribe: " + url);
-        }
-        Set<NotifyListener> listeners = subscribed.get(url);
-        if (listeners != null) {
-            listeners.remove(listener);
-        }
-    }
-
-    protected void recover() throws Exception {
-        // register
-        Set<URL> recoverRegistered = new HashSet<>(getRegistered());
-        if (!recoverRegistered.isEmpty()) {
-            if (logger.isInfoEnabled()) {
-                logger.info("Recover register url " + recoverRegistered);
-            }
-            for (URL url : recoverRegistered) {
-                register(url);
-            }
-        }
-        // subscribe
-        Map<URL, Set<NotifyListener>> recoverSubscribed = new HashMap<>(getSubscribed());
-        if (!recoverSubscribed.isEmpty()) {
-            if (logger.isInfoEnabled()) {
-                logger.info("Recover subscribe url " + recoverSubscribed.keySet());
-            }
-            for (Map.Entry<URL, Set<NotifyListener>> entry : recoverSubscribed.entrySet()) {
-                URL url = entry.getKey();
-                for (NotifyListener listener : entry.getValue()) {
-                    subscribe(url, listener);
-                }
-            }
-        }
-    }
-
-    protected void notify(List<URL> urls) {
-        if (urls == null || urls.isEmpty()) {
-            return;
-        }
-
-        for (Map.Entry<URL, Set<NotifyListener>> entry : getSubscribed().entrySet()) {
-            URL url = entry.getKey();
-
-            if (!UrlUtils.isMatch(url, urls.get(0))) {
-                continue;
-            }
-
-            Set<NotifyListener> listeners = entry.getValue();
-            if (listeners != null) {
-                for (NotifyListener listener : listeners) {
-                    try {
-                        notify(url, listener, filterEmpty(url, urls));
-                    } catch (Throwable t) {
-                        logger.error("Failed to notify registry event, urls: " + urls + ", cause: " + t.getMessage(), t);
-                    }
-                }
-            }
-        }
-    }
-
-    protected void notify(URL url, NotifyListener listener, List<URL> urls) {
-        if (url == null) {
-            throw new IllegalArgumentException("notify url == null");
-        }
-        if (listener == null) {
-            throw new IllegalArgumentException("notify listener == null");
-        }
-        if (urls == null) {
-            logger.warn("Ignore empty notify urls for subscribe url " + url);
-            return;
-        }
-        if (urls.isEmpty() && !Constants.ANY_VALUE.equals(url.getServiceInterface())) {
-            logger.warn("Ignore empty notify urls for subscribe url " + url);
-            return;
-        }
-        if (logger.isInfoEnabled()) {
-            logger.info("Notify urls for subscribe url " + url + ", urls: " + urls);
-        }
-        Map<String, List<URL>> result = new HashMap<>();
-        for (URL u : urls) {
-            if (UrlUtils.isMatch(url, u)) {
-                String category = u.getParameter(Constants.CATEGORY_KEY, Constants.DEFAULT_CATEGORY);
-<<<<<<< HEAD
-                List<URL> categoryList = result.computeIfAbsent(category, k -> new ArrayList<>());
-=======
-                List<URL> categoryList = result.computeIfAbsent(category, k -> {
-                    return new ArrayList<>();
-                });
->>>>>>> 460c3a17
-                categoryList.add(u);
-            }
-        }
-        if (result.size() == 0) {
-            return;
-        }
-<<<<<<< HEAD
-        Map<String, List<URL>> categoryNotified = notified.computeIfAbsent(url, u -> new ConcurrentHashMap<>());
-=======
-        Map<String, List<URL>> categoryNotified = notified.computeIfAbsent(url, k -> {
-            return new ConcurrentHashMap<>();
-        });
->>>>>>> 460c3a17
-        for (Map.Entry<String, List<URL>> entry : result.entrySet()) {
-            String category = entry.getKey();
-            List<URL> categoryList = entry.getValue();
-            categoryNotified.put(category, categoryList);
-            saveProperties(url);
-            listener.notify(categoryList);
-        }
-    }
-
-    private void saveProperties(URL url) {
-        if (file == null) {
-            return;
-        }
-
-        try {
-            StringBuilder buf = new StringBuilder();
-            Map<String, List<URL>> categoryNotified = notified.get(url);
-            if (categoryNotified != null) {
-                for (List<URL> us : categoryNotified.values()) {
-                    for (URL u : us) {
-                        if (buf.length() > 0) {
-                            buf.append(URL_SEPARATOR);
-                        }
-                        buf.append(u.toFullString());
-                    }
-                }
-            }
-            properties.setProperty(url.getServiceKey(), buf.toString());
-            long version = lastCacheChanged.incrementAndGet();
-            if (syncSaveFile) {
-                doSaveProperties(version);
-            } else {
-                registryCacheExecutor.execute(new SaveProperties(version));
-            }
-        } catch (Throwable t) {
-            logger.warn(t.getMessage(), t);
-        }
-    }
-
-    private String getFileKey(final URL url) {
-        String defaultFileKey = System.getProperty("user.home") + "/.dubbo/dubbo-registry-" + url.getParameter(Constants.APPLICATION_KEY) + "-" + url.getAddress() + ".cache";
-        return url.getParameter(Constants.FILE_KEY, defaultFileKey);
-    }
-
-    @Override
-    public void destroy() {
-        if (logger.isInfoEnabled()) {
-            logger.info("Destroy registry:" + getUrl());
-        }
-        Set<URL> destroyRegistered = new HashSet<>(getRegistered());
-        for (URL url : destroyRegistered) {
-            if (url.getParameter(Constants.DYNAMIC_KEY, true)) {
-                try {
-                    unregister(url);
-                    if (logger.isInfoEnabled()) {
-                        logger.info("Destroy unregister url " + url);
-                    }
-                } catch (Throwable t) {
-                    logger.warn("Failed to unregister url " + url + " to registry " + getUrl() + " on destroy, cause: " + t.getMessage(), t);
-                }
-            }
-        }
-        Map<URL, Set<NotifyListener>> destroySubscribed = new HashMap<>(getSubscribed());
-        for (Map.Entry<URL, Set<NotifyListener>> entry : destroySubscribed.entrySet()) {
-            URL url = entry.getKey();
-            for (NotifyListener listener : entry.getValue()) {
-                try {
-                    unsubscribe(url, listener);
-                    if (logger.isInfoEnabled()) {
-                        logger.info("Destroy unsubscribe url " + url);
-                    }
-                } catch (Throwable t) {
-                    logger.warn("Failed to unsubscribe url " + url + " to registry " + getUrl() + " on destroy, cause: " + t.getMessage(), t);
-                }
-            }
-        }
-    }
-
-    @Override
-    public String toString() {
-        return getUrl().toString();
-    }
-
-    private class SaveProperties implements Runnable {
-        private long version;
-
-        private SaveProperties(long version) {
-            this.version = version;
-        }
-
-        @Override
-        public void run() {
-            doSaveProperties(version);
-        }
-    }
-
-}
+/*
+ * Licensed to the Apache Software Foundation (ASF) under one or more
+ * contributor license agreements.  See the NOTICE file distributed with
+ * this work for additional information regarding copyright ownership.
+ * The ASF licenses this file to You under the Apache License, Version 2.0
+ * (the "License"); you may not use this file except in compliance with
+ * the License.  You may obtain a copy of the License at
+ *
+ *     http://www.apache.org/licenses/LICENSE-2.0
+ *
+ * Unless required by applicable law or agreed to in writing, software
+ * distributed under the License is distributed on an "AS IS" BASIS,
+ * WITHOUT WARRANTIES OR CONDITIONS OF ANY KIND, either express or implied.
+ * See the License for the specific language governing permissions and
+ * limitations under the License.
+ */
+package org.apache.dubbo.registry.support;
+
+import java.io.File;
+import java.io.FileInputStream;
+import java.io.FileOutputStream;
+import java.io.IOException;
+import java.io.InputStream;
+import java.io.RandomAccessFile;
+import java.nio.channels.FileChannel;
+import java.nio.channels.FileLock;
+import java.util.ArrayList;
+import java.util.HashMap;
+import java.util.HashSet;
+import java.util.List;
+import java.util.Map;
+import java.util.Properties;
+import java.util.Set;
+import java.util.concurrent.ConcurrentHashMap;
+import java.util.concurrent.ConcurrentMap;
+import java.util.concurrent.ExecutorService;
+import java.util.concurrent.Executors;
+import java.util.concurrent.atomic.AtomicLong;
+import java.util.concurrent.atomic.AtomicReference;
+import org.apache.dubbo.common.Constants;
+import org.apache.dubbo.common.URL;
+import org.apache.dubbo.common.logger.Logger;
+import org.apache.dubbo.common.logger.LoggerFactory;
+import org.apache.dubbo.common.utils.ConcurrentHashSet;
+import org.apache.dubbo.common.utils.ConfigUtils;
+import org.apache.dubbo.common.utils.NamedThreadFactory;
+import org.apache.dubbo.common.utils.StringUtils;
+import org.apache.dubbo.common.utils.UrlUtils;
+import org.apache.dubbo.registry.NotifyListener;
+import org.apache.dubbo.registry.Registry;
+
+/**
+ * AbstractRegistry. (SPI, Prototype, ThreadSafe)
+ *
+ * Abstract implementation of {@code Registry},
+ * some common operations on {@code Registry}
+ * are implemented here such as {@code register},
+ * {@code unregister}, {@code subscribe} and {@code unsubscribe},
+ * but it just keep track of the registered/subscribed urls
+ * and actual registering work must be done in subclasses.
+ *
+ * @see FailbackRegistry
+ */
+public abstract class AbstractRegistry implements Registry {
+
+    // URL address separator, used in file cache, service provider URL separation
+    private static final char URL_SEPARATOR = ' ';
+    // URL address separated regular expression for parsing the service provider URL list in the file cache
+    private static final String URL_SPLIT = "\\s+";
+    // Log output
+    protected final Logger logger = LoggerFactory.getLogger(getClass());
+    // Local disk cache, where the special key value.registries records the list of registry centers, and the others are the list of notified service providers
+    private final Properties properties = new Properties();
+    // File cache timing writing
+    private final ExecutorService registryCacheExecutor = Executors.newFixedThreadPool(1, new NamedThreadFactory("DubboSaveRegistryCache", true));
+    // Is it synchronized to save the file
+    private final boolean syncSaveFile;
+    // The local cache version
+    private final AtomicLong lastCacheChanged = new AtomicLong();
+    private final Set<URL> registered = new ConcurrentHashSet<>();
+    private final ConcurrentMap<URL, Set<NotifyListener>> subscribed = new ConcurrentHashMap<>();
+    private final ConcurrentMap<URL, Map<String, List<URL>>> notified = new ConcurrentHashMap<>();
+    private URL registryUrl;
+    // Local disk cache file
+    private File file;
+
+    public AbstractRegistry(URL url) {
+        setUrl(url);
+        syncSaveFile = url.getParameter(Constants.REGISTRY_FILESAVE_SYNC_KEY, false);
+        String filename = getFileKey(url);
+        File file = null;
+        if (ConfigUtils.isNotEmpty(filename)) {
+            file = new File(filename);
+            if (!file.exists() && file.getParentFile() != null && !file.getParentFile().exists()) {
+                if (!file.getParentFile().mkdirs()) {
+                    throw new IllegalArgumentException("Invalid registry cache file " + file + ", cause: Failed to create directory " + file.getParentFile() + "!");
+                }
+            }
+        }
+        this.file = file;
+        loadProperties();
+        notify(url.getBackupUrls());
+    }
+
+    protected static List<URL> filterEmpty(URL url, List<URL> urls) {
+        if (urls == null || urls.isEmpty()) {
+            List<URL> result = new ArrayList<>(1);
+            result.add(url.setProtocol(Constants.EMPTY_PROTOCOL));
+            return result;
+        }
+        return urls;
+    }
+
+    @Override
+    public URL getUrl() {
+        return registryUrl;
+    }
+
+    protected void setUrl(URL url) {
+        if (url == null) {
+            throw new IllegalArgumentException("registry url == null");
+        }
+        this.registryUrl = url;
+    }
+
+    public Set<URL> getRegistered() {
+        return registered;
+    }
+
+    public Map<URL, Set<NotifyListener>> getSubscribed() {
+        return subscribed;
+    }
+
+    public Map<URL, Map<String, List<URL>>> getNotified() {
+        return notified;
+    }
+
+    public File getCacheFile() {
+        return file;
+    }
+
+    public Properties getCacheProperties() {
+        return properties;
+    }
+
+    public AtomicLong getLastCacheChanged() {
+        return lastCacheChanged;
+    }
+
+    private void doSaveProperties(long version) {
+        if (version < lastCacheChanged.get()) {
+            return;
+        }
+        if (file == null) {
+            return;
+        }
+        try {
+            File lockfile = new File(file.getAbsolutePath() + ".lock");
+            if (!lockfile.exists()) {
+                lockfile.createNewFile();
+            }
+            // try to get file lock before saving properties
+            try (RandomAccessFile raf = new RandomAccessFile(lockfile, "rw");
+                 FileChannel channel = raf.getChannel();
+                 FileLock lock = channel.tryLock()) {
+                if (lock == null) {
+                    throw new IOException(
+                        String.format(
+                            "Can not lock the registry cache file %s, will ignore and retry later, maybe multiple java processes are using the file, please config: dubbo.registry.file=xxx.properties",
+                            file.getAbsolutePath()
+                        )
+                    );
+                }
+                if (!file.exists()) {
+                    file.createNewFile();
+                }
+                try (FileOutputStream outputFile = new FileOutputStream(file)) {
+                    properties.store(outputFile, "Dubbo Registry Cache");
+                }
+            }
+        } catch (Throwable e) {
+            if (version < lastCacheChanged.get()) {
+                return;
+            } else {
+                registryCacheExecutor.execute(new SaveProperties(lastCacheChanged.incrementAndGet()));
+            }
+            logger.warn("Failed to save registry cache file, cause: " + e.getMessage(), e);
+        }
+    }
+
+    private void loadProperties() {
+        if (file != null && file.exists()) {
+            try (InputStream in = new FileInputStream(file)) {
+                properties.load(in);
+                if (logger.isInfoEnabled()) {
+                    logger.info("Load registry store file: " + file + ", data: " + properties);
+                }
+            } catch (IOException e) {
+                logger.warn(e.getMessage(), e);
+            } catch (Throwable e) {
+                logger.warn(String.format("Failed to load registry store file %s", file), e);
+            }
+        }
+    }
+
+    public List<URL> getCacheUrls(URL url) {
+        for (Map.Entry<Object, Object> entry : properties.entrySet()) {
+            String key = (String) entry.getKey();
+            String value = (String) entry.getValue();
+            if (StringUtils.isNotEmpty(key) && key.equals(url.getServiceKey())
+                    && (Character.isLetter(key.charAt(0)) || key.charAt(0) == '_')
+                    && StringUtils.isNotEmpty(value)) {
+                String[] arr = value.trim().split(URL_SPLIT);
+                List<URL> urls = new ArrayList<>();
+                for (String u : arr) {
+                    urls.add(URL.valueOf(u));
+                }
+                return urls;
+            }
+        }
+        return null;
+    }
+
+    @Override
+    public List<URL> lookup(URL url) {
+        List<URL> result = new ArrayList<>();
+        Map<String, List<URL>> notifiedUrls = getNotified().get(url);
+        if (notifiedUrls != null) {
+            for (List<URL> urls : notifiedUrls.values()) {
+                for (URL u : urls) {
+                    if (!Constants.EMPTY_PROTOCOL.equals(u.getProtocol())) {
+                        result.add(u);
+                    }
+                }
+            }
+        } else {
+            final AtomicReference<List<URL>> reference = new AtomicReference<>();
+            NotifyListener listener = reference::set;
+            subscribe(url, listener); // Subscribe logic guarantees the first notify to return
+            List<URL> urls = reference.get();
+            if (urls != null) {
+                for (URL u : urls) {
+                    if (!Constants.EMPTY_PROTOCOL.equals(u.getProtocol())) {
+                        result.add(u);
+                    }
+                }
+            }
+        }
+        return result;
+    }
+
+    @Override
+    public void register(URL url) {
+        if (url == null) {
+            throw new IllegalArgumentException("register url == null");
+        }
+        if (logger.isInfoEnabled()) {
+            logger.info("Register: " + url);
+        }
+        registered.add(url);
+    }
+
+    @Override
+    public void unregister(URL url) {
+        if (url == null) {
+            throw new IllegalArgumentException("unregister url == null");
+        }
+        if (logger.isInfoEnabled()) {
+            logger.info("Unregister: " + url);
+        }
+        registered.remove(url);
+    }
+
+    @Override
+    public void subscribe(URL url, NotifyListener listener) {
+        if (url == null) {
+            throw new IllegalArgumentException("subscribe url == null");
+        }
+        if (listener == null) {
+            throw new IllegalArgumentException("subscribe listener == null");
+        }
+        if (logger.isInfoEnabled()) {
+            logger.info("Subscribe: " + url);
+        }
+        Set<NotifyListener> listeners = subscribed.computeIfAbsent(url, u -> new ConcurrentHashSet<>());
+        listeners.add(listener);
+    }
+
+    @Override
+    public void unsubscribe(URL url, NotifyListener listener) {
+        if (url == null) {
+            throw new IllegalArgumentException("unsubscribe url == null");
+        }
+        if (listener == null) {
+            throw new IllegalArgumentException("unsubscribe listener == null");
+        }
+        if (logger.isInfoEnabled()) {
+            logger.info("Unsubscribe: " + url);
+        }
+        Set<NotifyListener> listeners = subscribed.get(url);
+        if (listeners != null) {
+            listeners.remove(listener);
+        }
+    }
+
+    protected void recover() throws Exception {
+        // register
+        Set<URL> recoverRegistered = new HashSet<>(getRegistered());
+        if (!recoverRegistered.isEmpty()) {
+            if (logger.isInfoEnabled()) {
+                logger.info("Recover register url " + recoverRegistered);
+            }
+            for (URL url : recoverRegistered) {
+                register(url);
+            }
+        }
+        // subscribe
+        Map<URL, Set<NotifyListener>> recoverSubscribed = new HashMap<>(getSubscribed());
+        if (!recoverSubscribed.isEmpty()) {
+            if (logger.isInfoEnabled()) {
+                logger.info("Recover subscribe url " + recoverSubscribed.keySet());
+            }
+            for (Map.Entry<URL, Set<NotifyListener>> entry : recoverSubscribed.entrySet()) {
+                URL url = entry.getKey();
+                for (NotifyListener listener : entry.getValue()) {
+                    subscribe(url, listener);
+                }
+            }
+        }
+    }
+
+    protected void notify(List<URL> urls) {
+        if (urls == null || urls.isEmpty()) {
+            return;
+        }
+
+        for (Map.Entry<URL, Set<NotifyListener>> entry : getSubscribed().entrySet()) {
+            URL url = entry.getKey();
+
+            if (!UrlUtils.isMatch(url, urls.get(0))) {
+                continue;
+            }
+
+            Set<NotifyListener> listeners = entry.getValue();
+            if (listeners != null) {
+                for (NotifyListener listener : listeners) {
+                    try {
+                        notify(url, listener, filterEmpty(url, urls));
+                    } catch (Throwable t) {
+                        logger.error("Failed to notify registry event, urls: " + urls + ", cause: " + t.getMessage(), t);
+                    }
+                }
+            }
+        }
+    }
+
+    protected void notify(URL url, NotifyListener listener, List<URL> urls) {
+        if (url == null) {
+            throw new IllegalArgumentException("notify url == null");
+        }
+        if (listener == null) {
+            throw new IllegalArgumentException("notify listener == null");
+        }
+        if (urls == null) {
+            logger.warn("Ignore empty notify urls for subscribe url " + url);
+            return;
+        }
+        if (urls.isEmpty() && !Constants.ANY_VALUE.equals(url.getServiceInterface())) {
+            logger.warn("Ignore empty notify urls for subscribe url " + url);
+            return;
+        }
+        if (logger.isInfoEnabled()) {
+            logger.info("Notify urls for subscribe url " + url + ", urls: " + urls);
+        }
+        Map<String, List<URL>> result = new HashMap<>();
+        for (URL u : urls) {
+            if (UrlUtils.isMatch(url, u)) {
+                String category = u.getParameter(Constants.CATEGORY_KEY, Constants.DEFAULT_CATEGORY);
+                List<URL> categoryList = result.computeIfAbsent(category, k -> new ArrayList<>());
+                categoryList.add(u);
+            }
+        }
+        if (result.size() == 0) {
+            return;
+        }
+        Map<String, List<URL>> categoryNotified = notified.computeIfAbsent(url, u -> new ConcurrentHashMap<>());
+        for (Map.Entry<String, List<URL>> entry : result.entrySet()) {
+            String category = entry.getKey();
+            List<URL> categoryList = entry.getValue();
+            categoryNotified.put(category, categoryList);
+            saveProperties(url);
+            listener.notify(categoryList);
+        }
+    }
+
+    private void saveProperties(URL url) {
+        if (file == null) {
+            return;
+        }
+
+        try {
+            StringBuilder buf = new StringBuilder();
+            Map<String, List<URL>> categoryNotified = notified.get(url);
+            if (categoryNotified != null) {
+                for (List<URL> us : categoryNotified.values()) {
+                    for (URL u : us) {
+                        if (buf.length() > 0) {
+                            buf.append(URL_SEPARATOR);
+                        }
+                        buf.append(u.toFullString());
+                    }
+                }
+            }
+            properties.setProperty(url.getServiceKey(), buf.toString());
+            long version = lastCacheChanged.incrementAndGet();
+            if (syncSaveFile) {
+                doSaveProperties(version);
+            } else {
+                registryCacheExecutor.execute(new SaveProperties(version));
+            }
+        } catch (Throwable t) {
+            logger.warn(t.getMessage(), t);
+        }
+    }
+
+    private String getFileKey(final URL url) {
+        String defaultFileKey = System.getProperty("user.home") + "/.dubbo/dubbo-registry-" + url.getParameter(Constants.APPLICATION_KEY) + "-" + url.getAddress() + ".cache";
+        return url.getParameter(Constants.FILE_KEY, defaultFileKey);
+    }
+
+    @Override
+    public void destroy() {
+        if (logger.isInfoEnabled()) {
+            logger.info("Destroy registry:" + getUrl());
+        }
+        Set<URL> destroyRegistered = new HashSet<>(getRegistered());
+        for (URL url : destroyRegistered) {
+            if (url.getParameter(Constants.DYNAMIC_KEY, true)) {
+                try {
+                    unregister(url);
+                    if (logger.isInfoEnabled()) {
+                        logger.info("Destroy unregister url " + url);
+                    }
+                } catch (Throwable t) {
+                    logger.warn("Failed to unregister url " + url + " to registry " + getUrl() + " on destroy, cause: " + t.getMessage(), t);
+                }
+            }
+        }
+        Map<URL, Set<NotifyListener>> destroySubscribed = new HashMap<>(getSubscribed());
+        for (Map.Entry<URL, Set<NotifyListener>> entry : destroySubscribed.entrySet()) {
+            URL url = entry.getKey();
+            for (NotifyListener listener : entry.getValue()) {
+                try {
+                    unsubscribe(url, listener);
+                    if (logger.isInfoEnabled()) {
+                        logger.info("Destroy unsubscribe url " + url);
+                    }
+                } catch (Throwable t) {
+                    logger.warn("Failed to unsubscribe url " + url + " to registry " + getUrl() + " on destroy, cause: " + t.getMessage(), t);
+                }
+            }
+        }
+    }
+
+    @Override
+    public String toString() {
+        return getUrl().toString();
+    }
+
+    private class SaveProperties implements Runnable {
+        private long version;
+
+        private SaveProperties(long version) {
+            this.version = version;
+        }
+
+        @Override
+        public void run() {
+            doSaveProperties(version);
+        }
+    }
+
+}