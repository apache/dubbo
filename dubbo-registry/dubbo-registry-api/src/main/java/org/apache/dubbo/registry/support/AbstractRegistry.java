--- conflicted
+++ resolved
@@ -81,13 +81,7 @@
     // Local disk cache, where the special key value.registries records the list of registry centers, and the others are the list of notified service providers
     private final Properties properties = new Properties();
     // File cache timing writing
-<<<<<<< HEAD
     private final ExecutorService registryCacheExecutor;
-    // Is it synchronized to save the file
-    private boolean syncSaveFile;
-=======
-    private final ExecutorService registryCacheExecutor = Executors.newFixedThreadPool(1, new NamedThreadFactory("DubboSaveRegistryCache", true));
->>>>>>> 87f869d1
     private final AtomicLong lastCacheChanged = new AtomicLong();
     private final AtomicInteger savePropertiesRetryTimes = new AtomicInteger();
     private final Set<URL> registered = new ConcurrentHashSet<>();
