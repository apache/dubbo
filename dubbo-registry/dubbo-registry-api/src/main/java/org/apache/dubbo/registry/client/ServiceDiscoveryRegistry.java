--- conflicted
+++ resolved
@@ -59,15 +59,15 @@
 /**
  * ServiceDiscoveryRegistry is a very special Registry implementation, which is used to bridge the old interface-level service discovery model
  * with the new service discovery model introduced in 3.0 in a compatible manner.
- * <p>
+ *
  * It fully complies with the extension specification of the Registry SPI, but is different from the specific implementation of zookeeper and Nacos,
  * because it does not interact with any real third-party registry, but only with the relevant components of ServiceDiscovery in the process.
  * In short, it bridges the old interface model and the new service discovery model:
- * <p>
+ *
  * - register() aggregates interface level data into MetadataInfo by mainly interacting with MetadataService.
  * - subscribe() triggers the whole subscribe process of the application level service discovery model.
- * - Maps interface to applications depending on ServiceNameMapping.
- * - Starts the new service discovery listener (InstanceListener) and makes NotifierListeners part of the InstanceListener.
+ *   - Maps interface to applications depending on ServiceNameMapping.
+ *   - Starts the new service discovery listener (InstanceListener) and makes NotifierListeners part of the InstanceListener.
  */
 public class ServiceDiscoveryRegistry implements Registry {
 
@@ -278,17 +278,11 @@
 
     @Override
     public void destroy() {
-<<<<<<< HEAD
-        AbstractRegistryFactory.removeDestroyedRegistry(this);
-        // stop ServiceDiscovery
-        execute(serviceDiscovery::destroy);
-=======
         registryManager.removeDestroyedRegistry(this);
         execute(() -> {
             // stop ServiceDiscovery
             serviceDiscovery.destroy();
         });
->>>>>>> a9aba45a
     }
 
     protected void subscribeURLs(URL url, NotifyListener listener, Set<String> serviceNames) {
