--- conflicted
+++ resolved
@@ -278,17 +278,9 @@
 
     @Override
     public void destroy() {
-<<<<<<< HEAD
         AbstractRegistryFactory.removeDestroyedRegistry(this);
         // stop ServiceDiscovery
         execute(serviceDiscovery::destroy);
-=======
-        registryManager.removeDestroyedRegistry(this);
-        execute(() -> {
-            // stop ServiceDiscovery
-            serviceDiscovery.destroy();
-        });
->>>>>>> 1702fa0a
     }
 
     protected void subscribeURLs(URL url, NotifyListener listener, Set<String> serviceNames) {
