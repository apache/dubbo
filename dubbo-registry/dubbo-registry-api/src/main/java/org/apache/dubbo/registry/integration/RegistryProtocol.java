/*
 * Licensed to the Apache Software Foundation (ASF) under one or more
 * contributor license agreements.  See the NOTICE file distributed with
 * this work for additional information regarding copyright ownership.
 * The ASF licenses this file to You under the Apache License, Version 2.0
 * (the "License"); you may not use this file except in compliance with
 * the License.  You may obtain a copy of the License at
 *
 *     http://www.apache.org/licenses/LICENSE-2.0
 *
 * Unless required by applicable law or agreed to in writing, software
 * distributed under the License is distributed on an "AS IS" BASIS,
 * WITHOUT WARRANTIES OR CONDITIONS OF ANY KIND, either express or implied.
 * See the License for the specific language governing permissions and
 * limitations under the License.
 */
package org.apache.dubbo.registry.integration;

import java.util.ArrayList;
import java.util.HashMap;
import java.util.List;
import java.util.Map;
import java.util.Set;
import java.util.concurrent.ConcurrentHashMap;
import java.util.concurrent.ConcurrentMap;
import java.util.concurrent.ScheduledExecutorService;
import java.util.concurrent.TimeUnit;

import org.apache.dubbo.common.URL;
import org.apache.dubbo.common.config.ConfigurationUtils;
import org.apache.dubbo.common.config.configcenter.DynamicConfiguration;
import org.apache.dubbo.common.deploy.ApplicationDeployer;
import org.apache.dubbo.common.logger.ErrorTypeAwareLogger;
import org.apache.dubbo.common.logger.LoggerFactory;
import org.apache.dubbo.common.threadpool.manager.FrameworkExecutorRepository;
import org.apache.dubbo.common.timer.HashedWheelTimer;
import org.apache.dubbo.common.url.component.ServiceConfigURL;
import org.apache.dubbo.common.utils.CollectionUtils;
import org.apache.dubbo.common.utils.ConcurrentHashSet;
import org.apache.dubbo.common.utils.NamedThreadFactory;
import org.apache.dubbo.common.utils.StringUtils;
import org.apache.dubbo.common.utils.UrlUtils;
import org.apache.dubbo.registry.NotifyListener;
import org.apache.dubbo.registry.Registry;
import org.apache.dubbo.registry.RegistryFactory;
import org.apache.dubbo.registry.RegistryService;
import org.apache.dubbo.registry.client.ServiceDiscoveryRegistryDirectory;
import org.apache.dubbo.registry.client.migration.MigrationClusterInvoker;
import org.apache.dubbo.registry.client.migration.ServiceDiscoveryMigrationInvoker;
import org.apache.dubbo.registry.retry.ReExportTask;
import org.apache.dubbo.registry.support.SkipFailbackWrapperException;
import org.apache.dubbo.rpc.Exporter;
import org.apache.dubbo.rpc.Invoker;
import org.apache.dubbo.rpc.Protocol;
import org.apache.dubbo.rpc.ProtocolServer;
import org.apache.dubbo.rpc.ProxyFactory;
import org.apache.dubbo.rpc.RpcException;
import org.apache.dubbo.rpc.cluster.Cluster;
import org.apache.dubbo.rpc.cluster.ClusterInvoker;
import org.apache.dubbo.rpc.cluster.Configurator;
import org.apache.dubbo.rpc.cluster.Constants;
import org.apache.dubbo.rpc.cluster.governance.GovernanceRuleRepository;
import org.apache.dubbo.rpc.cluster.support.MergeableCluster;
import org.apache.dubbo.rpc.model.ApplicationModel;
import org.apache.dubbo.rpc.model.FrameworkModel;
import org.apache.dubbo.rpc.model.ModuleModel;
import org.apache.dubbo.rpc.model.ProviderModel;
import org.apache.dubbo.rpc.model.ScopeModel;
import org.apache.dubbo.rpc.model.ScopeModelAware;
import org.apache.dubbo.rpc.model.ScopeModelUtil;
import org.apache.dubbo.rpc.protocol.InvokerWrapper;
import org.apache.dubbo.rpc.support.ProtocolUtils;

import static org.apache.dubbo.common.constants.CommonConstants.APPLICATION_KEY;
import static org.apache.dubbo.common.constants.CommonConstants.CLUSTER_KEY;
import static org.apache.dubbo.common.constants.CommonConstants.COMMA_SPLIT_PATTERN;
import static org.apache.dubbo.common.constants.CommonConstants.CONSUMER;
import static org.apache.dubbo.common.constants.CommonConstants.DEFAULT_SERVER_SHUTDOWN_TIMEOUT;
import static org.apache.dubbo.common.constants.CommonConstants.DUBBO_VERSION_KEY;
import static org.apache.dubbo.common.constants.CommonConstants.ENABLED_KEY;
import static org.apache.dubbo.common.constants.CommonConstants.EXTRA_KEYS_KEY;
import static org.apache.dubbo.common.constants.CommonConstants.GROUP_KEY;
import static org.apache.dubbo.common.constants.CommonConstants.HIDE_KEY_PREFIX;
import static org.apache.dubbo.common.constants.CommonConstants.INTERFACE_KEY;
import static org.apache.dubbo.common.constants.CommonConstants.IPV6_KEY;
import static org.apache.dubbo.common.constants.CommonConstants.LOADBALANCE_KEY;
import static org.apache.dubbo.common.constants.CommonConstants.METHODS_KEY;
import static org.apache.dubbo.common.constants.CommonConstants.MONITOR_KEY;
import static org.apache.dubbo.common.constants.CommonConstants.PATH_KEY;
import static org.apache.dubbo.common.constants.CommonConstants.PROTOCOL_KEY;
import static org.apache.dubbo.common.constants.CommonConstants.REGISTRY_PROTOCOL_LISTENER_KEY;
import static org.apache.dubbo.common.constants.CommonConstants.RELEASE_KEY;
import static org.apache.dubbo.common.constants.CommonConstants.SIDE_KEY;
import static org.apache.dubbo.common.constants.CommonConstants.TIMEOUT_KEY;
import static org.apache.dubbo.common.constants.CommonConstants.VERSION_KEY;
import static org.apache.dubbo.common.constants.FilterConstants.VALIDATION_KEY;
import static org.apache.dubbo.common.constants.LoggerCodeConstants.INTERNAL_ERROR;
import static org.apache.dubbo.common.constants.LoggerCodeConstants.REGISTRY_UNSUPPORTED_CATEGORY;
import static org.apache.dubbo.common.constants.QosConstants.ACCEPT_FOREIGN_IP;
import static org.apache.dubbo.common.constants.QosConstants.QOS_ENABLE;
import static org.apache.dubbo.common.constants.QosConstants.QOS_HOST;
import static org.apache.dubbo.common.constants.QosConstants.QOS_PORT;
import static org.apache.dubbo.common.constants.RegistryConstants.ALL_CATEGORIES;
import static org.apache.dubbo.common.constants.RegistryConstants.CATEGORY_KEY;
import static org.apache.dubbo.common.constants.RegistryConstants.CONFIGURATORS_CATEGORY;
import static org.apache.dubbo.common.constants.RegistryConstants.DYNAMIC_KEY;
import static org.apache.dubbo.common.constants.RegistryConstants.OVERRIDE_PROTOCOL;
import static org.apache.dubbo.common.constants.RegistryConstants.REGISTRY_KEY;
import static org.apache.dubbo.common.constants.RegistryConstants.SERVICE_REGISTRY_PROTOCOL;
import static org.apache.dubbo.common.utils.StringUtils.isEmpty;
import static org.apache.dubbo.common.utils.UrlUtils.classifyUrls;
import static org.apache.dubbo.registry.Constants.CONFIGURATORS_SUFFIX;
import static org.apache.dubbo.registry.Constants.DEFAULT_REGISTRY_RETRY_PERIOD;
import static org.apache.dubbo.registry.Constants.ENABLE_CONFIGURATION_LISTEN;
import static org.apache.dubbo.registry.Constants.PROVIDER_PROTOCOL;
import static org.apache.dubbo.registry.Constants.REGISTER_IP_KEY;
import static org.apache.dubbo.registry.Constants.REGISTER_KEY;
import static org.apache.dubbo.registry.Constants.REGISTRY_RETRY_PERIOD_KEY;
import static org.apache.dubbo.registry.Constants.SIMPLIFIED_KEY;
import static org.apache.dubbo.remoting.Constants.BIND_IP_KEY;
import static org.apache.dubbo.remoting.Constants.BIND_PORT_KEY;
import static org.apache.dubbo.remoting.Constants.CHECK_KEY;
import static org.apache.dubbo.remoting.Constants.CODEC_KEY;
import static org.apache.dubbo.remoting.Constants.CONNECTIONS_KEY;
import static org.apache.dubbo.remoting.Constants.EXCHANGER_KEY;
import static org.apache.dubbo.remoting.Constants.PREFER_SERIALIZATION_KEY;
import static org.apache.dubbo.remoting.Constants.SERIALIZATION_KEY;
import static org.apache.dubbo.rpc.Constants.DEPRECATED_KEY;
import static org.apache.dubbo.rpc.Constants.GENERIC_KEY;
import static org.apache.dubbo.rpc.Constants.INTERFACES;
import static org.apache.dubbo.rpc.Constants.MOCK_KEY;
import static org.apache.dubbo.rpc.Constants.TOKEN_KEY;
import static org.apache.dubbo.rpc.cluster.Constants.CONSUMER_URL_KEY;
import static org.apache.dubbo.rpc.cluster.Constants.EXPORT_KEY;
import static org.apache.dubbo.rpc.cluster.Constants.REFER_KEY;
import static org.apache.dubbo.rpc.cluster.Constants.WARMUP_KEY;
import static org.apache.dubbo.rpc.cluster.Constants.WEIGHT_KEY;
import static org.apache.dubbo.rpc.model.ScopeModelUtil.getApplicationModel;

/**
 * TODO, replace RegistryProtocol completely in the future.
 */
public class RegistryProtocol implements Protocol, ScopeModelAware {
    public static final String[] DEFAULT_REGISTER_PROVIDER_KEYS = {
        APPLICATION_KEY, CODEC_KEY, EXCHANGER_KEY, SERIALIZATION_KEY, PREFER_SERIALIZATION_KEY, CLUSTER_KEY, CONNECTIONS_KEY, DEPRECATED_KEY,
        GROUP_KEY, LOADBALANCE_KEY, MOCK_KEY, PATH_KEY, TIMEOUT_KEY, TOKEN_KEY, VERSION_KEY, WARMUP_KEY,
        WEIGHT_KEY, DUBBO_VERSION_KEY, RELEASE_KEY, SIDE_KEY, IPV6_KEY
    };

    public static final String[] DEFAULT_REGISTER_CONSUMER_KEYS = {
        APPLICATION_KEY, VERSION_KEY, GROUP_KEY, DUBBO_VERSION_KEY, RELEASE_KEY
    };

    private static final ErrorTypeAwareLogger logger = LoggerFactory.getErrorTypeAwareLogger(RegistryProtocol.class);

    private final Map<String, ServiceConfigurationListener> serviceConfigurationListeners = new ConcurrentHashMap<>();
    //To solve the problem of RMI repeated exposure port conflicts, the services that have been exposed are no longer exposed.
    //provider url <--> exporter
    private final ConcurrentMap<String, ExporterChangeableWrapper<?>> bounds = new ConcurrentHashMap<>();
    protected Protocol protocol;
    protected ProxyFactory proxyFactory;

    private ConcurrentMap<URL, ReExportTask> reExportFailedTasks = new ConcurrentHashMap<>();
    private HashedWheelTimer retryTimer = new HashedWheelTimer(new NamedThreadFactory("DubboReexportTimer", true), DEFAULT_REGISTRY_RETRY_PERIOD, TimeUnit.MILLISECONDS, 128);
    private FrameworkModel frameworkModel;

    //Filter the parameters that do not need to be output in url(Starting with .)
    private static String[] getFilteredKeys(URL url) {
        Map<String, String> params = url.getParameters();
        if (CollectionUtils.isNotEmptyMap(params)) {
            return params.keySet().stream()
                .filter(k -> k.startsWith(HIDE_KEY_PREFIX))
                .toArray(String[]::new);
        } else {
            return new String[0];
        }
    }

    public RegistryProtocol() {
    }

    @Override
    public void setFrameworkModel(FrameworkModel frameworkModel) {
        this.frameworkModel = frameworkModel;
    }

    public void setProtocol(Protocol protocol) {
        this.protocol = protocol;
    }

    public void setProxyFactory(ProxyFactory proxyFactory) {
        this.proxyFactory = proxyFactory;
    }

    @Override
    public int getDefaultPort() {
        return 9090;
    }

    public Map<URL, Set<NotifyListener>> getOverrideListeners() {
        Map<URL, Set<NotifyListener>> map = new HashMap<>();
        List<ApplicationModel> applicationModels = frameworkModel.getApplicationModels();
        if (applicationModels.size() == 1) {
            return applicationModels.get(0).getBeanFactory().getBean(ProviderConfigurationListener.class).getOverrideListeners();
        } else {
            for (ApplicationModel applicationModel : applicationModels) {
                map.putAll(applicationModel.getBeanFactory().getBean(ProviderConfigurationListener.class).getOverrideListeners());
            }
        }
        return map;
    }

    private void register(Registry registry, URL registeredProviderUrl) {
        ApplicationDeployer deployer = registeredProviderUrl.getOrDefaultApplicationModel().getDeployer();
        try {
            deployer.increaseServiceRefreshCount();
            registry.register(registeredProviderUrl);
        } finally {
            deployer.decreaseServiceRefreshCount();
        }
    }

    private void registerStatedUrl(URL registryUrl, URL registeredProviderUrl, boolean registered) {
        ProviderModel model = (ProviderModel) registeredProviderUrl.getServiceModel();
        model.addStatedUrl(new ProviderModel.RegisterStatedURL(
            registeredProviderUrl,
            registryUrl,
            registered));
    }

    @Override
    public <T> Exporter<T> export(final Invoker<T> originInvoker) throws RpcException {
        URL registryUrl = getRegistryUrl(originInvoker);
        // url to export locally
        URL providerUrl = getProviderUrl(originInvoker);

        // Subscribe the override data
        // FIXME When the provider subscribes, it will affect the scene : a certain JVM exposes the service and call
        //  the same service. Because the subscribed is cached key with the name of the service, it causes the
        //  subscription information to cover.
        final URL overrideSubscribeUrl = getSubscribedOverrideUrl(providerUrl);
        final OverrideListener overrideSubscribeListener = new OverrideListener(overrideSubscribeUrl, originInvoker);
        Map<URL, Set<NotifyListener>> overrideListeners = getProviderConfigurationListener(overrideSubscribeUrl).getOverrideListeners();
        overrideListeners.computeIfAbsent(overrideSubscribeUrl, k -> new ConcurrentHashSet<>())
            .add(overrideSubscribeListener);

        providerUrl = overrideUrlWithConfig(providerUrl, overrideSubscribeListener);
        //export invoker
        final ExporterChangeableWrapper<T> exporter = doLocalExport(originInvoker, providerUrl);

        // url to registry
        final Registry registry = getRegistry(registryUrl);
        final URL registeredProviderUrl = getUrlToRegistry(providerUrl, registryUrl);

        // decide if we need to delay publish (provider itself and registry should both need to register)
        boolean register = providerUrl.getParameter(REGISTER_KEY, true) && registryUrl.getParameter(REGISTER_KEY, true);
        if (register) {
            register(registry, registeredProviderUrl);
        }

        // register stated url on provider model
        registerStatedUrl(registryUrl, registeredProviderUrl, register);


        exporter.setRegisterUrl(registeredProviderUrl);
        exporter.setSubscribeUrl(overrideSubscribeUrl);
        exporter.setNotifyListener(overrideSubscribeListener);

        if (!registry.isServiceDiscovery()) {
            // Deprecated! Subscribe to override rules in 2.6.x or before.
            registry.subscribe(overrideSubscribeUrl, overrideSubscribeListener);
        }

        notifyExport(exporter);
        //Ensure that a new exporter instance is returned every time export
        return new DestroyableExporter<>(exporter);
    }

    private <T> void notifyExport(ExporterChangeableWrapper<T> exporter) {
        ScopeModel scopeModel = exporter.getRegisterUrl().getScopeModel();
        List<RegistryProtocolListener> listeners = ScopeModelUtil.getExtensionLoader(RegistryProtocolListener.class, scopeModel)
            .getActivateExtension(exporter.getOriginInvoker().getUrl(), REGISTRY_PROTOCOL_LISTENER_KEY);
        if (CollectionUtils.isNotEmpty(listeners)) {
            for (RegistryProtocolListener listener : listeners) {
                listener.onExport(this, exporter);
            }
        }
    }

    private URL overrideUrlWithConfig(URL providerUrl, OverrideListener listener) {
        ProviderConfigurationListener providerConfigurationListener = getProviderConfigurationListener(providerUrl);
        providerUrl = providerConfigurationListener.overrideUrl(providerUrl);

        ServiceConfigurationListener serviceConfigurationListener = new ServiceConfigurationListener(providerUrl.getOrDefaultModuleModel(), providerUrl, listener);
        serviceConfigurationListeners.put(providerUrl.getServiceKey(), serviceConfigurationListener);
        return serviceConfigurationListener.overrideUrl(providerUrl);
    }

    @SuppressWarnings("unchecked")
    private <T> ExporterChangeableWrapper<T> doLocalExport(final Invoker<T> originInvoker, URL providerUrl) {
        String key = getCacheKey(originInvoker);

        return (ExporterChangeableWrapper<T>) bounds.computeIfAbsent(key, s -> {
            Invoker<?> invokerDelegate = new InvokerDelegate<>(originInvoker, providerUrl);
            return new ExporterChangeableWrapper<>((Exporter<T>) protocol.export(invokerDelegate), originInvoker);
        });
    }

    public <T> void reExport(Exporter<T> exporter, URL newInvokerUrl) {
        if (exporter instanceof ExporterChangeableWrapper) {
            ExporterChangeableWrapper<T> exporterWrapper = (ExporterChangeableWrapper<T>) exporter;
            Invoker<T> originInvoker = exporterWrapper.getOriginInvoker();
            reExport(originInvoker, newInvokerUrl);
        }
    }

    /**
     * Reexport the invoker of the modified url
     *
     * @param originInvoker
     * @param newInvokerUrl
     * @param <T>
     */
    @SuppressWarnings("unchecked")
    public <T> void reExport(final Invoker<T> originInvoker, URL newInvokerUrl) {
        String key = getCacheKey(originInvoker);
        ExporterChangeableWrapper<T> exporter = (ExporterChangeableWrapper<T>) bounds.get(key);
        URL registeredUrl = exporter.getRegisterUrl();

        URL registryUrl = getRegistryUrl(originInvoker);
        URL newProviderUrl = getUrlToRegistry(newInvokerUrl, registryUrl);

        // update local exporter
        Invoker<T> invokerDelegate = new InvokerDelegate<T>(originInvoker, newInvokerUrl);
        exporter.setExporter(protocol.export(invokerDelegate));

        // update registry
        if (!newProviderUrl.equals(registeredUrl)) {
            try {
                doReExport(originInvoker, exporter, registryUrl, registeredUrl, newProviderUrl);
            } catch (Exception e) {
                ReExportTask oldTask = reExportFailedTasks.get(registeredUrl);
                if (oldTask != null) {
                    return;
                }
                ReExportTask task = new ReExportTask(
                    () -> doReExport(originInvoker, exporter, registryUrl, registeredUrl, newProviderUrl),
                    registeredUrl,
                    null
                );
                oldTask = reExportFailedTasks.putIfAbsent(registeredUrl, task);
                if (oldTask == null) {
                    // never has a retry task. then start a new task for retry.
                    retryTimer.newTimeout(task, registryUrl.getParameter(REGISTRY_RETRY_PERIOD_KEY, DEFAULT_REGISTRY_RETRY_PERIOD), TimeUnit.MILLISECONDS);
                }
            }
        }
    }

    private <T> void doReExport(final Invoker<T> originInvoker, ExporterChangeableWrapper<T> exporter,
                                URL registryUrl, URL oldProviderUrl, URL newProviderUrl) {
        if (getProviderUrl(originInvoker).getParameter(REGISTER_KEY, true)) {
            Registry registry;
            try {
                registry = getRegistry(getRegistryUrl(originInvoker));
            } catch (Exception e) {
                throw new SkipFailbackWrapperException(e);
            }

            logger.info("Try to unregister old url: " + oldProviderUrl);
            registry.reExportUnregister(oldProviderUrl);

            logger.info("Try to register new url: " + newProviderUrl);
            registry.reExportRegister(newProviderUrl);
        }
        try {
            ProviderModel.RegisterStatedURL statedUrl = getStatedUrl(registryUrl, newProviderUrl);
            statedUrl.setProviderUrl(newProviderUrl);
            exporter.setRegisterUrl(newProviderUrl);
        } catch (Exception e) {
            throw new SkipFailbackWrapperException(e);
        }
    }

    private ProviderModel.RegisterStatedURL getStatedUrl(URL registryUrl, URL providerUrl) {
        ProviderModel providerModel = frameworkModel.getServiceRepository()
            .lookupExportedService(providerUrl.getServiceKey());

        List<ProviderModel.RegisterStatedURL> statedUrls = providerModel.getStatedUrl();
        return statedUrls.stream()
            .filter(u -> u.getRegistryUrl().equals(registryUrl)
                && u.getProviderUrl().getProtocol().equals(providerUrl.getProtocol()))
            .findFirst().orElseThrow(() -> new IllegalStateException("There should have at least one registered url."));
    }

    /**
     * Get an instance of registry based on the address of invoker
     *
     * @param registryUrl
     * @return
     */
    protected Registry getRegistry(final URL registryUrl) {
        RegistryFactory registryFactory = ScopeModelUtil.getExtensionLoader(RegistryFactory.class, registryUrl.getScopeModel()).getAdaptiveExtension();
        return registryFactory.getRegistry(registryUrl);
    }

    protected URL getRegistryUrl(Invoker<?> originInvoker) {
        return originInvoker.getUrl();
    }

    protected URL getRegistryUrl(URL url) {
        if (SERVICE_REGISTRY_PROTOCOL.equals(url.getProtocol())) {
            return url;
        }
        return url.addParameter(REGISTRY_KEY, url.getProtocol()).setProtocol(SERVICE_REGISTRY_PROTOCOL);
    }

    /**
     * Return the url that is registered to the registry and filter the url parameter once
     *
     * @param providerUrl
     * @return url to registry.
     */
    private URL getUrlToRegistry(final URL providerUrl, final URL registryUrl) {
        //The address you see at the registry
        if (!registryUrl.getParameter(SIMPLIFIED_KEY, false)) {
            return providerUrl.removeParameters(getFilteredKeys(providerUrl)).removeParameters(
                MONITOR_KEY, BIND_IP_KEY, BIND_PORT_KEY, QOS_ENABLE, QOS_HOST, QOS_PORT, ACCEPT_FOREIGN_IP, VALIDATION_KEY,
                INTERFACES);
        } else {
            String extraKeys = registryUrl.getParameter(EXTRA_KEYS_KEY, "");
            // if path is not the same as interface name then we should keep INTERFACE_KEY,
            // otherwise, the registry structure of zookeeper would be '/dubbo/path/providers',
            // but what we expect is '/dubbo/interface/providers'
            if (!providerUrl.getPath().equals(providerUrl.getParameter(INTERFACE_KEY))) {
                if (StringUtils.isNotEmpty(extraKeys)) {
                    extraKeys += ",";
                }
                extraKeys += INTERFACE_KEY;
            }
            String[] paramsToRegistry = getParamsToRegistry(DEFAULT_REGISTER_PROVIDER_KEYS
                , COMMA_SPLIT_PATTERN.split(extraKeys));
            return URL.valueOf(providerUrl, paramsToRegistry, providerUrl.getParameter(METHODS_KEY, (String[]) null));
        }

    }

    private URL getSubscribedOverrideUrl(URL registeredProviderUrl) {
        return registeredProviderUrl.setProtocol(PROVIDER_PROTOCOL)
            .addParameters(CATEGORY_KEY, CONFIGURATORS_CATEGORY, CHECK_KEY, String.valueOf(false));
    }

    /**
     * Get the address of the providerUrl through the url of the invoker
     *
     * @param originInvoker
     * @return
     */
    private URL getProviderUrl(final Invoker<?> originInvoker) {
        Object providerURL = originInvoker.getUrl().getAttribute(EXPORT_KEY);
        if (!(providerURL instanceof URL)) {
            throw new IllegalArgumentException("The registry export url is null! registry: " + originInvoker.getUrl().getAddress());
        }
        return (URL) providerURL;
    }

    /**
     * Get the key cached in bounds by invoker
     *
     * @param originInvoker
     * @return
     */
    private String getCacheKey(final Invoker<?> originInvoker) {
        URL providerUrl = getProviderUrl(originInvoker);
        String key = providerUrl.removeParameters(DYNAMIC_KEY, ENABLED_KEY).toFullString();
        return key;
    }

    @Override
    @SuppressWarnings("unchecked")
    public <T> Invoker<T> refer(Class<T> type, URL url) throws RpcException {
        url = getRegistryUrl(url);
        Registry registry = getRegistry(url);
        if (RegistryService.class.equals(type)) {
            return proxyFactory.getInvoker((T) registry, type, url);
        }

        // group="a,b" or group="*"
        Map<String, String> qs = (Map<String, String>) url.getAttribute(REFER_KEY);
        String group = qs.get(GROUP_KEY);
        if (StringUtils.isNotEmpty(group)) {
            if ((COMMA_SPLIT_PATTERN.split(group)).length > 1 || "*".equals(group)) {
                return doRefer(Cluster.getCluster(url.getScopeModel(), MergeableCluster.NAME), registry, type, url, qs);
            }
        }

        Cluster cluster = Cluster.getCluster(url.getScopeModel(), qs.get(CLUSTER_KEY));
        return doRefer(cluster, registry, type, url, qs);
    }

    protected <T> Invoker<T> doRefer(Cluster cluster, Registry registry, Class<T> type, URL url, Map<String, String> parameters) {
        Map<String, Object> consumerAttribute = new HashMap<>(url.getAttributes());
        consumerAttribute.remove(REFER_KEY);
        String p = isEmpty(parameters.get(PROTOCOL_KEY)) ? CONSUMER : parameters.get(PROTOCOL_KEY);
        URL consumerUrl = new ServiceConfigURL(
            p,
            null,
            null,
            parameters.get(REGISTER_IP_KEY),
            0, getPath(parameters, type),
            parameters,
            consumerAttribute
        );
        url = url.putAttribute(CONSUMER_URL_KEY, consumerUrl);
        ClusterInvoker<T> migrationInvoker = getMigrationInvoker(this, cluster, registry, type, url, consumerUrl);
        return interceptInvoker(migrationInvoker, url, consumerUrl);
    }

    private String getPath(Map<String, String> parameters, Class<?> type) {
        return !ProtocolUtils.isGeneric(parameters.get(GENERIC_KEY)) ? type.getName() : parameters.get(INTERFACE_KEY);
    }

    protected <T> ClusterInvoker<T> getMigrationInvoker(RegistryProtocol registryProtocol, Cluster cluster, Registry registry, Class<T> type, URL url, URL consumerUrl) {
        return new ServiceDiscoveryMigrationInvoker<T>(registryProtocol, cluster, registry, type, url, consumerUrl);
    }

    /**
     * This method tries to load all RegistryProtocolListener definitions, which are used to control the behaviour of invoker by interacting with defined, then uses those listeners to
     * change the status and behaviour of the MigrationInvoker.
     * <p>
     * Currently available Listener is MigrationRuleListener, one used to control the Migration behaviour with dynamically changing rules.
     *
     * @param invoker     MigrationInvoker that determines which type of invoker list to use
     * @param url         The original url generated during refer, more like a registry:// style url
     * @param consumerUrl Consumer url representing current interface and its config
     * @param <T>         The service definition
     * @return The @param MigrationInvoker passed in
     */
    protected <T> Invoker<T> interceptInvoker(ClusterInvoker<T> invoker, URL url, URL consumerUrl) {
        List<RegistryProtocolListener> listeners = findRegistryProtocolListeners(url);
        if (CollectionUtils.isEmpty(listeners)) {
            return invoker;
        }

        for (RegistryProtocolListener listener : listeners) {
            listener.onRefer(this, invoker, consumerUrl, url);
        }
        return invoker;
    }

    public <T> ClusterInvoker<T> getServiceDiscoveryInvoker(Cluster cluster, Registry registry, Class<T> type, URL url) {
        DynamicDirectory<T> directory = new ServiceDiscoveryRegistryDirectory<>(type, url);
        return doCreateInvoker(directory, cluster, registry, type);
    }

    public <T> ClusterInvoker<T> getInvoker(Cluster cluster, Registry registry, Class<T> type, URL url) {
        // FIXME, this method is currently not used, create the right registry before enable.
        DynamicDirectory<T> directory = new RegistryDirectory<>(type, url);
        return doCreateInvoker(directory, cluster, registry, type);
    }

    protected <T> ClusterInvoker<T> doCreateInvoker(DynamicDirectory<T> directory, Cluster cluster, Registry registry, Class<T> type) {
        directory.setRegistry(registry);
        directory.setProtocol(protocol);
        // all attributes of REFER_KEY
        Map<String, String> parameters = new HashMap<>(directory.getConsumerUrl().getParameters());
        URL urlToRegistry = new ServiceConfigURL(
            parameters.get(PROTOCOL_KEY) == null ? CONSUMER : parameters.get(PROTOCOL_KEY),
            parameters.remove(REGISTER_IP_KEY),
            0,
            getPath(parameters, type),
            parameters
        );
        urlToRegistry = urlToRegistry.setScopeModel(directory.getConsumerUrl().getScopeModel());
        urlToRegistry = urlToRegistry.setServiceModel(directory.getConsumerUrl().getServiceModel());
        if (directory.isShouldRegister()) {
            directory.setRegisteredConsumerUrl(urlToRegistry);
            registry.register(directory.getRegisteredConsumerUrl());
        }
        directory.buildRouterChain(urlToRegistry);
        directory.subscribe(toSubscribeUrl(urlToRegistry));

        return (ClusterInvoker<T>) cluster.join(directory, true);
    }

    public <T> void reRefer(ClusterInvoker<?> invoker, URL newSubscribeUrl) {
        if (!(invoker instanceof MigrationClusterInvoker)) {
            logger.error(REGISTRY_UNSUPPORTED_CATEGORY, "", "", "Only invoker type of MigrationClusterInvoker supports reRefer, current invoker is " + invoker.getClass());
            return;
        }

        MigrationClusterInvoker<?> migrationClusterInvoker = (MigrationClusterInvoker<?>) invoker;
        migrationClusterInvoker.reRefer(newSubscribeUrl);
    }

    public static URL toSubscribeUrl(URL url) {
        return url.addParameter(CATEGORY_KEY, ALL_CATEGORIES);
    }

    protected List<RegistryProtocolListener> findRegistryProtocolListeners(URL url) {
        return ScopeModelUtil.getExtensionLoader(RegistryProtocolListener.class, url.getScopeModel())
            .getActivateExtension(url, REGISTRY_PROTOCOL_LISTENER_KEY);
    }

    // available to test
    public String[] getParamsToRegistry(String[] defaultKeys, String[] additionalParameterKeys) {
        int additionalLen = additionalParameterKeys.length;
        String[] registryParams = new String[defaultKeys.length + additionalLen];
        System.arraycopy(defaultKeys, 0, registryParams, 0, defaultKeys.length);
        System.arraycopy(additionalParameterKeys, 0, registryParams, defaultKeys.length, additionalLen);
        return registryParams;
    }

    @Override
    public void destroy() {
        // FIXME all application models in framework are removed at this moment
        for (ApplicationModel applicationModel : frameworkModel.getApplicationModels()) {
            for (ModuleModel moduleModel : applicationModel.getModuleModels()) {
                List<RegistryProtocolListener> listeners = moduleModel.getExtensionLoader(RegistryProtocolListener.class)
                    .getLoadedExtensionInstances();
                if (CollectionUtils.isNotEmpty(listeners)) {
                    for (RegistryProtocolListener listener : listeners) {
                        listener.onDestroy();
                    }
                }
            }
        }

        for (ApplicationModel applicationModel : frameworkModel.getApplicationModels()) {
            if (applicationModel.getModelEnvironment().getConfiguration().convert(Boolean.class, org.apache.dubbo.registry.Constants.ENABLE_CONFIGURATION_LISTEN, true)) {
                for (ModuleModel moduleModel : applicationModel.getPubModuleModels()) {
                    String applicationName = applicationModel.tryGetApplicationName();
                    if (applicationName == null) {
                        // already removed
                        continue;
                    }
                    if (moduleModel.getServiceRepository().getExportedServices().size() > 0) {
                        moduleModel.getExtensionLoader(GovernanceRuleRepository.class).getDefaultExtension()
                            .removeListener(applicationName + CONFIGURATORS_SUFFIX,
                                getProviderConfigurationListener(moduleModel));
                    }
                }
            }
        }

        List<Exporter<?>> exporters = new ArrayList<>(bounds.values());
        for (Exporter<?> exporter : exporters) {
            exporter.unexport();
        }
        bounds.clear();
    }

    @Override
    public List<ProtocolServer> getServers() {
        return protocol.getServers();
    }

    //Merge the urls of configurators
    private static URL getConfiguredInvokerUrl(List<Configurator> configurators, URL url) {
        if (CollectionUtils.isNotEmpty(configurators)) {
            for (Configurator configurator : configurators) {
                url = configurator.configure(url);
            }
        }
        return url;
    }

    public static class InvokerDelegate<T> extends InvokerWrapper<T> {

        /**
         * @param invoker
         * @param url     invoker.getUrl return this value
         */
        public InvokerDelegate(Invoker<T> invoker, URL url) {
            super(invoker, url);
        }

        public Invoker<T> getInvoker() {
            if (invoker instanceof InvokerDelegate) {
                return ((InvokerDelegate<T>) invoker).getInvoker();
            } else {
                return invoker;
            }
        }
    }

    private static class DestroyableExporter<T> implements Exporter<T> {

        private Exporter<T> exporter;

        public DestroyableExporter(Exporter<T> exporter) {
            this.exporter = exporter;
        }

        @Override
        public Invoker<T> getInvoker() {
            return exporter.getInvoker();
        }

        @Override
        public void unexport() {
            exporter.unexport();
        }
    }

    /**
     * Reexport: the exporter destroy problem in protocol
     * 1.Ensure that the exporter returned by registry protocol can be normal destroyed
     * 2.No need to re-register to the registry after notify
     * 3.The invoker passed by the export method , would better to be the invoker of exporter
     */
    private class OverrideListener implements NotifyListener {
        private final URL subscribeUrl;
        private final Invoker originInvoker;

        private List<Configurator> configurators;

        public OverrideListener(URL subscribeUrl, Invoker originalInvoker) {
            this.subscribeUrl = subscribeUrl;
            this.originInvoker = originalInvoker;
        }

        /**
         * @param urls The list of registered information, is always not empty, The meaning is the same as the
         *             return value of {@link org.apache.dubbo.registry.RegistryService#lookup(URL)}.
         */
        @Override
        public synchronized void notify(List<URL> urls) {
            if (logger.isDebugEnabled()) {
                logger.debug("original override urls: " + urls);
            }

            List<URL> matchedUrls = getMatchedUrls(urls, subscribeUrl);
            if (logger.isDebugEnabled()) {
                logger.debug("subscribe url: " + subscribeUrl + ", override urls: " + matchedUrls);
            }

            // No matching results
            if (matchedUrls.isEmpty()) {
                return;
            }

            this.configurators = Configurator.toConfigurators(classifyUrls(matchedUrls, UrlUtils::isConfigurator))
                .orElse(configurators);

            ApplicationDeployer deployer = subscribeUrl.getOrDefaultApplicationModel().getDeployer();

            try {
                deployer.increaseServiceRefreshCount();
                doOverrideIfNecessary();
            } finally {
                deployer.decreaseServiceRefreshCount();
            }
        }

        public synchronized void doOverrideIfNecessary() {
            final Invoker<?> invoker;
            if (originInvoker instanceof InvokerDelegate) {
                invoker = ((InvokerDelegate<?>) originInvoker).getInvoker();
            } else {
                invoker = originInvoker;
            }
            //The origin invoker
            URL originUrl = RegistryProtocol.this.getProviderUrl(invoker);
            String key = getCacheKey(originInvoker);
            ExporterChangeableWrapper<?> exporter = bounds.get(key);
            if (exporter == null) {
                logger.warn(INTERNAL_ERROR, "unknown error in registry module", "", "error state, exporter should not be null", new IllegalStateException("error state, exporter should not be null"));
                return;
            }
            //The current, may have been merged many times
            Invoker<?> exporterInvoker = exporter.getInvoker();
            URL currentUrl = exporterInvoker == null ? null : exporterInvoker.getUrl();
            //Merged with this configuration
            URL newUrl = getConfiguredInvokerUrl(configurators, originUrl);
            newUrl = getConfiguredInvokerUrl(getProviderConfigurationListener(originUrl).getConfigurators(), newUrl);
            newUrl = getConfiguredInvokerUrl(serviceConfigurationListeners.get(originUrl.getServiceKey())
                .getConfigurators(), newUrl);
            if (!newUrl.equals(currentUrl)) {
                if (newUrl.getParameter(Constants.NEED_REEXPORT, true)) {
                    RegistryProtocol.this.reExport(originInvoker, newUrl);
                }
                logger.info("exported provider url changed, origin url: " + originUrl +
                    ", old export url: " + currentUrl + ", new export url: " + newUrl);
            }
        }

        private List<URL> getMatchedUrls(List<URL> configuratorUrls, URL currentSubscribe) {
            List<URL> result = new ArrayList<>();
            for (URL url : configuratorUrls) {
                URL overrideUrl = url;
                // Compatible with the old version
                if (url.getCategory() == null && OVERRIDE_PROTOCOL.equals(url.getProtocol())) {
                    overrideUrl = url.addParameter(CATEGORY_KEY, CONFIGURATORS_CATEGORY);
                }

                // Check whether url is to be applied to the current service
                if (UrlUtils.isMatch(currentSubscribe, overrideUrl)) {
                    result.add(url);
                }
            }
            return result;
        }
    }

    private ProviderConfigurationListener getProviderConfigurationListener(URL url) {
        return getProviderConfigurationListener(url.getOrDefaultModuleModel());
    }

    private ProviderConfigurationListener getProviderConfigurationListener(ModuleModel moduleModel) {
        return moduleModel.getBeanFactory().getOrRegisterBean(ProviderConfigurationListener.class,
            type -> new ProviderConfigurationListener(moduleModel));
    }

    private class ServiceConfigurationListener extends AbstractConfiguratorListener {
        private URL providerUrl;
        private OverrideListener notifyListener;

        private final ModuleModel moduleModel;

        public ServiceConfigurationListener(ModuleModel moduleModel, URL providerUrl, OverrideListener notifyListener) {
            super(moduleModel);
            this.providerUrl = providerUrl;
            this.notifyListener = notifyListener;
            this.moduleModel = moduleModel;
            if (moduleModel.getModelEnvironment().getConfiguration().convert(Boolean.class, ENABLE_CONFIGURATION_LISTEN, true)) {
                this.initWith(DynamicConfiguration.getRuleKey(providerUrl) + CONFIGURATORS_SUFFIX);
            }
        }

        private <T> URL overrideUrl(URL providerUrl) {
            return RegistryProtocol.getConfiguredInvokerUrl(configurators, providerUrl);
        }

        @Override
        protected void notifyOverrides() {
            ApplicationDeployer deployer = this.moduleModel.getApplicationModel().getDeployer();
            try {
                deployer.increaseServiceRefreshCount();
                notifyListener.doOverrideIfNecessary();
            } finally {
                deployer.decreaseServiceRefreshCount();
            }
        }
    }

    private class ProviderConfigurationListener extends AbstractConfiguratorListener {

        private final Map<URL, Set<NotifyListener>> overrideListeners = new ConcurrentHashMap<>();

        private final ModuleModel moduleModel;

        public ProviderConfigurationListener(ModuleModel moduleModel) {
            super(moduleModel);
            this.moduleModel = moduleModel;
            if (moduleModel.getModelEnvironment().getConfiguration().convert(Boolean.class, ENABLE_CONFIGURATION_LISTEN, true)) {
                this.initWith(moduleModel.getApplicationModel().getApplicationName() + CONFIGURATORS_SUFFIX);
            }
        }

        /**
         * Get existing configuration rule and override provider url before exporting.
         *
         * @param providerUrl
         * @param <T>
         * @return
         */
        private <T> URL overrideUrl(URL providerUrl) {
            return RegistryProtocol.getConfiguredInvokerUrl(configurators, providerUrl);
        }

        @Override
        protected void notifyOverrides() {
<<<<<<< HEAD
            ApplicationDeployer deployer = this.moduleModel.getApplicationModel().getDeployer();
            try {
                deployer.increaseServiceRefreshCount();
                overrideListeners.values().forEach(listener -> ((OverrideListener) listener).doOverrideIfNecessary());
            } finally {
                deployer.decreaseServiceRefreshCount();
            }
=======
            overrideListeners.values().forEach(listeners -> {
                for (NotifyListener listener : listeners) {
                    ((OverrideListener) listener).doOverrideIfNecessary();
                }
            });
>>>>>>> 84b152f4
        }

        public Map<URL, Set<NotifyListener>> getOverrideListeners() {
            return overrideListeners;
        }
    }

    /**
     * exporter proxy, establish the corresponding relationship between the returned exporter and the exporter
     * exported by the protocol, and can modify the relationship at the time of override.
     *
     * @param <T>
     */
    private class ExporterChangeableWrapper<T> implements Exporter<T> {

        private final ScheduledExecutorService executor;

        private final Invoker<T> originInvoker;
        private Exporter<T> exporter;
        private URL subscribeUrl;
        private URL registerUrl;

        private NotifyListener notifyListener;

        public ExporterChangeableWrapper(Exporter<T> exporter, Invoker<T> originInvoker) {
            this.exporter = exporter;
            this.originInvoker = originInvoker;
            FrameworkExecutorRepository frameworkExecutorRepository = originInvoker.getUrl().getOrDefaultFrameworkModel().getBeanFactory()
                .getBean(FrameworkExecutorRepository.class);
            this.executor = frameworkExecutorRepository.getSharedScheduledExecutor();
        }

        public Invoker<T> getOriginInvoker() {
            return originInvoker;
        }

        @Override
        public Invoker<T> getInvoker() {
            return exporter.getInvoker();
        }

        public void setExporter(Exporter<T> exporter) {
            this.exporter = exporter;
        }

        @Override
        public void unexport() {
            String key = getCacheKey(this.originInvoker);
            bounds.remove(key);

            Registry registry = RegistryProtocol.this.getRegistry(getRegistryUrl(originInvoker));
            try {
                registry.unregister(registerUrl);
            } catch (Throwable t) {
                logger.warn(INTERNAL_ERROR, "unknown error in registry module", "", t.getMessage(), t);
            }
            try {
                if (subscribeUrl != null) {
                    Map<URL, Set<NotifyListener>> overrideListeners = getProviderConfigurationListener(subscribeUrl).getOverrideListeners();
                    Set<NotifyListener> listeners = overrideListeners.get(subscribeUrl);
                    if (listeners.remove(notifyListener)) {
                        if (!registry.isServiceDiscovery()) {
                            registry.unsubscribe(subscribeUrl, notifyListener);
                        }
                        ApplicationModel applicationModel = getApplicationModel(registerUrl.getScopeModel());
                        if (applicationModel.getModelEnvironment().getConfiguration().convert(Boolean.class, ENABLE_CONFIGURATION_LISTEN, true)) {
                            for (ModuleModel moduleModel : applicationModel.getPubModuleModels()) {
                                if (moduleModel.getServiceRepository().getExportedServices().size() > 0) {
                                    moduleModel.getExtensionLoader(GovernanceRuleRepository.class).getDefaultExtension()
                                        .removeListener(subscribeUrl.getServiceKey() + CONFIGURATORS_SUFFIX,
                                            serviceConfigurationListeners.remove(subscribeUrl.getServiceKey()));
                                }
                            }
                        }
                    }
                    if (listeners.isEmpty()) {
                        overrideListeners.remove(subscribeUrl);
                    }
                }
            } catch (Throwable t) {
                logger.warn(INTERNAL_ERROR, "unknown error in registry module", "", t.getMessage(), t);
            }

            //TODO wait for shutdown timeout is a bit strange
            int timeout = DEFAULT_SERVER_SHUTDOWN_TIMEOUT;
            if (subscribeUrl != null) {
                timeout = ConfigurationUtils.getServerShutdownTimeout(subscribeUrl.getScopeModel());
            }
            executor.schedule(() -> {
                try {
                    exporter.unexport();
                } catch (Throwable t) {
                    logger.warn(INTERNAL_ERROR, "unknown error in registry module", "", t.getMessage(), t);
                }
            }, timeout, TimeUnit.MILLISECONDS);
        }

        public void setSubscribeUrl(URL subscribeUrl) {
            this.subscribeUrl = subscribeUrl;
        }

        public void setRegisterUrl(URL registerUrl) {
            this.registerUrl = registerUrl;
        }

        public void setNotifyListener(NotifyListener notifyListener) {
            this.notifyListener = notifyListener;
        }

        public URL getRegisterUrl() {
            return registerUrl;
        }
    }

}<|MERGE_RESOLUTION|>--- conflicted
+++ resolved
@@ -871,21 +871,17 @@
 
         @Override
         protected void notifyOverrides() {
-<<<<<<< HEAD
             ApplicationDeployer deployer = this.moduleModel.getApplicationModel().getDeployer();
             try {
                 deployer.increaseServiceRefreshCount();
-                overrideListeners.values().forEach(listener -> ((OverrideListener) listener).doOverrideIfNecessary());
+                overrideListeners.values().forEach(listeners -> {
+                    for (NotifyListener listener : listeners) {
+                        ((OverrideListener) listener).doOverrideIfNecessary();
+                    }
+                });
             } finally {
                 deployer.decreaseServiceRefreshCount();
             }
-=======
-            overrideListeners.values().forEach(listeners -> {
-                for (NotifyListener listener : listeners) {
-                    ((OverrideListener) listener).doOverrideIfNecessary();
-                }
-            });
->>>>>>> 84b152f4
         }
 
         public Map<URL, Set<NotifyListener>> getOverrideListeners() {
