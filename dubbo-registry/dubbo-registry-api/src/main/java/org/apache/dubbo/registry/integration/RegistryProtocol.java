--- conflicted
+++ resolved
@@ -131,11 +131,7 @@
             APPLICATION_KEY, VERSION_KEY, GROUP_KEY, DUBBO_VERSION_KEY, RELEASE_KEY
     };
 
-<<<<<<< HEAD
-    private final static Logger logger = LoggerFactory.getLogger(RegistryProtocol.class);
-=======
     private final static Logger LOGGER = LoggerFactory.getLogger(InterfaceCompatibleRegistryProtocol.class);
->>>>>>> 884c2abc
     private final Map<URL, NotifyListener> overrideListeners = new ConcurrentHashMap<>();
     private final Map<String, ServiceConfigurationListener> serviceConfigurationListeners = new ConcurrentHashMap<>();
     private final ProviderConfigurationListener providerConfigurationListener = new ProviderConfigurationListener();
