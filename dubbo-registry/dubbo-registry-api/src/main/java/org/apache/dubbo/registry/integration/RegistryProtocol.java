--- conflicted
+++ resolved
@@ -602,24 +602,17 @@
         }
 
         for (ApplicationModel applicationModel : frameworkModel.getApplicationModels()) {
-<<<<<<< HEAD
-            if (applicationModel.getApplicationEnvironment().getConfiguration().convert(Boolean.class, org.apache.dubbo.registry.Constants.ENABLE_CONFIGURATION_LISTEN, true)) {
+            if (applicationModel.getModelEnvironment().getConfiguration().convert(Boolean.class, org.apache.dubbo.registry.Constants.ENABLE_CONFIGURATION_LISTEN, true)) {
                 String applicationName = applicationModel.tryGetApplicationName();
                 if (applicationName == null) {
                     // already removed
                     continue;
                 }
-                applicationModel.getExtensionLoader(GovernanceRuleRepository.class).getDefaultExtension()
-                    .removeListener(applicationName + CONFIGURATORS_SUFFIX,
-                        getProviderConfigurationListener(applicationModel));
-=======
-            if (applicationModel.getModelEnvironment().getConfiguration().convert(Boolean.class, org.apache.dubbo.registry.Constants.ENABLE_CONFIGURATION_LISTEN, true)) {
                 for (ModuleModel moduleModel : applicationModel.getModuleModels()) {
                     moduleModel.getExtensionLoader(GovernanceRuleRepository.class).getDefaultExtension()
-                        .removeListener(applicationModel.getApplicationName() + CONFIGURATORS_SUFFIX,
+                        .removeListener(applicationName + CONFIGURATORS_SUFFIX,
                             getProviderConfigurationListener(moduleModel));
                 }
->>>>>>> 914c3777
             }
         }
 
