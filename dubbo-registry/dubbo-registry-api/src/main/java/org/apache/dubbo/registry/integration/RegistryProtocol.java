/*
 * Licensed to the Apache Software Foundation (ASF) under one or more
 * contributor license agreements.  See the NOTICE file distributed with
 * this work for additional information regarding copyright ownership.
 * The ASF licenses this file to You under the Apache License, Version 2.0
 * (the "License"); you may not use this file except in compliance with
 * the License.  You may obtain a copy of the License at
 *
 *     http://www.apache.org/licenses/LICENSE-2.0
 *
 * Unless required by applicable law or agreed to in writing, software
 * distributed under the License is distributed on an "AS IS" BASIS,
 * WITHOUT WARRANTIES OR CONDITIONS OF ANY KIND, either express or implied.
 * See the License for the specific language governing permissions and
 * limitations under the License.
 */
package org.apache.dubbo.registry.integration;

import org.apache.dubbo.common.URL;
import org.apache.dubbo.common.config.ConfigurationUtils;
import org.apache.dubbo.common.config.configcenter.DynamicConfiguration;
import org.apache.dubbo.common.logger.Logger;
import org.apache.dubbo.common.logger.LoggerFactory;
import org.apache.dubbo.common.timer.HashedWheelTimer;
import org.apache.dubbo.common.url.component.ServiceConfigURL;
import org.apache.dubbo.common.utils.CollectionUtils;
import org.apache.dubbo.common.utils.NamedThreadFactory;
import org.apache.dubbo.common.utils.StringUtils;
import org.apache.dubbo.common.utils.UrlUtils;
import org.apache.dubbo.registry.NotifyListener;
import org.apache.dubbo.registry.Registry;
import org.apache.dubbo.registry.RegistryFactory;
import org.apache.dubbo.registry.RegistryService;
import org.apache.dubbo.registry.client.ServiceDiscoveryRegistryDirectory;
import org.apache.dubbo.registry.client.migration.MigrationClusterInvoker;
import org.apache.dubbo.registry.client.migration.ServiceDiscoveryMigrationInvoker;
import org.apache.dubbo.registry.retry.ReExportTask;
import org.apache.dubbo.registry.support.SkipFailbackWrapperException;
import org.apache.dubbo.rpc.Exporter;
import org.apache.dubbo.rpc.Invoker;
import org.apache.dubbo.rpc.Protocol;
import org.apache.dubbo.rpc.ProtocolServer;
import org.apache.dubbo.rpc.ProxyFactory;
import org.apache.dubbo.rpc.RpcException;
import org.apache.dubbo.rpc.cluster.Cluster;
import org.apache.dubbo.rpc.cluster.ClusterInvoker;
import org.apache.dubbo.rpc.cluster.Configurator;
import org.apache.dubbo.rpc.cluster.Constants;
import org.apache.dubbo.rpc.cluster.governance.GovernanceRuleRepository;
import org.apache.dubbo.rpc.cluster.support.MergeableCluster;
import org.apache.dubbo.rpc.model.ApplicationModel;
import org.apache.dubbo.rpc.model.FrameworkModel;
import org.apache.dubbo.rpc.model.ModuleModel;
import org.apache.dubbo.rpc.model.ProviderModel;
import org.apache.dubbo.rpc.model.ScopeModel;
import org.apache.dubbo.rpc.model.ScopeModelAware;
import org.apache.dubbo.rpc.model.ScopeModelUtil;
import org.apache.dubbo.rpc.protocol.InvokerWrapper;
import org.apache.dubbo.rpc.support.ProtocolUtils;

import java.util.ArrayList;
import java.util.HashMap;
import java.util.List;
import java.util.Map;
import java.util.concurrent.ConcurrentHashMap;
import java.util.concurrent.ConcurrentMap;
import java.util.concurrent.ExecutorService;
import java.util.concurrent.TimeUnit;

import static java.util.concurrent.Executors.newSingleThreadExecutor;
import static org.apache.dubbo.common.constants.CommonConstants.APPLICATION_KEY;
import static org.apache.dubbo.common.constants.CommonConstants.CLUSTER_KEY;
import static org.apache.dubbo.common.constants.CommonConstants.COMMA_SPLIT_PATTERN;
import static org.apache.dubbo.common.constants.CommonConstants.DUBBO;
import static org.apache.dubbo.common.constants.CommonConstants.DUBBO_VERSION_KEY;
import static org.apache.dubbo.common.constants.CommonConstants.EXTRA_KEYS_KEY;
import static org.apache.dubbo.common.constants.CommonConstants.GROUP_KEY;
import static org.apache.dubbo.common.constants.CommonConstants.HIDE_KEY_PREFIX;
import static org.apache.dubbo.common.constants.CommonConstants.INTERFACE_KEY;
import static org.apache.dubbo.common.constants.CommonConstants.LOADBALANCE_KEY;
import static org.apache.dubbo.common.constants.CommonConstants.METHODS_KEY;
import static org.apache.dubbo.common.constants.CommonConstants.MONITOR_KEY;
import static org.apache.dubbo.common.constants.CommonConstants.PATH_KEY;
import static org.apache.dubbo.common.constants.CommonConstants.PROTOCOL_KEY;
import static org.apache.dubbo.common.constants.CommonConstants.RELEASE_KEY;
import static org.apache.dubbo.common.constants.CommonConstants.TIMEOUT_KEY;
import static org.apache.dubbo.common.constants.CommonConstants.VERSION_KEY;
import static org.apache.dubbo.common.constants.FilterConstants.VALIDATION_KEY;
import static org.apache.dubbo.common.constants.QosConstants.ACCEPT_FOREIGN_IP;
import static org.apache.dubbo.common.constants.QosConstants.QOS_ENABLE;
import static org.apache.dubbo.common.constants.QosConstants.QOS_HOST;
import static org.apache.dubbo.common.constants.QosConstants.QOS_PORT;
import static org.apache.dubbo.common.constants.RegistryConstants.ALL_CATEGORIES;
import static org.apache.dubbo.common.constants.RegistryConstants.CATEGORY_KEY;
import static org.apache.dubbo.common.constants.RegistryConstants.CONFIGURATORS_CATEGORY;
import static org.apache.dubbo.common.constants.RegistryConstants.OVERRIDE_PROTOCOL;
import static org.apache.dubbo.common.constants.RegistryConstants.REGISTRY_KEY;
import static org.apache.dubbo.common.constants.RegistryConstants.SERVICE_REGISTRY_PROTOCOL;
import static org.apache.dubbo.common.utils.UrlUtils.classifyUrls;
import static org.apache.dubbo.registry.Constants.CONFIGURATORS_SUFFIX;
import static org.apache.dubbo.registry.Constants.DEFAULT_REGISTRY_RETRY_PERIOD;
import static org.apache.dubbo.registry.Constants.ENABLE_CONFIGURATION_LISTEN;
import static org.apache.dubbo.registry.Constants.PROVIDER_PROTOCOL;
import static org.apache.dubbo.registry.Constants.REGISTER_IP_KEY;
import static org.apache.dubbo.registry.Constants.REGISTER_KEY;
import static org.apache.dubbo.registry.Constants.REGISTRY_RETRY_PERIOD_KEY;
import static org.apache.dubbo.registry.Constants.SIMPLIFIED_KEY;
import static org.apache.dubbo.remoting.Constants.BIND_IP_KEY;
import static org.apache.dubbo.remoting.Constants.BIND_PORT_KEY;
import static org.apache.dubbo.remoting.Constants.CHECK_KEY;
import static org.apache.dubbo.remoting.Constants.CODEC_KEY;
import static org.apache.dubbo.remoting.Constants.CONNECTIONS_KEY;
import static org.apache.dubbo.remoting.Constants.EXCHANGER_KEY;
import static org.apache.dubbo.remoting.Constants.SERIALIZATION_KEY;
import static org.apache.dubbo.rpc.Constants.DEPRECATED_KEY;
import static org.apache.dubbo.rpc.Constants.GENERIC_KEY;
import static org.apache.dubbo.rpc.Constants.INTERFACES;
import static org.apache.dubbo.rpc.Constants.MOCK_KEY;
import static org.apache.dubbo.rpc.Constants.TOKEN_KEY;
import static org.apache.dubbo.rpc.cluster.Constants.CONSUMER_URL_KEY;
import static org.apache.dubbo.rpc.cluster.Constants.EXPORT_KEY;
import static org.apache.dubbo.rpc.cluster.Constants.REFER_KEY;
import static org.apache.dubbo.rpc.cluster.Constants.WARMUP_KEY;
import static org.apache.dubbo.rpc.cluster.Constants.WEIGHT_KEY;
import static org.apache.dubbo.rpc.model.ScopeModelUtil.getApplicationModel;

/**
 * TODO, replace RegistryProtocol completely in the future.
 */
public class RegistryProtocol implements Protocol, ScopeModelAware {
    public static final String[] DEFAULT_REGISTER_PROVIDER_KEYS = {
        APPLICATION_KEY, CODEC_KEY, EXCHANGER_KEY, SERIALIZATION_KEY, CLUSTER_KEY, CONNECTIONS_KEY, DEPRECATED_KEY,
        GROUP_KEY, LOADBALANCE_KEY, MOCK_KEY, PATH_KEY, TIMEOUT_KEY, TOKEN_KEY, VERSION_KEY, WARMUP_KEY,
        WEIGHT_KEY, DUBBO_VERSION_KEY, RELEASE_KEY
    };

    public static final String[] DEFAULT_REGISTER_CONSUMER_KEYS = {
        APPLICATION_KEY, VERSION_KEY, GROUP_KEY, DUBBO_VERSION_KEY, RELEASE_KEY
    };

    private final static Logger logger = LoggerFactory.getLogger(RegistryProtocol.class);
    private final Map<String, ServiceConfigurationListener> serviceConfigurationListeners = new ConcurrentHashMap<>();
    //To solve the problem of RMI repeated exposure port conflicts, the services that have been exposed are no longer exposed.
    //provider url <--> exporter
    private final ConcurrentMap<String, ExporterChangeableWrapper<?>> bounds = new ConcurrentHashMap<>();
    protected Protocol protocol;
    protected ProxyFactory proxyFactory;
    //protected RegistryFactory registryFactory;

    private ConcurrentMap<URL, ReExportTask> reExportFailedTasks = new ConcurrentHashMap<>();
    private HashedWheelTimer retryTimer = new HashedWheelTimer(new NamedThreadFactory("DubboReexportTimer", true), DEFAULT_REGISTRY_RETRY_PERIOD, TimeUnit.MILLISECONDS, 128);
    private FrameworkModel frameworkModel;

    //Filter the parameters that do not need to be output in url(Starting with .)
    private static String[] getFilteredKeys(URL url) {
        Map<String, String> params = url.getParameters();
        if (CollectionUtils.isNotEmptyMap(params)) {
            return params.keySet().stream()
                .filter(k -> k.startsWith(HIDE_KEY_PREFIX))
                .toArray(String[]::new);
        } else {
            return new String[0];
        }
    }

    public RegistryProtocol() {
    }

    @Override
    public void setFrameworkModel(FrameworkModel frameworkModel) {
        this.frameworkModel = frameworkModel;
    }

    public void setProtocol(Protocol protocol) {
        this.protocol = protocol;
    }

    // Cannot inject registryFactory (application scope) into protocol (framework scope)
//    public void setRegistryFactory(RegistryFactory registryFactory) {
//        this.registryFactory = registryFactory;
//    }

    public void setProxyFactory(ProxyFactory proxyFactory) {
        this.proxyFactory = proxyFactory;
    }

    @Override
    public int getDefaultPort() {
        return 9090;
    }

    public Map<URL, NotifyListener> getOverrideListeners() {
        Map<URL, NotifyListener> map = new HashMap<>();
        List<ApplicationModel> applicationModels = frameworkModel.getApplicationModels();
        if (applicationModels.size() == 1) {
            return applicationModels.get(0).getBeanFactory().getBean(ProviderConfigurationListener.class).getOverrideListeners();
        } else {
            for (ApplicationModel applicationModel : applicationModels) {
                map.putAll(applicationModel.getBeanFactory().getBean(ProviderConfigurationListener.class).getOverrideListeners());
            }
        }
        return map;
    }

    private void register(Registry registry, URL registeredProviderUrl) {
        registry.register(registeredProviderUrl);
    }

    private void registerStatedUrl(URL registryUrl, URL registeredProviderUrl, boolean registered) {
        ProviderModel model = (ProviderModel) registeredProviderUrl.getServiceModel();
        model.addStatedUrl(new ProviderModel.RegisterStatedURL(
            registeredProviderUrl,
            registryUrl,
            registered));
    }

    @Override
    public <T> Exporter<T> export(final Invoker<T> originInvoker) throws RpcException {
        URL registryUrl = getRegistryUrl(originInvoker);
        // url to export locally
        URL providerUrl = getProviderUrl(originInvoker);

        // Subscribe the override data
        // FIXME When the provider subscribes, it will affect the scene : a certain JVM exposes the service and call
        //  the same service. Because the subscribed is cached key with the name of the service, it causes the
        //  subscription information to cover.
        final URL overrideSubscribeUrl = getSubscribedOverrideUrl(providerUrl);
        final OverrideListener overrideSubscribeListener = new OverrideListener(overrideSubscribeUrl, originInvoker);
        Map<URL, NotifyListener> overrideListeners = getProviderConfigurationListener(providerUrl).getOverrideListeners();
        overrideListeners.put(registryUrl, overrideSubscribeListener);

        providerUrl = overrideUrlWithConfig(providerUrl, overrideSubscribeListener);
        //export invoker
        final ExporterChangeableWrapper<T> exporter = doLocalExport(originInvoker, providerUrl);

        // url to registry
        final Registry registry = getRegistry(registryUrl);
        final URL registeredProviderUrl = getUrlToRegistry(providerUrl, registryUrl);

        // decide if we need to delay publish
        boolean register = providerUrl.getParameter(REGISTER_KEY, true);
        if (register) {
            register(registry, registeredProviderUrl);
        }

        // register stated url on provider model
        registerStatedUrl(registryUrl, registeredProviderUrl, register);


        exporter.setRegisterUrl(registeredProviderUrl);
        exporter.setSubscribeUrl(overrideSubscribeUrl);

        // Deprecated! Subscribe to override rules in 2.6.x or before.
        registry.subscribe(overrideSubscribeUrl, overrideSubscribeListener);

        notifyExport(exporter);
        //Ensure that a new exporter instance is returned every time export
        return new DestroyableExporter<>(exporter);
    }

    private <T> void notifyExport(ExporterChangeableWrapper<T> exporter) {
        ScopeModel scopeModel = exporter.getRegisterUrl().getScopeModel();
        List<RegistryProtocolListener> listeners = ScopeModelUtil.getExtensionLoader(RegistryProtocolListener.class, scopeModel)
            .getActivateExtension(exporter.getOriginInvoker().getUrl(), "registry.protocol.listener");
        if (CollectionUtils.isNotEmpty(listeners)) {
            for (RegistryProtocolListener listener : listeners) {
                listener.onExport(this, exporter);
            }
        }
    }

    private URL overrideUrlWithConfig(URL providerUrl, OverrideListener listener) {
        ProviderConfigurationListener providerConfigurationListener = getProviderConfigurationListener(providerUrl);
        providerUrl = providerConfigurationListener.overrideUrl(providerUrl);

        ServiceConfigurationListener serviceConfigurationListener = new ServiceConfigurationListener(providerUrl.getOrDefaultModuleModel(), providerUrl, listener);
        serviceConfigurationListeners.put(providerUrl.getServiceKey(), serviceConfigurationListener);
        return serviceConfigurationListener.overrideUrl(providerUrl);
    }

    @SuppressWarnings("unchecked")
    private <T> ExporterChangeableWrapper<T> doLocalExport(final Invoker<T> originInvoker, URL providerUrl) {
        String key = getCacheKey(originInvoker);

        return (ExporterChangeableWrapper<T>) bounds.computeIfAbsent(key, s -> {
            Invoker<?> invokerDelegate = new InvokerDelegate<>(originInvoker, providerUrl);
            return new ExporterChangeableWrapper<>((Exporter<T>) protocol.export(invokerDelegate), originInvoker);
        });
    }

    public <T> void reExport(Exporter<T> exporter, URL newInvokerUrl) {
        if (exporter instanceof ExporterChangeableWrapper) {
            ExporterChangeableWrapper<T> exporterWrapper = (ExporterChangeableWrapper<T>) exporter;
            Invoker<T> originInvoker = exporterWrapper.getOriginInvoker();
            reExport(originInvoker, newInvokerUrl);
        }
    }

    /**
     * Reexport the invoker of the modified url
     *
     * @param originInvoker
     * @param newInvokerUrl
     * @param <T>
     */
    @SuppressWarnings("unchecked")
    public <T> void reExport(final Invoker<T> originInvoker, URL newInvokerUrl) {
        String key = getCacheKey(originInvoker);
        ExporterChangeableWrapper<T> exporter = (ExporterChangeableWrapper<T>) bounds.get(key);
        URL registeredUrl = exporter.getRegisterUrl();

        URL registryUrl = getRegistryUrl(originInvoker);
        URL newProviderUrl = getUrlToRegistry(newInvokerUrl, registryUrl);

        // update local exporter
        Invoker<T> invokerDelegate = new InvokerDelegate<T>(originInvoker, newInvokerUrl);
        exporter.setExporter(protocol.export(invokerDelegate));

        // update registry
        if (!newProviderUrl.equals(registeredUrl)) {
            try {
                doReExport(originInvoker, exporter, registryUrl, registeredUrl, newProviderUrl);
            } catch (Exception e) {
                ReExportTask oldTask = reExportFailedTasks.get(registeredUrl);
                if (oldTask != null) {
                    return;
                }
                ReExportTask task = new ReExportTask(
                    () -> doReExport(originInvoker, exporter, registryUrl, registeredUrl, newProviderUrl),
                    registeredUrl,
                    null
                );
                oldTask = reExportFailedTasks.putIfAbsent(registeredUrl, task);
                if (oldTask == null) {
                    // never has a retry task. then start a new task for retry.
                    retryTimer.newTimeout(task, registryUrl.getParameter(REGISTRY_RETRY_PERIOD_KEY, DEFAULT_REGISTRY_RETRY_PERIOD), TimeUnit.MILLISECONDS);
                }
            }
        }
    }

    private <T> void doReExport(final Invoker<T> originInvoker, ExporterChangeableWrapper<T> exporter,
                                URL registryUrl, URL oldProviderUrl, URL newProviderUrl) {
        if (getProviderUrl(originInvoker).getParameter(REGISTER_KEY, true)) {
            Registry registry = null;
            try {
                registry = getRegistry(getRegistryUrl(originInvoker));
            } catch (Exception e) {
                throw new SkipFailbackWrapperException(e);
            }

            logger.info("Try to unregister old url: " + oldProviderUrl);
            registry.reExportUnregister(oldProviderUrl);

            logger.info("Try to register new url: " + newProviderUrl);
            registry.reExportRegister(newProviderUrl);
        }
        try {
            ProviderModel.RegisterStatedURL statedUrl = getStatedUrl(registryUrl, newProviderUrl);
            statedUrl.setProviderUrl(newProviderUrl);
            exporter.setRegisterUrl(newProviderUrl);
        } catch (Exception e) {
            throw new SkipFailbackWrapperException(e);
        }
    }

    private ProviderModel.RegisterStatedURL getStatedUrl(URL registryUrl, URL providerUrl) {
        ProviderModel providerModel = frameworkModel.getServiceRepository()
            .lookupExportedService(providerUrl.getServiceKey());

        List<ProviderModel.RegisterStatedURL> statedUrls = providerModel.getStatedUrl();
        return statedUrls.stream()
            .filter(u -> u.getRegistryUrl().equals(registryUrl)
                && u.getProviderUrl().getProtocol().equals(providerUrl.getProtocol()))
            .findFirst().orElseThrow(() -> new IllegalStateException("There should have at least one registered url."));
    }

    /**
     * Get an instance of registry based on the address of invoker
     *
     * @param registryUrl
     * @return
     */
    protected Registry getRegistry(final URL registryUrl) {
        RegistryFactory registryFactory = ScopeModelUtil.getExtensionLoader(RegistryFactory.class, registryUrl.getScopeModel()).getAdaptiveExtension();
        return registryFactory.getRegistry(registryUrl);
    }

    protected URL getRegistryUrl(Invoker<?> originInvoker) {
        return originInvoker.getUrl();
    }

    protected URL getRegistryUrl(URL url) {
        if (SERVICE_REGISTRY_PROTOCOL.equals(url.getProtocol())) {
            return url;
        }
        return url.addParameter(REGISTRY_KEY, url.getProtocol()).setProtocol(SERVICE_REGISTRY_PROTOCOL);
    }

    /**
     * Return the url that is registered to the registry and filter the url parameter once
     *
     * @param providerUrl
     * @return url to registry.
     */
    private URL getUrlToRegistry(final URL providerUrl, final URL registryUrl) {
        //The address you see at the registry
        if (!registryUrl.getParameter(SIMPLIFIED_KEY, false)) {
            return providerUrl.removeParameters(getFilteredKeys(providerUrl)).removeParameters(
                MONITOR_KEY, BIND_IP_KEY, BIND_PORT_KEY, QOS_ENABLE, QOS_HOST, QOS_PORT, ACCEPT_FOREIGN_IP, VALIDATION_KEY,
                INTERFACES);
        } else {
            String extraKeys = registryUrl.getParameter(EXTRA_KEYS_KEY, "");
            // if path is not the same as interface name then we should keep INTERFACE_KEY,
            // otherwise, the registry structure of zookeeper would be '/dubbo/path/providers',
            // but what we expect is '/dubbo/interface/providers'
            if (!providerUrl.getPath().equals(providerUrl.getParameter(INTERFACE_KEY))) {
                if (StringUtils.isNotEmpty(extraKeys)) {
                    extraKeys += ",";
                }
                extraKeys += INTERFACE_KEY;
            }
            String[] paramsToRegistry = getParamsToRegistry(DEFAULT_REGISTER_PROVIDER_KEYS
                , COMMA_SPLIT_PATTERN.split(extraKeys));
            return URL.valueOf(providerUrl, paramsToRegistry, providerUrl.getParameter(METHODS_KEY, (String[]) null));
        }

    }

    private URL getSubscribedOverrideUrl(URL registeredProviderUrl) {
        return registeredProviderUrl.setProtocol(PROVIDER_PROTOCOL)
            .addParameters(CATEGORY_KEY, CONFIGURATORS_CATEGORY, CHECK_KEY, String.valueOf(false));
    }

    /**
     * Get the address of the providerUrl through the url of the invoker
     *
     * @param originInvoker
     * @return
     */
    private URL getProviderUrl(final Invoker<?> originInvoker) {
        Object providerURL = originInvoker.getUrl().getAttribute(EXPORT_KEY);
        if (!(providerURL instanceof URL)) {
            throw new IllegalArgumentException("The registry export url is null! registry: " + originInvoker.getUrl().getAddress());
        }
        return (URL) providerURL;
    }

    /**
     * Get the key cached in bounds by invoker
     *
     * @param originInvoker
     * @return
     */
    private String getCacheKey(final Invoker<?> originInvoker) {
        URL providerUrl = getProviderUrl(originInvoker);
        String key = providerUrl.removeParameters("dynamic", "enabled").toFullString();
        return key;
    }

    @Override
    @SuppressWarnings("unchecked")
    public <T> Invoker<T> refer(Class<T> type, URL url) throws RpcException {
        url = getRegistryUrl(url);
        Registry registry = getRegistry(url);
        if (RegistryService.class.equals(type)) {
            return proxyFactory.getInvoker((T) registry, type, url);
        }

        // group="a,b" or group="*"
        Map<String, String> qs = (Map<String, String>) url.getAttribute(REFER_KEY);
        String group = qs.get(GROUP_KEY);
        if (group != null && group.length() > 0) {
            if ((COMMA_SPLIT_PATTERN.split(group)).length > 1 || "*".equals(group)) {
                return doRefer(Cluster.getCluster(url.getScopeModel(), MergeableCluster.NAME), registry, type, url, qs);
            }
        }

        Cluster cluster = Cluster.getCluster(url.getScopeModel(), qs.get(CLUSTER_KEY));
        return doRefer(cluster, registry, type, url, qs);
    }

    protected <T> Invoker<T> doRefer(Cluster cluster, Registry registry, Class<T> type, URL url, Map<String, String> parameters) {
        Map<String, Object> consumerAttribute = new HashMap<>(url.getAttributes());
        consumerAttribute.remove(REFER_KEY);
        URL consumerUrl = new ServiceConfigURL(parameters.get(PROTOCOL_KEY) == null ? DUBBO : parameters.get(PROTOCOL_KEY),
            null,
            null,
            parameters.get(REGISTER_IP_KEY),
            0, getPath(parameters, type),
            parameters,
            consumerAttribute);
        url = url.putAttribute(CONSUMER_URL_KEY, consumerUrl);
        ClusterInvoker<T> migrationInvoker = getMigrationInvoker(this, cluster, registry, type, url, consumerUrl);
        return interceptInvoker(migrationInvoker, url, consumerUrl, url);
    }

    private String getPath(Map<String, String> parameters, Class<?> type) {
        return !ProtocolUtils.isGeneric(parameters.get(GENERIC_KEY)) ? type.getName() : parameters.get(INTERFACE_KEY);
    }

    protected <T> ClusterInvoker<T> getMigrationInvoker(RegistryProtocol registryProtocol, Cluster cluster, Registry registry, Class<T> type, URL url, URL consumerUrl) {
        return new ServiceDiscoveryMigrationInvoker<T>(registryProtocol, cluster, registry, type, url, consumerUrl);
    }

    /**
     * This method tries to load all RegistryProtocolListener definitions, which are used to control the behaviour of invoker by interacting with defined, then uses those listeners to
     * change the status and behaviour of the MigrationInvoker.
     * <p>
     * Currently available Listener is MigrationRuleListener, one used to control the Migration behaviour with dynamically changing rules.
     *
     * @param invoker     MigrationInvoker that determines which type of invoker list to use
     * @param url         The original url generated during refer, more like a registry:// style url
     * @param consumerUrl Consumer url representing current interface and its config
     * @param registryURL The actual registry url, zookeeper:// for example
     * @param <T>         The service definition
     * @return The @param MigrationInvoker passed in
     */
    protected <T> Invoker<T> interceptInvoker(ClusterInvoker<T> invoker, URL url, URL consumerUrl, URL registryURL) {
        List<RegistryProtocolListener> listeners = findRegistryProtocolListeners(url);
        if (CollectionUtils.isEmpty(listeners)) {
            return invoker;
        }

        for (RegistryProtocolListener listener : listeners) {
            listener.onRefer(this, invoker, consumerUrl, registryURL);
        }
        return invoker;
    }

    public <T> ClusterInvoker<T> getServiceDiscoveryInvoker(Cluster cluster, Registry registry, Class<T> type, URL url) {
        DynamicDirectory<T> directory = new ServiceDiscoveryRegistryDirectory<>(type, url);
        return doCreateInvoker(directory, cluster, registry, type);
    }

    public <T> ClusterInvoker<T> getInvoker(Cluster cluster, Registry registry, Class<T> type, URL url) {
        // FIXME, this method is currently not used, create the right registry before enable.
        DynamicDirectory<T> directory = new RegistryDirectory<>(type, url);
        return doCreateInvoker(directory, cluster, registry, type);
    }

    protected <T> ClusterInvoker<T> doCreateInvoker(DynamicDirectory<T> directory, Cluster cluster, Registry registry, Class<T> type) {
        directory.setRegistry(registry);
        directory.setProtocol(protocol);
        // all attributes of REFER_KEY
        Map<String, String> parameters = new HashMap<>(directory.getConsumerUrl().getParameters());
        URL urlToRegistry = new ServiceConfigURL(
            parameters.get(PROTOCOL_KEY) == null ? DUBBO : parameters.get(PROTOCOL_KEY),
            parameters.remove(REGISTER_IP_KEY), 0, getPath(parameters, type), parameters);
        urlToRegistry = urlToRegistry.setScopeModel(directory.getConsumerUrl().getScopeModel());
        urlToRegistry = urlToRegistry.setServiceModel(directory.getConsumerUrl().getServiceModel());
        if (directory.isShouldRegister()) {
            directory.setRegisteredConsumerUrl(urlToRegistry);
            registry.register(directory.getRegisteredConsumerUrl());
        }
        directory.buildRouterChain(urlToRegistry);
        directory.subscribe(toSubscribeUrl(urlToRegistry));

        return (ClusterInvoker<T>) cluster.join(directory);
    }

    public <T> void reRefer(ClusterInvoker<?> invoker, URL newSubscribeUrl) {
        if (!(invoker instanceof MigrationClusterInvoker)) {
            logger.error("Only invoker type of MigrationClusterInvoker supports reRefer, current invoker is " + invoker.getClass());
            return;
        }

        MigrationClusterInvoker<?> migrationClusterInvoker = (MigrationClusterInvoker<?>) invoker;
        migrationClusterInvoker.reRefer(newSubscribeUrl);
    }

    public static URL toSubscribeUrl(URL url) {
        return url.addParameter(CATEGORY_KEY, ALL_CATEGORIES);
    }

    protected List<RegistryProtocolListener> findRegistryProtocolListeners(URL url) {
        return ScopeModelUtil.getExtensionLoader(RegistryProtocolListener.class, url.getScopeModel())
            .getActivateExtension(url, "registry.protocol.listener");
    }

    // available to test
    public String[] getParamsToRegistry(String[] defaultKeys, String[] additionalParameterKeys) {
        int additionalLen = additionalParameterKeys.length;
        String[] registryParams = new String[defaultKeys.length + additionalLen];
        System.arraycopy(defaultKeys, 0, registryParams, 0, defaultKeys.length);
        System.arraycopy(additionalParameterKeys, 0, registryParams, defaultKeys.length, additionalLen);
        return registryParams;
    }

    @Override
    public void destroy() {
        for (ApplicationModel applicationModel : frameworkModel.getApplicationModels()) {
            for (ModuleModel moduleModel : applicationModel.getModuleModels()) {
                List<RegistryProtocolListener> listeners = moduleModel.getExtensionLoader(RegistryProtocolListener.class)
                    .getLoadedExtensionInstances();
                if (CollectionUtils.isNotEmpty(listeners)) {
                    for (RegistryProtocolListener listener : listeners) {
                        listener.onDestroy();
                    }
                }
            }
        }

        for (ApplicationModel applicationModel : frameworkModel.getApplicationModels()) {
            if (applicationModel.getModelEnvironment().getConfiguration().convert(Boolean.class, org.apache.dubbo.registry.Constants.ENABLE_CONFIGURATION_LISTEN, true)) {
                for (ModuleModel moduleModel : applicationModel.getModuleModels()) {
                    moduleModel.getExtensionLoader(GovernanceRuleRepository.class).getDefaultExtension()
                        .removeListener(applicationModel.getApplicationName() + CONFIGURATORS_SUFFIX,
                            getProviderConfigurationListener(moduleModel));
                }
            }
        }

        List<Exporter<?>> exporters = new ArrayList<>(bounds.values());
        for (Exporter<?> exporter : exporters) {
            exporter.unexport();
        }
        bounds.clear();
    }

    @Override
    public List<ProtocolServer> getServers() {
        return protocol.getServers();
    }

    //Merge the urls of configurators
    private static URL getConfiguredInvokerUrl(List<Configurator> configurators, URL url) {
        if (configurators != null && configurators.size() > 0) {
            for (Configurator configurator : configurators) {
                url = configurator.configure(url);
            }
        }
        return url;
    }

    public static class InvokerDelegate<T> extends InvokerWrapper<T> {
        private final Invoker<T> invoker;

        /**
         * @param invoker
         * @param url     invoker.getUrl return this value
         */
        public InvokerDelegate(Invoker<T> invoker, URL url) {
            super(invoker, url);
            this.invoker = invoker;
        }

        public Invoker<T> getInvoker() {
            if (invoker instanceof InvokerDelegate) {
                return ((InvokerDelegate<T>) invoker).getInvoker();
            } else {
                return invoker;
            }
        }
    }

    private static class DestroyableExporter<T> implements Exporter<T> {

        private Exporter<T> exporter;

        public DestroyableExporter(Exporter<T> exporter) {
            this.exporter = exporter;
        }

        @Override
        public Invoker<T> getInvoker() {
            return exporter.getInvoker();
        }

        @Override
        public void unexport() {
            exporter.unexport();
        }
    }

    /**
     * Reexport: the exporter destroy problem in protocol
     * 1.Ensure that the exporter returned by registryprotocol can be normal destroyed
     * 2.No need to re-register to the registry after notify
     * 3.The invoker passed by the export method , would better to be the invoker of exporter
     */
    private class OverrideListener implements NotifyListener {
        private final URL subscribeUrl;
        private final Invoker originInvoker;


        private List<Configurator> configurators;

        public OverrideListener(URL subscribeUrl, Invoker originalInvoker) {
            this.subscribeUrl = subscribeUrl;
            this.originInvoker = originalInvoker;
        }

        /**
         * @param urls The list of registered information, is always not empty, The meaning is the same as the
         *             return value of {@link org.apache.dubbo.registry.RegistryService#lookup(URL)}.
         */
        @Override
        public synchronized void notify(List<URL> urls) {
            logger.debug("original override urls: " + urls);

            List<URL> matchedUrls = getMatchedUrls(urls, subscribeUrl.addParameter(CATEGORY_KEY,
                CONFIGURATORS_CATEGORY));
            logger.debug("subscribe url: " + subscribeUrl + ", override urls: " + matchedUrls);

            // No matching results
            if (matchedUrls.isEmpty()) {
                return;
            }

            this.configurators = Configurator.toConfigurators(classifyUrls(matchedUrls, UrlUtils::isConfigurator))
                .orElse(configurators);

            doOverrideIfNecessary();
        }

        public synchronized void doOverrideIfNecessary() {
            final Invoker<?> invoker;
            if (originInvoker instanceof InvokerDelegate) {
                invoker = ((InvokerDelegate<?>) originInvoker).getInvoker();
            } else {
                invoker = originInvoker;
            }
            //The origin invoker
            URL originUrl = RegistryProtocol.this.getProviderUrl(invoker);
            String key = getCacheKey(originInvoker);
            ExporterChangeableWrapper<?> exporter = bounds.get(key);
            if (exporter == null) {
                logger.warn(new IllegalStateException("error state, exporter should not be null"));
                return;
            }
            //The current, may have been merged many times
            URL currentUrl = exporter.getInvoker().getUrl();
            //Merged with this configuration
            URL newUrl = getConfiguredInvokerUrl(configurators, originUrl);
            newUrl = getConfiguredInvokerUrl(getProviderConfigurationListener(originUrl).getConfigurators(), newUrl);
            newUrl = getConfiguredInvokerUrl(serviceConfigurationListeners.get(originUrl.getServiceKey())
                .getConfigurators(), newUrl);
            if (!currentUrl.equals(newUrl)) {
                if (newUrl.getParameter(Constants.NEED_REEXPORT, true)) {
                    RegistryProtocol.this.reExport(originInvoker, newUrl);
                }
                logger.info("exported provider url changed, origin url: " + originUrl +
                    ", old export url: " + currentUrl + ", new export url: " + newUrl);
            }
        }

        private List<URL> getMatchedUrls(List<URL> configuratorUrls, URL currentSubscribe) {
            List<URL> result = new ArrayList<>();
            for (URL url : configuratorUrls) {
                URL overrideUrl = url;
                // Compatible with the old version
                if (url.getCategory() == null && OVERRIDE_PROTOCOL.equals(url.getProtocol())) {
                    overrideUrl = url.addParameter(CATEGORY_KEY, CONFIGURATORS_CATEGORY);
                }

                // Check whether url is to be applied to the current service
                if (UrlUtils.isMatch(currentSubscribe, overrideUrl)) {
                    result.add(url);
                }
            }
            return result;
        }
    }

    private ProviderConfigurationListener getProviderConfigurationListener(URL url) {
        return getProviderConfigurationListener(url.getOrDefaultModuleModel());
    }

<<<<<<< HEAD
    private ProviderConfigurationListener getProviderConfigurationListener(ModuleModel moduleModel) {
        return moduleModel.getBeanFactory().registerBeanIfAbsent(ProviderConfigurationListener.class,
            type -> new ProviderConfigurationListener(moduleModel));
=======
    private ProviderConfigurationListener getProviderConfigurationListener(ApplicationModel applicationModel) {
        return applicationModel.getBeanFactory().getOrRegisterBean(ProviderConfigurationListener.class,
            type -> new ProviderConfigurationListener(applicationModel));
>>>>>>> 5c2161aa
    }

    private class ServiceConfigurationListener extends AbstractConfiguratorListener {
        private URL providerUrl;
        private OverrideListener notifyListener;

        public ServiceConfigurationListener(ModuleModel moduleModel, URL providerUrl, OverrideListener notifyListener) {
            super(moduleModel);
            this.providerUrl = providerUrl;
            this.notifyListener = notifyListener;
            if (moduleModel.getModelEnvironment().getConfiguration().convert(Boolean.class, ENABLE_CONFIGURATION_LISTEN, true)) {
                this.initWith(DynamicConfiguration.getRuleKey(providerUrl) + CONFIGURATORS_SUFFIX);
            }
        }

        private <T> URL overrideUrl(URL providerUrl) {
            return RegistryProtocol.getConfiguredInvokerUrl(configurators, providerUrl);
        }

        @Override
        protected void notifyOverrides() {
            notifyListener.doOverrideIfNecessary();
        }
    }

    private class ProviderConfigurationListener extends AbstractConfiguratorListener {

        private final Map<URL, NotifyListener> overrideListeners = new ConcurrentHashMap<>();

        public ProviderConfigurationListener(ModuleModel moduleModel) {
            super(moduleModel);
            if (moduleModel.getModelEnvironment().getConfiguration().convert(Boolean.class, ENABLE_CONFIGURATION_LISTEN, true)) {
                this.initWith(moduleModel.getApplicationModel().getApplicationName() + CONFIGURATORS_SUFFIX);
            }
        }

        /**
         * Get existing configuration rule and override provider url before exporting.
         *
         * @param providerUrl
         * @param <T>
         * @return
         */
        private <T> URL overrideUrl(URL providerUrl) {
            return RegistryProtocol.getConfiguredInvokerUrl(configurators, providerUrl);
        }

        @Override
        protected void notifyOverrides() {
            overrideListeners.values().forEach(listener -> ((OverrideListener) listener).doOverrideIfNecessary());
        }

        public Map<URL, NotifyListener> getOverrideListeners() {
            return overrideListeners;
        }
    }

    /**
     * exporter proxy, establish the corresponding relationship between the returned exporter and the exporter
     * exported by the protocol, and can modify the relationship at the time of override.
     *
     * @param <T>
     */
    private class ExporterChangeableWrapper<T> implements Exporter<T> {

        private final ExecutorService executor = newSingleThreadExecutor(new NamedThreadFactory("Exporter-Unexport", true));

        private final Invoker<T> originInvoker;
        private Exporter<T> exporter;
        private URL subscribeUrl;
        private URL registerUrl;

        public ExporterChangeableWrapper(Exporter<T> exporter, Invoker<T> originInvoker) {
            this.exporter = exporter;
            this.originInvoker = originInvoker;
        }

        public Invoker<T> getOriginInvoker() {
            return originInvoker;
        }

        @Override
        public Invoker<T> getInvoker() {
            return exporter.getInvoker();
        }

        public void setExporter(Exporter<T> exporter) {
            this.exporter = exporter;
        }

        @Override
        public void unexport() {
            String key = getCacheKey(this.originInvoker);
            bounds.remove(key);

            Registry registry = RegistryProtocol.this.getRegistry(getRegistryUrl(originInvoker));
            try {
                registry.unregister(registerUrl);
            } catch (Throwable t) {
                logger.warn(t.getMessage(), t);
            }
            try {
                if (subscribeUrl != null) {
                    Map<URL, NotifyListener> overrideListeners = getProviderConfigurationListener(subscribeUrl).getOverrideListeners();
                    NotifyListener listener = overrideListeners.remove(registerUrl);
                    if (listener != null) {
                        registry.unsubscribe(subscribeUrl, listener);
                        ApplicationModel applicationModel = getApplicationModel(registerUrl.getScopeModel());
                        if (applicationModel.getModelEnvironment().getConfiguration().convert(Boolean.class, ENABLE_CONFIGURATION_LISTEN, true)) {
                            for (ModuleModel moduleModel : applicationModel.getModuleModels()) {
                                moduleModel.getExtensionLoader(GovernanceRuleRepository.class).getDefaultExtension()
                                    .removeListener(subscribeUrl.getServiceKey() + CONFIGURATORS_SUFFIX,
                                        serviceConfigurationListeners.remove(subscribeUrl.getServiceKey()));
                            }
                        }
                    }
                }
            } catch (Throwable t) {
                logger.warn(t.getMessage(), t);
            }

            executor.submit(() -> {
                try {
                    int timeout = ConfigurationUtils.getServerShutdownTimeout(subscribeUrl.getScopeModel());
                    if (timeout > 0) {
                        logger.info("Waiting " + timeout + "ms for registry to notify all consumers before unexport. " +
                            "Usually, this is called when you use dubbo API");
                        Thread.sleep(timeout);
                    }
                    exporter.unexport();
                } catch (Throwable t) {
                    logger.warn(t.getMessage(), t);
                }
            });
        }

        public void setSubscribeUrl(URL subscribeUrl) {
            this.subscribeUrl = subscribeUrl;
        }

        public void setRegisterUrl(URL registerUrl) {
            this.registerUrl = registerUrl;
        }

        public URL getRegisterUrl() {
            return registerUrl;
        }
    }

}<|MERGE_RESOLUTION|>--- conflicted
+++ resolved
@@ -767,15 +767,9 @@
         return getProviderConfigurationListener(url.getOrDefaultModuleModel());
     }
 
-<<<<<<< HEAD
     private ProviderConfigurationListener getProviderConfigurationListener(ModuleModel moduleModel) {
-        return moduleModel.getBeanFactory().registerBeanIfAbsent(ProviderConfigurationListener.class,
+        return moduleModel.getBeanFactory().getOrRegisterBean(ProviderConfigurationListener.class,
             type -> new ProviderConfigurationListener(moduleModel));
-=======
-    private ProviderConfigurationListener getProviderConfigurationListener(ApplicationModel applicationModel) {
-        return applicationModel.getBeanFactory().getOrRegisterBean(ProviderConfigurationListener.class,
-            type -> new ProviderConfigurationListener(applicationModel));
->>>>>>> 5c2161aa
     }
 
     private class ServiceConfigurationListener extends AbstractConfiguratorListener {
