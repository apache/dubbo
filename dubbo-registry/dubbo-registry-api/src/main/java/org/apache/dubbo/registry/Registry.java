/*
 * Licensed to the Apache Software Foundation (ASF) under one or more
 * contributor license agreements.  See the NOTICE file distributed with
 * this work for additional information regarding copyright ownership.
 * The ASF licenses this file to You under the Apache License, Version 2.0
 * (the "License"); you may not use this file except in compliance with
 * the License.  You may obtain a copy of the License at
 *
 *     http://www.apache.org/licenses/LICENSE-2.0
 *
 * Unless required by applicable law or agreed to in writing, software
 * distributed under the License is distributed on an "AS IS" BASIS,
 * WITHOUT WARRANTIES OR CONDITIONS OF ANY KIND, either express or implied.
 * See the License for the specific language governing permissions and
 * limitations under the License.
 */
package org.apache.dubbo.registry;

import org.apache.dubbo.common.Node;
import org.apache.dubbo.common.URL;

import static org.apache.dubbo.common.constants.CommonConstants.REGISTRY_DELAY_NOTIFICATION_KEY;

/**
 * Registry. (SPI, Prototype, ThreadSafe)
 *
 * @see org.apache.dubbo.registry.RegistryFactory#getRegistry(URL)
 * @see org.apache.dubbo.registry.support.AbstractRegistry
 */
public interface Registry extends Node, RegistryService {
<<<<<<< HEAD
    default int getDelay() {
        return getUrl().getParameter(REGISTRY_DELAY_NOTIFICATION_KEY, -1);
=======
    default void reExportRegister(URL url) {
        register(url);
    }

    default void reExportUnregister(URL url) {
        unregister(url);
>>>>>>> e594cc3d
    }
}<|MERGE_RESOLUTION|>--- conflicted
+++ resolved
@@ -1,43 +1,42 @@
-/*
- * Licensed to the Apache Software Foundation (ASF) under one or more
- * contributor license agreements.  See the NOTICE file distributed with
- * this work for additional information regarding copyright ownership.
- * The ASF licenses this file to You under the Apache License, Version 2.0
- * (the "License"); you may not use this file except in compliance with
- * the License.  You may obtain a copy of the License at
- *
- *     http://www.apache.org/licenses/LICENSE-2.0
- *
- * Unless required by applicable law or agreed to in writing, software
- * distributed under the License is distributed on an "AS IS" BASIS,
- * WITHOUT WARRANTIES OR CONDITIONS OF ANY KIND, either express or implied.
- * See the License for the specific language governing permissions and
- * limitations under the License.
- */
-package org.apache.dubbo.registry;
-
-import org.apache.dubbo.common.Node;
-import org.apache.dubbo.common.URL;
-
-import static org.apache.dubbo.common.constants.CommonConstants.REGISTRY_DELAY_NOTIFICATION_KEY;
-
-/**
- * Registry. (SPI, Prototype, ThreadSafe)
- *
- * @see org.apache.dubbo.registry.RegistryFactory#getRegistry(URL)
- * @see org.apache.dubbo.registry.support.AbstractRegistry
- */
-public interface Registry extends Node, RegistryService {
-<<<<<<< HEAD
-    default int getDelay() {
-        return getUrl().getParameter(REGISTRY_DELAY_NOTIFICATION_KEY, -1);
-=======
-    default void reExportRegister(URL url) {
-        register(url);
-    }
-
-    default void reExportUnregister(URL url) {
-        unregister(url);
->>>>>>> e594cc3d
-    }
+/*
+ * Licensed to the Apache Software Foundation (ASF) under one or more
+ * contributor license agreements.  See the NOTICE file distributed with
+ * this work for additional information regarding copyright ownership.
+ * The ASF licenses this file to You under the Apache License, Version 2.0
+ * (the "License"); you may not use this file except in compliance with
+ * the License.  You may obtain a copy of the License at
+ *
+ *     http://www.apache.org/licenses/LICENSE-2.0
+ *
+ * Unless required by applicable law or agreed to in writing, software
+ * distributed under the License is distributed on an "AS IS" BASIS,
+ * WITHOUT WARRANTIES OR CONDITIONS OF ANY KIND, either express or implied.
+ * See the License for the specific language governing permissions and
+ * limitations under the License.
+ */
+package org.apache.dubbo.registry;
+
+import org.apache.dubbo.common.Node;
+import org.apache.dubbo.common.URL;
+
+import static org.apache.dubbo.common.constants.CommonConstants.REGISTRY_DELAY_NOTIFICATION_KEY;
+
+/**
+ * Registry. (SPI, Prototype, ThreadSafe)
+ *
+ * @see org.apache.dubbo.registry.RegistryFactory#getRegistry(URL)
+ * @see org.apache.dubbo.registry.support.AbstractRegistry
+ */
+public interface Registry extends Node, RegistryService {
+    default int getDelay() {
+        return getUrl().getParameter(REGISTRY_DELAY_NOTIFICATION_KEY, -1);
+    }
+
+    default void reExportRegister(URL url) {
+        register(url);
+    }
+
+    default void reExportUnregister(URL url) {
+        unregister(url);
+    }
 }