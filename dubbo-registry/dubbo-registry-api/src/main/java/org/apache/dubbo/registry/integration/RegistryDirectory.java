--- conflicted
+++ resolved
@@ -1,4 +1,3 @@
-<<<<<<< HEAD
 /*
  * Licensed to the Apache Software Foundation (ASF) under one or more
  * contributor license agreements.  See the NOTICE file distributed with
@@ -18,7 +17,6 @@
 package org.apache.dubbo.registry.integration;
 
 import org.apache.dubbo.common.URL;
-import org.apache.dubbo.common.Version;
 import org.apache.dubbo.common.config.configcenter.DynamicConfiguration;
 import org.apache.dubbo.common.extension.ExtensionLoader;
 import org.apache.dubbo.common.logger.Logger;
@@ -29,15 +27,11 @@
 import org.apache.dubbo.common.utils.StringUtils;
 import org.apache.dubbo.common.utils.UrlUtils;
 import org.apache.dubbo.registry.AddressListener;
-import org.apache.dubbo.registry.NotifyListener;
 import org.apache.dubbo.remoting.Constants;
-import org.apache.dubbo.rpc.Invocation;
 import org.apache.dubbo.rpc.Invoker;
 import org.apache.dubbo.rpc.Protocol;
-import org.apache.dubbo.rpc.RpcException;
 import org.apache.dubbo.rpc.cluster.Configurator;
 import org.apache.dubbo.rpc.cluster.Router;
-import org.apache.dubbo.rpc.cluster.RouterChain;
 import org.apache.dubbo.rpc.cluster.directory.StaticDirectory;
 import org.apache.dubbo.rpc.cluster.support.ClusterUtils;
 import org.apache.dubbo.rpc.model.ApplicationModel;
@@ -45,7 +39,6 @@
 
 import java.util.ArrayList;
 import java.util.Collections;
-import java.util.HashMap;
 import java.util.HashSet;
 import java.util.List;
 import java.util.Map;
@@ -65,7 +58,6 @@
 import static org.apache.dubbo.common.constants.RegistryConstants.CATEGORY_KEY;
 import static org.apache.dubbo.common.constants.RegistryConstants.COMPATIBLE_CONFIG_KEY;
 import static org.apache.dubbo.common.constants.RegistryConstants.CONFIGURATORS_CATEGORY;
-import static org.apache.dubbo.common.constants.RegistryConstants.CONSUMERS_CATEGORY;
 import static org.apache.dubbo.common.constants.RegistryConstants.DEFAULT_CATEGORY;
 import static org.apache.dubbo.common.constants.RegistryConstants.DYNAMIC_CONFIGURATORS_CATEGORY;
 import static org.apache.dubbo.common.constants.RegistryConstants.EMPTY_PROTOCOL;
@@ -73,15 +65,13 @@
 import static org.apache.dubbo.common.constants.RegistryConstants.ROUTERS_CATEGORY;
 import static org.apache.dubbo.common.constants.RegistryConstants.ROUTE_PROTOCOL;
 import static org.apache.dubbo.registry.Constants.CONFIGURATORS_SUFFIX;
-import static org.apache.dubbo.registry.integration.InterfaceCompatibleRegistryProtocol.DEFAULT_REGISTER_CONSUMER_KEYS;
-import static org.apache.dubbo.remoting.Constants.CHECK_KEY;
 import static org.apache.dubbo.rpc.cluster.Constants.ROUTER_KEY;
 
 
 /**
  * RegistryDirectory
  */
-public class RegistryDirectory<T> extends DynamicDirectory<T> implements NotifyListener {
+public class RegistryDirectory<T> extends DynamicDirectory<T> {
     private static final Logger logger = LoggerFactory.getLogger(RegistryDirectory.class);
 
     private static final ConsumerConfigurationListener CONSUMER_CONFIGURATION_LISTENER = new ConsumerConfigurationListener();
@@ -156,7 +146,7 @@
         List<AddressListener> supportedListeners = addressListenerExtensionLoader.getActivateExtension(getUrl(), (String[]) null);
         if (supportedListeners != null && !supportedListeners.isEmpty()) {
             for (AddressListener addressListener : supportedListeners) {
-                providerURLs = addressListener.notify(providerURLs, getConsumerUrl(),this);
+                providerURLs = addressListener.notify(providerURLs, getConsumerUrl(), this);
             }
         }
         /**
@@ -229,7 +219,6 @@
             routerChain.setInvokers(this.invokers);
             destroyAllInvokers(); // Close all invokers
         } else {
-            this.forbidden = false; // Allow to access
             Map<URL, Invoker<T>> oldUrlInvokerMap = this.urlInvokerMap; // local reference
             if (invokerUrls == Collections.<URL>emptyList()) {
                 invokerUrls = new ArrayList<>();
@@ -245,6 +234,7 @@
             if (invokerUrls.isEmpty()) {
                 return;
             }
+            this.forbidden = false; // Allow to access
             /**
              * 将urls转换为invokers  如果url已经执行refer则不会被重新引用
              * 将urls转换为invokers  如果url已经执行refer则不会被重新引用
@@ -282,15 +272,13 @@
              */
             this.urlInvokerMap = newUrlInvokerMap;
 
-            try {
-                /**
-                 * 检查缓存中的invokers是否需要destroyed
-                 * 如果设置url的属性：refer.autodestroy=false，则invokers只会增加而不减少，可能会出现引用泄漏
-                 */
-                destroyUnusedInvokers(oldUrlInvokerMap, newUrlInvokerMap); // Close the unused Invoker
-            } catch (Exception e) {
-                logger.warn("destroyUnusedInvokers error. ", e);
-            }
+            // Close the unused Invoker
+            /**
+             * 检查缓存中的invokers是否需要destroyed
+             * 如果设置url的属性：refer.autodestroy=false，则invokers只会增加而不减少，可能会出现引用泄漏
+             */
+            destroyUnusedInvokers(oldUrlInvokerMap, newUrlInvokerMap);
+
         }
 
         // notify invokers refreshed
@@ -299,23 +287,18 @@
 
     private List<Invoker<T>> toMergeInvokerList(List<Invoker<T>> invokers) {
         List<Invoker<T>> mergedInvokers = new ArrayList<>();
-        Map<String, List<Invoker<T>>> groupMap = new HashMap<>();
-        for (Invoker<T> invoker : invokers) {
-            String group = invoker.getUrl().getParameter(GROUP_KEY, "");
-            groupMap.computeIfAbsent(group, k -> new ArrayList<>());
-            groupMap.get(group).add(invoker);
-        }
-
-        if (groupMap.size() == 1) {
-            mergedInvokers.addAll(groupMap.values().iterator().next());
-        } else if (groupMap.size() > 1) {
+        // group by invoker#url#group
+        Map<String, List<Invoker<T>>> groupMap =
+                invokers.stream().collect(Collectors.groupingBy(x -> x.getUrl().getParameter(GROUP_KEY, "")));
+
+        if (groupMap.size() > 1) {
             for (List<Invoker<T>> groupList : groupMap.values()) {
                 StaticDirectory<T> staticDirectory = new StaticDirectory<>(groupList);
                 staticDirectory.buildRouterChain();
                 mergedInvokers.add(CLUSTER.join(staticDirectory));
             }
         } else {
-            mergedInvokers = invokers;
+            mergedInvokers.addAll(invokers);
         }
         return mergedInvokers;
     }
@@ -326,7 +309,7 @@
      * else :routers list
      */
     private Optional<List<Router>> toRouters(List<URL> urls) {
-        if (urls == null || urls.isEmpty()) {
+        if (CollectionUtils.isEmpty(urls)) {
             return Optional.empty();
         }
 
@@ -361,7 +344,7 @@
      */
     private Map<URL, Invoker<T>> toInvokers(List<URL> urls) {
         Map<URL, Invoker<T>> newUrlInvokerMap = new ConcurrentHashMap<>();
-        if (urls == null || urls.isEmpty()) {
+        if (CollectionUtils.isEmpty(urls)) {
             return newUrlInvokerMap;
         }
         Set<URL> keys = new HashSet<>();
@@ -464,683 +447,6 @@
         providerUrl = providerUrl.addParameter(Constants.CHECK_KEY, String.valueOf(false)); // Do not check whether the connection is successful or not, always create Invoker!
 
         // The combination of directoryUrl and override is at the end of notify, which can't be handled here
-//        this.overrideDirectoryUrl = this.overrideDirectoryUrl.addParametersIfAbsent(providerUrl.getParameters()); // Merge the provider side parameters
-
-        if ((providerUrl.getPath() == null || providerUrl.getPath()
-                .length() == 0) && DUBBO_PROTOCOL.equals(providerUrl.getProtocol())) { // Compatible version 1.0
-            //fix by tony.chenl DUBBO-44
-            String path = directoryUrl.getParameter(INTERFACE_KEY);
-            if (path != null) {
-                int i = path.indexOf('/');
-                if (i >= 0) {
-                    path = path.substring(i + 1);
-                }
-                i = path.lastIndexOf(':');
-                if (i >= 0) {
-                    path = path.substring(0, i);
-                }
-                providerUrl = providerUrl.setPath(path);
-            }
-        }
-        return providerUrl;
-    }
-
-    private URL overrideWithConfigurator(URL providerUrl) {
-        // override url with configurator from "override://" URL for dubbo 2.6 and before
-        providerUrl = overrideWithConfigurators(this.configurators, providerUrl);
-
-        // override url with configurator from configurator from "app-name.configurators"
-        providerUrl = overrideWithConfigurators(CONSUMER_CONFIGURATION_LISTENER.getConfigurators(), providerUrl);
-
-        // override url with configurator from configurators from "service-name.configurators"
-        if (referenceConfigurationListener != null) {
-            providerUrl = overrideWithConfigurators(referenceConfigurationListener.getConfigurators(), providerUrl);
-        }
-
-        return providerUrl;
-    }
-
-    private URL overrideWithConfigurators(List<Configurator> configurators, URL url) {
-        if (CollectionUtils.isNotEmpty(configurators)) {
-            for (Configurator configurator : configurators) {
-                url = configurator.configure(url);
-            }
-        }
-        return url;
-    }
-
-    /**
-     * Close all invokers
-     */
-    @Override
-    protected void destroyAllInvokers() {
-        Map<URL, Invoker<T>> localUrlInvokerMap = this.urlInvokerMap; // local reference
-        if (localUrlInvokerMap != null) {
-            for (Invoker<T> invoker : new ArrayList<>(localUrlInvokerMap.values())) {
-                try {
-                    invoker.destroy();
-                } catch (Throwable t) {
-                    logger.warn("Failed to destroy service " + serviceKey + " to provider " + invoker.getUrl(), t);
-                }
-            }
-            localUrlInvokerMap.clear();
-        }
-        invokers = null;
-        cachedInvokerUrls = null;
-    }
-
-    /**
-     * Check whether the invoker in the cache needs to be destroyed
-     * If set attribute of url: refer.autodestroy=false, the invokers will only increase without decreasing,there may be a refer leak
-     *
-     * 检查缓存中的invokers是否需要destroyed
-     * 如果设置url的属性：refer.autodestroy=false，则invokers只会增加而不减少，可能会出现引用泄漏
-     *
-     * @param oldUrlInvokerMap
-     * @param newUrlInvokerMap
-     */
-    private void destroyUnusedInvokers(Map<URL, Invoker<T>> oldUrlInvokerMap, Map<URL, Invoker<T>> newUrlInvokerMap) {
-        //全部关闭
-        if (newUrlInvokerMap == null || newUrlInvokerMap.size() == 0) {
-            destroyAllInvokers();
-            return;
-        }
-        // check deleted invoker
-        /**
-         * 比较oldUrlInvokerMap和newUrlInvokerMap  找出待删除的invoker
-         */
-        List<URL> deleted = null;
-        if (oldUrlInvokerMap != null) {
-            /**
-             * 遍历oldUrlInvokerMap  找出在newInvokers中不存在的invoker
-             */
-            for (Map.Entry<URL, Invoker<T>> entry : oldUrlInvokerMap.entrySet()) {
-                if (!newUrlInvokerMap.containsKey(entry.getKey())) {
-                    if (deleted == null) {
-                        deleted = new ArrayList<>();
-                    }
-                    deleted.add(entry.getKey());
-                }
-            }
-        }
-
-        if (deleted != null) {
-            for (URL url : deleted) {
-                if (url != null) {
-                    /**
-                     * 在oldUrlInvokerMap中删除invoker
-                     */
-                    Invoker<T> invoker = oldUrlInvokerMap.get(url);
-                    if (invoker != null) {
-                        try {
-                            // destroy
-                            invoker.destroy();
-                            if (logger.isDebugEnabled()) {
-                                logger.debug("destroy invoker[" + invoker.getUrl() + "] success. ");
-                            }
-                        } catch (Exception e) {
-                            logger.warn("destroy invoker[" + invoker.getUrl() + "] failed. " + e.getMessage(), e);
-                        }
-                    }
-                }
-            }
-        }
-    }
-
-    @Override
-    public List<Invoker<T>> doList(Invocation invocation) {
-        if (forbidden) {
-            // 服务提供者关闭或禁用了服务，此时抛出 No provider 异常
-            // 1. No service provider 2. Service providers are disabled
-            throw new RpcException(RpcException.FORBIDDEN_EXCEPTION, "No provider available from registry " +
-                    getUrl().getAddress() + " for service " + getConsumerUrl().getServiceKey() + " on consumer " +
-                    NetUtils.getLocalHost() + " use dubbo version " + Version.getVersion() +
-                    ", please check status of providers(disabled, not registered or in blacklist).");
-        }
-
-        if (multiGroup) {
-            return this.invokers == null ? Collections.emptyList() : this.invokers;
-        }
-
-        List<Invoker<T>> invokers = null;
-        try {
-            // Get invokers from cache, only runtime routers will be executed.
-            invokers = routerChain.route(getConsumerUrl(), invocation);
-        } catch (Throwable t) {
-            logger.error("Failed to execute router: " + getUrl() + ", cause: " + t.getMessage(), t);
-        }
-
-        return invokers == null ? Collections.emptyList() : invokers;
-    }
-
-    @Override
-    public Class<T> getInterface() {
-        return serviceType;
-    }
-
-    @Override
-    public List<Invoker<T>> getAllInvokers() {
-        return invokers;
-    }
-
-    @Override
-    public URL getConsumerUrl() {
-        return this.overrideDirectoryUrl;
-    }
-
-    public URL getRegisteredConsumerUrl() {
-        return registeredConsumerUrl;
-    }
-
-    public void setRegisteredConsumerUrl(URL url) {
-        if (!shouldSimplified) {
-            this.registeredConsumerUrl = url.addParameters(CATEGORY_KEY, CONSUMERS_CATEGORY, CHECK_KEY,
-                    String.valueOf(false));
-        } else {
-            this.registeredConsumerUrl = URL.valueOf(url, DEFAULT_REGISTER_CONSUMER_KEYS, null).addParameters(
-                    CATEGORY_KEY, CONSUMERS_CATEGORY, CHECK_KEY, String.valueOf(false));
-        }
-    }
-
-    @Override
-    public boolean isAvailable() {
-        if (isDestroyed()) {
-            return false;
-        }
-        Map<URL, Invoker<T>> localUrlInvokerMap = urlInvokerMap;
-        try {
-            if (CollectionUtils.isNotEmptyMap(localUrlInvokerMap)
-                    && localUrlInvokerMap.values().stream().anyMatch(Invoker::isAvailable)) {
-                return true;
-            }
-        } catch (Throwable throwable) {
-            return true;
-        }
-        return false;
-    }
-
-    public void buildRouterChain(URL url) {
-        this.setRouterChain(RouterChain.buildChain(url));
-    }
-
-    /**
-     * Haomin: added for test purpose
-     */
-    public Map<URL, Invoker<T>> getUrlInvokerMap() {
-        return urlInvokerMap;
-    }
-
-    public List<Invoker<T>> getInvokers() {
-        return invokers;
-    }
-
-    /**
-     * url的category  只能为以下值
-     * @param url
-     * @return
-     */
-    private boolean isValidCategory(URL url) {
-        String category = url.getParameter(CATEGORY_KEY, DEFAULT_CATEGORY);
-        if ((ROUTERS_CATEGORY.equals(category) || ROUTE_PROTOCOL.equals(url.getProtocol())) ||
-                PROVIDERS_CATEGORY.equals(category) ||
-                CONFIGURATORS_CATEGORY.equals(category) || DYNAMIC_CONFIGURATORS_CATEGORY.equals(category) ||
-                APP_DYNAMIC_CONFIGURATORS_CATEGORY.equals(category)) {
-            return true;
-        }
-        logger.warn("Unsupported category " + category + " in notified url: " + url + " from registry " +
-                getUrl().getAddress() + " to consumer " + NetUtils.getLocalHost());
-        return false;
-    }
-
-    /**
-     * url的compatible_config为空
-     * @param url
-     * @return
-     */
-    private boolean isNotCompatibleFor26x(URL url) {
-        return StringUtils.isEmpty(url.getParameter(COMPATIBLE_CONFIG_KEY));
-    }
-
-    private void overrideDirectoryUrl() {
-        // merge override parameters
-        this.overrideDirectoryUrl = directoryUrl;
-        List<Configurator> localConfigurators = this.configurators; // local reference
-        doOverrideUrl(localConfigurators);
-        List<Configurator> localAppDynamicConfigurators = CONSUMER_CONFIGURATION_LISTENER.getConfigurators(); // local reference
-        doOverrideUrl(localAppDynamicConfigurators);
-        if (referenceConfigurationListener != null) {
-            List<Configurator> localDynamicConfigurators = referenceConfigurationListener.getConfigurators(); // local reference
-            doOverrideUrl(localDynamicConfigurators);
-        }
-    }
-
-    private void doOverrideUrl(List<Configurator> configurators) {
-        if (CollectionUtils.isNotEmpty(configurators)) {
-            for (Configurator configurator : configurators) {
-                this.overrideDirectoryUrl = configurator.configure(overrideDirectoryUrl);
-            }
-        }
-    }
-
-    /**
-     * The delegate class, which is mainly used to store the URL address sent by the registry,and can be reassembled on the basis of providerURL queryMap overrideMap for re-refer.
-     *
-     * @param <T>
-     */
-    private static class InvokerDelegate<T> extends InvokerWrapper<T> {
-        private URL providerUrl;
-
-        public InvokerDelegate(Invoker<T> invoker, URL url, URL providerUrl) {
-            super(invoker, url);
-            this.providerUrl = providerUrl;
-        }
-
-        public URL getProviderUrl() {
-            return providerUrl;
-        }
-    }
-
-    private static class ReferenceConfigurationListener extends AbstractConfiguratorListener {
-        private RegistryDirectory directory;
-        private URL url;
-
-        ReferenceConfigurationListener(RegistryDirectory directory, URL url) {
-            this.directory = directory;
-            this.url = url;
-            this.initWith(DynamicConfiguration.getRuleKey(url) + CONFIGURATORS_SUFFIX);
-        }
-
-        void stop() {
-            this.stopListen(DynamicConfiguration.getRuleKey(url) + CONFIGURATORS_SUFFIX);
-        }
-
-        @Override
-        protected void notifyOverrides() {
-            // to notify configurator/router changes
-            directory.refreshOverrideAndInvoker(Collections.emptyList());
-        }
-    }
-
-    private static class ConsumerConfigurationListener extends AbstractConfiguratorListener {
-        List<RegistryDirectory> listeners = new ArrayList<>();
-
-        ConsumerConfigurationListener() {
-            this.initWith(ApplicationModel.getApplication() + CONFIGURATORS_SUFFIX);
-        }
-
-        void addNotifyListener(RegistryDirectory listener) {
-            this.listeners.add(listener);
-        }
-
-        void removeNotifyListener(RegistryDirectory listener) {
-            this.listeners.remove(listener);
-        }
-
-        @Override
-        protected void notifyOverrides() {
-            listeners.forEach(listener -> listener.refreshOverrideAndInvoker(Collections.emptyList()));
-        }
-    }
-
-}
-=======
-/*
- * Licensed to the Apache Software Foundation (ASF) under one or more
- * contributor license agreements.  See the NOTICE file distributed with
- * this work for additional information regarding copyright ownership.
- * The ASF licenses this file to You under the Apache License, Version 2.0
- * (the "License"); you may not use this file except in compliance with
- * the License.  You may obtain a copy of the License at
- *
- *     http://www.apache.org/licenses/LICENSE-2.0
- *
- * Unless required by applicable law or agreed to in writing, software
- * distributed under the License is distributed on an "AS IS" BASIS,
- * WITHOUT WARRANTIES OR CONDITIONS OF ANY KIND, either express or implied.
- * See the License for the specific language governing permissions and
- * limitations under the License.
- */
-package org.apache.dubbo.registry.integration;
-
-import org.apache.dubbo.common.URL;
-import org.apache.dubbo.common.config.configcenter.DynamicConfiguration;
-import org.apache.dubbo.common.extension.ExtensionLoader;
-import org.apache.dubbo.common.logger.Logger;
-import org.apache.dubbo.common.logger.LoggerFactory;
-import org.apache.dubbo.common.utils.Assert;
-import org.apache.dubbo.common.utils.CollectionUtils;
-import org.apache.dubbo.common.utils.NetUtils;
-import org.apache.dubbo.common.utils.StringUtils;
-import org.apache.dubbo.common.utils.UrlUtils;
-import org.apache.dubbo.registry.AddressListener;
-import org.apache.dubbo.remoting.Constants;
-import org.apache.dubbo.rpc.Invoker;
-import org.apache.dubbo.rpc.Protocol;
-import org.apache.dubbo.rpc.cluster.Configurator;
-import org.apache.dubbo.rpc.cluster.Router;
-import org.apache.dubbo.rpc.cluster.directory.StaticDirectory;
-import org.apache.dubbo.rpc.cluster.support.ClusterUtils;
-import org.apache.dubbo.rpc.model.ApplicationModel;
-import org.apache.dubbo.rpc.protocol.InvokerWrapper;
-
-import java.util.ArrayList;
-import java.util.Collections;
-import java.util.HashSet;
-import java.util.List;
-import java.util.Map;
-import java.util.Objects;
-import java.util.Optional;
-import java.util.Set;
-import java.util.concurrent.ConcurrentHashMap;
-import java.util.stream.Collectors;
-
-import static org.apache.dubbo.common.constants.CommonConstants.DISABLED_KEY;
-import static org.apache.dubbo.common.constants.CommonConstants.DUBBO_PROTOCOL;
-import static org.apache.dubbo.common.constants.CommonConstants.ENABLED_KEY;
-import static org.apache.dubbo.common.constants.CommonConstants.GROUP_KEY;
-import static org.apache.dubbo.common.constants.CommonConstants.INTERFACE_KEY;
-import static org.apache.dubbo.common.constants.CommonConstants.PROTOCOL_KEY;
-import static org.apache.dubbo.common.constants.RegistryConstants.APP_DYNAMIC_CONFIGURATORS_CATEGORY;
-import static org.apache.dubbo.common.constants.RegistryConstants.CATEGORY_KEY;
-import static org.apache.dubbo.common.constants.RegistryConstants.COMPATIBLE_CONFIG_KEY;
-import static org.apache.dubbo.common.constants.RegistryConstants.CONFIGURATORS_CATEGORY;
-import static org.apache.dubbo.common.constants.RegistryConstants.DEFAULT_CATEGORY;
-import static org.apache.dubbo.common.constants.RegistryConstants.DYNAMIC_CONFIGURATORS_CATEGORY;
-import static org.apache.dubbo.common.constants.RegistryConstants.EMPTY_PROTOCOL;
-import static org.apache.dubbo.common.constants.RegistryConstants.PROVIDERS_CATEGORY;
-import static org.apache.dubbo.common.constants.RegistryConstants.ROUTERS_CATEGORY;
-import static org.apache.dubbo.common.constants.RegistryConstants.ROUTE_PROTOCOL;
-import static org.apache.dubbo.registry.Constants.CONFIGURATORS_SUFFIX;
-import static org.apache.dubbo.rpc.cluster.Constants.ROUTER_KEY;
-
-
-/**
- * RegistryDirectory
- */
-public class RegistryDirectory<T> extends DynamicDirectory<T> {
-    private static final Logger logger = LoggerFactory.getLogger(RegistryDirectory.class);
-
-    private static final ConsumerConfigurationListener CONSUMER_CONFIGURATION_LISTENER = new ConsumerConfigurationListener();
-    private ReferenceConfigurationListener referenceConfigurationListener;
-
-    // Map<url, Invoker> cache service url to invoker mapping.
-    // The initial value is null and the midway may be assigned to null, please use the local variable reference
-    protected volatile Map<URL, Invoker<T>> urlInvokerMap;
-    // The initial value is null and the midway may be assigned to null, please use the local variable reference
-    protected volatile Set<URL> cachedInvokerUrls;
-
-    public RegistryDirectory(Class<T> serviceType, URL url) {
-        super(serviceType, url);
-    }
-
-    @Override
-    public void subscribe(URL url) {
-        setConsumerUrl(url);
-        CONSUMER_CONFIGURATION_LISTENER.addNotifyListener(this);
-        referenceConfigurationListener = new ReferenceConfigurationListener(this, url);
-        registry.subscribe(url, this);
-    }
-
-    @Override
-    public void unSubscribe(URL url) {
-        setConsumerUrl(null);
-        CONSUMER_CONFIGURATION_LISTENER.removeNotifyListener(this);
-        referenceConfigurationListener.stop();
-        registry.unsubscribe(url, this);
-    }
-
-    @Override
-    public synchronized void notify(List<URL> urls) {
-        Map<String, List<URL>> categoryUrls = urls.stream()
-                .filter(Objects::nonNull)
-                .filter(this::isValidCategory)
-                .filter(this::isNotCompatibleFor26x)
-                .collect(Collectors.groupingBy(this::judgeCategory));
-
-        List<URL> configuratorURLs = categoryUrls.getOrDefault(CONFIGURATORS_CATEGORY, Collections.emptyList());
-        this.configurators = Configurator.toConfigurators(configuratorURLs).orElse(this.configurators);
-
-        List<URL> routerURLs = categoryUrls.getOrDefault(ROUTERS_CATEGORY, Collections.emptyList());
-        toRouters(routerURLs).ifPresent(this::addRouters);
-
-        // providers
-        List<URL> providerURLs = categoryUrls.getOrDefault(PROVIDERS_CATEGORY, Collections.emptyList());
-        /**
-         * 3.x added for extend URL address
-         */
-        ExtensionLoader<AddressListener> addressListenerExtensionLoader = ExtensionLoader.getExtensionLoader(AddressListener.class);
-        List<AddressListener> supportedListeners = addressListenerExtensionLoader.getActivateExtension(getUrl(), (String[]) null);
-        if (supportedListeners != null && !supportedListeners.isEmpty()) {
-            for (AddressListener addressListener : supportedListeners) {
-                providerURLs = addressListener.notify(providerURLs, getConsumerUrl(), this);
-            }
-        }
-        refreshOverrideAndInvoker(providerURLs);
-    }
-
-    private String judgeCategory(URL url) {
-        if (UrlUtils.isConfigurator(url)) {
-            return CONFIGURATORS_CATEGORY;
-        } else if (UrlUtils.isRoute(url)) {
-            return ROUTERS_CATEGORY;
-        } else if (UrlUtils.isProvider(url)) {
-            return PROVIDERS_CATEGORY;
-        }
-        return "";
-    }
-
-    // RefreshOverrideAndInvoker will be executed by registryCenter and configCenter, so it should be synchronized.
-    private synchronized void refreshOverrideAndInvoker(List<URL> urls) {
-        // mock zookeeper://xxx?mock=return null
-        overrideDirectoryUrl();
-        refreshInvoker(urls);
-    }
-
-    /**
-     * Convert the invokerURL list to the Invoker Map. The rules of the conversion are as follows:
-     * <ol>
-     * <li> If URL has been converted to invoker, it is no longer re-referenced and obtained directly from the cache,
-     * and notice that any parameter changes in the URL will be re-referenced.</li>
-     * <li>If the incoming invoker list is not empty, it means that it is the latest invoker list.</li>
-     * <li>If the list of incoming invokerUrl is empty, It means that the rule is only a override rule or a route
-     * rule, which needs to be re-contrasted to decide whether to re-reference.</li>
-     * </ol>
-     *
-     * @param invokerUrls this parameter can't be null
-     */
-    private void refreshInvoker(List<URL> invokerUrls) {
-        Assert.notNull(invokerUrls, "invokerUrls should not be null");
-
-        if (invokerUrls.size() == 1
-                && invokerUrls.get(0) != null
-                && EMPTY_PROTOCOL.equals(invokerUrls.get(0).getProtocol())) {
-            this.forbidden = true; // Forbid to access
-            this.invokers = Collections.emptyList();
-            routerChain.setInvokers(this.invokers);
-            destroyAllInvokers(); // Close all invokers
-        } else {
-            Map<URL, Invoker<T>> oldUrlInvokerMap = this.urlInvokerMap; // local reference
-            if (invokerUrls == Collections.<URL>emptyList()) {
-                invokerUrls = new ArrayList<>();
-            }
-            if (invokerUrls.isEmpty() && this.cachedInvokerUrls != null) {
-                invokerUrls.addAll(this.cachedInvokerUrls);
-            } else {
-                this.cachedInvokerUrls = new HashSet<>();
-                this.cachedInvokerUrls.addAll(invokerUrls);//Cached invoker urls, convenient for comparison
-            }
-            if (invokerUrls.isEmpty()) {
-                return;
-            }
-            this.forbidden = false; // Allow to access
-            Map<URL, Invoker<T>> newUrlInvokerMap = toInvokers(invokerUrls);// Translate url list to Invoker map
-
-            /**
-             * If the calculation is wrong, it is not processed.
-             *
-             * 1. The protocol configured by the client is inconsistent with the protocol of the server.
-             *    eg: consumer protocol = dubbo, provider only has other protocol services(rest).
-             * 2. The registration center is not robust and pushes illegal specification data.
-             *
-             */
-            if (CollectionUtils.isEmptyMap(newUrlInvokerMap)) {
-                logger.error(new IllegalStateException("urls to invokers error .invokerUrls.size :" + invokerUrls.size() + ", invoker.size :0. urls :" + invokerUrls
-                        .toString()));
-                return;
-            }
-
-            List<Invoker<T>> newInvokers = Collections.unmodifiableList(new ArrayList<>(newUrlInvokerMap.values()));
-            // pre-route and build cache, notice that route cache should build on original Invoker list.
-            // toMergeMethodInvokerMap() will wrap some invokers having different groups, those wrapped invokers not should be routed.
-            routerChain.setInvokers(newInvokers);
-            this.invokers = multiGroup ? toMergeInvokerList(newInvokers) : newInvokers;
-            this.urlInvokerMap = newUrlInvokerMap;
-
-            // Close the unused Invoker
-            destroyUnusedInvokers(oldUrlInvokerMap, newUrlInvokerMap);
-
-        }
-
-        // notify invokers refreshed
-        this.invokersChanged();
-    }
-
-    private List<Invoker<T>> toMergeInvokerList(List<Invoker<T>> invokers) {
-        List<Invoker<T>> mergedInvokers = new ArrayList<>();
-        // group by invoker#url#group
-        Map<String, List<Invoker<T>>> groupMap =
-                invokers.stream().collect(Collectors.groupingBy(x -> x.getUrl().getParameter(GROUP_KEY, "")));
-
-        if (groupMap.size() > 1) {
-            for (List<Invoker<T>> groupList : groupMap.values()) {
-                StaticDirectory<T> staticDirectory = new StaticDirectory<>(groupList);
-                staticDirectory.buildRouterChain();
-                mergedInvokers.add(CLUSTER.join(staticDirectory));
-            }
-        } else {
-            mergedInvokers.addAll(invokers);
-        }
-        return mergedInvokers;
-    }
-
-    /**
-     * @param urls
-     * @return null : no routers ,do nothing
-     * else :routers list
-     */
-    private Optional<List<Router>> toRouters(List<URL> urls) {
-        if (CollectionUtils.isEmpty(urls)) {
-            return Optional.empty();
-        }
-
-        List<Router> routers = new ArrayList<>();
-        for (URL url : urls) {
-            if (EMPTY_PROTOCOL.equals(url.getProtocol())) {
-                continue;
-            }
-            String routerType = url.getParameter(ROUTER_KEY);
-            if (routerType != null && routerType.length() > 0) {
-                url = url.setProtocol(routerType);
-            }
-            try {
-                Router router = ROUTER_FACTORY.getRouter(url);
-                if (!routers.contains(router)) {
-                    routers.add(router);
-                }
-            } catch (Throwable t) {
-                logger.error("convert router url to router error, url: " + url, t);
-            }
-        }
-
-        return Optional.of(routers);
-    }
-
-    /**
-     * Turn urls into invokers, and if url has been refer, will not re-reference.
-     *
-     * @param urls
-     * @return invokers
-     */
-    private Map<URL, Invoker<T>> toInvokers(List<URL> urls) {
-        Map<URL, Invoker<T>> newUrlInvokerMap = new ConcurrentHashMap<>();
-        if (CollectionUtils.isEmpty(urls)) {
-            return newUrlInvokerMap;
-        }
-        Set<URL> keys = new HashSet<>();
-        String queryProtocols = this.queryMap.get(PROTOCOL_KEY);
-        for (URL providerUrl : urls) {
-            // If protocol is configured at the reference side, only the matching protocol is selected
-            if (queryProtocols != null && queryProtocols.length() > 0) {
-                boolean accept = false;
-                String[] acceptProtocols = queryProtocols.split(",");
-                for (String acceptProtocol : acceptProtocols) {
-                    if (providerUrl.getProtocol().equals(acceptProtocol)) {
-                        accept = true;
-                        break;
-                    }
-                }
-                if (!accept) {
-                    continue;
-                }
-            }
-            if (EMPTY_PROTOCOL.equals(providerUrl.getProtocol())) {
-                continue;
-            }
-            if (!ExtensionLoader.getExtensionLoader(Protocol.class).hasExtension(providerUrl.getProtocol())) {
-                logger.error(new IllegalStateException("Unsupported protocol " + providerUrl.getProtocol() +
-                        " in notified url: " + providerUrl + " from registry " + getUrl().getAddress() +
-                        " to consumer " + NetUtils.getLocalHost() + ", supported protocol: " +
-                        ExtensionLoader.getExtensionLoader(Protocol.class).getSupportedExtensions()));
-                continue;
-            }
-            URL url = mergeUrl(providerUrl);
-
-            if (keys.contains(url)) { // Repeated url
-                continue;
-            }
-            keys.add(url);
-            // Cache key is url that does not merge with consumer side parameters, regardless of how the consumer combines parameters, if the server url changes, then refer again
-            Map<URL, Invoker<T>> localUrlInvokerMap = this.urlInvokerMap; // local reference
-            Invoker<T> invoker = localUrlInvokerMap == null ? null : localUrlInvokerMap.get(url);
-            if (invoker == null) { // Not in the cache, refer again
-                try {
-                    boolean enabled = true;
-                    if (url.hasParameter(DISABLED_KEY)) {
-                        enabled = !url.getParameter(DISABLED_KEY, false);
-                    } else {
-                        enabled = url.getParameter(ENABLED_KEY, true);
-                    }
-                    if (enabled) {
-                        invoker = new InvokerDelegate<>(protocol.refer(serviceType, url), url, providerUrl);
-                    }
-                } catch (Throwable t) {
-                    logger.error("Failed to refer invoker for interface:" + serviceType + ",url:(" + url + ")" + t.getMessage(), t);
-                }
-                if (invoker != null) { // Put new invoker in cache
-                    newUrlInvokerMap.put(url, invoker);
-                }
-            } else {
-                newUrlInvokerMap.put(url, invoker);
-            }
-        }
-        keys.clear();
-        return newUrlInvokerMap;
-    }
-
-    /**
-     * Merge url parameters. the order is: override > -D >Consumer > Provider
-     *
-     * @param providerUrl
-     * @return
-     */
-    private URL mergeUrl(URL providerUrl) {
-        providerUrl = ClusterUtils.mergeUrl(providerUrl, queryMap); // Merge the consumer side parameters
-
-        providerUrl = overrideWithConfigurator(providerUrl);
-
-        providerUrl = providerUrl.addParameter(Constants.CHECK_KEY, String.valueOf(false)); // Do not check whether the connection is successful or not, always create Invoker!
-
-        // The combination of directoryUrl and override is at the end of notify, which can't be handled here
         this.overrideDirectoryUrl = this.overrideDirectoryUrl.addParametersIfAbsent(providerUrl.getParameters()); // Merge the provider side parameters
 
         if ((providerUrl.getPath() == null || providerUrl.getPath()
@@ -1210,18 +516,29 @@
      * Check whether the invoker in the cache needs to be destroyed
      * If set attribute of url: refer.autodestroy=false, the invokers will only increase without decreasing,there may be a refer leak
      *
+     * 检查缓存中的invokers是否需要destroyed
+     * 如果设置url的属性：refer.autodestroy=false，则invokers只会增加而不减少，可能会出现引用泄漏
+     *
      * @param oldUrlInvokerMap
      * @param newUrlInvokerMap
      */
     private void destroyUnusedInvokers(Map<URL, Invoker<T>> oldUrlInvokerMap, Map<URL, Invoker<T>> newUrlInvokerMap) {
+        //全部关闭
         if (newUrlInvokerMap == null || newUrlInvokerMap.size() == 0) {
             destroyAllInvokers();
             return;
         }
         // check deleted invoker
         if (oldUrlInvokerMap != null) {
+            /**
+             * 比较oldUrlInvokerMap和newUrlInvokerMap  找出待删除的invoker
+             * 遍历oldUrlInvokerMap  找出在newInvokers中不存在的invoker
+             */
             for (URL key : oldUrlInvokerMap.keySet()) {
                 if (null != key && !newUrlInvokerMap.containsKey(key)) {
+                    /**
+                     * 在oldUrlInvokerMap中删除invoker
+                     */
                     Invoker<T> invoker = oldUrlInvokerMap.get(key);
                     if (invoker != null) {
                         try {
@@ -1261,7 +578,11 @@
     public Map<URL, Invoker<T>> getUrlInvokerMap() {
         return urlInvokerMap;
     }
-
+    /**
+     * url的category  只能为以下值
+     * @param url
+     * @return
+     */
     private boolean isValidCategory(URL url) {
         String category = url.getParameter(CATEGORY_KEY, DEFAULT_CATEGORY);
         if ((ROUTERS_CATEGORY.equals(category) || ROUTE_PROTOCOL.equals(url.getProtocol())) ||
@@ -1275,6 +596,11 @@
         return false;
     }
 
+    /**
+     * url的compatible_config为空
+     * @param url
+     * @return
+     */
     private boolean isNotCompatibleFor26x(URL url) {
         return StringUtils.isEmpty(url.getParameter(COMPATIBLE_CONFIG_KEY));
     }
@@ -1360,5 +686,4 @@
         }
     }
 
-}
->>>>>>> da4f5f22
+}