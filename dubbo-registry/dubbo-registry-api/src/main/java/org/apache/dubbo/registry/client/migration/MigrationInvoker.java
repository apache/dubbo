/*
 * Licensed to the Apache Software Foundation (ASF) under one or more
 * contributor license agreements.  See the NOTICE file distributed with
 * this work for additional information regarding copyright ownership.
 * The ASF licenses this file to You under the Apache License, Version 2.0
 * (the "License"); you may not use this file except in compliance with
 * the License.  You may obtain a copy of the License at
 *
 *     http://www.apache.org/licenses/LICENSE-2.0
 *
 * Unless required by applicable law or agreed to in writing, software
 * distributed under the License is distributed on an "AS IS" BASIS,
 * WITHOUT WARRANTIES OR CONDITIONS OF ANY KIND, either express or implied.
 * See the License for the specific language governing permissions and
 * limitations under the License.
 */
package org.apache.dubbo.registry.client.migration;

import org.apache.dubbo.common.URL;
import org.apache.dubbo.common.extension.ExtensionLoader;
import org.apache.dubbo.common.logger.Logger;
import org.apache.dubbo.common.logger.LoggerFactory;
import org.apache.dubbo.common.utils.StringUtils;
import org.apache.dubbo.registry.Registry;
import org.apache.dubbo.registry.client.migration.model.MigrationRule;
import org.apache.dubbo.registry.client.migration.model.MigrationStep;
import org.apache.dubbo.registry.integration.DynamicDirectory;
import org.apache.dubbo.registry.integration.RegistryProtocol;
import org.apache.dubbo.rpc.Invocation;
import org.apache.dubbo.rpc.Invoker;
import org.apache.dubbo.rpc.Result;
import org.apache.dubbo.rpc.RpcException;
import org.apache.dubbo.rpc.cluster.Cluster;
import org.apache.dubbo.rpc.cluster.ClusterInvoker;
import org.apache.dubbo.rpc.cluster.Directory;
import org.apache.dubbo.rpc.model.ApplicationModel;
import org.apache.dubbo.rpc.model.ConsumerModel;

import java.util.List;
import java.util.Set;

import static org.apache.dubbo.rpc.cluster.Constants.REFER_KEY;

public class MigrationInvoker<T> implements MigrationClusterInvoker<T> {
    private Logger logger = LoggerFactory.getLogger(MigrationInvoker.class);

    private URL url;
    private URL consumerUrl;
    private Cluster cluster;
    private Registry registry;
    private Class<T> type;
    private RegistryProtocol registryProtocol;

    private volatile ClusterInvoker<T> invoker;
    private volatile ClusterInvoker<T> serviceDiscoveryInvoker;
    private volatile ClusterInvoker<T> currentAvailableInvoker;
    private volatile MigrationStep step;
<<<<<<< HEAD
=======
    private volatile MigrationRule rule;
>>>>>>> a2b9e0c4

    public MigrationInvoker(RegistryProtocol registryProtocol,
                            Cluster cluster,
                            Registry registry,
                            Class<T> type,
                            URL url,
                            URL consumerUrl) {
        this(null, null, registryProtocol, cluster, registry, type, url, consumerUrl);
    }

    public MigrationInvoker(ClusterInvoker<T> invoker,
                            ClusterInvoker<T> serviceDiscoveryInvoker,
                            RegistryProtocol registryProtocol,
                            Cluster cluster,
                            Registry registry,
                            Class<T> type,
                            URL url,
                            URL consumerUrl) {
        this.invoker = invoker;
        this.serviceDiscoveryInvoker = serviceDiscoveryInvoker;
        this.registryProtocol = registryProtocol;
        this.cluster = cluster;
        this.registry = registry;
        this.type = type;
        this.url = url;
        this.consumerUrl = consumerUrl;
    }

    public ClusterInvoker<T> getInvoker() {
        return invoker;
    }

    public void setInvoker(ClusterInvoker<T> invoker) {
        this.invoker = invoker;
    }

    public ClusterInvoker<T> getServiceDiscoveryInvoker() {
        return serviceDiscoveryInvoker;
    }

    public void setServiceDiscoveryInvoker(ClusterInvoker<T> serviceDiscoveryInvoker) {
        this.serviceDiscoveryInvoker = serviceDiscoveryInvoker;
    }

    @Override
    public Class<T> getInterface() {
        return type;
    }

    @Override
    public void reRefer(URL newSubscribeUrl) {
        // update url to prepare for migration refresh
        this.url = url.addParameter(REFER_KEY, StringUtils.toQueryString(newSubscribeUrl.getParameters()));

        // re-subscribe immediately
        if (invoker != null && !invoker.isDestroyed()) {
            doReSubscribe(invoker, newSubscribeUrl);
        }
        if (serviceDiscoveryInvoker != null && !serviceDiscoveryInvoker.isDestroyed()) {
            doReSubscribe(serviceDiscoveryInvoker, newSubscribeUrl);
        }
    }

    private void doReSubscribe(ClusterInvoker<T> invoker, URL newSubscribeUrl) {
        DynamicDirectory<T> directory = (DynamicDirectory<T>) invoker.getDirectory();
        URL oldSubscribeUrl = directory.getRegisteredConsumerUrl();
        Registry registry = directory.getRegistry();
        registry.unregister(directory.getRegisteredConsumerUrl());
        directory.unSubscribe(RegistryProtocol.toSubscribeUrl(oldSubscribeUrl));
        registry.register(directory.getRegisteredConsumerUrl());

        directory.setRegisteredConsumerUrl(newSubscribeUrl);
        directory.buildRouterChain(newSubscribeUrl);
        directory.subscribe(RegistryProtocol.toSubscribeUrl(newSubscribeUrl));
    }

    @Override
    public void fallbackToInterfaceInvoker() {
        refreshInterfaceInvoker();
        setListener(invoker, () -> {
            this.destroyServiceDiscoveryInvoker(this.serviceDiscoveryInvoker);
        });
    }

    @Override
    public void migrateToServiceDiscoveryInvoker(boolean forceMigrate) {
        if (!forceMigrate) {
            refreshServiceDiscoveryInvoker();
            refreshInterfaceInvoker();
            setListener(invoker, () -> {
                this.compareAddresses(serviceDiscoveryInvoker, invoker);
            });
            setListener(serviceDiscoveryInvoker, () -> {
                this.compareAddresses(serviceDiscoveryInvoker, invoker);
            });
        } else {
            refreshServiceDiscoveryInvoker();
            setListener(serviceDiscoveryInvoker, () -> {
                this.destroyInterfaceInvoker(this.invoker);
            });
        }
    }

    @Override
    public Result invoke(Invocation invocation) throws RpcException {
        if (currentAvailableInvoker != null) {
            return currentAvailableInvoker.invoke(invocation);
        }

        switch (step) {
            case APPLICATION_FIRST:
<<<<<<< HEAD
=======
                // FIXME, check ClusterInvoker.hasProxyInvokers() or ClusterInvoker.isAvailable()
>>>>>>> a2b9e0c4
                if (checkInvokerAvailable(serviceDiscoveryInvoker)) {
                    currentAvailableInvoker = serviceDiscoveryInvoker;
                } else {
                    currentAvailableInvoker = invoker;
                }
                break;
            case FORCE_APPLICATION:
                currentAvailableInvoker = serviceDiscoveryInvoker;
                break;
            case INTERFACE_FIRST:
            default:
                currentAvailableInvoker = invoker;
        }

        return currentAvailableInvoker.invoke(invocation);
    }

    @Override
    public boolean isAvailable() {
        return currentAvailableInvoker != null
                ? currentAvailableInvoker.isAvailable()
                : (invoker != null && invoker.isAvailable()) || (serviceDiscoveryInvoker != null && serviceDiscoveryInvoker.isAvailable());
    }

    @Override
    public void destroy() {
        if (invoker != null) {
            invoker.destroy();
        }
        if (serviceDiscoveryInvoker != null) {
            serviceDiscoveryInvoker.destroy();
        }
    }

    @Override
    public URL getUrl() {
        if (currentAvailableInvoker != null) {
            return currentAvailableInvoker.getUrl();
        } else if (invoker != null) {
            return invoker.getUrl();
        } else if (serviceDiscoveryInvoker != null) {
            return serviceDiscoveryInvoker.getUrl();
        }

        return consumerUrl;
    }

    @Override
    public URL getRegistryUrl() {
        if (currentAvailableInvoker != null) {
            return currentAvailableInvoker.getRegistryUrl();
        } else if (invoker != null) {
            return invoker.getRegistryUrl();
        } else if (serviceDiscoveryInvoker != null) {
            return serviceDiscoveryInvoker.getRegistryUrl();
        }
        return url;
    }

    @Override
    public Directory<T> getDirectory() {
        if (currentAvailableInvoker != null) {
            return currentAvailableInvoker.getDirectory();
        } else if (invoker != null) {
            return invoker.getDirectory();
        } else if (serviceDiscoveryInvoker != null) {
            return serviceDiscoveryInvoker.getDirectory();
        }
        return null;
    }

    @Override
    public boolean isDestroyed() {
        return currentAvailableInvoker != null
                ? currentAvailableInvoker.isDestroyed()
                : (invoker == null || invoker.isDestroyed()) && (serviceDiscoveryInvoker == null || serviceDiscoveryInvoker.isDestroyed());
    }

    @Override
    public boolean isServiceDiscovery() {
        return false;
    }

    @Override
    public MigrationStep getMigrationStep() {
        return step;
    }

    @Override
    public void setMigrationStep(MigrationStep step) {
        this.step = step;
<<<<<<< HEAD
=======
    }

    @Override
    public MigrationRule getMigrationRule() {
        return rule;
    }

    @Override
    public void setMigrationRule(MigrationRule rule) {
        this.rule = rule;
>>>>>>> a2b9e0c4
    }

    @Override
    public boolean invokersChanged() {
        return invokersChanged;
    }

    private volatile boolean invokersChanged;

    private synchronized void compareAddresses(ClusterInvoker<T> serviceDiscoveryInvoker, ClusterInvoker<T> invoker) {
        this.invokersChanged = true;
        if (logger.isDebugEnabled()) {
            logger.info("" + invoker.getDirectory().getAllInvokers().size());
        }

        Set<MigrationAddressComparator> detectors = ExtensionLoader.getExtensionLoader(MigrationAddressComparator.class).getSupportedExtensionInstances();
        if (detectors != null && detectors.stream().allMatch(migrationDetector -> migrationDetector.shouldMigrate(serviceDiscoveryInvoker, invoker, rule))) {
            logger.info("serviceKey:" + invoker.getUrl().getServiceKey() + " switch to APP Level address");
            discardInterfaceInvokerAddress(invoker);
        } else {
            logger.info("serviceKey:" + invoker.getUrl().getServiceKey() + " switch to Service Level address");
            discardServiceDiscoveryInvokerAddress(serviceDiscoveryInvoker);
        }
    }

    protected synchronized void destroyServiceDiscoveryInvoker(ClusterInvoker<?> serviceDiscoveryInvoker) {
        if (this.invoker != null) {
            this.currentAvailableInvoker = this.invoker;
            updateConsumerModel(currentAvailableInvoker, serviceDiscoveryInvoker);
        }
        if (serviceDiscoveryInvoker != null) {
            if (logger.isDebugEnabled()) {
                logger.debug("Destroying instance address invokers, will not listen for address changes until re-subscribed, " + type.getName());
            }
            serviceDiscoveryInvoker.destroy();
        }
    }

    protected synchronized void discardServiceDiscoveryInvokerAddress(ClusterInvoker<T> serviceDiscoveryInvoker) {
        if (this.invoker != null) {
            this.currentAvailableInvoker = this.invoker;
            updateConsumerModel(currentAvailableInvoker, serviceDiscoveryInvoker);
        }
        if (serviceDiscoveryInvoker != null) {
            if (logger.isDebugEnabled()) {
<<<<<<< HEAD
                List<Invoker<T>>  invokers = serviceDiscoveryInvoker.getDirectory().getAllInvokers();
=======
                List<Invoker<T>> invokers = serviceDiscoveryInvoker.getDirectory().getAllInvokers();
>>>>>>> a2b9e0c4
                logger.debug("Discarding instance addresses, total size " + (invokers == null ? 0 : invokers.size()));
            }
//            serviceDiscoveryInvoker.getDirectory().discordAddresses();
        }
    }

    protected void refreshServiceDiscoveryInvoker() {
        clearListener(serviceDiscoveryInvoker);
        if (needRefresh(serviceDiscoveryInvoker)) {
            if (logger.isDebugEnabled()) {
                logger.debug("Re-subscribing instance addresses, current interface " + type.getName());
            }
            serviceDiscoveryInvoker = registryProtocol.getServiceDiscoveryInvoker(cluster, registry, type, url);
        } else {
<<<<<<< HEAD
            ((DynamicDirectory)serviceDiscoveryInvoker.getDirectory()).markInvokersChanged();
=======
            ((DynamicDirectory) serviceDiscoveryInvoker.getDirectory()).markInvokersChanged();
>>>>>>> a2b9e0c4
        }
    }

    protected void refreshInterfaceInvoker() {
        clearListener(invoker);
        // FIXME invoker.destroy();
        if (needRefresh(invoker)) {
            if (logger.isDebugEnabled()) {
                logger.debug("Re-subscribing interface addresses for interface " + type.getName());
            }

            invoker = registryProtocol.getInvoker(cluster, registry, type, url);
        } else {
<<<<<<< HEAD
            ((DynamicDirectory)invoker.getDirectory()).markInvokersChanged();
=======
            ((DynamicDirectory) invoker.getDirectory()).markInvokersChanged();
>>>>>>> a2b9e0c4
        }
    }

    protected synchronized void destroyInterfaceInvoker(ClusterInvoker<T> invoker) {
        if (this.serviceDiscoveryInvoker != null) {
            this.currentAvailableInvoker = this.serviceDiscoveryInvoker;
            updateConsumerModel(currentAvailableInvoker, invoker);
        }
        if (invoker != null) {
            if (logger.isDebugEnabled()) {
                logger.debug("Destroying interface address invokers, will not listen for address changes until re-subscribed, " + type.getName());
            }
            invoker.destroy();
        }
    }

    protected synchronized void discardInterfaceInvokerAddress(ClusterInvoker<T> invoker) {
        if (this.serviceDiscoveryInvoker != null) {
            this.currentAvailableInvoker = this.serviceDiscoveryInvoker;
            updateConsumerModel(currentAvailableInvoker, invoker);
        }
        if (invoker != null) {
            if (logger.isDebugEnabled()) {
                List<Invoker<T>> invokers = invoker.getDirectory().getAllInvokers();
                logger.debug("Discarding interface addresses, total address size " + (invokers == null ? 0 : invokers.size()));
            }
            //invoker.getDirectory().discordAddresses();
        }
    }

    private void clearListener(ClusterInvoker<T> invoker) {
        if (invoker == null) return;
        DynamicDirectory<T> directory = (DynamicDirectory<T>) invoker.getDirectory();
        directory.setInvokersChangedListener(null);
    }

    private void setListener(ClusterInvoker<T> invoker, InvokersChangedListener listener) {
        if (invoker == null) return;
        DynamicDirectory<T> directory = (DynamicDirectory<T>) invoker.getDirectory();
        directory.setInvokersChangedListener(listener);
    }

    private boolean needRefresh(ClusterInvoker<T> invoker) {
        return invoker == null || invoker.isDestroyed();
    }

    public boolean checkInvokerAvailable(ClusterInvoker<T> invoker) {
        return invoker != null && !invoker.isDestroyed() && invoker.isAvailable();
    }

    private void updateConsumerModel(ClusterInvoker<?> workingInvoker, ClusterInvoker<?> backInvoker) {
        ConsumerModel consumerModel = ApplicationModel.getConsumerModel(consumerUrl.getServiceKey());
        if (consumerModel != null) {
            if (workingInvoker != null) {
                consumerModel.getServiceMetadata().addAttribute("currentClusterInvoker", workingInvoker);
            }
            if (backInvoker != null) {
                consumerModel.getServiceMetadata().addAttribute("backupClusterInvoker", backInvoker);
            }
        }
    }
}<|MERGE_RESOLUTION|>--- conflicted
+++ resolved
@@ -55,10 +55,7 @@
     private volatile ClusterInvoker<T> serviceDiscoveryInvoker;
     private volatile ClusterInvoker<T> currentAvailableInvoker;
     private volatile MigrationStep step;
-<<<<<<< HEAD
-=======
     private volatile MigrationRule rule;
->>>>>>> a2b9e0c4
 
     public MigrationInvoker(RegistryProtocol registryProtocol,
                             Cluster cluster,
@@ -170,10 +167,7 @@
 
         switch (step) {
             case APPLICATION_FIRST:
-<<<<<<< HEAD
-=======
                 // FIXME, check ClusterInvoker.hasProxyInvokers() or ClusterInvoker.isAvailable()
->>>>>>> a2b9e0c4
                 if (checkInvokerAvailable(serviceDiscoveryInvoker)) {
                     currentAvailableInvoker = serviceDiscoveryInvoker;
                 } else {
@@ -265,8 +259,6 @@
     @Override
     public void setMigrationStep(MigrationStep step) {
         this.step = step;
-<<<<<<< HEAD
-=======
     }
 
     @Override
@@ -277,7 +269,6 @@
     @Override
     public void setMigrationRule(MigrationRule rule) {
         this.rule = rule;
->>>>>>> a2b9e0c4
     }
 
     @Override
@@ -323,11 +314,7 @@
         }
         if (serviceDiscoveryInvoker != null) {
             if (logger.isDebugEnabled()) {
-<<<<<<< HEAD
-                List<Invoker<T>>  invokers = serviceDiscoveryInvoker.getDirectory().getAllInvokers();
-=======
                 List<Invoker<T>> invokers = serviceDiscoveryInvoker.getDirectory().getAllInvokers();
->>>>>>> a2b9e0c4
                 logger.debug("Discarding instance addresses, total size " + (invokers == null ? 0 : invokers.size()));
             }
 //            serviceDiscoveryInvoker.getDirectory().discordAddresses();
@@ -342,11 +329,7 @@
             }
             serviceDiscoveryInvoker = registryProtocol.getServiceDiscoveryInvoker(cluster, registry, type, url);
         } else {
-<<<<<<< HEAD
-            ((DynamicDirectory)serviceDiscoveryInvoker.getDirectory()).markInvokersChanged();
-=======
             ((DynamicDirectory) serviceDiscoveryInvoker.getDirectory()).markInvokersChanged();
->>>>>>> a2b9e0c4
         }
     }
 
@@ -360,11 +343,7 @@
 
             invoker = registryProtocol.getInvoker(cluster, registry, type, url);
         } else {
-<<<<<<< HEAD
-            ((DynamicDirectory)invoker.getDirectory()).markInvokersChanged();
-=======
             ((DynamicDirectory) invoker.getDirectory()).markInvokersChanged();
->>>>>>> a2b9e0c4
         }
     }
 
