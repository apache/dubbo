--- conflicted
+++ resolved
@@ -22,7 +22,6 @@
 import org.apache.dubbo.common.logger.LoggerFactory;
 import org.apache.dubbo.common.status.reporter.FrameworkStatusReporter;
 import org.apache.dubbo.common.utils.CollectionUtils;
-import org.apache.dubbo.common.reporter.FrameworkStatusReporter;
 import org.apache.dubbo.common.utils.StringUtils;
 import org.apache.dubbo.registry.Registry;
 import org.apache.dubbo.registry.client.migration.model.MigrationRule;
@@ -385,17 +384,6 @@
             serviceDiscoveryInvoker.destroy();
             serviceDiscoveryInvoker = null;
         }
-<<<<<<< HEAD
-
-        updateConsumerModel(currentAvailableInvoker, serviceDiscoveryInvoker);
-        migrated = true;
-        // invoker 接口 版本 dataId
-        // 分组
-        // ApplicationModel.getName()
-        // 状态 未迁移 0
-        FrameworkStatusReporter.reportConsumptionStatus("{\"type\":\"consumption\", \"data\":{\"status\":0}}");
-=======
->>>>>>> ea0506aa
     }
 
 //    protected synchronized void discardServiceDiscoveryInvokerAddress(ClusterInvoker<T> serviceDiscoveryInvoker) {
@@ -445,17 +433,6 @@
             invoker.destroy();
             invoker = null;
         }
-<<<<<<< HEAD
-
-        updateConsumerModel(currentAvailableInvoker, invoker);
-        migrated = true;
-        // invoker 接口 版本 dataId
-        // 分组
-        // ApplicationModel.getName()
-        // 状态 已迁移 1
-        FrameworkStatusReporter.reportConsumptionStatus("{\"type\":\"consumption\", \"data\":{\"status\":0}}");
-=======
->>>>>>> ea0506aa
     }
 
 //
