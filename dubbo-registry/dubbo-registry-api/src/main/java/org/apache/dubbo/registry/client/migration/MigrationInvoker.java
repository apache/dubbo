--- conflicted
+++ resolved
@@ -284,13 +284,10 @@
         }
     }
 
-<<<<<<< HEAD
     /**
      *
      */
-=======
-    @Override
->>>>>>> 3e022879
+    @Override
     public synchronized void refreshServiceDiscoveryInvoker() {
         /**
          *
