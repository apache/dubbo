/*
 * Licensed to the Apache Software Foundation (ASF) under one or more
 * contributor license agreements.  See the NOTICE file distributed with
 * this work for additional information regarding copyright ownership.
 * The ASF licenses this file to You under the Apache License, Version 2.0
 * (the "License"); you may not use this file except in compliance with
 * the License.  You may obtain a copy of the License at
 *
 *     http://www.apache.org/licenses/LICENSE-2.0
 *
 * Unless required by applicable law or agreed to in writing, software
 * distributed under the License is distributed on an "AS IS" BASIS,
 * WITHOUT WARRANTIES OR CONDITIONS OF ANY KIND, either express or implied.
 * See the License for the specific language governing permissions and
 * limitations under the License.
 */
package org.apache.dubbo.registry.client;

import java.util.List;
import java.util.Optional;
import java.util.Set;
import java.util.concurrent.ConcurrentHashMap;
import java.util.concurrent.ScheduledFuture;
import java.util.concurrent.TimeUnit;
import java.util.concurrent.atomic.AtomicReference;

import org.apache.dubbo.common.URL;
import org.apache.dubbo.common.logger.ErrorTypeAwareLogger;
import org.apache.dubbo.common.logger.LoggerFactory;
import org.apache.dubbo.common.threadpool.manager.FrameworkExecutorRepository;
import org.apache.dubbo.common.utils.ConcurrentHashSet;
import org.apache.dubbo.config.ApplicationConfig;
import org.apache.dubbo.metadata.MetadataInfo;
import org.apache.dubbo.metadata.report.MetadataReport;
import org.apache.dubbo.metadata.report.MetadataReportInstance;
import org.apache.dubbo.metadata.report.identifier.SubscriberMetadataIdentifier;
import org.apache.dubbo.registry.NotifyListener;
import org.apache.dubbo.registry.client.event.listener.ServiceInstancesChangedListener;
import org.apache.dubbo.registry.client.metadata.MetadataUtils;
import org.apache.dubbo.registry.client.metadata.ServiceInstanceMetadataUtils;
import org.apache.dubbo.registry.client.metadata.store.MetaCacheManager;
import org.apache.dubbo.rpc.model.ApplicationModel;

import static org.apache.dubbo.common.constants.CommonConstants.DEFAULT_METADATA_INFO_CACHE_EXPIRE;
import static org.apache.dubbo.common.constants.CommonConstants.DEFAULT_METADATA_INFO_CACHE_SIZE;
import static org.apache.dubbo.common.constants.CommonConstants.DEFAULT_METADATA_STORAGE_TYPE;
import static org.apache.dubbo.common.constants.CommonConstants.METADATA_INFO_CACHE_EXPIRE_KEY;
import static org.apache.dubbo.common.constants.CommonConstants.METADATA_INFO_CACHE_SIZE_KEY;
import static org.apache.dubbo.common.constants.CommonConstants.REGISTRY_LOCAL_FILE_CACHE_ENABLED;
import static org.apache.dubbo.common.constants.CommonConstants.REMOTE_METADATA_STORAGE_TYPE;
import static org.apache.dubbo.common.constants.LoggerCodeConstants.INTERNAL_ERROR;
import static org.apache.dubbo.common.constants.LoggerCodeConstants.REGISTRY_FAILED_FETCH_INSTANCE;
import static org.apache.dubbo.common.constants.LoggerCodeConstants.REGISTRY_FAILED_LOAD_METADATA;
import static org.apache.dubbo.common.constants.RegistryConstants.REGISTRY_CLUSTER_KEY;
import static org.apache.dubbo.metadata.RevisionResolver.EMPTY_REVISION;
import static org.apache.dubbo.registry.client.metadata.ServiceInstanceMetadataUtils.EXPORTED_SERVICES_REVISION_PROPERTY_NAME;
import static org.apache.dubbo.registry.client.metadata.ServiceInstanceMetadataUtils.getExportedServicesRevision;
import static org.apache.dubbo.registry.client.metadata.ServiceInstanceMetadataUtils.isValidInstance;
import static org.apache.dubbo.registry.client.metadata.ServiceInstanceMetadataUtils.setMetadataStorageType;

/**
 * Each service discovery is bond to one application.
 */
public abstract class AbstractServiceDiscovery implements ServiceDiscovery {
    private final ErrorTypeAwareLogger logger = LoggerFactory.getErrorTypeAwareLogger(AbstractServiceDiscovery.class);
    private volatile boolean isDestroy;

    protected final String serviceName;
    protected volatile ServiceInstance serviceInstance;
    protected volatile MetadataInfo metadataInfo;
    protected final ConcurrentHashMap<String, MetadataInfoStat> metadataInfos = new ConcurrentHashMap<>();
    protected final ScheduledFuture<?> refreshCacheFuture;
    protected MetadataReport metadataReport;
    protected String metadataType;
    protected final MetaCacheManager metaCacheManager;
    protected URL registryURL;

    protected Set<ServiceInstancesChangedListener> instanceListeners = new ConcurrentHashSet<>();

    protected ApplicationModel applicationModel;

    public AbstractServiceDiscovery(ApplicationModel applicationModel, URL registryURL) {
        this(applicationModel, applicationModel.getApplicationName(), registryURL);
        MetadataReportInstance metadataReportInstance = applicationModel.getBeanFactory().getBean(MetadataReportInstance.class);
        metadataType = metadataReportInstance.getMetadataType();
        this.metadataReport = metadataReportInstance.getMetadataReport(registryURL.getParameter(REGISTRY_CLUSTER_KEY));
    }

    public AbstractServiceDiscovery(String serviceName, URL registryURL) {
        this(ApplicationModel.defaultModel(), serviceName, registryURL);
    }

    private AbstractServiceDiscovery(ApplicationModel applicationModel, String serviceName, URL registryURL) {
        this.applicationModel = applicationModel;
        this.serviceName = serviceName;
        this.registryURL = registryURL;
        this.metadataInfo = new MetadataInfo(serviceName);
        boolean localCacheEnabled = registryURL.getParameter(REGISTRY_LOCAL_FILE_CACHE_ENABLED, true);
        this.metaCacheManager = new MetaCacheManager(localCacheEnabled, getCacheNameSuffix(),
            applicationModel.getFrameworkModel().getBeanFactory()
                .getBean(FrameworkExecutorRepository.class).getCacheRefreshingScheduledExecutor());
        int metadataInfoCacheExpireTime = registryURL.getParameter(METADATA_INFO_CACHE_EXPIRE_KEY, DEFAULT_METADATA_INFO_CACHE_EXPIRE);
        int metadataInfoCacheSize = registryURL.getParameter(METADATA_INFO_CACHE_SIZE_KEY, DEFAULT_METADATA_INFO_CACHE_SIZE);
        this.refreshCacheFuture = applicationModel.getFrameworkModel().getBeanFactory()
            .getBean(FrameworkExecutorRepository.class).getSharedScheduledExecutor()
            .scheduleAtFixedRate(() -> {
                try {
                    while (metadataInfos.size() > metadataInfoCacheSize) {
                        AtomicReference<String> oldestRevision = new AtomicReference<>();
                        AtomicReference<MetadataInfoStat> oldestStat = new AtomicReference<>();
                        metadataInfos.forEach((k, v) -> {
                            if (System.currentTimeMillis() - v.getUpdateTime() > metadataInfoCacheExpireTime &&
                                (oldestStat.get() == null || oldestStat.get().getUpdateTime() > v.getUpdateTime())) {
                                oldestRevision.set(k);
                                oldestStat.set(v);
                            }
                        });
                        if (oldestStat.get() != null) {
                            metadataInfos.remove(oldestRevision.get(), oldestStat.get());
                        }
                    }
                } catch (Throwable t) {
                    logger.error(INTERNAL_ERROR, "", "", "Error occurred when clean up metadata info cache.", t);
                }
            }, metadataInfoCacheExpireTime / 2, metadataInfoCacheExpireTime / 2, TimeUnit.MILLISECONDS);
    }


    @Override
    public synchronized void register() throws RuntimeException {
        if (isDestroy) {
            return;
        }
        this.serviceInstance = createServiceInstance(this.metadataInfo);
        if (!isValidInstance(this.serviceInstance)) {
            logger.warn(REGISTRY_FAILED_FETCH_INSTANCE, "", "", "No valid instance found, stop registering instance address to registry.");
            return;
        }

        boolean revisionUpdated = calOrUpdateInstanceRevision(this.serviceInstance);
        if (revisionUpdated) {
            reportMetadata(this.metadataInfo);
            doRegister(this.serviceInstance);
        }
    }

    /**
     * Update assumes that DefaultServiceInstance and its attributes will never get updated once created.
     * Checking hasExportedServices() before registration guarantees that at least one service is ready for creating the
     * instance.
     */
    @Override
    public synchronized void update() throws RuntimeException {
        if (isDestroy) {
            return;
        }

        if (this.serviceInstance == null) {
            this.serviceInstance = createServiceInstance(this.metadataInfo);
        } else if (!isValidInstance(this.serviceInstance)) {
            ServiceInstanceMetadataUtils.customizeInstance(this.serviceInstance, this.applicationModel);
        }

        if (!isValidInstance(this.serviceInstance)) {
            return;
        }

        ServiceInstance oldServiceInstance = this.serviceInstance;
        DefaultServiceInstance newServiceInstance = new DefaultServiceInstance((DefaultServiceInstance) oldServiceInstance);
        boolean revisionUpdated = calOrUpdateInstanceRevision(newServiceInstance);
        if (revisionUpdated) {
            logger.info(String.format("Metadata of instance changed, updating instance with revision %s.", newServiceInstance.getServiceMetadata().getRevision()));
            doUpdate(oldServiceInstance, newServiceInstance);
            this.serviceInstance = newServiceInstance;
        }
    }

    @Override
    public synchronized void unregister() throws RuntimeException {
        if (isDestroy) {
            return;
        }
        // fixme, this metadata info might still being shared by other instances
//        unReportMetadata(this.metadataInfo);
        if (!isValidInstance(this.serviceInstance)) {
            return;
        }
        doUnregister(this.serviceInstance);
    }

    @Override
    public final ServiceInstance getLocalInstance() {
        return this.serviceInstance;
    }

    @Override
    public MetadataInfo getLocalMetadata() {
        return this.metadataInfo;
    }

    @Override
    public MetadataInfo getLocalMetadata(String revision) {
        MetadataInfoStat metadataInfoStat = metadataInfos.get(revision);
        if (metadataInfoStat != null) {
            return metadataInfoStat.getMetadataInfo();
        } else {
            return null;
        }
    }

    @Override
    public MetadataInfo getRemoteMetadata(String revision, List<ServiceInstance> instances) {
        MetadataInfo metadata = metaCacheManager.get(revision);

        if (metadata != null && metadata != MetadataInfo.EMPTY) {
            metadata.init();
            // metadata loaded from cache
            if (logger.isDebugEnabled()) {
                logger.debug("MetadataInfo for revision=" + revision + ", " + metadata);
            }
            return metadata;
        }

        synchronized (metaCacheManager) {
            // try to load metadata from remote.
            int triedTimes = 0;
            while (triedTimes < 3) {
                metadata = MetadataUtils.getRemoteMetadata(revision, instances, metadataReport);

                if (metadata != MetadataInfo.EMPTY) {// succeeded
                    metadata.init();
                    break;
                } else {// failed
                    if (triedTimes > 0) {
                        if (logger.isDebugEnabled()) {
                            logger.debug("Retry the " + triedTimes + " times to get metadata for revision=" + revision);
                        }
                    }
                    triedTimes++;
                    try {
                        Thread.sleep(1000);
                    } catch (InterruptedException e) {
                    }
                }
            }

            if (metadata == MetadataInfo.EMPTY) {
                logger.error(REGISTRY_FAILED_LOAD_METADATA, "", "", "Failed to get metadata for revision after 3 retries, revision=" + revision);
            } else {
                metaCacheManager.put(revision, metadata);
            }
        }
        return metadata;
    }

    @Override
    public MetadataInfo getRemoteMetadata(String revision) {
        return metaCacheManager.get(revision);
    }

    @Override
    public final void destroy() throws Exception {
        isDestroy = true;
        metaCacheManager.destroy();
        refreshCacheFuture.cancel(true);
        doDestroy();
    }

    @Override
    public final boolean isDestroy() {
        return isDestroy;
    }

    @Override
    public void register(URL url) {
        metadataInfo.addService(url);
    }

    @Override
    public void unregister(URL url) {
        metadataInfo.removeService(url);
    }

    @Override
    public void subscribe(URL url, NotifyListener listener) {
        metadataInfo.addSubscribedURL(url);
    }

    @Override
    public void unsubscribe(URL url, NotifyListener listener) {
        metadataInfo.removeSubscribedURL(url);
    }

    @Override
    public List<URL> lookup(URL url) {
        throw new UnsupportedOperationException("Service discovery implementation does not support lookup of url list.");
    }

    /**
     * Update Service Instance. Unregister and then register by default.
     * Can be override if registry support update instance directly.
     * <br/>
     * NOTICE: Remind to update {@link AbstractServiceDiscovery#serviceInstance}'s reference if updated
     *         and report metadata by {@link AbstractServiceDiscovery#reportMetadata(MetadataInfo)}
     *
     * @param oldServiceInstance origin service instance
     * @param newServiceInstance new service instance
     */
    protected void doUpdate(ServiceInstance oldServiceInstance, ServiceInstance newServiceInstance) {
        this.doUnregister(oldServiceInstance);

        this.serviceInstance = newServiceInstance;

        if (!EMPTY_REVISION.equals(getExportedServicesRevision(newServiceInstance))) {
            reportMetadata(newServiceInstance.getServiceMetadata());
            this.doRegister(newServiceInstance);
        }
    }

    @Override
    public URL getUrl() {
        return registryURL;
    }

    protected abstract void doRegister(ServiceInstance serviceInstance) throws RuntimeException;

    protected abstract void doUnregister(ServiceInstance serviceInstance);

    protected abstract void doDestroy() throws Exception;

    protected ServiceInstance createServiceInstance(MetadataInfo metadataInfo) {
        DefaultServiceInstance instance = new DefaultServiceInstance(serviceName, applicationModel);
        instance.setServiceMetadata(metadataInfo);
        setMetadataStorageType(instance, metadataType);
        ServiceInstanceMetadataUtils.customizeInstance(instance, applicationModel);
        return instance;
    }

    protected boolean calOrUpdateInstanceRevision(ServiceInstance instance) {
        String existingInstanceRevision = getExportedServicesRevision(instance);
        MetadataInfo metadataInfo = instance.getServiceMetadata();
        String newRevision = metadataInfo.calAndGetRevision();
        if (!newRevision.equals(existingInstanceRevision)) {
            instance.getMetadata().put(EXPORTED_SERVICES_REVISION_PROPERTY_NAME, metadataInfo.getRevision());
            return true;
        }
        return false;
    }

    protected void reportMetadata(MetadataInfo metadataInfo) {
        if (metadataInfo == null) {
            return;
        }
<<<<<<< HEAD
        if (metadataReport != null) {
            SubscriberMetadataIdentifier identifier = new SubscriberMetadataIdentifier(serviceName, metadataInfo.getRevision());
            if ((DEFAULT_METADATA_STORAGE_TYPE.equals(metadataType) && metadataReport.shouldReportMetadata()) || REMOTE_METADATA_STORAGE_TYPE.equals(metadataType)) {
                metadataReport.publishAppMetadata(identifier, metadataInfo);
=======
        TimePair timePair = TimePair.start();
        GlobalMetricsEventMulticaster eventMulticaster = applicationModel.getBeanFactory().getBean(GlobalMetricsEventMulticaster.class);
        if (metadataReport != null) {
            SubscriberMetadataIdentifier identifier = new SubscriberMetadataIdentifier(serviceName, metadataInfo.getRevision());
            if ((DEFAULT_METADATA_STORAGE_TYPE.equals(metadataType) && metadataReport.shouldReportMetadata()) || REMOTE_METADATA_STORAGE_TYPE.equals(metadataType)) {
                try {
                    eventMulticaster.publishEvent(new MetadataEvent.PushEvent(applicationModel, timePair));
                    metadataReport.publishAppMetadata(identifier, metadataInfo);
                    eventMulticaster.publishFinishEvent(new MetadataEvent.PushEvent(applicationModel, timePair));
                } catch (IllegalStateException e) {
                    eventMulticaster.publishErrorEvent(new MetadataEvent.PushEvent(applicationModel, timePair));
                    throw e;
                }
>>>>>>> 9294d7ca
            }
        }
        MetadataInfo clonedMetadataInfo = metadataInfo.clone();
        metadataInfos.put(metadataInfo.getRevision(), new MetadataInfoStat(clonedMetadataInfo));
    }

    protected void unReportMetadata(MetadataInfo metadataInfo) {
        if (metadataReport != null) {
            SubscriberMetadataIdentifier identifier = new SubscriberMetadataIdentifier(serviceName, metadataInfo.getRevision());
            if ((DEFAULT_METADATA_STORAGE_TYPE.equals(metadataType) && metadataReport.shouldReportMetadata()) || REMOTE_METADATA_STORAGE_TYPE.equals(metadataType)) {
                metadataReport.unPublishAppMetadata(identifier, metadataInfo);
            }
        }
    }

    private String getCacheNameSuffix() {
        String name = this.getClass().getSimpleName();
        int i = name.indexOf(ServiceDiscovery.class.getSimpleName());
        if (i != -1) {
            name = name.substring(0, i);
        }
        StringBuilder stringBuilder = new StringBuilder(128);
        Optional<ApplicationConfig> application = applicationModel.getApplicationConfigManager().getApplication();
        if (application.isPresent()) {
            stringBuilder.append(application.get().getName());
            stringBuilder.append(".");
        }
        stringBuilder.append(name.toLowerCase());
        URL url = this.getUrl();
        if (url != null) {
            stringBuilder.append(".");
            stringBuilder.append(url.getBackupAddress());
        }
        return stringBuilder.toString();
    }

    private static class MetadataInfoStat {
        private final MetadataInfo metadataInfo;
        private final long updateTime = System.currentTimeMillis();

        public MetadataInfoStat(MetadataInfo metadataInfo) {
            this.metadataInfo = metadataInfo;
        }

        public MetadataInfo getMetadataInfo() {
            return metadataInfo;
        }

        public long getUpdateTime() {
            return updateTime;
        }
    }
}<|MERGE_RESOLUTION|>--- conflicted
+++ resolved
@@ -16,14 +16,6 @@
  */
 package org.apache.dubbo.registry.client;
 
-import java.util.List;
-import java.util.Optional;
-import java.util.Set;
-import java.util.concurrent.ConcurrentHashMap;
-import java.util.concurrent.ScheduledFuture;
-import java.util.concurrent.TimeUnit;
-import java.util.concurrent.atomic.AtomicReference;
-
 import org.apache.dubbo.common.URL;
 import org.apache.dubbo.common.logger.ErrorTypeAwareLogger;
 import org.apache.dubbo.common.logger.LoggerFactory;
@@ -34,12 +26,23 @@
 import org.apache.dubbo.metadata.report.MetadataReport;
 import org.apache.dubbo.metadata.report.MetadataReportInstance;
 import org.apache.dubbo.metadata.report.identifier.SubscriberMetadataIdentifier;
+import org.apache.dubbo.metrics.event.GlobalMetricsEventMulticaster;
+import org.apache.dubbo.metrics.metadata.event.MetadataEvent;
+import org.apache.dubbo.metrics.model.TimePair;
 import org.apache.dubbo.registry.NotifyListener;
 import org.apache.dubbo.registry.client.event.listener.ServiceInstancesChangedListener;
 import org.apache.dubbo.registry.client.metadata.MetadataUtils;
 import org.apache.dubbo.registry.client.metadata.ServiceInstanceMetadataUtils;
 import org.apache.dubbo.registry.client.metadata.store.MetaCacheManager;
 import org.apache.dubbo.rpc.model.ApplicationModel;
+
+import java.util.List;
+import java.util.Optional;
+import java.util.Set;
+import java.util.concurrent.ConcurrentHashMap;
+import java.util.concurrent.ScheduledFuture;
+import java.util.concurrent.TimeUnit;
+import java.util.concurrent.atomic.AtomicReference;
 
 import static org.apache.dubbo.common.constants.CommonConstants.DEFAULT_METADATA_INFO_CACHE_EXPIRE;
 import static org.apache.dubbo.common.constants.CommonConstants.DEFAULT_METADATA_INFO_CACHE_SIZE;
@@ -225,12 +228,19 @@
             // try to load metadata from remote.
             int triedTimes = 0;
             while (triedTimes < 3) {
+
+                TimePair timePair = TimePair.start();
+                GlobalMetricsEventMulticaster eventMulticaster = applicationModel.getBeanFactory().getBean(GlobalMetricsEventMulticaster.class);
+                eventMulticaster.publishEvent(new MetadataEvent.SubscribeEvent(applicationModel, timePair));
+
                 metadata = MetadataUtils.getRemoteMetadata(revision, instances, metadataReport);
 
                 if (metadata != MetadataInfo.EMPTY) {// succeeded
                     metadata.init();
+                    eventMulticaster.publishFinishEvent(new MetadataEvent.SubscribeEvent(applicationModel, timePair));
                     break;
                 } else {// failed
+                    eventMulticaster.publishErrorEvent(new MetadataEvent.SubscribeEvent(applicationModel, timePair));
                     if (triedTimes > 0) {
                         if (logger.isDebugEnabled()) {
                             logger.debug("Retry the " + triedTimes + " times to get metadata for revision=" + revision);
@@ -301,7 +311,7 @@
      * Can be override if registry support update instance directly.
      * <br/>
      * NOTICE: Remind to update {@link AbstractServiceDiscovery#serviceInstance}'s reference if updated
-     *         and report metadata by {@link AbstractServiceDiscovery#reportMetadata(MetadataInfo)}
+     * and report metadata by {@link AbstractServiceDiscovery#reportMetadata(MetadataInfo)}
      *
      * @param oldServiceInstance origin service instance
      * @param newServiceInstance new service instance
@@ -351,28 +361,21 @@
         if (metadataInfo == null) {
             return;
         }
-<<<<<<< HEAD
-        if (metadataReport != null) {
-            SubscriberMetadataIdentifier identifier = new SubscriberMetadataIdentifier(serviceName, metadataInfo.getRevision());
-            if ((DEFAULT_METADATA_STORAGE_TYPE.equals(metadataType) && metadataReport.shouldReportMetadata()) || REMOTE_METADATA_STORAGE_TYPE.equals(metadataType)) {
-                metadataReport.publishAppMetadata(identifier, metadataInfo);
-=======
         TimePair timePair = TimePair.start();
         GlobalMetricsEventMulticaster eventMulticaster = applicationModel.getBeanFactory().getBean(GlobalMetricsEventMulticaster.class);
+        eventMulticaster.publishEvent(new MetadataEvent.PushEvent(applicationModel, timePair));
         if (metadataReport != null) {
             SubscriberMetadataIdentifier identifier = new SubscriberMetadataIdentifier(serviceName, metadataInfo.getRevision());
             if ((DEFAULT_METADATA_STORAGE_TYPE.equals(metadataType) && metadataReport.shouldReportMetadata()) || REMOTE_METADATA_STORAGE_TYPE.equals(metadataType)) {
                 try {
-                    eventMulticaster.publishEvent(new MetadataEvent.PushEvent(applicationModel, timePair));
                     metadataReport.publishAppMetadata(identifier, metadataInfo);
-                    eventMulticaster.publishFinishEvent(new MetadataEvent.PushEvent(applicationModel, timePair));
                 } catch (IllegalStateException e) {
                     eventMulticaster.publishErrorEvent(new MetadataEvent.PushEvent(applicationModel, timePair));
                     throw e;
                 }
->>>>>>> 9294d7ca
             }
         }
+        eventMulticaster.publishFinishEvent(new MetadataEvent.PushEvent(applicationModel, timePair));
         MetadataInfo clonedMetadataInfo = metadataInfo.clone();
         metadataInfos.put(metadataInfo.getRevision(), new MetadataInfoStat(clonedMetadataInfo));
     }
