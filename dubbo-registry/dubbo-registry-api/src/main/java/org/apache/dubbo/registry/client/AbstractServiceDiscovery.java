/*
 * Licensed to the Apache Software Foundation (ASF) under one or more
 * contributor license agreements.  See the NOTICE file distributed with
 * this work for additional information regarding copyright ownership.
 * The ASF licenses this file to You under the Apache License, Version 2.0
 * (the "License"); you may not use this file except in compliance with
 * the License.  You may obtain a copy of the License at
 *
 *     http://www.apache.org/licenses/LICENSE-2.0
 *
 * Unless required by applicable law or agreed to in writing, software
 * distributed under the License is distributed on an "AS IS" BASIS,
 * WITHOUT WARRANTIES OR CONDITIONS OF ANY KIND, either express or implied.
 * See the License for the specific language governing permissions and
 * limitations under the License.
 */
package org.apache.dubbo.registry.client;

import org.apache.dubbo.common.URL;
import org.apache.dubbo.common.logger.ErrorTypeAwareLogger;
import org.apache.dubbo.common.logger.LoggerFactory;
import org.apache.dubbo.common.threadpool.manager.FrameworkExecutorRepository;
import org.apache.dubbo.common.utils.ConcurrentHashSet;
import org.apache.dubbo.config.ApplicationConfig;
import org.apache.dubbo.metadata.MetadataInfo;
import org.apache.dubbo.metadata.report.MetadataReport;
import org.apache.dubbo.metadata.report.MetadataReportInstance;
import org.apache.dubbo.metadata.report.identifier.SubscriberMetadataIdentifier;
import org.apache.dubbo.metrics.event.MetricsEventBus;
import org.apache.dubbo.metrics.metadata.event.MetadataEvent;
import org.apache.dubbo.registry.NotifyListener;
import org.apache.dubbo.registry.client.event.listener.ServiceInstancesChangedListener;
import org.apache.dubbo.registry.client.metadata.MetadataUtils;
import org.apache.dubbo.registry.client.metadata.ServiceInstanceMetadataUtils;
import org.apache.dubbo.registry.client.metadata.store.MetaCacheManager;
import org.apache.dubbo.rpc.model.ApplicationModel;

import java.util.List;
import java.util.Optional;
import java.util.Set;
import java.util.concurrent.ConcurrentHashMap;
import java.util.concurrent.ScheduledFuture;
import java.util.concurrent.TimeUnit;
import java.util.concurrent.atomic.AtomicReference;

import static org.apache.dubbo.common.constants.CommonConstants.DEFAULT_METADATA_INFO_CACHE_EXPIRE;
import static org.apache.dubbo.common.constants.CommonConstants.DEFAULT_METADATA_INFO_CACHE_SIZE;
import static org.apache.dubbo.common.constants.CommonConstants.DEFAULT_METADATA_STORAGE_TYPE;
import static org.apache.dubbo.common.constants.CommonConstants.METADATA_INFO_CACHE_EXPIRE_KEY;
import static org.apache.dubbo.common.constants.CommonConstants.METADATA_INFO_CACHE_SIZE_KEY;
import static org.apache.dubbo.common.constants.CommonConstants.REGISTRY_LOCAL_FILE_CACHE_ENABLED;
import static org.apache.dubbo.common.constants.CommonConstants.REMOTE_METADATA_STORAGE_TYPE;
import static org.apache.dubbo.common.constants.LoggerCodeConstants.INTERNAL_ERROR;
import static org.apache.dubbo.common.constants.LoggerCodeConstants.REGISTRY_FAILED_LOAD_METADATA;
import static org.apache.dubbo.common.constants.RegistryConstants.REGISTRY_CLUSTER_KEY;
import static org.apache.dubbo.metadata.RevisionResolver.EMPTY_REVISION;
import static org.apache.dubbo.registry.client.metadata.ServiceInstanceMetadataUtils.EXPORTED_SERVICES_REVISION_PROPERTY_NAME;
import static org.apache.dubbo.registry.client.metadata.ServiceInstanceMetadataUtils.getExportedServicesRevision;
import static org.apache.dubbo.registry.client.metadata.ServiceInstanceMetadataUtils.isValidInstance;
import static org.apache.dubbo.registry.client.metadata.ServiceInstanceMetadataUtils.setMetadataStorageType;

/**
 * Each service discovery is bond to one application.
 */
public abstract class AbstractServiceDiscovery implements ServiceDiscovery {
    private final ErrorTypeAwareLogger logger = LoggerFactory.getErrorTypeAwareLogger(AbstractServiceDiscovery.class);
    private volatile boolean isDestroy;

    protected final String serviceName;
    protected volatile ServiceInstance serviceInstance;
    protected volatile MetadataInfo metadataInfo;
    protected final ConcurrentHashMap<String, MetadataInfoStat> metadataInfos = new ConcurrentHashMap<>();
    protected final ScheduledFuture<?> refreshCacheFuture;
    protected MetadataReport metadataReport;
    protected String metadataType;
    protected final MetaCacheManager metaCacheManager;
    protected URL registryURL;

    protected Set<ServiceInstancesChangedListener> instanceListeners = new ConcurrentHashSet<>();

    protected ApplicationModel applicationModel;

    public AbstractServiceDiscovery(ApplicationModel applicationModel, URL registryURL) {
        this(applicationModel, applicationModel.getApplicationName(), registryURL);
        MetadataReportInstance metadataReportInstance = applicationModel.getBeanFactory().getBean(MetadataReportInstance.class);
        metadataType = metadataReportInstance.getMetadataType();
        this.metadataReport = metadataReportInstance.getMetadataReport(registryURL.getParameter(REGISTRY_CLUSTER_KEY));
    }

    public AbstractServiceDiscovery(String serviceName, URL registryURL) {
        this(ApplicationModel.defaultModel(), serviceName, registryURL);
    }

    private AbstractServiceDiscovery(ApplicationModel applicationModel, String serviceName, URL registryURL) {
        this.applicationModel = applicationModel;
        this.serviceName = serviceName;
        this.registryURL = registryURL;
        this.metadataInfo = new MetadataInfo(serviceName);
        boolean localCacheEnabled = registryURL.getParameter(REGISTRY_LOCAL_FILE_CACHE_ENABLED, true);
        this.metaCacheManager = new MetaCacheManager(localCacheEnabled, getCacheNameSuffix(),
                applicationModel.getFrameworkModel().getBeanFactory()
                        .getBean(FrameworkExecutorRepository.class).getCacheRefreshingScheduledExecutor());
        int metadataInfoCacheExpireTime = registryURL.getParameter(METADATA_INFO_CACHE_EXPIRE_KEY, DEFAULT_METADATA_INFO_CACHE_EXPIRE);
        int metadataInfoCacheSize = registryURL.getParameter(METADATA_INFO_CACHE_SIZE_KEY, DEFAULT_METADATA_INFO_CACHE_SIZE);
        this.refreshCacheFuture = applicationModel.getFrameworkModel().getBeanFactory()
                .getBean(FrameworkExecutorRepository.class).getSharedScheduledExecutor()
                .scheduleAtFixedRate(() -> {
                    try {
                        while (metadataInfos.size() > metadataInfoCacheSize) {
                            AtomicReference<String> oldestRevision = new AtomicReference<>();
                            AtomicReference<MetadataInfoStat> oldestStat = new AtomicReference<>();
                            metadataInfos.forEach((k, v) -> {
                                if (System.currentTimeMillis() - v.getUpdateTime() > metadataInfoCacheExpireTime &&
                                        (oldestStat.get() == null || oldestStat.get().getUpdateTime() > v.getUpdateTime())) {
                                    oldestRevision.set(k);
                                    oldestStat.set(v);
                                }
                            });
                            if (oldestStat.get() != null) {
                                metadataInfos.remove(oldestRevision.get(), oldestStat.get());
                            }
                        }
                    } catch (Throwable t) {
                        logger.error(INTERNAL_ERROR, "", "", "Error occurred when clean up metadata info cache.", t);
                    }
                }, metadataInfoCacheExpireTime / 2, metadataInfoCacheExpireTime / 2, TimeUnit.MILLISECONDS);
    }


    @Override
    public synchronized void register() throws RuntimeException {
        if (isDestroy) {
            return;
        }
        ServiceInstance serviceInstance = createServiceInstance(this.metadataInfo);
        if (!isValidInstance(serviceInstance)) {
            return;
        }
<<<<<<< HEAD

        boolean revisionUpdated = calOrUpdateInstanceRevision(this.serviceInstance, this.serviceInstance);
=======
        this.serviceInstance = serviceInstance;
        boolean revisionUpdated = calOrUpdateInstanceRevision(this.serviceInstance);
>>>>>>> 85e1f971
        if (revisionUpdated) {
            reportMetadata(this.metadataInfo);
            doRegister(this.serviceInstance);
        }
    }

    /**
     * Update assumes that DefaultServiceInstance and its attributes will never get updated once created.
     * Checking hasExportedServices() before registration guarantees that at least one service is ready for creating the
     * instance.
     */
    @Override
    public synchronized void update() throws RuntimeException {
        if (isDestroy) {
            return;
        }

<<<<<<< HEAD
=======
        if (this.serviceInstance == null) {
            register();
        }
>>>>>>> 85e1f971

        ServiceInstance oldServiceInstance = this.serviceInstance;
        if (oldServiceInstance == null) {
            register();
            return;
        }
<<<<<<< HEAD

        ServiceInstance newServiceInstance = createServiceInstance(this.metadataInfo);
        boolean revisionUpdated = calOrUpdateInstanceRevision(oldServiceInstance, newServiceInstance);
=======
        ServiceInstance oldServiceInstance = this.serviceInstance;
        DefaultServiceInstance newServiceInstance = new DefaultServiceInstance((DefaultServiceInstance) oldServiceInstance);
        boolean revisionUpdated = calOrUpdateInstanceRevision(newServiceInstance);
>>>>>>> 85e1f971
        if (revisionUpdated) {
            logger.info(String.format("Metadata of instance changed, updating instance with revision %s.", newServiceInstance.getServiceMetadata().getRevision()));
            doUpdate(oldServiceInstance, newServiceInstance);
            this.serviceInstance = newServiceInstance;
        }
    }

    @Override
    public synchronized void unregister() throws RuntimeException {
        if (isDestroy) {
            return;
        }
        // fixme, this metadata info might still being shared by other instances
//        unReportMetadata(this.metadataInfo);
        if (!isValidInstance(this.serviceInstance)) {
            return;
        }
        doUnregister(this.serviceInstance);
    }

    @Override
    public final ServiceInstance getLocalInstance() {
        return this.serviceInstance;
    }

    @Override
    public MetadataInfo getLocalMetadata() {
        return this.metadataInfo;
    }

    @Override
    public MetadataInfo getLocalMetadata(String revision) {
        MetadataInfoStat metadataInfoStat = metadataInfos.get(revision);
        if (metadataInfoStat != null) {
            return metadataInfoStat.getMetadataInfo();
        } else {
            return null;
        }
    }

    @Override
    public MetadataInfo getRemoteMetadata(String revision, List<ServiceInstance> instances) {
        MetadataInfo metadata = metaCacheManager.get(revision);

        if (metadata != null && metadata != MetadataInfo.EMPTY) {
            metadata.init();
            // metadata loaded from cache
            if (logger.isDebugEnabled()) {
                logger.debug("MetadataInfo for revision=" + revision + ", " + metadata);
            }
            return metadata;
        }

        synchronized (metaCacheManager) {
            // try to load metadata from remote.
            int triedTimes = 0;
            while (triedTimes < 3) {

                metadata = MetricsEventBus.post(MetadataEvent.toSubscribeEvent(applicationModel),
                    () -> MetadataUtils.getRemoteMetadata(revision, instances, metadataReport),
                    result -> result != MetadataInfo.EMPTY
                );


                if (metadata != MetadataInfo.EMPTY) {// succeeded
                    metadata.init();
                    break;
                } else {// failed
                    if (triedTimes > 0) {
                        if (logger.isDebugEnabled()) {
                            logger.debug("Retry the " + triedTimes + " times to get metadata for revision=" + revision);
                        }
                    }
                    triedTimes++;
                    try {
                        Thread.sleep(1000);
                    } catch (InterruptedException e) {
                    }
                }
            }

            if (metadata == MetadataInfo.EMPTY) {
                logger.error(REGISTRY_FAILED_LOAD_METADATA, "", "", "Failed to get metadata for revision after 3 retries, revision=" + revision);
            } else {
                metaCacheManager.put(revision, metadata);
            }
        }
        return metadata;
    }

    @Override
    public MetadataInfo getRemoteMetadata(String revision) {
        return metaCacheManager.get(revision);
    }

    @Override
    public final void destroy() throws Exception {
        isDestroy = true;
        metaCacheManager.destroy();
        refreshCacheFuture.cancel(true);
        doDestroy();
    }

    @Override
    public final boolean isDestroy() {
        return isDestroy;
    }

    @Override
    public void register(URL url) {
        metadataInfo.addService(url);
    }

    @Override
    public void unregister(URL url) {
        metadataInfo.removeService(url);
    }

    @Override
    public void subscribe(URL url, NotifyListener listener) {
        metadataInfo.addSubscribedURL(url);
    }

    @Override
    public void unsubscribe(URL url, NotifyListener listener) {
        metadataInfo.removeSubscribedURL(url);
    }

    @Override
    public List<URL> lookup(URL url) {
        throw new UnsupportedOperationException("Service discovery implementation does not support lookup of url list.");
    }

    /**
     * Update Service Instance. Unregister and then register by default.
     * Can be override if registry support update instance directly.
     * <br/>
     * NOTICE: Remind to update {@link AbstractServiceDiscovery#serviceInstance}'s reference if updated
     * and report metadata by {@link AbstractServiceDiscovery#reportMetadata(MetadataInfo)}
     *
     * @param oldServiceInstance origin service instance
     * @param newServiceInstance new service instance
     */
    protected void doUpdate(ServiceInstance oldServiceInstance, ServiceInstance newServiceInstance) {
        this.doUnregister(oldServiceInstance);

        this.serviceInstance = newServiceInstance;

        if (!EMPTY_REVISION.equals(getExportedServicesRevision(newServiceInstance))) {
            reportMetadata(newServiceInstance.getServiceMetadata());
            this.doRegister(newServiceInstance);
        }
    }

    @Override
    public URL getUrl() {
        return registryURL;
    }

    protected abstract void doRegister(ServiceInstance serviceInstance) throws RuntimeException;

    protected abstract void doUnregister(ServiceInstance serviceInstance);

    protected abstract void doDestroy() throws Exception;

    protected ServiceInstance createServiceInstance(MetadataInfo metadataInfo) {
        DefaultServiceInstance instance = new DefaultServiceInstance(serviceName, applicationModel);
        instance.setServiceMetadata(metadataInfo);
        setMetadataStorageType(instance, metadataType);
        ServiceInstanceMetadataUtils.customizeInstance(instance, applicationModel);
        return instance;
    }

    protected boolean calOrUpdateInstanceRevision(ServiceInstance oldInstance, ServiceInstance newInstance) {
        String existingInstanceRevision = getExportedServicesRevision(oldInstance);
        MetadataInfo metadataInfo = newInstance.getServiceMetadata();
        String newRevision = metadataInfo.calAndGetRevision();
        if (!newRevision.equals(existingInstanceRevision)) {
            newInstance.getMetadata().put(EXPORTED_SERVICES_REVISION_PROPERTY_NAME, metadataInfo.getRevision());
            return true;
        }
        return false;
    }

    protected void reportMetadata(MetadataInfo metadataInfo) {
        if (metadataInfo == null) {
            return;
        }
        if (metadataReport != null) {
            SubscriberMetadataIdentifier identifier = new SubscriberMetadataIdentifier(serviceName, metadataInfo.getRevision());
            if ((DEFAULT_METADATA_STORAGE_TYPE.equals(metadataType) && metadataReport.shouldReportMetadata()) || REMOTE_METADATA_STORAGE_TYPE.equals(metadataType)) {
                MetricsEventBus.post(MetadataEvent.toPushEvent(applicationModel),
                    () ->
                    {
                        metadataReport.publishAppMetadata(identifier, metadataInfo);
                        return null;
                    });
            }
        }
        MetadataInfo clonedMetadataInfo = metadataInfo.clone();
        metadataInfos.put(metadataInfo.getRevision(), new MetadataInfoStat(clonedMetadataInfo));
    }

    protected void unReportMetadata(MetadataInfo metadataInfo) {
        if (metadataReport != null) {
            SubscriberMetadataIdentifier identifier = new SubscriberMetadataIdentifier(serviceName, metadataInfo.getRevision());
            if ((DEFAULT_METADATA_STORAGE_TYPE.equals(metadataType) && metadataReport.shouldReportMetadata()) || REMOTE_METADATA_STORAGE_TYPE.equals(metadataType)) {
                metadataReport.unPublishAppMetadata(identifier, metadataInfo);
            }
        }
    }

    private String getCacheNameSuffix() {
        String name = this.getClass().getSimpleName();
        int i = name.indexOf(ServiceDiscovery.class.getSimpleName());
        if (i != -1) {
            name = name.substring(0, i);
        }
        StringBuilder stringBuilder = new StringBuilder(128);
        Optional<ApplicationConfig> application = applicationModel.getApplicationConfigManager().getApplication();
        if (application.isPresent()) {
            stringBuilder.append(application.get().getName());
            stringBuilder.append(".");
        }
        stringBuilder.append(name.toLowerCase());
        URL url = this.getUrl();
        if (url != null) {
            stringBuilder.append(".");
            stringBuilder.append(url.getBackupAddress());
        }
        return stringBuilder.toString();
    }

    private static class MetadataInfoStat {
        private final MetadataInfo metadataInfo;
        private final long updateTime = System.currentTimeMillis();

        public MetadataInfoStat(MetadataInfo metadataInfo) {
            this.metadataInfo = metadataInfo;
        }

        public MetadataInfo getMetadataInfo() {
            return metadataInfo;
        }

        public long getUpdateTime() {
            return updateTime;
        }
    }
}<|MERGE_RESOLUTION|>--- conflicted
+++ resolved
@@ -136,13 +136,8 @@
         if (!isValidInstance(serviceInstance)) {
             return;
         }
-<<<<<<< HEAD
-
+        this.serviceInstance = serviceInstance;
         boolean revisionUpdated = calOrUpdateInstanceRevision(this.serviceInstance, this.serviceInstance);
-=======
-        this.serviceInstance = serviceInstance;
-        boolean revisionUpdated = calOrUpdateInstanceRevision(this.serviceInstance);
->>>>>>> 85e1f971
         if (revisionUpdated) {
             reportMetadata(this.metadataInfo);
             doRegister(this.serviceInstance);
@@ -160,27 +155,18 @@
             return;
         }
 
-<<<<<<< HEAD
-=======
-        if (this.serviceInstance == null) {
-            register();
-        }
->>>>>>> 85e1f971
-
         ServiceInstance oldServiceInstance = this.serviceInstance;
         if (oldServiceInstance == null) {
             register();
             return;
         }
-<<<<<<< HEAD
 
         ServiceInstance newServiceInstance = createServiceInstance(this.metadataInfo);
+        if (!isValidInstance(newServiceInstance)) {
+            return;
+        }
+
         boolean revisionUpdated = calOrUpdateInstanceRevision(oldServiceInstance, newServiceInstance);
-=======
-        ServiceInstance oldServiceInstance = this.serviceInstance;
-        DefaultServiceInstance newServiceInstance = new DefaultServiceInstance((DefaultServiceInstance) oldServiceInstance);
-        boolean revisionUpdated = calOrUpdateInstanceRevision(newServiceInstance);
->>>>>>> 85e1f971
         if (revisionUpdated) {
             logger.info(String.format("Metadata of instance changed, updating instance with revision %s.", newServiceInstance.getServiceMetadata().getRevision()));
             doUpdate(oldServiceInstance, newServiceInstance);
