--- conflicted
+++ resolved
@@ -358,20 +358,6 @@
         if (metadataInfo == null) {
             return;
         }
-<<<<<<< HEAD
-        TimePair timePair = TimePair.start();
-        GlobalMetricsEventMulticaster eventMulticaster = applicationModel.getBeanFactory().getBean(GlobalMetricsEventMulticaster.class);
-        eventMulticaster.publishEvent(new MetadataEvent.PushEvent(applicationModel, timePair));
-        if (metadataReport != null) {
-            SubscriberMetadataIdentifier identifier = new SubscriberMetadataIdentifier(serviceName, metadataInfo.getRevision());
-            if ((DEFAULT_METADATA_STORAGE_TYPE.equals(metadataType) && metadataReport.shouldReportMetadata()) || REMOTE_METADATA_STORAGE_TYPE.equals(metadataType)) {
-                try {
-                    metadataReport.publishAppMetadata(identifier, metadataInfo);
-                } catch (IllegalStateException e) {
-                    eventMulticaster.publishErrorEvent(new MetadataEvent.PushEvent(applicationModel, timePair));
-                    throw e;
-                }
-=======
         if (metadataReport != null) {
             SubscriberMetadataIdentifier identifier = new SubscriberMetadataIdentifier(serviceName, metadataInfo.getRevision());
             if ((DEFAULT_METADATA_STORAGE_TYPE.equals(metadataType) && metadataReport.shouldReportMetadata()) || REMOTE_METADATA_STORAGE_TYPE.equals(metadataType)) {
@@ -381,10 +367,8 @@
                         metadataReport.publishAppMetadata(identifier, metadataInfo);
                         return null;
                     });
->>>>>>> 2fadada1
             }
         }
-        eventMulticaster.publishFinishEvent(new MetadataEvent.PushEvent(applicationModel, timePair));
         MetadataInfo clonedMetadataInfo = metadataInfo.clone();
         metadataInfos.put(metadataInfo.getRevision(), new MetadataInfoStat(clonedMetadataInfo));
     }
