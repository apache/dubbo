/*
 * Licensed to the Apache Software Foundation (ASF) under one or more
 * contributor license agreements.  See the NOTICE file distributed with
 * this work for additional information regarding copyright ownership.
 * The ASF licenses this file to You under the Apache License, Version 2.0
 * (the "License"); you may not use this file except in compliance with
 * the License.  You may obtain a copy of the License at
 *
 *     http://www.apache.org/licenses/LICENSE-2.0
 *
 * Unless required by applicable law or agreed to in writing, software
 * distributed under the License is distributed on an "AS IS" BASIS,
 * WITHOUT WARRANTIES OR CONDITIONS OF ANY KIND, either express or implied.
 * See the License for the specific language governing permissions and
 * limitations under the License.
 */
package org.apache.dubbo.registry.client;

import static org.apache.dubbo.registry.client.metadata.ServiceInstanceMetadataUtils.isInstanceUpdated;
import static org.apache.dubbo.registry.client.metadata.ServiceInstanceMetadataUtils.resetInstanceUpdateKey;

public abstract class AbstractServiceDiscovery implements ServiceDiscovery {

    protected ServiceInstance serviceInstance;

    @Override
    public ServiceInstance getLocalInstance() {
        return serviceInstance;
    }

    /**
     * 服务注册
     * @param serviceInstance an instance of {@link ServiceInstance} to be registered
     * @throws RuntimeException
     */
    @Override
    public final void register(ServiceInstance serviceInstance) throws RuntimeException {
<<<<<<< HEAD
        this.serviceInstance = serviceInstance;
        /**
         * 服务注册
         */
=======
>>>>>>> da4f5f22
        doRegister(serviceInstance);
        this.serviceInstance = serviceInstance;
    }

    /**
     * It should be implement in kinds of service discovers.
     */
    public abstract void doRegister(ServiceInstance serviceInstance);

    /**
     *
     * @param serviceInstance the registered {@link ServiceInstance}
     * @throws RuntimeException
     */
    @Override
    public final void update(ServiceInstance serviceInstance) throws RuntimeException {
        /**
         * 比对是否需要更新   即revision是否有变化
         */
        if (!isInstanceUpdated(serviceInstance)) {
            return;
        }
<<<<<<< HEAD

        this.serviceInstance = serviceInstance;
        /**
         * 更新注册服务信息
         */
=======
>>>>>>> da4f5f22
        doUpdate(serviceInstance);
        /**
         *
         */
        resetInstanceUpdateKey(serviceInstance);
        this.serviceInstance = serviceInstance;
    }

    /**
     * It should be implement in kinds of service discovers.
     */
    public abstract void doUpdate(ServiceInstance serviceInstance);
}<|MERGE_RESOLUTION|>--- conflicted
+++ resolved
@@ -35,13 +35,9 @@
      */
     @Override
     public final void register(ServiceInstance serviceInstance) throws RuntimeException {
-<<<<<<< HEAD
-        this.serviceInstance = serviceInstance;
         /**
          * 服务注册
          */
-=======
->>>>>>> da4f5f22
         doRegister(serviceInstance);
         this.serviceInstance = serviceInstance;
     }
@@ -64,14 +60,9 @@
         if (!isInstanceUpdated(serviceInstance)) {
             return;
         }
-<<<<<<< HEAD
-
-        this.serviceInstance = serviceInstance;
         /**
          * 更新注册服务信息
          */
-=======
->>>>>>> da4f5f22
         doUpdate(serviceInstance);
         /**
          *
