--- conflicted
+++ resolved
@@ -48,15 +48,13 @@
     private MetadataReportInstance metadataReportInstance;
 
     @Override
-<<<<<<< HEAD
-    public void map(URL url) {
-        execute(() -> {
+    public boolean map(URL url) {
             if (CollectionUtils.isEmpty(applicationModel.getApplicationConfigManager().getMetadataConfigs())) {
-                return;
+                return false;
             }
             String serviceInterface = url.getServiceInterface();
             if (IGNORED_SERVICE_INTERFACES.contains(serviceInterface)) {
-                return;
+                return false;
             }
             String registryCluster = getRegistryCluster(url);
             MetadataReport metadataReport = metadataReportInstance.getMetadataReport(registryCluster);
@@ -64,11 +62,11 @@
             String appName = applicationModel.getApplicationName();
             if (metadataReport.registerServiceAppMapping(serviceInterface, appName, url)) {
                 // MetadataReport support directly register service-app mapping
-                return;
+                return true;
             }
 
             int currentRetryTimes = 1;
-            boolean success;
+            boolean succeeded = false;
             String newConfigContent = appName;
             do {
                 ConfigItem configItem = metadataReport.getConfigItem(serviceInterface, DEFAULT_MAPPING_GROUP);
@@ -79,41 +77,10 @@
                         break;
                     }
                     newConfigContent = oldConfigContent + COMMA_SEPARATOR + appName;
-=======
-    public boolean map(URL url) {
-        if (CollectionUtils.isEmpty(ApplicationModel.getConfigManager().getMetadataConfigs())) {
-            return false;
-        }
-        String serviceInterface = url.getServiceInterface();
-        if (IGNORED_SERVICE_INTERFACES.contains(serviceInterface)) {
-            return false;
-        }
-        String registryCluster = getRegistryCluster(url);
-        MetadataReport metadataReport = MetadataReportInstance.getMetadataReport(registryCluster);
-
-        if (metadataReport.registerServiceAppMapping(serviceInterface, getName(), url)) {
-            // MetadataReport support directly register service-app mapping
-            return true;
-        }
-
-        int currentRetryTimes = 1;
-        boolean succeeded = false;
-        String newConfigContent = getName();
-        do {
-            ConfigItem configItem = metadataReport.getConfigItem(serviceInterface, DEFAULT_MAPPING_GROUP);
-            String oldConfigContent = configItem.getContent();
-            if (StringUtils.isNotEmpty(oldConfigContent)) {
-                boolean contains = StringUtils.isContains(oldConfigContent, getName());
-                if (contains) {
-                    break;
->>>>>>> 3f591501
                 }
-                newConfigContent = oldConfigContent + COMMA_SEPARATOR + getName();
-            }
-            succeeded = metadataReport.registerServiceAppMapping(serviceInterface, DEFAULT_MAPPING_GROUP, newConfigContent, configItem.getTicket());
-        } while (!succeeded && currentRetryTimes++ <= CAS_RETRY_TIMES);
-
-        if (!succeeded) {
+                succeeded = metadataReport.registerServiceAppMapping(serviceInterface, DEFAULT_MAPPING_GROUP, newConfigContent, configItem.getTicket());
+            } while (!succeeded && currentRetryTimes++ <= CAS_RETRY_TIMES);
+            if (!succeeded) {
             throw new RuntimeException();
         }
 
@@ -122,42 +89,18 @@
 
     @Override
     public Set<String> get(URL url) {
-<<<<<<< HEAD
-        Set<String> serviceNames = new LinkedHashSet<>();
-        execute(() -> {
-            String serviceInterface = url.getServiceInterface();
-            String registryCluster = getRegistryCluster(url);
-            MetadataReport metadataReport = metadataReportInstance.getMetadataReport(registryCluster);
-            Set<String> apps = metadataReport.getServiceAppMapping(serviceInterface, url);
-            serviceNames.addAll(apps);
-        });
-        return serviceNames;
-=======
         String serviceInterface = url.getServiceInterface();
         String registryCluster = getRegistryCluster(url);
-        MetadataReport metadataReport = MetadataReportInstance.getMetadataReport(registryCluster);
+        MetadataReport metadataReport = metadataReportInstance.getMetadataReport(registryCluster);
         return metadataReport.getServiceAppMapping(serviceInterface, url);
->>>>>>> 3f591501
     }
 
     @Override
     public Set<String> getAndListen(URL url, MappingListener mappingListener) {
-<<<<<<< HEAD
-        Set<String> serviceNames = new LinkedHashSet<>();
-        execute(() -> {
-            String serviceInterface = url.getServiceInterface();
-            String registryCluster = getRegistryCluster(url);
-            MetadataReport metadataReport = metadataReportInstance.getMetadataReport(registryCluster);
-            Set<String> apps = metadataReport.getServiceAppMapping(serviceInterface, mappingListener, url);
-            serviceNames.addAll(apps);
-        });
-        return serviceNames;
-=======
         String serviceInterface = url.getServiceInterface();
         String registryCluster = getRegistryCluster(url);
-        MetadataReport metadataReport = MetadataReportInstance.getMetadataReport(registryCluster);
+        MetadataReport metadataReport = metadataReportInstance.getMetadataReport(registryCluster);
         return metadataReport.getServiceAppMapping(serviceInterface, mappingListener, url);
->>>>>>> 3f591501
     }
 
     @Override
