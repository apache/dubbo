--- conflicted
+++ resolved
@@ -119,19 +119,9 @@
                 instanceUrls = addressListener.notify(instanceUrls, getConsumerUrl(), this);
             }
         }
-
-<<<<<<< HEAD
         /**
          * 刷新Invoker
          */
-        refreshInvoker(instanceUrls);
-    }
-
-    /**
-     *
-     * @param invokerUrls
-     */
-=======
         refreshOverrideAndInvoker(instanceUrls);
     }
 
@@ -195,7 +185,6 @@
         return url;
     }
 
->>>>>>> da4f5f22
     private void refreshInvoker(List<URL> invokerUrls) {
         Assert.notNull(invokerUrls, "invokerUrls should not be null, use empty url list to clear address.");
         this.originalUrls = invokerUrls;
@@ -348,11 +337,6 @@
             return true;
         }
 
-<<<<<<< HEAD
-        /**
-         * 元数据信息是否有变化
-         */
-=======
         if (oldURL instanceof OverrideInstanceAddressURL || newURL instanceof OverrideInstanceAddressURL) {
             if(!(oldURL instanceof OverrideInstanceAddressURL && newURL instanceof OverrideInstanceAddressURL)) {
                 // sub-class changed
@@ -364,7 +348,9 @@
             }
         }
 
->>>>>>> da4f5f22
+        /**
+         * 元数据信息是否有变化
+         */
         return !oldURL.getMetadataInfo().getServiceInfo(getConsumerUrl().getProtocolServiceKey())
                 .equals(newURL.getMetadataInfo().getServiceInfo(getConsumerUrl().getProtocolServiceKey()));
     }
@@ -436,14 +422,10 @@
                     Invoker<T> invoker = oldUrlInvokerMap.remove(addressKey);
                     if (invoker != null) {
                         try {
-<<<<<<< HEAD
                             /**
                              * 销毁
                              */
-                            invoker.destroy();
-=======
                             invoker.destroyAll();
->>>>>>> da4f5f22
                             if (logger.isDebugEnabled()) {
                                 logger.debug("destroy invoker[" + invoker.getUrl() + "] success. ");
                             }
