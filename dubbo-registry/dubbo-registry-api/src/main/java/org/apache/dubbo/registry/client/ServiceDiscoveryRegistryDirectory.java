--- conflicted
+++ resolved
@@ -289,15 +289,8 @@
         this.originalUrls = invokerUrls;
 
         if (invokerUrls.size() == 1 && EMPTY_PROTOCOL.equals(invokerUrls.get(0).getProtocol())) {
-<<<<<<< HEAD
-            logger.warn(PROTOCOL_UNSUPPORTED, "", "", "Received url with EMPTY protocol, will clear all available addresses.");
+            logger.warn(PROTOCOL_UNSUPPORTED, "", "", String.format("Received url with EMPTY protocol from registry %s, will clear all available addresses.", this));
             refreshRouter(BitList.emptyList(), () -> {});
-=======
-            logger.warn(PROTOCOL_UNSUPPORTED, "", "", String.format("Received url with EMPTY protocol from registry %s, will clear all available addresses.", this));
-            refreshRouter(BitList.emptyList(), () ->
-                this.forbidden = true // Forbid to access
-            );
->>>>>>> b84c1386
             destroyAllInvokers(); // Close all invokers
         } else {
             if (CollectionUtils.isEmpty(invokerUrls)) {
