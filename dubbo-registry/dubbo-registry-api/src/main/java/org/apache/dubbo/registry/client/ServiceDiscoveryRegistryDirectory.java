/*
 * Licensed to the Apache Software Foundation (ASF) under one or more
 * contributor license agreements.  See the NOTICE file distributed with
 * this work for additional information regarding copyright ownership.
 * The ASF licenses this file to You under the Apache License, Version 2.0
 * (the "License"); you may not use this file except in compliance with
 * the License.  You may obtain a copy of the License at
 *
 *     http://www.apache.org/licenses/LICENSE-2.0
 *
 * Unless required by applicable law or agreed to in writing, software
 * distributed under the License is distributed on an "AS IS" BASIS,
 * WITHOUT WARRANTIES OR CONDITIONS OF ANY KIND, either express or implied.
 * See the License for the specific language governing permissions and
 * limitations under the License.
 */
package org.apache.dubbo.registry.client;

import org.apache.dubbo.common.ProtocolServiceKey;
import org.apache.dubbo.common.URL;
import org.apache.dubbo.common.config.configcenter.DynamicConfiguration;
import org.apache.dubbo.common.constants.CommonConstants;
import org.apache.dubbo.common.extension.ExtensionLoader;
import org.apache.dubbo.common.logger.Logger;
import org.apache.dubbo.common.logger.LoggerFactory;
import org.apache.dubbo.common.utils.Assert;
import org.apache.dubbo.common.utils.CollectionUtils;
import org.apache.dubbo.common.utils.NetUtils;
import org.apache.dubbo.metadata.MetadataInfo;
import org.apache.dubbo.registry.AddressListener;
import org.apache.dubbo.registry.Constants;
import org.apache.dubbo.registry.ProviderFirstParams;
import org.apache.dubbo.registry.integration.AbstractConfiguratorListener;
import org.apache.dubbo.registry.integration.DynamicDirectory;
import org.apache.dubbo.rpc.Invocation;
import org.apache.dubbo.rpc.Invoker;
import org.apache.dubbo.rpc.Protocol;
import org.apache.dubbo.rpc.Result;
import org.apache.dubbo.rpc.RpcContext;
import org.apache.dubbo.rpc.RpcException;
import org.apache.dubbo.rpc.RpcInvocation;
import org.apache.dubbo.rpc.RpcServiceContext;
import org.apache.dubbo.rpc.cluster.Configurator;
import org.apache.dubbo.rpc.cluster.RouterChain;
import org.apache.dubbo.rpc.cluster.directory.StaticDirectory;
import org.apache.dubbo.rpc.cluster.router.state.BitList;
import org.apache.dubbo.rpc.model.ModuleModel;

import java.util.ArrayList;
import java.util.Collections;
import java.util.HashMap;
import java.util.HashSet;
import java.util.LinkedHashMap;
import java.util.List;
import java.util.Map;
import java.util.Objects;
import java.util.Set;
import java.util.concurrent.ConcurrentHashMap;
import java.util.stream.Collectors;

import static org.apache.dubbo.common.constants.CommonConstants.DISABLED_KEY;
import static org.apache.dubbo.common.constants.CommonConstants.ENABLED_KEY;
import static org.apache.dubbo.common.constants.CommonConstants.PROTOCOL_KEY;
import static org.apache.dubbo.common.constants.RegistryConstants.DEFAULT_HASHMAP_LOAD_FACTOR;
import static org.apache.dubbo.common.constants.RegistryConstants.EMPTY_PROTOCOL;
import static org.apache.dubbo.common.constants.RegistryConstants.REGISTRY_TYPE_KEY;
import static org.apache.dubbo.common.constants.RegistryConstants.SERVICE_REGISTRY_TYPE;
import static org.apache.dubbo.registry.Constants.CONFIGURATORS_SUFFIX;
import static org.apache.dubbo.rpc.model.ScopeModelUtil.getModuleModel;

public class ServiceDiscoveryRegistryDirectory<T> extends DynamicDirectory<T> {
    private static final Logger logger = LoggerFactory.getLogger(ServiceDiscoveryRegistryDirectory.class);

    /**
     * instance address to invoker mapping.
     * The initial value is null and the midway may be assigned to null, please use the local variable reference
     */
    private volatile Map<ProtocolServiceKeyWithAddress, Invoker<T>> urlInvokerMap;
    private volatile ReferenceConfigurationListener referenceConfigurationListener;
    private volatile boolean enableConfigurationListen = true;
    private volatile List<URL> originalUrls = null;
    private volatile Map<String, String> overrideQueryMap;
    private final Set<String> providerFirstParams;
    private final ModuleModel moduleModel;
    private final ProtocolServiceKey consumerProtocolServiceKey;
    private final Map<ProtocolServiceKey, URL> customizedConsumerUrlMap = new ConcurrentHashMap<>();

    public ServiceDiscoveryRegistryDirectory(Class<T> serviceType, URL url) {
        super(serviceType, url);
        moduleModel = getModuleModel(url.getScopeModel());

        Set<ProviderFirstParams> providerFirstParams = url.getOrDefaultApplicationModel().getExtensionLoader(ProviderFirstParams.class).getSupportedExtensionInstances();
        if (CollectionUtils.isEmpty(providerFirstParams)) {
            this.providerFirstParams = null;
        } else {
            if (providerFirstParams.size() == 1) {
                this.providerFirstParams = Collections.unmodifiableSet(providerFirstParams.iterator().next().params());
            } else {
                Set<String> params = new HashSet<>();
                for (ProviderFirstParams paramsFilter : providerFirstParams) {
                    if (paramsFilter.params() == null) {
                        break;
                    }
                    params.addAll(paramsFilter.params());
                }
                this.providerFirstParams = Collections.unmodifiableSet(params);
            }
        }

        String protocol = consumerUrl.getParameter(PROTOCOL_KEY, consumerUrl.getProtocol());
        consumerProtocolServiceKey = new ProtocolServiceKey(consumerUrl.getServiceInterface(), consumerUrl.getVersion(), consumerUrl.getGroup(),
            !CommonConstants.CONSUMER.equals(protocol) ? protocol : null);
    }

    @Override
    public void subscribe(URL url) {
        if (moduleModel.getModelEnvironment().getConfiguration().convert(Boolean.class, Constants.ENABLE_CONFIGURATION_LISTEN, true)) {
            enableConfigurationListen = true;
            getConsumerConfigurationListener(moduleModel).addNotifyListener(this);
            referenceConfigurationListener = new ReferenceConfigurationListener(this.moduleModel, this, url);
        } else {
            enableConfigurationListen = false;
        }
        super.subscribe(url);
    }

    private ConsumerConfigurationListener getConsumerConfigurationListener(ModuleModel moduleModel) {
        return moduleModel.getBeanFactory().getOrRegisterBean(ConsumerConfigurationListener.class,
            type -> new ConsumerConfigurationListener(moduleModel));
    }

    @Override
    public void unSubscribe(URL url) {
        super.unSubscribe(url);
        this.originalUrls = null;
        if (moduleModel.getModelEnvironment().getConfiguration().convert(Boolean.class, Constants.ENABLE_CONFIGURATION_LISTEN, true)) {
            getConsumerConfigurationListener(moduleModel).removeNotifyListener(this);
            referenceConfigurationListener.stop();
        }
    }

    @Override
    public void destroy() {
        super.destroy();
        if (moduleModel.getModelEnvironment().getConfiguration().convert(Boolean.class, Constants.ENABLE_CONFIGURATION_LISTEN, true)) {
            getConsumerConfigurationListener(moduleModel).removeNotifyListener(this);
            referenceConfigurationListener.stop();
        }
    }

    @Override
    public void buildRouterChain(URL url) {
        this.setRouterChain(RouterChain.buildChain(getInterface(), url.addParameter(REGISTRY_TYPE_KEY, SERVICE_REGISTRY_TYPE)));
    }

    @Override
    public synchronized void notify(List<URL> instanceUrls) {
        if (isDestroyed()) {
            return;
        }
        // Set the context of the address notification thread.
        RpcServiceContext.getServiceContext().setConsumerUrl(getConsumerUrl());

        //  3.x added for extend URL address
        ExtensionLoader<AddressListener> addressListenerExtensionLoader = getUrl().getOrDefaultModuleModel().getExtensionLoader(AddressListener.class);
        List<AddressListener> supportedListeners = addressListenerExtensionLoader.getActivateExtension(getUrl(), (String[]) null);
        if (supportedListeners != null && !supportedListeners.isEmpty()) {
            for (AddressListener addressListener : supportedListeners) {
                instanceUrls = addressListener.notify(instanceUrls, getConsumerUrl(), this);
            }
        }

        refreshOverrideAndInvoker(instanceUrls);
    }

    // RefreshOverrideAndInvoker will be executed by registryCenter and configCenter, so it should be synchronized.
    private synchronized void refreshOverrideAndInvoker(List<URL> instanceUrls) {
        // mock zookeeper://xxx?mock=return null
        refreshInvoker(instanceUrls);
    }

    private InstanceAddressURL overrideWithConfigurator(InstanceAddressURL providerUrl) {
        // override url with configurator from "app-name.configurators"
        providerUrl = overrideWithConfigurators(getConsumerConfigurationListener(moduleModel).getConfigurators(), providerUrl);

        // override url with configurator from configurators from "service-name.configurators"
        if (referenceConfigurationListener != null) {
            providerUrl = overrideWithConfigurators(referenceConfigurationListener.getConfigurators(), providerUrl);
        }

        return providerUrl;
    }

    private InstanceAddressURL overrideWithConfigurators(List<Configurator> configurators, InstanceAddressURL url) {
        if (CollectionUtils.isNotEmpty(configurators)) {
            // wrap url
            OverrideInstanceAddressURL overrideInstanceAddressURL = new OverrideInstanceAddressURL(url);
            if (overrideQueryMap != null) {
                // override app-level configs
                overrideInstanceAddressURL = (OverrideInstanceAddressURL) overrideInstanceAddressURL.addParameters(overrideQueryMap);
            }
            for (Configurator configurator : configurators) {
                overrideInstanceAddressURL = (OverrideInstanceAddressURL) configurator.configure(overrideInstanceAddressURL);
            }
            return overrideInstanceAddressURL;
        }
        return url;
    }

    @Override
    public boolean isServiceDiscovery() {
        return true;
    }

    /**
     * This implementation makes sure all application names related to serviceListener received address notification.
     * <p>
     * FIXME, make sure deprecated "interface-application" mapping item be cleared in time.
     */
    @Override
    public boolean isNotificationReceived() {
        return serviceListener == null || serviceListener.isDestroyed()
            || serviceListener.getAllInstances().size() == serviceListener.getServiceNames().size();
    }

    private void refreshInvoker(List<URL> invokerUrls) {
        Assert.notNull(invokerUrls, "invokerUrls should not be null, use EMPTY url to clear current addresses.");
        this.originalUrls = invokerUrls;

        if (invokerUrls.size() == 1 && EMPTY_PROTOCOL.equals(invokerUrls.get(0).getProtocol())) {
            logger.warn("Received url with EMPTY protocol, will clear all available addresses.");
            this.forbidden = true; // Forbid to access
            routerChain.setInvokers(BitList.emptyList());
            destroyAllInvokers(); // Close all invokers
        } else {
            this.forbidden = false; // Allow accessing
            if (CollectionUtils.isEmpty(invokerUrls)) {
                logger.warn("Received empty url list, will ignore for protection purpose.");
                return;
            }

            // use local reference to avoid NPE as this.urlInvokerMap will be set null concurrently at destroyAllInvokers().
            Map<ProtocolServiceKeyWithAddress, Invoker<T>> localUrlInvokerMap = this.urlInvokerMap;
            // can't use local reference as oldUrlInvokerMap's mappings might be removed directly at toInvokers().
            Map<ProtocolServiceKeyWithAddress, Invoker<T>> oldUrlInvokerMap = null;
            if (localUrlInvokerMap != null) {
                // the initial capacity should be set greater than the maximum number of entries divided by the load factor to avoid resizing.
                oldUrlInvokerMap = new LinkedHashMap<>(Math.round(1 + localUrlInvokerMap.size() / DEFAULT_HASHMAP_LOAD_FACTOR));
                localUrlInvokerMap.forEach(oldUrlInvokerMap::put);
            }
            Map<ProtocolServiceKeyWithAddress, Invoker<T>> newUrlInvokerMap = toInvokers(oldUrlInvokerMap, invokerUrls);// Translate url list to Invoker map
            logger.info("Refreshed invoker size " + newUrlInvokerMap.size());

            if (CollectionUtils.isEmptyMap(newUrlInvokerMap)) {
                logger.error(new IllegalStateException("Cannot create invokers from url address list (total " + invokerUrls.size() + ")"));
                return;
            }
            List<Invoker<T>> newInvokers = Collections.unmodifiableList(new ArrayList<>(newUrlInvokerMap.values()));
            this.setInvokers(multiGroup ? new BitList<>(toMergeInvokerList(newInvokers)) : new BitList<>(newInvokers));
            // pre-route and build cache
            routerChain.setInvokers(this.getInvokers());
            this.urlInvokerMap = newUrlInvokerMap;

            if (oldUrlInvokerMap != null) {
                try {
                    destroyUnusedInvokers(oldUrlInvokerMap, newUrlInvokerMap); // Close the unused Invoker
                } catch (Exception e) {
                    logger.warn("destroyUnusedInvokers error. ", e);
                }
            }
        }

        // notify invokers refreshed
        this.invokersChanged();
    }

    /**
     * Turn urls into invokers, and if url has been refer, will not re-reference.
     * the items that will be put into newUrlInvokeMap will be removed from oldUrlInvokerMap.
     *
     * @param oldUrlInvokerMap it might be modified during the process.
     * @param urls
     * @return invokers
     */
    private Map<ProtocolServiceKeyWithAddress, Invoker<T>> toInvokers(Map<ProtocolServiceKeyWithAddress, Invoker<T>> oldUrlInvokerMap, List<URL> urls) {
        Map<ProtocolServiceKeyWithAddress, Invoker<T>> newUrlInvokerMap = new ConcurrentHashMap<>(urls == null ? 1 : (int) (urls.size() / 0.75f + 1));
        if (urls == null || urls.isEmpty()) {
            return newUrlInvokerMap;
        }

        for (URL url : urls) {
            InstanceAddressURL instanceAddressURL = (InstanceAddressURL) url;
            if (EMPTY_PROTOCOL.equals(instanceAddressURL.getProtocol())) {
                continue;
            }
            if (!getUrl().getOrDefaultFrameworkModel().getExtensionLoader(Protocol.class).hasExtension(instanceAddressURL.getProtocol())) {
                logger.error(new IllegalStateException("Unsupported protocol " + instanceAddressURL.getProtocol() +
                    " in notified url: " + instanceAddressURL + " from registry " + getUrl().getAddress() +
                    " to consumer " + NetUtils.getLocalHost() + ", supported protocol: " +
                    getUrl().getOrDefaultFrameworkModel().getExtensionLoader(Protocol.class).getSupportedExtensions()));
                continue;
            }

            instanceAddressURL.setProviderFirstParams(providerFirstParams);

            // Override provider urls if needed
            if (enableConfigurationListen) {
                instanceAddressURL = overrideWithConfigurator(instanceAddressURL);
            }

            // filter all the service available (version wildcard, group wildcard, protocol wildcard)
            int port = instanceAddressURL.getPort();
            List<ProtocolServiceKey> matchedProtocolServiceKeys = instanceAddressURL.getMetadataInfo()
                .getServices().values()
                .stream()
                .filter(serviceInfo -> serviceInfo.getPort() <= 0 || serviceInfo.getPort() == port)
                .map(MetadataInfo.ServiceInfo::getProtocolServiceKey)
                .filter(key -> ProtocolServiceKey.Matcher.isMatch(consumerProtocolServiceKey, key))
                .collect(Collectors.toList());

            // see org.apache.dubbo.common.ProtocolServiceKey.isSameWith
            // check if needed to override the consumer url
            boolean shouldWrap = matchedProtocolServiceKeys.size() != 1 || !consumerProtocolServiceKey.isSameWith(matchedProtocolServiceKeys.get(0));

            for (ProtocolServiceKey matchedProtocolServiceKey : matchedProtocolServiceKeys) {
                ProtocolServiceKeyWithAddress protocolServiceKeyWithAddress = new ProtocolServiceKeyWithAddress(matchedProtocolServiceKey, instanceAddressURL.getAddress());
                Invoker<T> invoker = oldUrlInvokerMap == null ? null : oldUrlInvokerMap.get(protocolServiceKeyWithAddress);
                if (invoker == null || urlChanged(invoker, instanceAddressURL, matchedProtocolServiceKey)) { // Not in the cache, refer again
                    try {
                        boolean enabled;
                        if (instanceAddressURL.hasParameter(DISABLED_KEY)) {
                            enabled = !instanceAddressURL.getParameter(DISABLED_KEY, false);
                        } else {
                            enabled = instanceAddressURL.getParameter(ENABLED_KEY, true);
                        }
                        if (enabled) {
                            if (shouldWrap) {
                                URL newConsumerUrl = customizedConsumerUrlMap.computeIfAbsent(matchedProtocolServiceKey,
                                    k -> consumerUrl.setProtocol(k.getProtocol())
                                        .addParameter(CommonConstants.GROUP_KEY, k.getGroup())
                                        .addParameter(CommonConstants.VERSION_KEY, k.getVersion()));
                                RpcContext.getServiceContext().setConsumerUrl(newConsumerUrl);
                                invoker = new InstanceWrappedInvoker<>(protocol.refer(serviceType, instanceAddressURL), newConsumerUrl, matchedProtocolServiceKey);
                            } else {
                                invoker = protocol.refer(serviceType, instanceAddressURL);
                            }
                        }
                    } catch (Throwable t) {
                        logger.error("Failed to refer invoker for interface:" + serviceType + ",url:(" + instanceAddressURL + ")" + t.getMessage(), t);
                    }
                    if (invoker != null) { // Put new invoker in cache
                        newUrlInvokerMap.put(protocolServiceKeyWithAddress, invoker);
                    }
                } else {
                    newUrlInvokerMap.put(protocolServiceKeyWithAddress, invoker);
                    oldUrlInvokerMap.remove(protocolServiceKeyWithAddress, invoker);
                }
            }
        }
        return newUrlInvokerMap;
    }

    private boolean urlChanged(Invoker<T> invoker, InstanceAddressURL newURL, ProtocolServiceKey protocolServiceKey) {
        InstanceAddressURL oldURL = (InstanceAddressURL) invoker.getUrl();

        if (!newURL.getInstance().equals(oldURL.getInstance())) {
            return true;
        }

        if (oldURL instanceof OverrideInstanceAddressURL || newURL instanceof OverrideInstanceAddressURL) {
            if (!(oldURL instanceof OverrideInstanceAddressURL && newURL instanceof OverrideInstanceAddressURL)) {
                // sub-class changed
                return true;
            } else {
                if (!((OverrideInstanceAddressURL) oldURL).getOverrideParams().equals(((OverrideInstanceAddressURL) newURL).getOverrideParams())) {
                    return true;
                }
            }
        }

<<<<<<< HEAD
        return !oldURL.getMetadataInfo().getValidServiceInfo(protocolServiceKey.toString())
            .equals(newURL.getMetadataInfo().getValidServiceInfo(protocolServiceKey.toString()));
=======
        MetadataInfo.ServiceInfo oldServiceInfo = oldURL.getMetadataInfo().getValidServiceInfo(getConsumerUrl().getProtocolServiceKey());
        if (null == oldServiceInfo) {
            return false;
        }

        return !oldServiceInfo.equals(newURL.getMetadataInfo().getValidServiceInfo(getConsumerUrl().getProtocolServiceKey()));
>>>>>>> edd245e5
    }

    private List<Invoker<T>> toMergeInvokerList(List<Invoker<T>> invokers) {
        List<Invoker<T>> mergedInvokers = new ArrayList<>();
        Map<String, List<Invoker<T>>> groupMap = new HashMap<>();
        for (Invoker<T> invoker : invokers) {
            String group = invoker.getUrl().getGroup("");
            groupMap.computeIfAbsent(group, k -> new ArrayList<>());
            groupMap.get(group).add(invoker);
        }

        if (groupMap.size() == 1) {
            mergedInvokers.addAll(groupMap.values().iterator().next());
        } else if (groupMap.size() > 1) {
            for (List<Invoker<T>> groupList : groupMap.values()) {
                StaticDirectory<T> staticDirectory = new StaticDirectory<>(groupList);
                staticDirectory.buildRouterChain();
                mergedInvokers.add(cluster.join(staticDirectory, false));
            }
        } else {
            mergedInvokers = invokers;
        }
        return mergedInvokers;
    }

    /**
     * Close all invokers
     */
    @Override
    protected void destroyAllInvokers() {
        Map<ProtocolServiceKeyWithAddress, Invoker<T>> localUrlInvokerMap = this.urlInvokerMap; // local reference
        if (localUrlInvokerMap != null) {
            for (Invoker<T> invoker : new ArrayList<>(localUrlInvokerMap.values())) {
                try {
                    invoker.destroyAll();
                } catch (Throwable t) {
                    logger.warn("Failed to destroy service " + serviceKey + " to provider " + invoker.getUrl(), t);
                }
            }
            localUrlInvokerMap.clear();
        }

        this.urlInvokerMap = null;
        this.destroyInvokers();
    }

    /**
     * Check whether the invoker in the cache needs to be destroyed
     * If set attribute of url: refer.autodestroy=false, the invokers will only increase without decreasing,there may be a refer leak
     *
     * @param oldUrlInvokerMap
     * @param newUrlInvokerMap
     */
    private void destroyUnusedInvokers(Map<ProtocolServiceKeyWithAddress, Invoker<T>> oldUrlInvokerMap, Map<ProtocolServiceKeyWithAddress, Invoker<T>> newUrlInvokerMap) {
        if (newUrlInvokerMap == null || newUrlInvokerMap.size() == 0) {
            destroyAllInvokers();
            return;
        }

        if (oldUrlInvokerMap == null || oldUrlInvokerMap.size() == 0) {
            return;
        }

        for (Map.Entry<ProtocolServiceKeyWithAddress, Invoker<T>> entry : oldUrlInvokerMap.entrySet()) {
            Invoker<T> invoker = entry.getValue();
            if (invoker != null) {
                try {
                    invoker.destroyAll();
                    if (logger.isDebugEnabled()) {
                        logger.debug("destroy invoker[" + invoker.getUrl() + "] success. ");
                    }
                } catch (Exception e) {
                    logger.warn("destroy invoker[" + invoker.getUrl() + "] failed. " + e.getMessage(), e);
                }
            }
        }
        logger.info(oldUrlInvokerMap.size() + " deprecated invokers deleted.");
    }

    private class ReferenceConfigurationListener extends AbstractConfiguratorListener {
        private final ServiceDiscoveryRegistryDirectory<?> directory;
        private final URL url;

        ReferenceConfigurationListener(ModuleModel moduleModel, ServiceDiscoveryRegistryDirectory<?> directory, URL url) {
            super(moduleModel);
            this.directory = directory;
            this.url = url;
            this.initWith(DynamicConfiguration.getRuleKey(url) + CONFIGURATORS_SUFFIX);
        }

        void stop() {
            this.stopListen(DynamicConfiguration.getRuleKey(url) + CONFIGURATORS_SUFFIX);
        }

        @Override
        protected void notifyOverrides() {
            // to notify configurator/router changes
            if (directory.originalUrls != null) {
                URL backup = RpcContext.getServiceContext().getConsumerUrl();
                RpcContext.getServiceContext().setConsumerUrl(directory.getConsumerUrl());
                directory.refreshOverrideAndInvoker(directory.originalUrls);
                RpcContext.getServiceContext().setConsumerUrl(backup);
            }
        }
    }

    private static class ConsumerConfigurationListener extends AbstractConfiguratorListener {
        private final List<ServiceDiscoveryRegistryDirectory<?>> listeners = new ArrayList<>();

        ConsumerConfigurationListener(ModuleModel moduleModel) {
            super(moduleModel);
        }

        void addNotifyListener(ServiceDiscoveryRegistryDirectory<?> listener) {
            if (listeners.size() == 0) {
                this.initWith(moduleModel.getApplicationModel().getApplicationName() + CONFIGURATORS_SUFFIX);
            }
            this.listeners.add(listener);
        }

        void removeNotifyListener(ServiceDiscoveryRegistryDirectory<?> listener) {
            this.listeners.remove(listener);
            if (listeners.size() == 0) {
                this.stopListen(moduleModel.getApplicationModel().getApplicationName() + CONFIGURATORS_SUFFIX);
            }
        }

        @Override
        protected void notifyOverrides() {
            listeners.forEach(listener -> {
                if (listener.originalUrls != null) {
                    URL backup = RpcContext.getServiceContext().getConsumerUrl();
                    RpcContext.getServiceContext().setConsumerUrl(listener.getConsumerUrl());
                    listener.refreshOverrideAndInvoker(listener.originalUrls);
                    RpcContext.getServiceContext().setConsumerUrl(backup);
                }
            });
        }
    }

    public static final class ProtocolServiceKeyWithAddress extends ProtocolServiceKey {
        private final String address;

        public ProtocolServiceKeyWithAddress(ProtocolServiceKey protocolServiceKey, String address) {
            super(protocolServiceKey.getInterfaceName(), protocolServiceKey.getVersion(), protocolServiceKey.getGroup(), protocolServiceKey.getProtocol());
            this.address = address;
        }

        public String getAddress() {
            return address;
        }

        @Override
        public boolean equals(Object o) {
            if (this == o) {
                return true;
            }
            if (o == null || getClass() != o.getClass()) {
                return false;
            }
            if (!super.equals(o)) {
                return false;
            }
            ProtocolServiceKeyWithAddress that = (ProtocolServiceKeyWithAddress) o;
            return Objects.equals(address, that.address);
        }

        @Override
        public int hashCode() {
            return Objects.hash(super.hashCode(), address);
        }
    }

    public static final class InstanceWrappedInvoker<T> implements Invoker<T> {
        private final Invoker<T> originInvoker;
        private final URL newConsumerUrl;
        private final ProtocolServiceKey protocolServiceKey;

        public InstanceWrappedInvoker(Invoker<T> originInvoker, URL newConsumerUrl, ProtocolServiceKey protocolServiceKey) {
            this.originInvoker = originInvoker;
            this.newConsumerUrl = newConsumerUrl;
            this.protocolServiceKey = protocolServiceKey;
        }

        @Override
        public Class<T> getInterface() {
            return originInvoker.getInterface();
        }

        @Override
        public Result invoke(Invocation invocation) throws RpcException {
            // override consumer url with real protocol service key
            RpcContext.getServiceContext().setConsumerUrl(newConsumerUrl);
            // recreate invocation due to the protocol service key changed
            RpcInvocation copiedInvocation = new RpcInvocation(invocation.getTargetServiceUniqueName(),
                invocation.getServiceModel(), invocation.getMethodName(), invocation.getServiceName(), protocolServiceKey.toString(),
                invocation.getParameterTypes(), invocation.getArguments(), invocation.getObjectAttachments(),
                invocation.getInvoker(), invocation.getAttributes(),
                invocation instanceof RpcInvocation ? ((RpcInvocation) invocation).getInvokeMode() : null);
            copiedInvocation.setObjectAttachment(CommonConstants.GROUP_KEY, protocolServiceKey.getGroup());
            copiedInvocation.setObjectAttachment(CommonConstants.VERSION_KEY, protocolServiceKey.getVersion());
            return originInvoker.invoke(copiedInvocation);
        }

        @Override
        public URL getUrl() {
            RpcContext.getServiceContext().setConsumerUrl(newConsumerUrl);
            return originInvoker.getUrl();
        }

        @Override
        public boolean isAvailable() {
            RpcContext.getServiceContext().setConsumerUrl(newConsumerUrl);
            return originInvoker.isAvailable();
        }

        @Override
        public void destroy() {
            RpcContext.getServiceContext().setConsumerUrl(newConsumerUrl);
            originInvoker.destroy();
        }
    }

}<|MERGE_RESOLUTION|>--- conflicted
+++ resolved
@@ -378,17 +378,12 @@
             }
         }
 
-<<<<<<< HEAD
-        return !oldURL.getMetadataInfo().getValidServiceInfo(protocolServiceKey.toString())
-            .equals(newURL.getMetadataInfo().getValidServiceInfo(protocolServiceKey.toString()));
-=======
-        MetadataInfo.ServiceInfo oldServiceInfo = oldURL.getMetadataInfo().getValidServiceInfo(getConsumerUrl().getProtocolServiceKey());
+        MetadataInfo.ServiceInfo oldServiceInfo = oldURL.getMetadataInfo().getValidServiceInfo(protocolServiceKey.toString());
         if (null == oldServiceInfo) {
             return false;
         }
 
-        return !oldServiceInfo.equals(newURL.getMetadataInfo().getValidServiceInfo(getConsumerUrl().getProtocolServiceKey()));
->>>>>>> edd245e5
+        return !oldServiceInfo.equals(newURL.getMetadataInfo().getValidServiceInfo(protocolServiceKey.toString()));
     }
 
     private List<Invoker<T>> toMergeInvokerList(List<Invoker<T>> invokers) {
