--- conflicted
+++ resolved
@@ -1,262 +1,258 @@
-/*
- * Licensed to the Apache Software Foundation (ASF) under one or more
- * contributor license agreements.  See the NOTICE file distributed with
- * this work for additional information regarding copyright ownership.
- * The ASF licenses this file to You under the Apache License, Version 2.0
- * (the "License"); you may not use this file except in compliance with
- * the License.  You may obtain a copy of the License at
- *
- *     http://www.apache.org/licenses/LICENSE-2.0
- *
- * Unless required by applicable law or agreed to in writing, software
- * distributed under the License is distributed on an "AS IS" BASIS,
- * WITHOUT WARRANTIES OR CONDITIONS OF ANY KIND, either express or implied.
- * See the License for the specific language governing permissions and
- * limitations under the License.
- */
-package org.apache.dubbo.registry.support;
-
-import org.apache.dubbo.common.URL;
-import org.apache.dubbo.common.URLBuilder;
-import org.apache.dubbo.common.logger.Logger;
-import org.apache.dubbo.common.logger.LoggerFactory;
-import org.apache.dubbo.registry.NotifyListener;
-import org.apache.dubbo.registry.Registry;
-import org.apache.dubbo.registry.RegistryFactory;
-import org.apache.dubbo.registry.RegistryService;
-import org.apache.dubbo.registry.client.ServiceDiscovery;
-import org.apache.dubbo.registry.client.ServiceDiscoveryRegistry;
-
-import java.util.Collection;
-import java.util.Collections;
-import java.util.HashMap;
-import java.util.HashSet;
-import java.util.List;
-import java.util.Map;
-import java.util.concurrent.atomic.AtomicBoolean;
-import java.util.concurrent.locks.ReentrantLock;
-import java.util.stream.Collectors;
-
-import static org.apache.dubbo.common.constants.CommonConstants.INTERFACE_KEY;
-import static org.apache.dubbo.rpc.cluster.Constants.EXPORT_KEY;
-import static org.apache.dubbo.rpc.cluster.Constants.REFER_KEY;
-
-/**
- * AbstractRegistryFactory. (SPI, Singleton, ThreadSafe)
- *
- * @see org.apache.dubbo.registry.RegistryFactory
- */
-public abstract class AbstractRegistryFactory implements RegistryFactory {
-
-    // Log output
-    private static final Logger LOGGER = LoggerFactory.getLogger(AbstractRegistryFactory.class);
-
-    // The lock for the acquisition process of the registry
-    protected static final ReentrantLock LOCK = new ReentrantLock();
-
-    // Registry Collection Map<RegistryAddress, Registry>
-    protected static final Map<String, Registry> REGISTRIES = new HashMap<>();
-
-    private static final AtomicBoolean destroyed = new AtomicBoolean(false);
-
-    /**
-     * Get all registries
-     *
-     * @return all registries
-     */
-    public static Collection<Registry> getRegistries() {
-<<<<<<< HEAD
-        //service-discovery-registry://113.96.131.199:8849/org.apache.dubbo.registry.RegistryService -> {ServiceDiscoveryRegistry@5778}
-        return Collections.unmodifiableCollection(new LinkedList<>(REGISTRIES.values()));
-=======
-        return Collections.unmodifiableCollection(new HashSet<>(REGISTRIES.values()));
->>>>>>> da4f5f22
-    }
-
-    public static Registry getRegistry(String key) {
-        return REGISTRIES.get(key);
-    }
-
-    public static List<ServiceDiscovery> getServiceDiscoveries() {
-        return AbstractRegistryFactory.getRegistries()
-                .stream()
-                .filter(registry -> registry instanceof ServiceDiscoveryRegistry)
-                .map(registry -> (ServiceDiscoveryRegistry) registry)
-                .map(ServiceDiscoveryRegistry::getServiceDiscovery)
-                .collect(Collectors.toList());
-    }
-
-    /**
-     * Close all created registries
-     */
-    public static void destroyAll() {
-        if (!destroyed.compareAndSet(false, true)) {
-            return;
-        }
-
-        if (LOGGER.isInfoEnabled()) {
-            LOGGER.info("Close all registries " + getRegistries());
-        }
-        // Lock up the registry shutdown process
-        LOCK.lock();
-        try {
-            for (Registry registry : getRegistries()) {
-                try {
-                    registry.destroy();
-                } catch (Throwable e) {
-                    LOGGER.error(e.getMessage(), e);
-                }
-            }
-            REGISTRIES.clear();
-        } finally {
-            // Release the lock
-            LOCK.unlock();
-        }
-    }
-
-    private Registry getDefaultNopRegistryIfDestroyed() {
-        if (destroyed.get()) {
-            LOGGER.warn("All registry instances have been destroyed, failed to fetch any instance. " +
-                    "Usually, this means no need to try to do unnecessary redundant resource clearance, all registries has been taken care of.");
-            return DEFAULT_NOP_REGISTRY;
-        }
-        return null;
-    }
-
-    public static Registry getDefaultNopRegistryIfNotSupportServiceDiscovery() {
-        return DEFAULT_NOP_REGISTRY;
-    }
-
-    /**
-     * 根据url获取对应的Registry
-     * @param url Registry address, is not allowed to be empty
-     * @return
-     */
-    @Override
-    public Registry getRegistry(URL url) {
-
-        Registry defaultNopRegistry = getDefaultNopRegistryIfDestroyed();
-        if (null != defaultNopRegistry) {
-            return defaultNopRegistry;
-        }
-
-        //url重新设置path  在parameter中新增interface属性并删除export属性
-        url = URLBuilder.from(url)
-                .setPath(RegistryService.class.getName())
-                .addParameter(INTERFACE_KEY, RegistryService.class.getName())
-                .removeParameters(EXPORT_KEY, REFER_KEY)
-                .build();
-        //service-discovery-registry://113.96.131.199:8849/org.apache.dubbo.registry.RegistryService
-        String key = createRegistryCacheKey(url);
-        // Lock the registry access process to ensure a single instance of the registry
-        LOCK.lock();
-        try {
-            // double check
-            // fix https://github.com/apache/dubbo/issues/7265.
-            defaultNopRegistry = getDefaultNopRegistryIfDestroyed();
-            if (null != defaultNopRegistry) {
-                return defaultNopRegistry;
-            }
-            /**
-             * 取缓存
-             */
-            Registry registry = REGISTRIES.get(key);
-            if (registry != null) {
-                return registry;
-            }
-            //create registry by spi/ioc
-            /**
-             * 创建url对应的Registry  服务自省【ServiceDiscoveryRegistryFactory】或依赖注册中心【nacos】
-             * 创建url对应的Registry  服务自省【ServiceDiscoveryRegistryFactory】或依赖注册中心【nacos】
-             * 创建url对应的Registry  服务自省【ServiceDiscoveryRegistryFactory】或依赖注册中心【nacos】
-             * 服务自省：service-discovery-registry://113.96.131.199:8848/org.apache.dubbo.registry.RegistryService?application=dubbo-nacos-provider-demo&dubbo=2.0.2&interface=org.apache.dubbo.registry.RegistryService&metadata-type=remote&password=nacos&pid=12916&registry=nacos&registry-type=service&registry.type=service&timestamp=1604897547641&username=nacos
-             * 注册中心：nacos://113.96.131.199:8848/org.apache.dubbo.registry.RegistryService?application=dubbo-demo-annotation-provider&dubbo=2.0.2&interface=org.apache.dubbo.registry.RegistryService&metadata-type=remote&pid=2460&timestamp=1604897600623
-             */
-            registry = createRegistry(url);
-            if (registry == null) {
-                throw new IllegalStateException("Can not create registry " + url);
-            }
-            /**
-             * 缓存
-             */
-            REGISTRIES.put(key, registry);
-            return registry;
-        } finally {
-            // Release the lock
-            LOCK.unlock();
-        }
-    }
-
-    /**
-     * Create the key for the registries cache.
-     * This method may be override by the sub-class.
-     *
-     * @param url the registration {@link URL url}
-     * @return non-null
-     */
-    protected String createRegistryCacheKey(URL url) {
-        return url.toServiceStringWithoutResolving();
-    }
-
-    protected abstract Registry createRegistry(URL url);
-
-
-    private static Registry DEFAULT_NOP_REGISTRY = new Registry() {
-        @Override
-        public URL getUrl() {
-            return null;
-        }
-
-        @Override
-        public boolean isAvailable() {
-            return false;
-        }
-
-        @Override
-        public void destroy() {
-
-        }
-
-        @Override
-        public void register(URL url) {
-
-        }
-
-        @Override
-        public void unregister(URL url) {
-
-        }
-
-        @Override
-        public void subscribe(URL url, NotifyListener listener) {
-
-        }
-
-        @Override
-        public void unsubscribe(URL url, NotifyListener listener) {
-
-        }
-
-        @Override
-        public List<URL> lookup(URL url) {
-            return null;
-        }
-    };
-
-    public static void removeDestroyedRegistry(Registry toRm) {
-        LOCK.lock();
-        try {
-            REGISTRIES.entrySet().removeIf(entry -> entry.getValue().equals(toRm));
-        } finally {
-            LOCK.unlock();
-        }
-    }
-
-    // for unit test
-    @Deprecated
-    public static void reset() {
-        REGISTRIES.clear();
-        destroyed.set(false);
-    }
-
-}
+/*
+ * Licensed to the Apache Software Foundation (ASF) under one or more
+ * contributor license agreements.  See the NOTICE file distributed with
+ * this work for additional information regarding copyright ownership.
+ * The ASF licenses this file to You under the Apache License, Version 2.0
+ * (the "License"); you may not use this file except in compliance with
+ * the License.  You may obtain a copy of the License at
+ *
+ *     http://www.apache.org/licenses/LICENSE-2.0
+ *
+ * Unless required by applicable law or agreed to in writing, software
+ * distributed under the License is distributed on an "AS IS" BASIS,
+ * WITHOUT WARRANTIES OR CONDITIONS OF ANY KIND, either express or implied.
+ * See the License for the specific language governing permissions and
+ * limitations under the License.
+ */
+package org.apache.dubbo.registry.support;
+
+import org.apache.dubbo.common.URL;
+import org.apache.dubbo.common.URLBuilder;
+import org.apache.dubbo.common.logger.Logger;
+import org.apache.dubbo.common.logger.LoggerFactory;
+import org.apache.dubbo.registry.NotifyListener;
+import org.apache.dubbo.registry.Registry;
+import org.apache.dubbo.registry.RegistryFactory;
+import org.apache.dubbo.registry.RegistryService;
+import org.apache.dubbo.registry.client.ServiceDiscovery;
+import org.apache.dubbo.registry.client.ServiceDiscoveryRegistry;
+
+import java.util.Collection;
+import java.util.Collections;
+import java.util.HashMap;
+import java.util.HashSet;
+import java.util.List;
+import java.util.Map;
+import java.util.concurrent.atomic.AtomicBoolean;
+import java.util.concurrent.locks.ReentrantLock;
+import java.util.stream.Collectors;
+
+import static org.apache.dubbo.common.constants.CommonConstants.INTERFACE_KEY;
+import static org.apache.dubbo.rpc.cluster.Constants.EXPORT_KEY;
+import static org.apache.dubbo.rpc.cluster.Constants.REFER_KEY;
+
+/**
+ * AbstractRegistryFactory. (SPI, Singleton, ThreadSafe)
+ *
+ * @see org.apache.dubbo.registry.RegistryFactory
+ */
+public abstract class AbstractRegistryFactory implements RegistryFactory {
+
+    // Log output
+    private static final Logger LOGGER = LoggerFactory.getLogger(AbstractRegistryFactory.class);
+
+    // The lock for the acquisition process of the registry
+    protected static final ReentrantLock LOCK = new ReentrantLock();
+
+    // Registry Collection Map<RegistryAddress, Registry>
+    protected static final Map<String, Registry> REGISTRIES = new HashMap<>();
+
+    private static final AtomicBoolean destroyed = new AtomicBoolean(false);
+
+    /**
+     * Get all registries
+     *
+     * @return all registries
+     */
+    public static Collection<Registry> getRegistries() {
+        //service-discovery-registry://113.96.131.199:8849/org.apache.dubbo.registry.RegistryService -> {ServiceDiscoveryRegistry@5778}
+        return Collections.unmodifiableCollection(new HashSet<>(REGISTRIES.values()));
+    }
+
+    public static Registry getRegistry(String key) {
+        return REGISTRIES.get(key);
+    }
+
+    public static List<ServiceDiscovery> getServiceDiscoveries() {
+        return AbstractRegistryFactory.getRegistries()
+                .stream()
+                .filter(registry -> registry instanceof ServiceDiscoveryRegistry)
+                .map(registry -> (ServiceDiscoveryRegistry) registry)
+                .map(ServiceDiscoveryRegistry::getServiceDiscovery)
+                .collect(Collectors.toList());
+    }
+
+    /**
+     * Close all created registries
+     */
+    public static void destroyAll() {
+        if (!destroyed.compareAndSet(false, true)) {
+            return;
+        }
+
+        if (LOGGER.isInfoEnabled()) {
+            LOGGER.info("Close all registries " + getRegistries());
+        }
+        // Lock up the registry shutdown process
+        LOCK.lock();
+        try {
+            for (Registry registry : getRegistries()) {
+                try {
+                    registry.destroy();
+                } catch (Throwable e) {
+                    LOGGER.error(e.getMessage(), e);
+                }
+            }
+            REGISTRIES.clear();
+        } finally {
+            // Release the lock
+            LOCK.unlock();
+        }
+    }
+
+    private Registry getDefaultNopRegistryIfDestroyed() {
+        if (destroyed.get()) {
+            LOGGER.warn("All registry instances have been destroyed, failed to fetch any instance. " +
+                    "Usually, this means no need to try to do unnecessary redundant resource clearance, all registries has been taken care of.");
+            return DEFAULT_NOP_REGISTRY;
+        }
+        return null;
+    }
+
+    public static Registry getDefaultNopRegistryIfNotSupportServiceDiscovery() {
+        return DEFAULT_NOP_REGISTRY;
+    }
+
+    /**
+     * 根据url获取对应的Registry
+     * @param url Registry address, is not allowed to be empty
+     * @return
+     */
+    @Override
+    public Registry getRegistry(URL url) {
+
+        Registry defaultNopRegistry = getDefaultNopRegistryIfDestroyed();
+        if (null != defaultNopRegistry) {
+            return defaultNopRegistry;
+        }
+
+        //url重新设置path  在parameter中新增interface属性并删除export属性
+        url = URLBuilder.from(url)
+                .setPath(RegistryService.class.getName())
+                .addParameter(INTERFACE_KEY, RegistryService.class.getName())
+                .removeParameters(EXPORT_KEY, REFER_KEY)
+                .build();
+        //service-discovery-registry://113.96.131.199:8849/org.apache.dubbo.registry.RegistryService
+        String key = createRegistryCacheKey(url);
+        // Lock the registry access process to ensure a single instance of the registry
+        LOCK.lock();
+        try {
+            // double check
+            // fix https://github.com/apache/dubbo/issues/7265.
+            defaultNopRegistry = getDefaultNopRegistryIfDestroyed();
+            if (null != defaultNopRegistry) {
+                return defaultNopRegistry;
+            }
+            /**
+             * 取缓存
+             */
+            Registry registry = REGISTRIES.get(key);
+            if (registry != null) {
+                return registry;
+            }
+            //create registry by spi/ioc
+            /**
+             * 创建url对应的Registry  服务自省【ServiceDiscoveryRegistryFactory】或依赖注册中心【nacos】
+             * 创建url对应的Registry  服务自省【ServiceDiscoveryRegistryFactory】或依赖注册中心【nacos】
+             * 创建url对应的Registry  服务自省【ServiceDiscoveryRegistryFactory】或依赖注册中心【nacos】
+             * 服务自省：service-discovery-registry://113.96.131.199:8848/org.apache.dubbo.registry.RegistryService?application=dubbo-nacos-provider-demo&dubbo=2.0.2&interface=org.apache.dubbo.registry.RegistryService&metadata-type=remote&password=nacos&pid=12916&registry=nacos&registry-type=service&registry.type=service&timestamp=1604897547641&username=nacos
+             * 注册中心：nacos://113.96.131.199:8848/org.apache.dubbo.registry.RegistryService?application=dubbo-demo-annotation-provider&dubbo=2.0.2&interface=org.apache.dubbo.registry.RegistryService&metadata-type=remote&pid=2460&timestamp=1604897600623
+             */
+            registry = createRegistry(url);
+            if (registry == null) {
+                throw new IllegalStateException("Can not create registry " + url);
+            }
+            /**
+             * 缓存
+             */
+            REGISTRIES.put(key, registry);
+            return registry;
+        } finally {
+            // Release the lock
+            LOCK.unlock();
+        }
+    }
+
+    /**
+     * Create the key for the registries cache.
+     * This method may be override by the sub-class.
+     *
+     * @param url the registration {@link URL url}
+     * @return non-null
+     */
+    protected String createRegistryCacheKey(URL url) {
+        return url.toServiceStringWithoutResolving();
+    }
+
+    protected abstract Registry createRegistry(URL url);
+
+
+    private static Registry DEFAULT_NOP_REGISTRY = new Registry() {
+        @Override
+        public URL getUrl() {
+            return null;
+        }
+
+        @Override
+        public boolean isAvailable() {
+            return false;
+        }
+
+        @Override
+        public void destroy() {
+
+        }
+
+        @Override
+        public void register(URL url) {
+
+        }
+
+        @Override
+        public void unregister(URL url) {
+
+        }
+
+        @Override
+        public void subscribe(URL url, NotifyListener listener) {
+
+        }
+
+        @Override
+        public void unsubscribe(URL url, NotifyListener listener) {
+
+        }
+
+        @Override
+        public List<URL> lookup(URL url) {
+            return null;
+        }
+    };
+
+    public static void removeDestroyedRegistry(Registry toRm) {
+        LOCK.lock();
+        try {
+            REGISTRIES.entrySet().removeIf(entry -> entry.getValue().equals(toRm));
+        } finally {
+            LOCK.unlock();
+        }
+    }
+
+    // for unit test
+    @Deprecated
+    public static void reset() {
+        REGISTRIES.clear();
+        destroyed.set(false);
+    }
+
+}