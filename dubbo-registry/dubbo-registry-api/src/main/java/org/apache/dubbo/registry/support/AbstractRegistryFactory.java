--- conflicted
+++ resolved
@@ -41,81 +41,8 @@
 
     private static final Logger LOGGER = LoggerFactory.getLogger(AbstractRegistryFactory.class);
 
-<<<<<<< HEAD
-    /**
-     * The lock for the acquisition process of the registry
-     */
-    private static final ReentrantLock LOCK = new ReentrantLock();
-
-    /**
-     * Registry Collection Map<RegistryAddress, Registry>
-     */
-    protected static final Map<String, Registry> REGISTRIES = new HashMap<>();
-
-    private static final AtomicBoolean destroyed = new AtomicBoolean(false);
-
-    /**
-     * Get all registries
-     *
-     * @return all registries
-     */
-    public static Collection<Registry> getRegistries() {
-        return Collections.unmodifiableCollection(new LinkedList<>(REGISTRIES.values()));
-    }
-
-    public static Registry getRegistry(String key) {
-        return REGISTRIES.get(key);
-    }
-
-    public static List<ServiceDiscovery> getServiceDiscoveries() {
-        return AbstractRegistryFactory.getRegistries()
-            .stream()
-            .filter(registry -> registry instanceof ServiceDiscoveryRegistry)
-            .map(registry -> (ServiceDiscoveryRegistry) registry)
-            .map(ServiceDiscoveryRegistry::getServiceDiscovery)
-            .collect(Collectors.toList());
-    }
-
-    /**
-     * Close all created registries
-     */
-    public static void destroyAll() {
-        if (!destroyed.compareAndSet(false, true)) {
-            return;
-        }
-
-        if (LOGGER.isInfoEnabled()) {
-            LOGGER.info("Close all registries " + getRegistries());
-        }
-        // Lock up the registry shutdown process
-        LOCK.lock();
-        try {
-            for (Registry registry : getRegistries()) {
-                try {
-                    registry.destroy();
-                } catch (Throwable e) {
-                    LOGGER.warn(e.getMessage(), e);
-                }
-            }
-            REGISTRIES.clear();
-        } finally {
-            // Release the lock
-            LOCK.unlock();
-        }
-    }
-
-    /**
-     * Reset state of AbstractRegistryFactory
-     */
-    public static void reset() {
-        destroyAll();
-        destroyed.set(false);
-        REGISTRIES.clear();
-    }
-=======
 
     private RegistryManager registryManager;
->>>>>>> a9aba45a
 
     @Override
     public void setApplicationModel(ApplicationModel applicationModel) {
