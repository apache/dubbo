/*
 * Licensed to the Apache Software Foundation (ASF) under one or more
 * contributor license agreements.  See the NOTICE file distributed with
 * this work for additional information regarding copyright ownership.
 * The ASF licenses this file to You under the Apache License, Version 2.0
 * (the "License"); you may not use this file except in compliance with
 * the License.  You may obtain a copy of the License at
 *
 *     http://www.apache.org/licenses/LICENSE-2.0
 *
 * Unless required by applicable law or agreed to in writing, software
 * distributed under the License is distributed on an "AS IS" BASIS,
 * WITHOUT WARRANTIES OR CONDITIONS OF ANY KIND, either express or implied.
 * See the License for the specific language governing permissions and
 * limitations under the License.
 */
package org.apache.dubbo.registry.support;

import org.apache.dubbo.common.URL;
import org.apache.dubbo.common.URLBuilder;
import org.apache.dubbo.common.logger.Logger;
import org.apache.dubbo.common.logger.LoggerFactory;
import org.apache.dubbo.registry.NotifyListener;
import org.apache.dubbo.registry.Registry;
import org.apache.dubbo.registry.RegistryFactory;
import org.apache.dubbo.registry.RegistryService;
import org.apache.dubbo.registry.client.ServiceDiscovery;
import org.apache.dubbo.registry.client.ServiceDiscoveryRegistry;

import java.util.Collection;
import java.util.Collections;
import java.util.HashMap;
import java.util.LinkedList;
import java.util.List;
import java.util.Map;
import java.util.concurrent.atomic.AtomicBoolean;
import java.util.concurrent.locks.ReentrantLock;
import java.util.stream.Collectors;

import static org.apache.dubbo.common.constants.CommonConstants.INTERFACE_KEY;
import static org.apache.dubbo.common.constants.CommonConstants.TIMESTAMP_KEY;
import static org.apache.dubbo.rpc.cluster.Constants.EXPORT_KEY;
import static org.apache.dubbo.rpc.cluster.Constants.REFER_KEY;

/**
 * AbstractRegistryFactory. (SPI, Singleton, ThreadSafe)
 *
 * @see org.apache.dubbo.registry.RegistryFactory
 */
public abstract class AbstractRegistryFactory implements RegistryFactory {

    // Log output
    private static final Logger LOGGER = LoggerFactory.getLogger(AbstractRegistryFactory.class);

    // The lock for the acquisition process of the registry
    protected static final ReentrantLock LOCK = new ReentrantLock();

    // Registry Collection Map<RegistryAddress, Registry>
    protected static final Map<String, Registry> REGISTRIES = new HashMap<>();

    private static final AtomicBoolean destroyed = new AtomicBoolean(false);

    /**
     * Get all registries
     *
     * @return all registries
     */
    public static Collection<Registry> getRegistries() {
        return Collections.unmodifiableCollection(new LinkedList<>(REGISTRIES.values()));
    }

    public static Registry getRegistry(String key) {
        return REGISTRIES.get(key);
    }

    public static List<ServiceDiscovery> getServiceDiscoveries() {
        return AbstractRegistryFactory.getRegistries()
                .stream()
                .filter(registry -> registry instanceof ServiceDiscoveryRegistry)
                .map(registry -> (ServiceDiscoveryRegistry) registry)
                .map(ServiceDiscoveryRegistry::getServiceDiscovery)
                .collect(Collectors.toList());
    }

    /**
     * Close all created registries
     */
    public static void destroyAll() {
        if (!destroyed.compareAndSet(false, true)) {
            return;
        }

        if (LOGGER.isInfoEnabled()) {
            LOGGER.info("Close all registries " + getRegistries());
        }
        // Lock up the registry shutdown process
        LOCK.lock();
        try {
            for (Registry registry : getRegistries()) {
                try {
                    registry.destroy();
                } catch (Throwable e) {
                    LOGGER.error(e.getMessage(), e);
                }
            }
            REGISTRIES.clear();
        } finally {
            // Release the lock
            LOCK.unlock();
        }
    }

<<<<<<< HEAD
    /**
     * Reset state of AbstractRegistryFactory
     */
    public static void reset() {
        destroyed.set(false);
        REGISTRIES.clear();
    }

    @Override
    public Registry getRegistry(URL url) {
=======
    private Registry getDefaultNopRegistryIfDestroyed() {
>>>>>>> ee4d9091
        if (destroyed.get()) {
            LOGGER.warn("All registry instances have been destroyed, failed to fetch any instance. " +
                    "Usually, this means no need to try to do unnecessary redundant resource clearance, all registries has been taken care of.");
            return DEFAULT_NOP_REGISTRY;
        }
        return null;
    }

    @Override
    public Registry getRegistry(URL url) {

        Registry defaultNopRegistry = getDefaultNopRegistryIfDestroyed();
        if (null != defaultNopRegistry) {
            return defaultNopRegistry;
        }

        url = URLBuilder.from(url)
                .setPath(RegistryService.class.getName())
                .addParameter(INTERFACE_KEY, RegistryService.class.getName())
                .removeParameters(EXPORT_KEY, REFER_KEY, TIMESTAMP_KEY)
                .build();
        String key = createRegistryCacheKey(url);
        // Lock the registry access process to ensure a single instance of the registry
        LOCK.lock();
        try {
            // double check
            // fix https://github.com/apache/dubbo/issues/7265.
            defaultNopRegistry = getDefaultNopRegistryIfDestroyed();
            if (null != defaultNopRegistry) {
                return defaultNopRegistry;
            }

            Registry registry = REGISTRIES.get(key);
            if (registry != null) {
                return registry;
            }
            //create registry by spi/ioc
            registry = createRegistry(url);
            if (registry == null) {
                throw new IllegalStateException("Can not create registry " + url);
            }
            REGISTRIES.put(key, registry);
            return registry;
        } finally {
            // Release the lock
            LOCK.unlock();
        }
    }

    /**
     * Create the key for the registries cache.
     * This method may be override by the sub-class.
     *
     * @param url the registration {@link URL url}
     * @return non-null
     */
    protected String createRegistryCacheKey(URL url) {
        return url.toServiceStringWithoutResolving();
    }

    protected abstract Registry createRegistry(URL url);


    private static Registry DEFAULT_NOP_REGISTRY = new Registry() {
        @Override
        public URL getUrl() {
            return null;
        }

        @Override
        public boolean isAvailable() {
            return false;
        }

        @Override
        public void destroy() {

        }

        @Override
        public void register(URL url) {

        }

        @Override
        public void unregister(URL url) {

        }

        @Override
        public void subscribe(URL url, NotifyListener listener) {

        }

        @Override
        public void unsubscribe(URL url, NotifyListener listener) {

        }

        @Override
        public List<URL> lookup(URL url) {
            return null;
        }
    };

    public static void removeDestroyedRegistry(Registry toRm) {
        LOCK.lock();
        try {
            REGISTRIES.entrySet().removeIf(entry -> entry.getValue().equals(toRm));
        } finally {
            LOCK.unlock();
        }
    }

    // for unit test
    public static void clearRegistryNotDestroy() {
        REGISTRIES.clear();
    }

}
<|MERGE_RESOLUTION|>--- conflicted
+++ resolved
@@ -1,246 +1,241 @@
-/*
- * Licensed to the Apache Software Foundation (ASF) under one or more
- * contributor license agreements.  See the NOTICE file distributed with
- * this work for additional information regarding copyright ownership.
- * The ASF licenses this file to You under the Apache License, Version 2.0
- * (the "License"); you may not use this file except in compliance with
- * the License.  You may obtain a copy of the License at
- *
- *     http://www.apache.org/licenses/LICENSE-2.0
- *
- * Unless required by applicable law or agreed to in writing, software
- * distributed under the License is distributed on an "AS IS" BASIS,
- * WITHOUT WARRANTIES OR CONDITIONS OF ANY KIND, either express or implied.
- * See the License for the specific language governing permissions and
- * limitations under the License.
- */
-package org.apache.dubbo.registry.support;
-
-import org.apache.dubbo.common.URL;
-import org.apache.dubbo.common.URLBuilder;
-import org.apache.dubbo.common.logger.Logger;
-import org.apache.dubbo.common.logger.LoggerFactory;
-import org.apache.dubbo.registry.NotifyListener;
-import org.apache.dubbo.registry.Registry;
-import org.apache.dubbo.registry.RegistryFactory;
-import org.apache.dubbo.registry.RegistryService;
-import org.apache.dubbo.registry.client.ServiceDiscovery;
-import org.apache.dubbo.registry.client.ServiceDiscoveryRegistry;
-
-import java.util.Collection;
-import java.util.Collections;
-import java.util.HashMap;
-import java.util.LinkedList;
-import java.util.List;
-import java.util.Map;
-import java.util.concurrent.atomic.AtomicBoolean;
-import java.util.concurrent.locks.ReentrantLock;
-import java.util.stream.Collectors;
-
-import static org.apache.dubbo.common.constants.CommonConstants.INTERFACE_KEY;
-import static org.apache.dubbo.common.constants.CommonConstants.TIMESTAMP_KEY;
-import static org.apache.dubbo.rpc.cluster.Constants.EXPORT_KEY;
-import static org.apache.dubbo.rpc.cluster.Constants.REFER_KEY;
-
-/**
- * AbstractRegistryFactory. (SPI, Singleton, ThreadSafe)
- *
- * @see org.apache.dubbo.registry.RegistryFactory
- */
-public abstract class AbstractRegistryFactory implements RegistryFactory {
-
-    // Log output
-    private static final Logger LOGGER = LoggerFactory.getLogger(AbstractRegistryFactory.class);
-
-    // The lock for the acquisition process of the registry
-    protected static final ReentrantLock LOCK = new ReentrantLock();
-
-    // Registry Collection Map<RegistryAddress, Registry>
-    protected static final Map<String, Registry> REGISTRIES = new HashMap<>();
-
-    private static final AtomicBoolean destroyed = new AtomicBoolean(false);
-
-    /**
-     * Get all registries
-     *
-     * @return all registries
-     */
-    public static Collection<Registry> getRegistries() {
-        return Collections.unmodifiableCollection(new LinkedList<>(REGISTRIES.values()));
-    }
-
-    public static Registry getRegistry(String key) {
-        return REGISTRIES.get(key);
-    }
-
-    public static List<ServiceDiscovery> getServiceDiscoveries() {
-        return AbstractRegistryFactory.getRegistries()
-                .stream()
-                .filter(registry -> registry instanceof ServiceDiscoveryRegistry)
-                .map(registry -> (ServiceDiscoveryRegistry) registry)
-                .map(ServiceDiscoveryRegistry::getServiceDiscovery)
-                .collect(Collectors.toList());
-    }
-
-    /**
-     * Close all created registries
-     */
-    public static void destroyAll() {
-        if (!destroyed.compareAndSet(false, true)) {
-            return;
-        }
-
-        if (LOGGER.isInfoEnabled()) {
-            LOGGER.info("Close all registries " + getRegistries());
-        }
-        // Lock up the registry shutdown process
-        LOCK.lock();
-        try {
-            for (Registry registry : getRegistries()) {
-                try {
-                    registry.destroy();
-                } catch (Throwable e) {
-                    LOGGER.error(e.getMessage(), e);
-                }
-            }
-            REGISTRIES.clear();
-        } finally {
-            // Release the lock
-            LOCK.unlock();
-        }
-    }
-
-<<<<<<< HEAD
-    /**
-     * Reset state of AbstractRegistryFactory
-     */
-    public static void reset() {
-        destroyed.set(false);
-        REGISTRIES.clear();
-    }
-
-    @Override
-    public Registry getRegistry(URL url) {
-=======
-    private Registry getDefaultNopRegistryIfDestroyed() {
->>>>>>> ee4d9091
-        if (destroyed.get()) {
-            LOGGER.warn("All registry instances have been destroyed, failed to fetch any instance. " +
-                    "Usually, this means no need to try to do unnecessary redundant resource clearance, all registries has been taken care of.");
-            return DEFAULT_NOP_REGISTRY;
-        }
-        return null;
-    }
-
-    @Override
-    public Registry getRegistry(URL url) {
-
-        Registry defaultNopRegistry = getDefaultNopRegistryIfDestroyed();
-        if (null != defaultNopRegistry) {
-            return defaultNopRegistry;
-        }
-
-        url = URLBuilder.from(url)
-                .setPath(RegistryService.class.getName())
-                .addParameter(INTERFACE_KEY, RegistryService.class.getName())
-                .removeParameters(EXPORT_KEY, REFER_KEY, TIMESTAMP_KEY)
-                .build();
-        String key = createRegistryCacheKey(url);
-        // Lock the registry access process to ensure a single instance of the registry
-        LOCK.lock();
-        try {
-            // double check
-            // fix https://github.com/apache/dubbo/issues/7265.
-            defaultNopRegistry = getDefaultNopRegistryIfDestroyed();
-            if (null != defaultNopRegistry) {
-                return defaultNopRegistry;
-            }
-
-            Registry registry = REGISTRIES.get(key);
-            if (registry != null) {
-                return registry;
-            }
-            //create registry by spi/ioc
-            registry = createRegistry(url);
-            if (registry == null) {
-                throw new IllegalStateException("Can not create registry " + url);
-            }
-            REGISTRIES.put(key, registry);
-            return registry;
-        } finally {
-            // Release the lock
-            LOCK.unlock();
-        }
-    }
-
-    /**
-     * Create the key for the registries cache.
-     * This method may be override by the sub-class.
-     *
-     * @param url the registration {@link URL url}
-     * @return non-null
-     */
-    protected String createRegistryCacheKey(URL url) {
-        return url.toServiceStringWithoutResolving();
-    }
-
-    protected abstract Registry createRegistry(URL url);
-
-
-    private static Registry DEFAULT_NOP_REGISTRY = new Registry() {
-        @Override
-        public URL getUrl() {
-            return null;
-        }
-
-        @Override
-        public boolean isAvailable() {
-            return false;
-        }
-
-        @Override
-        public void destroy() {
-
-        }
-
-        @Override
-        public void register(URL url) {
-
-        }
-
-        @Override
-        public void unregister(URL url) {
-
-        }
-
-        @Override
-        public void subscribe(URL url, NotifyListener listener) {
-
-        }
-
-        @Override
-        public void unsubscribe(URL url, NotifyListener listener) {
-
-        }
-
-        @Override
-        public List<URL> lookup(URL url) {
-            return null;
-        }
-    };
-
-    public static void removeDestroyedRegistry(Registry toRm) {
-        LOCK.lock();
-        try {
-            REGISTRIES.entrySet().removeIf(entry -> entry.getValue().equals(toRm));
-        } finally {
-            LOCK.unlock();
-        }
-    }
-
-    // for unit test
-    public static void clearRegistryNotDestroy() {
-        REGISTRIES.clear();
-    }
-
-}
+/*
+ * Licensed to the Apache Software Foundation (ASF) under one or more
+ * contributor license agreements.  See the NOTICE file distributed with
+ * this work for additional information regarding copyright ownership.
+ * The ASF licenses this file to You under the Apache License, Version 2.0
+ * (the "License"); you may not use this file except in compliance with
+ * the License.  You may obtain a copy of the License at
+ *
+ *     http://www.apache.org/licenses/LICENSE-2.0
+ *
+ * Unless required by applicable law or agreed to in writing, software
+ * distributed under the License is distributed on an "AS IS" BASIS,
+ * WITHOUT WARRANTIES OR CONDITIONS OF ANY KIND, either express or implied.
+ * See the License for the specific language governing permissions and
+ * limitations under the License.
+ */
+package org.apache.dubbo.registry.support;
+
+import org.apache.dubbo.common.URL;
+import org.apache.dubbo.common.URLBuilder;
+import org.apache.dubbo.common.logger.Logger;
+import org.apache.dubbo.common.logger.LoggerFactory;
+import org.apache.dubbo.registry.NotifyListener;
+import org.apache.dubbo.registry.Registry;
+import org.apache.dubbo.registry.RegistryFactory;
+import org.apache.dubbo.registry.RegistryService;
+import org.apache.dubbo.registry.client.ServiceDiscovery;
+import org.apache.dubbo.registry.client.ServiceDiscoveryRegistry;
+
+import java.util.Collection;
+import java.util.Collections;
+import java.util.HashMap;
+import java.util.LinkedList;
+import java.util.List;
+import java.util.Map;
+import java.util.concurrent.atomic.AtomicBoolean;
+import java.util.concurrent.locks.ReentrantLock;
+import java.util.stream.Collectors;
+
+import static org.apache.dubbo.common.constants.CommonConstants.INTERFACE_KEY;
+import static org.apache.dubbo.common.constants.CommonConstants.TIMESTAMP_KEY;
+import static org.apache.dubbo.rpc.cluster.Constants.EXPORT_KEY;
+import static org.apache.dubbo.rpc.cluster.Constants.REFER_KEY;
+
+/**
+ * AbstractRegistryFactory. (SPI, Singleton, ThreadSafe)
+ *
+ * @see org.apache.dubbo.registry.RegistryFactory
+ */
+public abstract class AbstractRegistryFactory implements RegistryFactory {
+
+    // Log output
+    private static final Logger LOGGER = LoggerFactory.getLogger(AbstractRegistryFactory.class);
+
+    // The lock for the acquisition process of the registry
+    protected static final ReentrantLock LOCK = new ReentrantLock();
+
+    // Registry Collection Map<RegistryAddress, Registry>
+    protected static final Map<String, Registry> REGISTRIES = new HashMap<>();
+
+    private static final AtomicBoolean destroyed = new AtomicBoolean(false);
+
+    /**
+     * Get all registries
+     *
+     * @return all registries
+     */
+    public static Collection<Registry> getRegistries() {
+        return Collections.unmodifiableCollection(new LinkedList<>(REGISTRIES.values()));
+    }
+
+    public static Registry getRegistry(String key) {
+        return REGISTRIES.get(key);
+    }
+
+    public static List<ServiceDiscovery> getServiceDiscoveries() {
+        return AbstractRegistryFactory.getRegistries()
+                .stream()
+                .filter(registry -> registry instanceof ServiceDiscoveryRegistry)
+                .map(registry -> (ServiceDiscoveryRegistry) registry)
+                .map(ServiceDiscoveryRegistry::getServiceDiscovery)
+                .collect(Collectors.toList());
+    }
+
+    /**
+     * Close all created registries
+     */
+    public static void destroyAll() {
+        if (!destroyed.compareAndSet(false, true)) {
+            return;
+        }
+
+        if (LOGGER.isInfoEnabled()) {
+            LOGGER.info("Close all registries " + getRegistries());
+        }
+        // Lock up the registry shutdown process
+        LOCK.lock();
+        try {
+            for (Registry registry : getRegistries()) {
+                try {
+                    registry.destroy();
+                } catch (Throwable e) {
+                    LOGGER.error(e.getMessage(), e);
+                }
+            }
+            REGISTRIES.clear();
+        } finally {
+            // Release the lock
+            LOCK.unlock();
+        }
+    }
+
+    /**
+     * Reset state of AbstractRegistryFactory
+     */
+    public static void reset() {
+        destroyed.set(false);
+        REGISTRIES.clear();
+    }
+
+    private Registry getDefaultNopRegistryIfDestroyed() {
+        if (destroyed.get()) {
+            LOGGER.warn("All registry instances have been destroyed, failed to fetch any instance. " +
+                    "Usually, this means no need to try to do unnecessary redundant resource clearance, all registries has been taken care of.");
+            return DEFAULT_NOP_REGISTRY;
+        }
+        return null;
+    }
+
+    @Override
+    public Registry getRegistry(URL url) {
+
+        Registry defaultNopRegistry = getDefaultNopRegistryIfDestroyed();
+        if (null != defaultNopRegistry) {
+            return defaultNopRegistry;
+        }
+
+        url = URLBuilder.from(url)
+                .setPath(RegistryService.class.getName())
+                .addParameter(INTERFACE_KEY, RegistryService.class.getName())
+                .removeParameters(EXPORT_KEY, REFER_KEY, TIMESTAMP_KEY)
+                .build();
+        String key = createRegistryCacheKey(url);
+        // Lock the registry access process to ensure a single instance of the registry
+        LOCK.lock();
+        try {
+            // double check
+            // fix https://github.com/apache/dubbo/issues/7265.
+            defaultNopRegistry = getDefaultNopRegistryIfDestroyed();
+            if (null != defaultNopRegistry) {
+                return defaultNopRegistry;
+            }
+
+            Registry registry = REGISTRIES.get(key);
+            if (registry != null) {
+                return registry;
+            }
+            //create registry by spi/ioc
+            registry = createRegistry(url);
+            if (registry == null) {
+                throw new IllegalStateException("Can not create registry " + url);
+            }
+            REGISTRIES.put(key, registry);
+            return registry;
+        } finally {
+            // Release the lock
+            LOCK.unlock();
+        }
+    }
+
+    /**
+     * Create the key for the registries cache.
+     * This method may be override by the sub-class.
+     *
+     * @param url the registration {@link URL url}
+     * @return non-null
+     */
+    protected String createRegistryCacheKey(URL url) {
+        return url.toServiceStringWithoutResolving();
+    }
+
+    protected abstract Registry createRegistry(URL url);
+
+
+    private static Registry DEFAULT_NOP_REGISTRY = new Registry() {
+        @Override
+        public URL getUrl() {
+            return null;
+        }
+
+        @Override
+        public boolean isAvailable() {
+            return false;
+        }
+
+        @Override
+        public void destroy() {
+
+        }
+
+        @Override
+        public void register(URL url) {
+
+        }
+
+        @Override
+        public void unregister(URL url) {
+
+        }
+
+        @Override
+        public void subscribe(URL url, NotifyListener listener) {
+
+        }
+
+        @Override
+        public void unsubscribe(URL url, NotifyListener listener) {
+
+        }
+
+        @Override
+        public List<URL> lookup(URL url) {
+            return null;
+        }
+    };
+
+    public static void removeDestroyedRegistry(Registry toRm) {
+        LOCK.lock();
+        try {
+            REGISTRIES.entrySet().removeIf(entry -> entry.getValue().equals(toRm));
+        } finally {
+            LOCK.unlock();
+        }
+    }
+
+    // for unit test
+    public static void clearRegistryNotDestroy() {
+        REGISTRIES.clear();
+    }
+
+}