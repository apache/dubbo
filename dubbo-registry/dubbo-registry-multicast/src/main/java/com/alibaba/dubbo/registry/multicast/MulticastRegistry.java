--- conflicted
+++ resolved
@@ -1,437 +1,429 @@
-/*
- * Licensed to the Apache Software Foundation (ASF) under one or more
- * contributor license agreements.  See the NOTICE file distributed with
- * this work for additional information regarding copyright ownership.
- * The ASF licenses this file to You under the Apache License, Version 2.0
- * (the "License"); you may not use this file except in compliance with
- * the License.  You may obtain a copy of the License at
- *
- *     http://www.apache.org/licenses/LICENSE-2.0
- *
- * Unless required by applicable law or agreed to in writing, software
- * distributed under the License is distributed on an "AS IS" BASIS,
- * WITHOUT WARRANTIES OR CONDITIONS OF ANY KIND, either express or implied.
- * See the License for the specific language governing permissions and
- * limitations under the License.
- */
-package com.alibaba.dubbo.registry.multicast;
-
-import com.alibaba.dubbo.common.Constants;
-import com.alibaba.dubbo.common.URL;
-import com.alibaba.dubbo.common.logger.Logger;
-import com.alibaba.dubbo.common.logger.LoggerFactory;
-import com.alibaba.dubbo.common.utils.ConcurrentHashSet;
-import com.alibaba.dubbo.common.utils.NamedThreadFactory;
-import com.alibaba.dubbo.common.utils.NetUtils;
-import com.alibaba.dubbo.common.utils.StringUtils;
-import com.alibaba.dubbo.common.utils.UrlUtils;
-import com.alibaba.dubbo.registry.NotifyListener;
-import com.alibaba.dubbo.registry.support.FailbackRegistry;
-
-import java.io.IOException;
-import java.net.DatagramPacket;
-import java.net.InetAddress;
-import java.net.InetSocketAddress;
-import java.net.MulticastSocket;
-import java.net.Socket;
-import java.util.ArrayList;
-import java.util.Arrays;
-import java.util.HashSet;
-import java.util.List;
-import java.util.Map;
-import java.util.Set;
-import java.util.concurrent.ConcurrentHashMap;
-import java.util.concurrent.ConcurrentMap;
-import java.util.concurrent.Executors;
-import java.util.concurrent.ScheduledExecutorService;
-import java.util.concurrent.ScheduledFuture;
-import java.util.concurrent.TimeUnit;
-
-/**
- * MulticastRegistry
- */
-public class MulticastRegistry extends FailbackRegistry {
-
-    // logging output
-    private static final Logger logger = LoggerFactory.getLogger(MulticastRegistry.class);
-
-    private static final int DEFAULT_MULTICAST_PORT = 1234;
-
-    private final InetAddress mutilcastAddress;
-
-    private final MulticastSocket mutilcastSocket;
-
-    private final int mutilcastPort;
-
-    private final ConcurrentMap<URL, Set<URL>> received = new ConcurrentHashMap<URL, Set<URL>>();
-
-    private final ScheduledExecutorService cleanExecutor = Executors.newScheduledThreadPool(1, new NamedThreadFactory("DubboMulticastRegistryCleanTimer", true));
-
-    private final ScheduledFuture<?> cleanFuture;
-
-    private final int cleanPeriod;
-
-    private volatile boolean admin = false;
-
-    public MulticastRegistry(URL url) {
-        super(url);
-        if (url.isAnyHost()) {
-            throw new IllegalStateException("registry address == null");
-        }
-        if (!isMulticastAddress(url.getHost())) {
-            throw new IllegalArgumentException("Invalid multicast address " + url.getHost() + ", scope: 224.0.0.0 - 239.255.255.255");
-        }
-        try {
-            mutilcastAddress = InetAddress.getByName(url.getHost());
-            mutilcastPort = url.getPort() <= 0 ? DEFAULT_MULTICAST_PORT : url.getPort();
-            mutilcastSocket = new MulticastSocket(mutilcastPort);
-            mutilcastSocket.setLoopbackMode(false);
-            mutilcastSocket.joinGroup(mutilcastAddress);
-            Thread thread = new Thread(new Runnable() {
-                public void run() {
-                    byte[] buf = new byte[2048];
-                    DatagramPacket recv = new DatagramPacket(buf, buf.length);
-                    while (!mutilcastSocket.isClosed()) {
-                        try {
-                            mutilcastSocket.receive(recv);
-                            String msg = new String(recv.getData()).trim();
-                            int i = msg.indexOf('\n');
-                            if (i > 0) {
-                                msg = msg.substring(0, i).trim();
-                            }
-                            MulticastRegistry.this.receive(msg, (InetSocketAddress) recv.getSocketAddress());
-                            Arrays.fill(buf, (byte) 0);
-                        } catch (Throwable e) {
-                            if (!mutilcastSocket.isClosed()) {
-                                logger.error(e.getMessage(), e);
-                            }
-                        }
-                    }
-                }
-            }, "DubboMulticastRegistryReceiver");
-            thread.setDaemon(true);
-            thread.start();
-        } catch (IOException e) {
-            throw new IllegalStateException(e.getMessage(), e);
-        }
-        this.cleanPeriod = url.getParameter(Constants.SESSION_TIMEOUT_KEY, Constants.DEFAULT_SESSION_TIMEOUT);
-        if (url.getParameter("clean", true)) {
-            this.cleanFuture = cleanExecutor.scheduleWithFixedDelay(new Runnable() {
-                public void run() {
-                    try {
-                        clean(); // Remove the expired
-                    } catch (Throwable t) { // Defensive fault tolerance
-                        logger.error("Unexpected exception occur at clean expired provider, cause: " + t.getMessage(), t);
-                    }
-                }
-            }, cleanPeriod, cleanPeriod, TimeUnit.MILLISECONDS);
-        } else {
-            this.cleanFuture = null;
-        }
-    }
-
-    private static boolean isMulticastAddress(String ip) {
-        int i = ip.indexOf('.');
-        if (i > 0) {
-            String prefix = ip.substring(0, i);
-            if (StringUtils.isInteger(prefix)) {
-                int p = Integer.parseInt(prefix);
-                return p >= 224 && p <= 239;
-            }
-        }
-        return false;
-    }
-
-    private void clean() {
-        if (admin) {
-            for (Set<URL> providers : new HashSet<Set<URL>>(received.values())) {
-                for (URL url : new HashSet<URL>(providers)) {
-                    if (isExpired(url)) {
-                        if (logger.isWarnEnabled()) {
-                            logger.warn("Clean expired provider " + url);
-                        }
-                        doUnregister(url);
-                    }
-                }
-            }
-        }
-    }
-
-    private boolean isExpired(URL url) {
-        if (!url.getParameter(Constants.DYNAMIC_KEY, true)
-                || url.getPort() <= 0
-                || Constants.CONSUMER_PROTOCOL.equals(url.getProtocol())
-                || Constants.ROUTE_PROTOCOL.equals(url.getProtocol())
-                || Constants.OVERRIDE_PROTOCOL.equals(url.getProtocol())) {
-            return false;
-        }
-        Socket socket = null;
-        try {
-            socket = new Socket(url.getHost(), url.getPort());
-        } catch (Throwable e) {
-            try {
-                Thread.sleep(100);
-            } catch (Throwable e2) {
-            }
-            Socket socket2 = null;
-            try {
-                socket2 = new Socket(url.getHost(), url.getPort());
-            } catch (Throwable e2) {
-                return true;
-            } finally {
-                if (socket2 != null) {
-                    try {
-                        socket2.close();
-                    } catch (Throwable e2) {
-                    }
-                }
-            }
-        } finally {
-            if (socket != null) {
-                try {
-                    socket.close();
-                } catch (Throwable e) {
-                }
-            }
-        }
-        return false;
-    }
-
-    private void receive(String msg, InetSocketAddress remoteAddress) {
-        if (logger.isInfoEnabled()) {
-            logger.info("Receive multicast message: " + msg + " from " + remoteAddress);
-        }
-        if (msg.startsWith(Constants.REGISTER)) {
-            URL url = URL.valueOf(msg.substring(Constants.REGISTER.length()).trim());
-            registered(url);
-        } else if (msg.startsWith(Constants.UNREGISTER)) {
-            URL url = URL.valueOf(msg.substring(Constants.UNREGISTER.length()).trim());
-            unregistered(url);
-        } else if (msg.startsWith(Constants.SUBSCRIBE)) {
-            URL url = URL.valueOf(msg.substring(Constants.SUBSCRIBE.length()).trim());
-            Set<URL> urls = getRegistered();
-            if (urls != null && !urls.isEmpty()) {
-                for (URL u : urls) {
-                    if (UrlUtils.isMatch(url, u)) {
-                        String host = remoteAddress != null && remoteAddress.getAddress() != null
-                                ? remoteAddress.getAddress().getHostAddress() : url.getIp();
-                        if (url.getParameter("unicast", true) // Whether the consumer's machine has only one process
-                                && !NetUtils.getLocalHost().equals(host)) { // Multiple processes in the same machine cannot be unicast with unicast or there will be only one process receiving information
-                            unicast(Constants.REGISTER + " " + u.toFullString(), host);
-                        } else {
-                            broadcast(Constants.REGISTER + " " + u.toFullString());
-                        }
-                    }
-                }
-            }
-        }/* else if (msg.startsWith(UNSUBSCRIBE)) {
-        }*/
-    }
-
-    private void broadcast(String msg) {
-        if (logger.isInfoEnabled()) {
-            logger.info("Send broadcast message: " + msg + " to " + mutilcastAddress + ":" + mutilcastPort);
-        }
-        try {
-            byte[] data = (msg + "\n").getBytes();
-            DatagramPacket hi = new DatagramPacket(data, data.length, mutilcastAddress, mutilcastPort);
-            mutilcastSocket.send(hi);
-        } catch (Exception e) {
-            throw new IllegalStateException(e.getMessage(), e);
-        }
-    }
-
-    private void unicast(String msg, String host) {
-        if (logger.isInfoEnabled()) {
-            logger.info("Send unicast message: " + msg + " to " + host + ":" + mutilcastPort);
-        }
-        try {
-            byte[] data = (msg + "\n").getBytes();
-            DatagramPacket hi = new DatagramPacket(data, data.length, InetAddress.getByName(host), mutilcastPort);
-            mutilcastSocket.send(hi);
-        } catch (Exception e) {
-            throw new IllegalStateException(e.getMessage(), e);
-        }
-    }
-
-    protected void doRegister(URL url) {
-        broadcast(Constants.REGISTER + " " + url.toFullString());
-    }
-
-    protected void doUnregister(URL url) {
-        broadcast(Constants.UNREGISTER + " " + url.toFullString());
-    }
-
-    protected void doSubscribe(URL url, NotifyListener listener) {
-        if (Constants.ANY_VALUE.equals(url.getServiceInterface())) {
-            admin = true;
-        }
-        broadcast(Constants.SUBSCRIBE + " " + url.toFullString());
-        synchronized (listener) {
-            try {
-                listener.wait(url.getParameter(Constants.TIMEOUT_KEY, Constants.DEFAULT_TIMEOUT));
-            } catch (InterruptedException e) {
-            }
-        }
-    }
-
-    protected void doUnsubscribe(URL url, NotifyListener listener) {
-        if (!Constants.ANY_VALUE.equals(url.getServiceInterface())
-                && url.getParameter(Constants.REGISTER_KEY, true)) {
-            unregister(url);
-        }
-        broadcast(Constants.UNSUBSCRIBE + " " + url.toFullString());
-    }
-
-    public boolean isAvailable() {
-        try {
-            return mutilcastSocket != null;
-        } catch (Throwable t) {
-            return false;
-        }
-    }
-
-    public void destroy() {
-        super.destroy();
-        try {
-            if (cleanFuture != null) {
-                cleanFuture.cancel(true);
-            }
-        } catch (Throwable t) {
-            logger.warn(t.getMessage(), t);
-        }
-        try {
-            mutilcastSocket.leaveGroup(mutilcastAddress);
-            mutilcastSocket.close();
-        } catch (Throwable t) {
-            logger.warn(t.getMessage(), t);
-        }
-    }
-
-    protected void registered(URL url) {
-        for (Map.Entry<URL, Set<NotifyListener>> entry : getSubscribed().entrySet()) {
-            URL key = entry.getKey();
-            if (UrlUtils.isMatch(key, url)) {
-                Set<URL> urls = received.get(key);
-                if (urls == null) {
-                    received.putIfAbsent(key, new ConcurrentHashSet<URL>());
-                    urls = received.get(key);
-                }
-                urls.add(url);
-                List<URL> list = toList(urls);
-                for (NotifyListener listener : entry.getValue()) {
-                    notify(key, listener, list);
-                    synchronized (listener) {
-                        listener.notify();
-                    }
-                }
-            }
-        }
-    }
-
-    protected void unregistered(URL url) {
-        for (Map.Entry<URL, Set<NotifyListener>> entry : getSubscribed().entrySet()) {
-            URL key = entry.getKey();
-            if (UrlUtils.isMatch(key, url)) {
-                Set<URL> urls = received.get(key);
-                if (urls != null) {
-                    urls.remove(url);
-                }
-                if (urls == null || urls.isEmpty()){
-                    if (urls == null){
-                        urls = new ConcurrentHashSet<URL>();
-                    }
-                    URL empty = url.setProtocol(Constants.EMPTY_PROTOCOL);
-                    urls.add(empty);
-                }
-                List<URL> list = toList(urls);
-                for (NotifyListener listener : entry.getValue()) {
-                    notify(key, listener, list);
-                }
-            }
-        }
-    }
-
-    protected void subscribed(URL url, NotifyListener listener) {
-        List<URL> urls = lookup(url);
-        notify(url, listener, urls);
-    }
-
-    private List<URL> toList(Set<URL> urls) {
-        List<URL> list = new ArrayList<URL>();
-        if (urls != null && !urls.isEmpty()) {
-            for (URL url : urls) {
-                list.add(url);
-            }
-        }
-        return list;
-    }
-
-    public void register(URL url) {
-        super.register(url);
-        registered(url);
-    }
-
-    public void unregister(URL url) {
-        super.unregister(url);
-        unregistered(url);
-    }
-
-    public void subscribe(URL url, NotifyListener listener) {
-        super.subscribe(url, listener);
-        subscribed(url, listener);
-    }
-
-    public void unsubscribe(URL url, NotifyListener listener) {
-        super.unsubscribe(url, listener);
-        received.remove(url);
-    }
-
-    public List<URL> lookup(URL url) {
-        List<URL> urls = new ArrayList<URL>();
-        Map<String, List<URL>> notifiedUrls = getNotified().get(url);
-        if (notifiedUrls != null && notifiedUrls.size() > 0) {
-            for (List<URL> values : notifiedUrls.values()) {
-                urls.addAll(values);
-            }
-        }
-<<<<<<< HEAD
-        if (urls.size() == 0) {
-=======
-        if (urls == null || urls.isEmpty()) {
->>>>>>> 59ca32a8
-            List<URL> cacheUrls = getCacheUrls(url);
-            if (cacheUrls != null && !cacheUrls.isEmpty()) {
-                urls.addAll(cacheUrls);
-            }
-        }
-<<<<<<< HEAD
-        if (urls.size() == 0) {
-=======
-        if (urls == null || urls.isEmpty()) {
->>>>>>> 59ca32a8
-            for (URL u : getRegistered()) {
-                if (UrlUtils.isMatch(url, u)) {
-                    urls.add(u);
-                }
-            }
-        }
-        if (Constants.ANY_VALUE.equals(url.getServiceInterface())) {
-            for (URL u : getSubscribed().keySet()) {
-                if (UrlUtils.isMatch(url, u)) {
-                    urls.add(u);
-                }
-            }
-        }
-        return urls;
-    }
-
-    public MulticastSocket getMutilcastSocket() {
-        return mutilcastSocket;
-    }
-
-    public Map<URL, Set<URL>> getReceived() {
-        return received;
-    }
-
+/*
+ * Licensed to the Apache Software Foundation (ASF) under one or more
+ * contributor license agreements.  See the NOTICE file distributed with
+ * this work for additional information regarding copyright ownership.
+ * The ASF licenses this file to You under the Apache License, Version 2.0
+ * (the "License"); you may not use this file except in compliance with
+ * the License.  You may obtain a copy of the License at
+ *
+ *     http://www.apache.org/licenses/LICENSE-2.0
+ *
+ * Unless required by applicable law or agreed to in writing, software
+ * distributed under the License is distributed on an "AS IS" BASIS,
+ * WITHOUT WARRANTIES OR CONDITIONS OF ANY KIND, either express or implied.
+ * See the License for the specific language governing permissions and
+ * limitations under the License.
+ */
+package com.alibaba.dubbo.registry.multicast;
+
+import com.alibaba.dubbo.common.Constants;
+import com.alibaba.dubbo.common.URL;
+import com.alibaba.dubbo.common.logger.Logger;
+import com.alibaba.dubbo.common.logger.LoggerFactory;
+import com.alibaba.dubbo.common.utils.ConcurrentHashSet;
+import com.alibaba.dubbo.common.utils.NamedThreadFactory;
+import com.alibaba.dubbo.common.utils.NetUtils;
+import com.alibaba.dubbo.common.utils.StringUtils;
+import com.alibaba.dubbo.common.utils.UrlUtils;
+import com.alibaba.dubbo.registry.NotifyListener;
+import com.alibaba.dubbo.registry.support.FailbackRegistry;
+
+import java.io.IOException;
+import java.net.DatagramPacket;
+import java.net.InetAddress;
+import java.net.InetSocketAddress;
+import java.net.MulticastSocket;
+import java.net.Socket;
+import java.util.ArrayList;
+import java.util.Arrays;
+import java.util.HashSet;
+import java.util.List;
+import java.util.Map;
+import java.util.Set;
+import java.util.concurrent.ConcurrentHashMap;
+import java.util.concurrent.ConcurrentMap;
+import java.util.concurrent.Executors;
+import java.util.concurrent.ScheduledExecutorService;
+import java.util.concurrent.ScheduledFuture;
+import java.util.concurrent.TimeUnit;
+
+/**
+ * MulticastRegistry
+ */
+public class MulticastRegistry extends FailbackRegistry {
+
+    // logging output
+    private static final Logger logger = LoggerFactory.getLogger(MulticastRegistry.class);
+
+    private static final int DEFAULT_MULTICAST_PORT = 1234;
+
+    private final InetAddress mutilcastAddress;
+
+    private final MulticastSocket mutilcastSocket;
+
+    private final int mutilcastPort;
+
+    private final ConcurrentMap<URL, Set<URL>> received = new ConcurrentHashMap<URL, Set<URL>>();
+
+    private final ScheduledExecutorService cleanExecutor = Executors.newScheduledThreadPool(1, new NamedThreadFactory("DubboMulticastRegistryCleanTimer", true));
+
+    private final ScheduledFuture<?> cleanFuture;
+
+    private final int cleanPeriod;
+
+    private volatile boolean admin = false;
+
+    public MulticastRegistry(URL url) {
+        super(url);
+        if (url.isAnyHost()) {
+            throw new IllegalStateException("registry address == null");
+        }
+        if (!isMulticastAddress(url.getHost())) {
+            throw new IllegalArgumentException("Invalid multicast address " + url.getHost() + ", scope: 224.0.0.0 - 239.255.255.255");
+        }
+        try {
+            mutilcastAddress = InetAddress.getByName(url.getHost());
+            mutilcastPort = url.getPort() <= 0 ? DEFAULT_MULTICAST_PORT : url.getPort();
+            mutilcastSocket = new MulticastSocket(mutilcastPort);
+            mutilcastSocket.setLoopbackMode(false);
+            mutilcastSocket.joinGroup(mutilcastAddress);
+            Thread thread = new Thread(new Runnable() {
+                public void run() {
+                    byte[] buf = new byte[2048];
+                    DatagramPacket recv = new DatagramPacket(buf, buf.length);
+                    while (!mutilcastSocket.isClosed()) {
+                        try {
+                            mutilcastSocket.receive(recv);
+                            String msg = new String(recv.getData()).trim();
+                            int i = msg.indexOf('\n');
+                            if (i > 0) {
+                                msg = msg.substring(0, i).trim();
+                            }
+                            MulticastRegistry.this.receive(msg, (InetSocketAddress) recv.getSocketAddress());
+                            Arrays.fill(buf, (byte) 0);
+                        } catch (Throwable e) {
+                            if (!mutilcastSocket.isClosed()) {
+                                logger.error(e.getMessage(), e);
+                            }
+                        }
+                    }
+                }
+            }, "DubboMulticastRegistryReceiver");
+            thread.setDaemon(true);
+            thread.start();
+        } catch (IOException e) {
+            throw new IllegalStateException(e.getMessage(), e);
+        }
+        this.cleanPeriod = url.getParameter(Constants.SESSION_TIMEOUT_KEY, Constants.DEFAULT_SESSION_TIMEOUT);
+        if (url.getParameter("clean", true)) {
+            this.cleanFuture = cleanExecutor.scheduleWithFixedDelay(new Runnable() {
+                public void run() {
+                    try {
+                        clean(); // Remove the expired
+                    } catch (Throwable t) { // Defensive fault tolerance
+                        logger.error("Unexpected exception occur at clean expired provider, cause: " + t.getMessage(), t);
+                    }
+                }
+            }, cleanPeriod, cleanPeriod, TimeUnit.MILLISECONDS);
+        } else {
+            this.cleanFuture = null;
+        }
+    }
+
+    private static boolean isMulticastAddress(String ip) {
+        int i = ip.indexOf('.');
+        if (i > 0) {
+            String prefix = ip.substring(0, i);
+            if (StringUtils.isInteger(prefix)) {
+                int p = Integer.parseInt(prefix);
+                return p >= 224 && p <= 239;
+            }
+        }
+        return false;
+    }
+
+    private void clean() {
+        if (admin) {
+            for (Set<URL> providers : new HashSet<Set<URL>>(received.values())) {
+                for (URL url : new HashSet<URL>(providers)) {
+                    if (isExpired(url)) {
+                        if (logger.isWarnEnabled()) {
+                            logger.warn("Clean expired provider " + url);
+                        }
+                        doUnregister(url);
+                    }
+                }
+            }
+        }
+    }
+
+    private boolean isExpired(URL url) {
+        if (!url.getParameter(Constants.DYNAMIC_KEY, true)
+                || url.getPort() <= 0
+                || Constants.CONSUMER_PROTOCOL.equals(url.getProtocol())
+                || Constants.ROUTE_PROTOCOL.equals(url.getProtocol())
+                || Constants.OVERRIDE_PROTOCOL.equals(url.getProtocol())) {
+            return false;
+        }
+        Socket socket = null;
+        try {
+            socket = new Socket(url.getHost(), url.getPort());
+        } catch (Throwable e) {
+            try {
+                Thread.sleep(100);
+            } catch (Throwable e2) {
+            }
+            Socket socket2 = null;
+            try {
+                socket2 = new Socket(url.getHost(), url.getPort());
+            } catch (Throwable e2) {
+                return true;
+            } finally {
+                if (socket2 != null) {
+                    try {
+                        socket2.close();
+                    } catch (Throwable e2) {
+                    }
+                }
+            }
+        } finally {
+            if (socket != null) {
+                try {
+                    socket.close();
+                } catch (Throwable e) {
+                }
+            }
+        }
+        return false;
+    }
+
+    private void receive(String msg, InetSocketAddress remoteAddress) {
+        if (logger.isInfoEnabled()) {
+            logger.info("Receive multicast message: " + msg + " from " + remoteAddress);
+        }
+        if (msg.startsWith(Constants.REGISTER)) {
+            URL url = URL.valueOf(msg.substring(Constants.REGISTER.length()).trim());
+            registered(url);
+        } else if (msg.startsWith(Constants.UNREGISTER)) {
+            URL url = URL.valueOf(msg.substring(Constants.UNREGISTER.length()).trim());
+            unregistered(url);
+        } else if (msg.startsWith(Constants.SUBSCRIBE)) {
+            URL url = URL.valueOf(msg.substring(Constants.SUBSCRIBE.length()).trim());
+            Set<URL> urls = getRegistered();
+            if (urls != null && !urls.isEmpty()) {
+                for (URL u : urls) {
+                    if (UrlUtils.isMatch(url, u)) {
+                        String host = remoteAddress != null && remoteAddress.getAddress() != null
+                                ? remoteAddress.getAddress().getHostAddress() : url.getIp();
+                        if (url.getParameter("unicast", true) // Whether the consumer's machine has only one process
+                                && !NetUtils.getLocalHost().equals(host)) { // Multiple processes in the same machine cannot be unicast with unicast or there will be only one process receiving information
+                            unicast(Constants.REGISTER + " " + u.toFullString(), host);
+                        } else {
+                            broadcast(Constants.REGISTER + " " + u.toFullString());
+                        }
+                    }
+                }
+            }
+        }/* else if (msg.startsWith(UNSUBSCRIBE)) {
+        }*/
+    }
+
+    private void broadcast(String msg) {
+        if (logger.isInfoEnabled()) {
+            logger.info("Send broadcast message: " + msg + " to " + mutilcastAddress + ":" + mutilcastPort);
+        }
+        try {
+            byte[] data = (msg + "\n").getBytes();
+            DatagramPacket hi = new DatagramPacket(data, data.length, mutilcastAddress, mutilcastPort);
+            mutilcastSocket.send(hi);
+        } catch (Exception e) {
+            throw new IllegalStateException(e.getMessage(), e);
+        }
+    }
+
+    private void unicast(String msg, String host) {
+        if (logger.isInfoEnabled()) {
+            logger.info("Send unicast message: " + msg + " to " + host + ":" + mutilcastPort);
+        }
+        try {
+            byte[] data = (msg + "\n").getBytes();
+            DatagramPacket hi = new DatagramPacket(data, data.length, InetAddress.getByName(host), mutilcastPort);
+            mutilcastSocket.send(hi);
+        } catch (Exception e) {
+            throw new IllegalStateException(e.getMessage(), e);
+        }
+    }
+
+    protected void doRegister(URL url) {
+        broadcast(Constants.REGISTER + " " + url.toFullString());
+    }
+
+    protected void doUnregister(URL url) {
+        broadcast(Constants.UNREGISTER + " " + url.toFullString());
+    }
+
+    protected void doSubscribe(URL url, NotifyListener listener) {
+        if (Constants.ANY_VALUE.equals(url.getServiceInterface())) {
+            admin = true;
+        }
+        broadcast(Constants.SUBSCRIBE + " " + url.toFullString());
+        synchronized (listener) {
+            try {
+                listener.wait(url.getParameter(Constants.TIMEOUT_KEY, Constants.DEFAULT_TIMEOUT));
+            } catch (InterruptedException e) {
+            }
+        }
+    }
+
+    protected void doUnsubscribe(URL url, NotifyListener listener) {
+        if (!Constants.ANY_VALUE.equals(url.getServiceInterface())
+                && url.getParameter(Constants.REGISTER_KEY, true)) {
+            unregister(url);
+        }
+        broadcast(Constants.UNSUBSCRIBE + " " + url.toFullString());
+    }
+
+    public boolean isAvailable() {
+        try {
+            return mutilcastSocket != null;
+        } catch (Throwable t) {
+            return false;
+        }
+    }
+
+    public void destroy() {
+        super.destroy();
+        try {
+            if (cleanFuture != null) {
+                cleanFuture.cancel(true);
+            }
+        } catch (Throwable t) {
+            logger.warn(t.getMessage(), t);
+        }
+        try {
+            mutilcastSocket.leaveGroup(mutilcastAddress);
+            mutilcastSocket.close();
+        } catch (Throwable t) {
+            logger.warn(t.getMessage(), t);
+        }
+    }
+
+    protected void registered(URL url) {
+        for (Map.Entry<URL, Set<NotifyListener>> entry : getSubscribed().entrySet()) {
+            URL key = entry.getKey();
+            if (UrlUtils.isMatch(key, url)) {
+                Set<URL> urls = received.get(key);
+                if (urls == null) {
+                    received.putIfAbsent(key, new ConcurrentHashSet<URL>());
+                    urls = received.get(key);
+                }
+                urls.add(url);
+                List<URL> list = toList(urls);
+                for (NotifyListener listener : entry.getValue()) {
+                    notify(key, listener, list);
+                    synchronized (listener) {
+                        listener.notify();
+                    }
+                }
+            }
+        }
+    }
+
+    protected void unregistered(URL url) {
+        for (Map.Entry<URL, Set<NotifyListener>> entry : getSubscribed().entrySet()) {
+            URL key = entry.getKey();
+            if (UrlUtils.isMatch(key, url)) {
+                Set<URL> urls = received.get(key);
+                if (urls != null) {
+                    urls.remove(url);
+                }
+                if (urls == null || urls.isEmpty()){
+                    if (urls == null){
+                        urls = new ConcurrentHashSet<URL>();
+                    }
+                    URL empty = url.setProtocol(Constants.EMPTY_PROTOCOL);
+                    urls.add(empty);
+                }
+                List<URL> list = toList(urls);
+                for (NotifyListener listener : entry.getValue()) {
+                    notify(key, listener, list);
+                }
+            }
+        }
+    }
+
+    protected void subscribed(URL url, NotifyListener listener) {
+        List<URL> urls = lookup(url);
+        notify(url, listener, urls);
+    }
+
+    private List<URL> toList(Set<URL> urls) {
+        List<URL> list = new ArrayList<URL>();
+        if (urls != null && !urls.isEmpty()) {
+            for (URL url : urls) {
+                list.add(url);
+            }
+        }
+        return list;
+    }
+
+    public void register(URL url) {
+        super.register(url);
+        registered(url);
+    }
+
+    public void unregister(URL url) {
+        super.unregister(url);
+        unregistered(url);
+    }
+
+    public void subscribe(URL url, NotifyListener listener) {
+        super.subscribe(url, listener);
+        subscribed(url, listener);
+    }
+
+    public void unsubscribe(URL url, NotifyListener listener) {
+        super.unsubscribe(url, listener);
+        received.remove(url);
+    }
+
+    public List<URL> lookup(URL url) {
+        List<URL> urls = new ArrayList<URL>();
+        Map<String, List<URL>> notifiedUrls = getNotified().get(url);
+        if (notifiedUrls != null && notifiedUrls.size() > 0) {
+            for (List<URL> values : notifiedUrls.values()) {
+                urls.addAll(values);
+            }
+        }
+        if (urls.isEmpty()) {
+            List<URL> cacheUrls = getCacheUrls(url);
+            if (cacheUrls != null && !cacheUrls.isEmpty()) {
+                urls.addAll(cacheUrls);
+            }
+        }
+        if (urls.isEmpty()) {
+            for (URL u : getRegistered()) {
+                if (UrlUtils.isMatch(url, u)) {
+                    urls.add(u);
+                }
+            }
+        }
+        if (Constants.ANY_VALUE.equals(url.getServiceInterface())) {
+            for (URL u : getSubscribed().keySet()) {
+                if (UrlUtils.isMatch(url, u)) {
+                    urls.add(u);
+                }
+            }
+        }
+        return urls;
+    }
+
+    public MulticastSocket getMutilcastSocket() {
+        return mutilcastSocket;
+    }
+
+    public Map<URL, Set<URL>> getReceived() {
+        return received;
+    }
+
 }