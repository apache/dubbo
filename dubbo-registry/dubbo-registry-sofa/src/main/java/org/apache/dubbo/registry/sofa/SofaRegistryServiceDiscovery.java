--- conflicted
+++ resolved
@@ -16,19 +16,6 @@
  */
 package org.apache.dubbo.registry.sofa;
 
-<<<<<<< HEAD
-import com.alipay.sofa.registry.client.api.Publisher;
-import com.alipay.sofa.registry.client.api.RegistryClientConfig;
-import com.alipay.sofa.registry.client.api.Subscriber;
-import com.alipay.sofa.registry.client.api.model.RegistryType;
-import com.alipay.sofa.registry.client.api.model.UserData;
-import com.alipay.sofa.registry.client.api.registration.PublisherRegistration;
-import com.alipay.sofa.registry.client.api.registration.SubscriberRegistration;
-import com.alipay.sofa.registry.client.provider.DefaultRegistryClient;
-import com.alipay.sofa.registry.client.provider.DefaultRegistryClientConfigBuilder;
-import com.alipay.sofa.registry.core.model.ScopeEnum;
-=======
->>>>>>> 12aad845
 import org.apache.dubbo.common.URL;
 import org.apache.dubbo.common.logger.Logger;
 import org.apache.dubbo.common.logger.LoggerFactory;
@@ -179,13 +166,8 @@
             List<String> datas = getUserData(dataId, userData);
             List<ServiceInstance> serviceInstances = new ArrayList<>(datas.size());
 
-<<<<<<< HEAD
-            for (String  serviceData : datas) {
+            for (String serviceData : datas) {
                 SofaRegistryInstance sri = GsonUtils.getGson().fromJson(serviceData, SofaRegistryInstance.class);
-=======
-            for (String serviceData : datas) {
-                SofaRegistryInstance sri = gson.fromJson(serviceData, SofaRegistryInstance.class);
->>>>>>> 12aad845
 
                 DefaultServiceInstance serviceInstance = new DefaultServiceInstance(sri.getId(), dataId, sri.getHost(), sri.getPort());
                 serviceInstance.setMetadata(sri.getMetadata());
