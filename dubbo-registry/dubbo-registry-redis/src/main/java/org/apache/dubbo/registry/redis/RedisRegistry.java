--- conflicted
+++ resolved
@@ -1,526 +1,500 @@
-/*
- * Licensed to the Apache Software Foundation (ASF) under one or more
- * contributor license agreements.  See the NOTICE file distributed with
- * this work for additional information regarding copyright ownership.
- * The ASF licenses this file to You under the Apache License, Version 2.0
- * (the "License"); you may not use this file except in compliance with
- * the License.  You may obtain a copy of the License at
- *
- *     http://www.apache.org/licenses/LICENSE-2.0
- *
- * Unless required by applicable law or agreed to in writing, software
- * distributed under the License is distributed on an "AS IS" BASIS,
- * WITHOUT WARRANTIES OR CONDITIONS OF ANY KIND, either express or implied.
- * See the License for the specific language governing permissions and
- * limitations under the License.
- */
-package org.apache.dubbo.registry.redis;
-
-import org.apache.dubbo.common.URL;
-import org.apache.dubbo.common.URLBuilder;
-import org.apache.dubbo.common.utils.CollectionUtils;
-import org.apache.dubbo.common.utils.ExecutorUtil;
-import org.apache.dubbo.common.utils.NamedThreadFactory;
-import org.apache.dubbo.common.utils.UrlUtils;
-import org.apache.dubbo.registry.NotifyListener;
-import org.apache.dubbo.registry.support.FailbackRegistry;
-import org.apache.dubbo.remoting.redis.RedisClient;
-import org.apache.dubbo.remoting.redis.jedis.ClusterRedisClient;
-import org.apache.dubbo.remoting.redis.jedis.MonoRedisClient;
-import org.apache.dubbo.remoting.redis.jedis.SentinelRedisClient;
-import org.apache.dubbo.rpc.RpcException;
-
-import redis.clients.jedis.JedisPubSub;
-
-import java.util.ArrayList;
-import java.util.Arrays;
-import java.util.Collection;
-import java.util.Collections;
-import java.util.Date;
-import java.util.HashMap;
-import java.util.HashSet;
-import java.util.List;
-import java.util.Map;
-import java.util.Set;
-import java.util.concurrent.ConcurrentHashMap;
-import java.util.concurrent.ConcurrentMap;
-import java.util.concurrent.Executors;
-import java.util.concurrent.ScheduledExecutorService;
-import java.util.concurrent.ScheduledFuture;
-import java.util.concurrent.ThreadLocalRandom;
-import java.util.concurrent.TimeUnit;
-import java.util.concurrent.atomic.AtomicInteger;
-
-import static org.apache.dubbo.common.constants.CommonConstants.ANYHOST_VALUE;
-import static org.apache.dubbo.common.constants.CommonConstants.ANY_VALUE;
-import static org.apache.dubbo.common.constants.CommonConstants.CLUSTER_REDIS;
-import static org.apache.dubbo.common.constants.CommonConstants.MONO_REDIS;
-import static org.apache.dubbo.common.constants.CommonConstants.GROUP_KEY;
-import static org.apache.dubbo.common.constants.CommonConstants.PATH_SEPARATOR;
-import static org.apache.dubbo.common.constants.CommonConstants.REDIS_CLIENT_KEY;
-import static org.apache.dubbo.common.constants.CommonConstants.SENTINEL_REDIS;
-import static org.apache.dubbo.common.constants.RegistryConstants.CATEGORY_KEY;
-import static org.apache.dubbo.common.constants.RegistryConstants.DEFAULT_CATEGORY;
-import static org.apache.dubbo.common.constants.RegistryConstants.DYNAMIC_KEY;
-import static org.apache.dubbo.common.constants.RegistryConstants.EMPTY_PROTOCOL;
-import static org.apache.dubbo.registry.Constants.DEFAULT_REGISTRY_RECONNECT_PERIOD;
-import static org.apache.dubbo.registry.Constants.DEFAULT_SESSION_TIMEOUT;
-import static org.apache.dubbo.registry.Constants.REGISTER;
-import static org.apache.dubbo.registry.Constants.REGISTRY_RECONNECT_PERIOD_KEY;
-import static org.apache.dubbo.registry.Constants.SESSION_TIMEOUT_KEY;
-import static org.apache.dubbo.registry.Constants.UNREGISTER;
-
-/**
- * RedisRegistry
- */
-public class RedisRegistry extends FailbackRegistry {
-
-    private static final String DEFAULT_ROOT = "dubbo";
-
-    private final ScheduledExecutorService expireExecutor = Executors.newScheduledThreadPool(1, new NamedThreadFactory("DubboRegistryExpireTimer", true));
-
-    private final ScheduledFuture<?> expireFuture;
-
-    private final String root;
-
-    private RedisClient redisClient;
-
-    private final ConcurrentMap<String, Notifier> notifiers = new ConcurrentHashMap<>();
-
-    private final int reconnectPeriod;
-
-    private final int expirePeriod;
-
-    private volatile boolean admin = false;
-
-<<<<<<< HEAD
-    private boolean replicate;
-
-    private final Map<URL, Long> expireCache = new ConcurrentHashMap<>();
-
-=======
->>>>>>> 75cda93e
-    public RedisRegistry(URL url) {
-        super(url);
-        String type = url.getParameter(REDIS_CLIENT_KEY, MONO_REDIS);
-        if (SENTINEL_REDIS.equals(type)) {
-            redisClient = new SentinelRedisClient(url);
-        } else if (CLUSTER_REDIS.equals(type)) {
-            redisClient = new ClusterRedisClient(url);
-        } else {
-            redisClient = new MonoRedisClient(url);
-        }
-
-        if (url.isAnyHost()) {
-            throw new IllegalStateException("registry address == null");
-        }
-
-        this.reconnectPeriod = url.getParameter(REGISTRY_RECONNECT_PERIOD_KEY, DEFAULT_REGISTRY_RECONNECT_PERIOD);
-        String group = url.getParameter(GROUP_KEY, DEFAULT_ROOT);
-        if (!group.startsWith(PATH_SEPARATOR)) {
-            group = PATH_SEPARATOR + group;
-        }
-        if (!group.endsWith(PATH_SEPARATOR)) {
-            group = group + PATH_SEPARATOR;
-        }
-        this.root = group;
-
-        this.expirePeriod = url.getParameter(SESSION_TIMEOUT_KEY, DEFAULT_SESSION_TIMEOUT);
-        this.expireFuture = expireExecutor.scheduleWithFixedDelay(() -> {
-            try {
-                deferExpired(); // Extend the expiration time
-            } catch (Throwable t) { // Defensive fault tolerance
-                logger.error("Unexpected exception occur at defer expire time, cause: " + t.getMessage(), t);
-            }
-        }, expirePeriod / 2, expirePeriod / 2, TimeUnit.MILLISECONDS);
-    }
-
-    private void deferExpired() {
-<<<<<<< HEAD
-        for (Map.Entry<String, Pool<Jedis>> entry : jedisPools.entrySet()) {
-            Pool<Jedis> jedisPool = entry.getValue();
-            try {
-                try (Jedis jedis = jedisPool.getResource()) {
-                    for (URL url : new HashSet<>(getRegistered())) {
-                        if (url.getParameter(DYNAMIC_KEY, true)) {
-                            String key = toCategoryPath(url);
-                            if (jedis.hset(key, url.toFullString(), String.valueOf(System.currentTimeMillis() + expirePeriod)) == 1) {
-                                jedis.publish(key, REGISTER);
-                            }
-                        }
-                    }
-                    for (Map.Entry<URL, Long> expireEntry : expireCache.entrySet()) {
-                        if (expireEntry.getValue() < System.currentTimeMillis()) {
-                            doNotify(jedis, toCategoryPath(expireEntry.getKey()));
-                        }
-                    }
-                    if (admin) {
-                        clean(jedis);
-                    }
-                    if (!replicate) {
-                        break;//  If the server side has synchronized data, just write a single machine
-                    }
-=======
-        for (URL url : new HashSet<>(getRegistered())) {
-            if (url.getParameter(DYNAMIC_KEY, true)) {
-                String key = toCategoryPath(url);
-                if (redisClient.hset(key, url.toFullString(), String.valueOf(System.currentTimeMillis() + expirePeriod)) == 1) {
-                    redisClient.publish(key, REGISTER);
->>>>>>> 75cda93e
-                }
-            }
-        }
-        if (admin) {
-            clean();
-        }
-    }
-
-    private void clean() {
-        Set<String> keys = redisClient.scan(root + ANY_VALUE);
-        if (CollectionUtils.isNotEmpty(keys)) {
-            for (String key : keys) {
-                Map<String, String> values = redisClient.hgetAll(key);
-                if (CollectionUtils.isNotEmptyMap(values)) {
-                    boolean delete = false;
-                    long now = System.currentTimeMillis();
-                    for (Map.Entry<String, String> entry : values.entrySet()) {
-                        URL url = URL.valueOf(entry.getKey());
-                        if (url.getParameter(DYNAMIC_KEY, true)) {
-                            long expire = Long.parseLong(entry.getValue());
-                            if (expire < now) {
-                                redisClient.hdel(key, entry.getKey());
-                                delete = true;
-                                if (logger.isWarnEnabled()) {
-                                    logger.warn("Delete expired key: " + key + " -> value: " + entry.getKey() + ", expire: " + new Date(expire) + ", now: " + new Date(now));
-                                }
-                            }
-                        }
-                    }
-                    if (delete) {
-                        redisClient.publish(key, UNREGISTER);
-                    }
-                }
-            }
-        }
-    }
-
-    @Override
-    public boolean isAvailable() {
-        return redisClient.isConnected();
-    }
-
-    @Override
-    public void destroy() {
-        super.destroy();
-        try {
-            expireFuture.cancel(true);
-        } catch (Throwable t) {
-            logger.warn(t.getMessage(), t);
-        }
-        try {
-            for (Notifier notifier : notifiers.values()) {
-                notifier.shutdown();
-            }
-        } catch (Throwable t) {
-            logger.warn(t.getMessage(), t);
-        }
-        try {
-            redisClient.destroy();
-        } catch (Throwable t) {
-            logger.warn("Failed to destroy the redis registry client. registry: " + getUrl().getAddress() + ", cause: " + t.getMessage(), t);
-        }
-        ExecutorUtil.gracefulShutdown(expireExecutor, expirePeriod);
-    }
-
-    @Override
-    public void doRegister(URL url) {
-        String key = toCategoryPath(url);
-        String value = url.toFullString();
-        String expire = String.valueOf(System.currentTimeMillis() + expirePeriod);
-        try {
-            redisClient.hset(key, value, expire);
-            redisClient.publish(key, REGISTER);
-        } catch (Throwable t) {
-            throw new RpcException("Failed to register service to redis registry. registry: " + url.getAddress() + ", service: " + url + ", cause: " + t.getMessage(), t);
-        }
-    }
-
-    @Override
-    public void doUnregister(URL url) {
-        String key = toCategoryPath(url);
-        String value = url.toFullString();
-        try {
-            redisClient.hdel(key, value);
-            redisClient.publish(key, UNREGISTER);
-        } catch (Throwable t) {
-            throw new RpcException("Failed to unregister service to redis registry. registry: " + url.getAddress() + ", service: " + url + ", cause: " + t.getMessage(), t);
-        }
-    }
-
-    @Override
-    public void doSubscribe(final URL url, final NotifyListener listener) {
-        String service = toServicePath(url);
-        Notifier notifier = notifiers.get(service);
-        if (notifier == null) {
-            Notifier newNotifier = new Notifier(service);
-            notifiers.putIfAbsent(service, newNotifier);
-            notifier = notifiers.get(service);
-            if (notifier == newNotifier) {
-                notifier.start();
-            }
-        }
-        try {
-            if (service.endsWith(ANY_VALUE)) {
-                admin = true;
-                Set<String> keys = redisClient.scan(service);
-                if (CollectionUtils.isNotEmpty(keys)) {
-                    Map<String, Set<String>> serviceKeys = new HashMap<>();
-                    for (String key : keys) {
-                        String serviceKey = toServicePath(key);
-                        Set<String> sk = serviceKeys.computeIfAbsent(serviceKey, k -> new HashSet<>());
-                        sk.add(key);
-                    }
-                    for (Set<String> sk : serviceKeys.values()) {
-                        doNotify(sk, url, Collections.singletonList(listener));
-                    }
-                }
-            } else {
-                doNotify(redisClient.scan(service + PATH_SEPARATOR + ANY_VALUE), url, Collections.singletonList(listener));
-            }
-        } catch (Throwable t) {
-            throw new RpcException("Failed to subscribe service from redis registry. registry: " + url.getAddress() + ", service: " + url + ", cause: " + t.getMessage(), t);
-        }
-    }
-
-    @Override
-    public void doUnsubscribe(URL url, NotifyListener listener) {
-    }
-
-    private void doNotify(String key) {
-        for (Map.Entry<URL, Set<NotifyListener>> entry : new HashMap<>(getSubscribed()).entrySet()) {
-            doNotify(Collections.singletonList(key), entry.getKey(), new HashSet<>(entry.getValue()));
-        }
-    }
-
-    private void doNotify(Collection<String> keys, URL url, Collection<NotifyListener> listeners) {
-        if (keys == null || keys.isEmpty()
-                || listeners == null || listeners.isEmpty()) {
-            return;
-        }
-        long now = System.currentTimeMillis();
-        List<URL> result = new ArrayList<>();
-        List<String> categories = Arrays.asList(url.getParameter(CATEGORY_KEY, new String[0]));
-        String consumerService = url.getServiceInterface();
-        for (String key : keys) {
-            if (!ANY_VALUE.equals(consumerService)) {
-                String providerService = toServiceName(key);
-                if (!providerService.equals(consumerService)) {
-                    continue;
-                }
-            }
-            String category = toCategoryName(key);
-            if (!categories.contains(ANY_VALUE) && !categories.contains(category)) {
-                continue;
-            }
-            List<URL> urls = new ArrayList<>();
-            Map<String, String> values = redisClient.hgetAll(key);
-            if (CollectionUtils.isNotEmptyMap(values)) {
-                for (Map.Entry<String, String> entry : values.entrySet()) {
-                    URL u = URL.valueOf(entry.getKey());
-                    long expire = Long.parseLong(entry.getValue());
-                    if (!u.getParameter(DYNAMIC_KEY, true)
-                            || expire >= now) {
-                        if (UrlUtils.isMatch(url, u)) {
-                            urls.add(u);
-                            expireCache.put(u, expire);
-                        }
-                    }
-                }
-            }
-            if (urls.isEmpty()) {
-                urls.add(URLBuilder.from(url)
-                        .setProtocol(EMPTY_PROTOCOL)
-                        .setAddress(ANYHOST_VALUE)
-                        .setPath(toServiceName(key))
-                        .addParameter(CATEGORY_KEY, category)
-                        .build());
-            }
-            result.addAll(urls);
-            if (logger.isInfoEnabled()) {
-                logger.info("redis notify: " + key + " = " + urls);
-            }
-        }
-        if (CollectionUtils.isEmpty(result)) {
-            return;
-        }
-        for (NotifyListener listener : listeners) {
-            notify(url, listener, result);
-        }
-    }
-
-    private String toServiceName(String categoryPath) {
-        String servicePath = toServicePath(categoryPath);
-        return servicePath.startsWith(root) ? servicePath.substring(root.length()) : servicePath;
-    }
-
-    private String toCategoryName(String categoryPath) {
-        int i = categoryPath.lastIndexOf(PATH_SEPARATOR);
-        return i > 0 ? categoryPath.substring(i + 1) : categoryPath;
-    }
-
-    private String toServicePath(String categoryPath) {
-        int i;
-        if (categoryPath.startsWith(root)) {
-            i = categoryPath.indexOf(PATH_SEPARATOR, root.length());
-        } else {
-            i = categoryPath.indexOf(PATH_SEPARATOR);
-        }
-        return i > 0 ? categoryPath.substring(0, i) : categoryPath;
-    }
-
-    private String toServicePath(URL url) {
-        return root + url.getServiceInterface();
-    }
-
-    private String toCategoryPath(URL url) {
-        return toServicePath(url) + PATH_SEPARATOR + url.getParameter(CATEGORY_KEY, DEFAULT_CATEGORY);
-    }
-
-    private class NotifySub extends JedisPubSub {
-        public NotifySub() {}
-
-        @Override
-        public void onMessage(String key, String msg) {
-            if (logger.isInfoEnabled()) {
-                logger.info("redis event: " + key + " = " + msg);
-            }
-            if (msg.equals(REGISTER)
-                    || msg.equals(UNREGISTER)) {
-                try {
-                    doNotify(key);
-                } catch (Throwable t) { // TODO Notification failure does not restore mechanism guarantee
-                    logger.error(t.getMessage(), t);
-                }
-            }
-        }
-
-        @Override
-        public void onPMessage(String pattern, String key, String msg) {
-            onMessage(key, msg);
-        }
-
-        @Override
-        public void onSubscribe(String key, int num) {
-        }
-
-        @Override
-        public void onPSubscribe(String pattern, int num) {
-        }
-
-        @Override
-        public void onUnsubscribe(String key, int num) {
-        }
-
-        @Override
-        public void onPUnsubscribe(String pattern, int num) {
-        }
-
-    }
-
-    private class Notifier extends Thread {
-
-        private final String service;
-        private final AtomicInteger connectSkip = new AtomicInteger();
-        private final AtomicInteger connectSkipped = new AtomicInteger();
-
-        private volatile boolean first = true;
-        private volatile boolean running = true;
-        private volatile int connectRandom;
-
-        public Notifier(String service) {
-            super.setDaemon(true);
-            super.setName("DubboRedisSubscribe");
-            this.service = service;
-        }
-
-        private void resetSkip() {
-            connectSkip.set(0);
-            connectSkipped.set(0);
-            connectRandom = 0;
-        }
-
-        private boolean isSkip() {
-            int skip = connectSkip.get(); // Growth of skipping times
-            if (skip >= 10) { // If the number of skipping times increases by more than 10, take the random number
-                if (connectRandom == 0) {
-                    connectRandom = ThreadLocalRandom.current().nextInt(10);
-                }
-                skip = 10 + connectRandom;
-            }
-            if (connectSkipped.getAndIncrement() < skip) { // Check the number of skipping times
-                return true;
-            }
-            connectSkip.incrementAndGet();
-            connectSkipped.set(0);
-            connectRandom = 0;
-            return false;
-        }
-
-        @Override
-        public void run() {
-            while (running) {
-                try {
-                    if (!isSkip()) {
-                        try {
-                            if (!redisClient.isConnected()) {
-                                continue;
-                            }
-                            try {
-                                if (service.endsWith(ANY_VALUE)) {
-                                    if (first) {
-                                        first = false;
-                                        Set<String> keys = redisClient.scan(service);
-                                        if (CollectionUtils.isNotEmpty(keys)) {
-                                            for (String s : keys) {
-                                                doNotify(s);
-                                            }
-                                        }
-                                        resetSkip();
-                                    }
-                                    redisClient.psubscribe(new NotifySub(), service);
-                                } else {
-                                    if (first) {
-                                        first = false;
-                                        doNotify(service);
-                                        resetSkip();
-                                    }
-                                    redisClient.psubscribe(new NotifySub(), service + PATH_SEPARATOR + ANY_VALUE); // blocking
-                                }
-                            } catch (Throwable t) { // Retry another server
-                                logger.warn("Failed to subscribe service from redis registry. registry: " + getUrl().getAddress() + ", cause: " + t.getMessage(), t);
-                                // If you only have a single redis, you need to take a rest to avoid overtaking a lot of CPU resources
-                                sleep(reconnectPeriod);
-                            }
-                        } catch (Throwable t) {
-                            logger.error(t.getMessage(), t);
-                            sleep(reconnectPeriod);
-                        }
-                    }
-                } catch (Throwable t) {
-                    logger.error(t.getMessage(), t);
-                }
-            }
-        }
-
-        public void shutdown() {
-            try {
-                running = false;
-                redisClient.disconnect();
-            } catch (Throwable t) {
-                logger.warn(t.getMessage(), t);
-            }
-        }
-
-    }
-
-}
+/*
+ * Licensed to the Apache Software Foundation (ASF) under one or more
+ * contributor license agreements.  See the NOTICE file distributed with
+ * this work for additional information regarding copyright ownership.
+ * The ASF licenses this file to You under the Apache License, Version 2.0
+ * (the "License"); you may not use this file except in compliance with
+ * the License.  You may obtain a copy of the License at
+ *
+ *     http://www.apache.org/licenses/LICENSE-2.0
+ *
+ * Unless required by applicable law or agreed to in writing, software
+ * distributed under the License is distributed on an "AS IS" BASIS,
+ * WITHOUT WARRANTIES OR CONDITIONS OF ANY KIND, either express or implied.
+ * See the License for the specific language governing permissions and
+ * limitations under the License.
+ */
+package org.apache.dubbo.registry.redis;
+
+import org.apache.dubbo.common.URL;
+import org.apache.dubbo.common.URLBuilder;
+import org.apache.dubbo.common.utils.CollectionUtils;
+import org.apache.dubbo.common.utils.ExecutorUtil;
+import org.apache.dubbo.common.utils.NamedThreadFactory;
+import org.apache.dubbo.common.utils.UrlUtils;
+import org.apache.dubbo.registry.NotifyListener;
+import org.apache.dubbo.registry.support.FailbackRegistry;
+import org.apache.dubbo.remoting.redis.RedisClient;
+import org.apache.dubbo.remoting.redis.jedis.ClusterRedisClient;
+import org.apache.dubbo.remoting.redis.jedis.MonoRedisClient;
+import org.apache.dubbo.remoting.redis.jedis.SentinelRedisClient;
+import org.apache.dubbo.rpc.RpcException;
+
+import redis.clients.jedis.JedisPubSub;
+
+import java.util.ArrayList;
+import java.util.Arrays;
+import java.util.Collection;
+import java.util.Collections;
+import java.util.Date;
+import java.util.HashMap;
+import java.util.HashSet;
+import java.util.List;
+import java.util.Map;
+import java.util.Set;
+import java.util.concurrent.ConcurrentHashMap;
+import java.util.concurrent.ConcurrentMap;
+import java.util.concurrent.Executors;
+import java.util.concurrent.ScheduledExecutorService;
+import java.util.concurrent.ScheduledFuture;
+import java.util.concurrent.ThreadLocalRandom;
+import java.util.concurrent.TimeUnit;
+import java.util.concurrent.atomic.AtomicInteger;
+
+import static org.apache.dubbo.common.constants.CommonConstants.ANYHOST_VALUE;
+import static org.apache.dubbo.common.constants.CommonConstants.ANY_VALUE;
+import static org.apache.dubbo.common.constants.CommonConstants.CLUSTER_REDIS;
+import static org.apache.dubbo.common.constants.CommonConstants.MONO_REDIS;
+import static org.apache.dubbo.common.constants.CommonConstants.GROUP_KEY;
+import static org.apache.dubbo.common.constants.CommonConstants.PATH_SEPARATOR;
+import static org.apache.dubbo.common.constants.CommonConstants.REDIS_CLIENT_KEY;
+import static org.apache.dubbo.common.constants.CommonConstants.SENTINEL_REDIS;
+import static org.apache.dubbo.common.constants.RegistryConstants.CATEGORY_KEY;
+import static org.apache.dubbo.common.constants.RegistryConstants.DEFAULT_CATEGORY;
+import static org.apache.dubbo.common.constants.RegistryConstants.DYNAMIC_KEY;
+import static org.apache.dubbo.common.constants.RegistryConstants.EMPTY_PROTOCOL;
+import static org.apache.dubbo.registry.Constants.DEFAULT_REGISTRY_RECONNECT_PERIOD;
+import static org.apache.dubbo.registry.Constants.DEFAULT_SESSION_TIMEOUT;
+import static org.apache.dubbo.registry.Constants.REGISTER;
+import static org.apache.dubbo.registry.Constants.REGISTRY_RECONNECT_PERIOD_KEY;
+import static org.apache.dubbo.registry.Constants.SESSION_TIMEOUT_KEY;
+import static org.apache.dubbo.registry.Constants.UNREGISTER;
+
+/**
+ * RedisRegistry
+ */
+public class RedisRegistry extends FailbackRegistry {
+
+    private static final String DEFAULT_ROOT = "dubbo";
+
+    private final ScheduledExecutorService expireExecutor = Executors.newScheduledThreadPool(1, new NamedThreadFactory("DubboRegistryExpireTimer", true));
+
+    private final ScheduledFuture<?> expireFuture;
+
+    private final String root;
+
+    private RedisClient redisClient;
+
+    private final ConcurrentMap<String, Notifier> notifiers = new ConcurrentHashMap<>();
+
+    private final int reconnectPeriod;
+
+    private final int expirePeriod;
+
+    private volatile boolean admin = false;
+
+    private final Map<URL, Long> expireCache = new ConcurrentHashMap<>();
+
+    public RedisRegistry(URL url) {
+        super(url);
+        String type = url.getParameter(REDIS_CLIENT_KEY, MONO_REDIS);
+        if (SENTINEL_REDIS.equals(type)) {
+            redisClient = new SentinelRedisClient(url);
+        } else if (CLUSTER_REDIS.equals(type)) {
+            redisClient = new ClusterRedisClient(url);
+        } else {
+            redisClient = new MonoRedisClient(url);
+        }
+
+        if (url.isAnyHost()) {
+            throw new IllegalStateException("registry address == null");
+        }
+
+        this.reconnectPeriod = url.getParameter(REGISTRY_RECONNECT_PERIOD_KEY, DEFAULT_REGISTRY_RECONNECT_PERIOD);
+        String group = url.getParameter(GROUP_KEY, DEFAULT_ROOT);
+        if (!group.startsWith(PATH_SEPARATOR)) {
+            group = PATH_SEPARATOR + group;
+        }
+        if (!group.endsWith(PATH_SEPARATOR)) {
+            group = group + PATH_SEPARATOR;
+        }
+        this.root = group;
+
+        this.expirePeriod = url.getParameter(SESSION_TIMEOUT_KEY, DEFAULT_SESSION_TIMEOUT);
+        this.expireFuture = expireExecutor.scheduleWithFixedDelay(() -> {
+            try {
+                deferExpired(); // Extend the expiration time
+            } catch (Throwable t) { // Defensive fault tolerance
+                logger.error("Unexpected exception occur at defer expire time, cause: " + t.getMessage(), t);
+            }
+        }, expirePeriod / 2, expirePeriod / 2, TimeUnit.MILLISECONDS);
+    }
+
+    private void deferExpired() {
+        for (URL url : new HashSet<>(getRegistered())) {
+            if (url.getParameter(DYNAMIC_KEY, true)) {
+                String key = toCategoryPath(url);
+                if (redisClient.hset(key, url.toFullString(), String.valueOf(System.currentTimeMillis() + expirePeriod)) == 1) {
+                    redisClient.publish(key, REGISTER);
+                }
+            }
+        }
+        for (Map.Entry<URL, Long> expireEntry : expireCache.entrySet()) {
+            if (expireEntry.getValue() < System.currentTimeMillis()) {
+                doNotify(toCategoryPath(expireEntry.getKey()));
+            }
+        }
+        if (admin) {
+            clean();
+        }
+    }
+
+    private void clean() {
+        Set<String> keys = redisClient.scan(root + ANY_VALUE);
+        if (CollectionUtils.isNotEmpty(keys)) {
+            for (String key : keys) {
+                Map<String, String> values = redisClient.hgetAll(key);
+                if (CollectionUtils.isNotEmptyMap(values)) {
+                    boolean delete = false;
+                    long now = System.currentTimeMillis();
+                    for (Map.Entry<String, String> entry : values.entrySet()) {
+                        URL url = URL.valueOf(entry.getKey());
+                        if (url.getParameter(DYNAMIC_KEY, true)) {
+                            long expire = Long.parseLong(entry.getValue());
+                            if (expire < now) {
+                                redisClient.hdel(key, entry.getKey());
+                                delete = true;
+                                if (logger.isWarnEnabled()) {
+                                    logger.warn("Delete expired key: " + key + " -> value: " + entry.getKey() + ", expire: " + new Date(expire) + ", now: " + new Date(now));
+                                }
+                            }
+                        }
+                    }
+                    if (delete) {
+                        redisClient.publish(key, UNREGISTER);
+                    }
+                }
+            }
+        }
+    }
+
+    @Override
+    public boolean isAvailable() {
+        return redisClient.isConnected();
+    }
+
+    @Override
+    public void destroy() {
+        super.destroy();
+        try {
+            expireFuture.cancel(true);
+        } catch (Throwable t) {
+            logger.warn(t.getMessage(), t);
+        }
+        try {
+            for (Notifier notifier : notifiers.values()) {
+                notifier.shutdown();
+            }
+        } catch (Throwable t) {
+            logger.warn(t.getMessage(), t);
+        }
+        try {
+            redisClient.destroy();
+        } catch (Throwable t) {
+            logger.warn("Failed to destroy the redis registry client. registry: " + getUrl().getAddress() + ", cause: " + t.getMessage(), t);
+        }
+        ExecutorUtil.gracefulShutdown(expireExecutor, expirePeriod);
+    }
+
+    @Override
+    public void doRegister(URL url) {
+        String key = toCategoryPath(url);
+        String value = url.toFullString();
+        String expire = String.valueOf(System.currentTimeMillis() + expirePeriod);
+        try {
+            redisClient.hset(key, value, expire);
+            redisClient.publish(key, REGISTER);
+        } catch (Throwable t) {
+            throw new RpcException("Failed to register service to redis registry. registry: " + url.getAddress() + ", service: " + url + ", cause: " + t.getMessage(), t);
+        }
+    }
+
+    @Override
+    public void doUnregister(URL url) {
+        String key = toCategoryPath(url);
+        String value = url.toFullString();
+        try {
+            redisClient.hdel(key, value);
+            redisClient.publish(key, UNREGISTER);
+        } catch (Throwable t) {
+            throw new RpcException("Failed to unregister service to redis registry. registry: " + url.getAddress() + ", service: " + url + ", cause: " + t.getMessage(), t);
+        }
+    }
+
+    @Override
+    public void doSubscribe(final URL url, final NotifyListener listener) {
+        String service = toServicePath(url);
+        Notifier notifier = notifiers.get(service);
+        if (notifier == null) {
+            Notifier newNotifier = new Notifier(service);
+            notifiers.putIfAbsent(service, newNotifier);
+            notifier = notifiers.get(service);
+            if (notifier == newNotifier) {
+                notifier.start();
+            }
+        }
+        try {
+            if (service.endsWith(ANY_VALUE)) {
+                admin = true;
+                Set<String> keys = redisClient.scan(service);
+                if (CollectionUtils.isNotEmpty(keys)) {
+                    Map<String, Set<String>> serviceKeys = new HashMap<>();
+                    for (String key : keys) {
+                        String serviceKey = toServicePath(key);
+                        Set<String> sk = serviceKeys.computeIfAbsent(serviceKey, k -> new HashSet<>());
+                        sk.add(key);
+                    }
+                    for (Set<String> sk : serviceKeys.values()) {
+                        doNotify(sk, url, Collections.singletonList(listener));
+                    }
+                }
+            } else {
+                doNotify(redisClient.scan(service + PATH_SEPARATOR + ANY_VALUE), url, Collections.singletonList(listener));
+            }
+        } catch (Throwable t) {
+            throw new RpcException("Failed to subscribe service from redis registry. registry: " + url.getAddress() + ", service: " + url + ", cause: " + t.getMessage(), t);
+        }
+    }
+
+    @Override
+    public void doUnsubscribe(URL url, NotifyListener listener) {
+    }
+
+    private void doNotify(String key) {
+        for (Map.Entry<URL, Set<NotifyListener>> entry : new HashMap<>(getSubscribed()).entrySet()) {
+            doNotify(Collections.singletonList(key), entry.getKey(), new HashSet<>(entry.getValue()));
+        }
+    }
+
+    private void doNotify(Collection<String> keys, URL url, Collection<NotifyListener> listeners) {
+        if (keys == null || keys.isEmpty()
+                || listeners == null || listeners.isEmpty()) {
+            return;
+        }
+        long now = System.currentTimeMillis();
+        List<URL> result = new ArrayList<>();
+        List<String> categories = Arrays.asList(url.getParameter(CATEGORY_KEY, new String[0]));
+        String consumerService = url.getServiceInterface();
+        for (String key : keys) {
+            if (!ANY_VALUE.equals(consumerService)) {
+                String providerService = toServiceName(key);
+                if (!providerService.equals(consumerService)) {
+                    continue;
+                }
+            }
+            String category = toCategoryName(key);
+            if (!categories.contains(ANY_VALUE) && !categories.contains(category)) {
+                continue;
+            }
+            List<URL> urls = new ArrayList<>();
+            Map<String, String> values = redisClient.hgetAll(key);
+            if (CollectionUtils.isNotEmptyMap(values)) {
+                for (Map.Entry<String, String> entry : values.entrySet()) {
+                    URL u = URL.valueOf(entry.getKey());
+                    long expire = Long.parseLong(entry.getValue());
+                    if (!u.getParameter(DYNAMIC_KEY, true)
+                            || expire >= now) {
+                        if (UrlUtils.isMatch(url, u)) {
+                            urls.add(u);
+                            expireCache.put(u, expire);
+                        }
+                    }
+                }
+            }
+            if (urls.isEmpty()) {
+                urls.add(URLBuilder.from(url)
+                        .setProtocol(EMPTY_PROTOCOL)
+                        .setAddress(ANYHOST_VALUE)
+                        .setPath(toServiceName(key))
+                        .addParameter(CATEGORY_KEY, category)
+                        .build());
+            }
+            result.addAll(urls);
+            if (logger.isInfoEnabled()) {
+                logger.info("redis notify: " + key + " = " + urls);
+            }
+        }
+        if (CollectionUtils.isEmpty(result)) {
+            return;
+        }
+        for (NotifyListener listener : listeners) {
+            notify(url, listener, result);
+        }
+    }
+
+    private String toServiceName(String categoryPath) {
+        String servicePath = toServicePath(categoryPath);
+        return servicePath.startsWith(root) ? servicePath.substring(root.length()) : servicePath;
+    }
+
+    private String toCategoryName(String categoryPath) {
+        int i = categoryPath.lastIndexOf(PATH_SEPARATOR);
+        return i > 0 ? categoryPath.substring(i + 1) : categoryPath;
+    }
+
+    private String toServicePath(String categoryPath) {
+        int i;
+        if (categoryPath.startsWith(root)) {
+            i = categoryPath.indexOf(PATH_SEPARATOR, root.length());
+        } else {
+            i = categoryPath.indexOf(PATH_SEPARATOR);
+        }
+        return i > 0 ? categoryPath.substring(0, i) : categoryPath;
+    }
+
+    private String toServicePath(URL url) {
+        return root + url.getServiceInterface();
+    }
+
+    private String toCategoryPath(URL url) {
+        return toServicePath(url) + PATH_SEPARATOR + url.getParameter(CATEGORY_KEY, DEFAULT_CATEGORY);
+    }
+
+    private class NotifySub extends JedisPubSub {
+        public NotifySub() {}
+
+        @Override
+        public void onMessage(String key, String msg) {
+            if (logger.isInfoEnabled()) {
+                logger.info("redis event: " + key + " = " + msg);
+            }
+            if (msg.equals(REGISTER)
+                    || msg.equals(UNREGISTER)) {
+                try {
+                    doNotify(key);
+                } catch (Throwable t) { // TODO Notification failure does not restore mechanism guarantee
+                    logger.error(t.getMessage(), t);
+                }
+            }
+        }
+
+        @Override
+        public void onPMessage(String pattern, String key, String msg) {
+            onMessage(key, msg);
+        }
+
+        @Override
+        public void onSubscribe(String key, int num) {
+        }
+
+        @Override
+        public void onPSubscribe(String pattern, int num) {
+        }
+
+        @Override
+        public void onUnsubscribe(String key, int num) {
+        }
+
+        @Override
+        public void onPUnsubscribe(String pattern, int num) {
+        }
+
+    }
+
+    private class Notifier extends Thread {
+
+        private final String service;
+        private final AtomicInteger connectSkip = new AtomicInteger();
+        private final AtomicInteger connectSkipped = new AtomicInteger();
+
+        private volatile boolean first = true;
+        private volatile boolean running = true;
+        private volatile int connectRandom;
+
+        public Notifier(String service) {
+            super.setDaemon(true);
+            super.setName("DubboRedisSubscribe");
+            this.service = service;
+        }
+
+        private void resetSkip() {
+            connectSkip.set(0);
+            connectSkipped.set(0);
+            connectRandom = 0;
+        }
+
+        private boolean isSkip() {
+            int skip = connectSkip.get(); // Growth of skipping times
+            if (skip >= 10) { // If the number of skipping times increases by more than 10, take the random number
+                if (connectRandom == 0) {
+                    connectRandom = ThreadLocalRandom.current().nextInt(10);
+                }
+                skip = 10 + connectRandom;
+            }
+            if (connectSkipped.getAndIncrement() < skip) { // Check the number of skipping times
+                return true;
+            }
+            connectSkip.incrementAndGet();
+            connectSkipped.set(0);
+            connectRandom = 0;
+            return false;
+        }
+
+        @Override
+        public void run() {
+            while (running) {
+                try {
+                    if (!isSkip()) {
+                        try {
+                            if (!redisClient.isConnected()) {
+                                continue;
+                            }
+                            try {
+                                if (service.endsWith(ANY_VALUE)) {
+                                    if (first) {
+                                        first = false;
+                                        Set<String> keys = redisClient.scan(service);
+                                        if (CollectionUtils.isNotEmpty(keys)) {
+                                            for (String s : keys) {
+                                                doNotify(s);
+                                            }
+                                        }
+                                        resetSkip();
+                                    }
+                                    redisClient.psubscribe(new NotifySub(), service);
+                                } else {
+                                    if (first) {
+                                        first = false;
+                                        doNotify(service);
+                                        resetSkip();
+                                    }
+                                    redisClient.psubscribe(new NotifySub(), service + PATH_SEPARATOR + ANY_VALUE); // blocking
+                                }
+                            } catch (Throwable t) { // Retry another server
+                                logger.warn("Failed to subscribe service from redis registry. registry: " + getUrl().getAddress() + ", cause: " + t.getMessage(), t);
+                                // If you only have a single redis, you need to take a rest to avoid overtaking a lot of CPU resources
+                                sleep(reconnectPeriod);
+                            }
+                        } catch (Throwable t) {
+                            logger.error(t.getMessage(), t);
+                            sleep(reconnectPeriod);
+                        }
+                    }
+                } catch (Throwable t) {
+                    logger.error(t.getMessage(), t);
+                }
+            }
+        }
+
+        public void shutdown() {
+            try {
+                running = false;
+                redisClient.disconnect();
+            } catch (Throwable t) {
+                logger.warn(t.getMessage(), t);
+            }
+        }
+
+    }
+
+}