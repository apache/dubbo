<!--
  Licensed to the Apache Software Foundation (ASF) under one or more
  contributor license agreements.  See the NOTICE file distributed with
  this work for additional information regarding copyright ownership.
  The ASF licenses this file to You under the Apache License, Version 2.0
  (the "License"); you may not use this file except in compliance with
  the License.  You may obtain a copy of the License at

      http://www.apache.org/licenses/LICENSE-2.0

  Unless required by applicable law or agreed to in writing, software
  distributed under the License is distributed on an "AS IS" BASIS,
  WITHOUT WARRANTIES OR CONDITIONS OF ANY KIND, either express or implied.
  See the License for the specific language governing permissions and
  limitations under the License.
  -->
<project xmlns="http://maven.apache.org/POM/4.0.0" xmlns:xsi="http://www.w3.org/2001/XMLSchema-instance" xsi:schemaLocation="http://maven.apache.org/POM/4.0.0 http://maven.apache.org/maven-v4_0_0.xsd">
    <modelVersion>4.0.0</modelVersion>
    <parent>
        <groupId>org.apache.dubbo</groupId>
        <artifactId>dubbo-parent</artifactId>
        <version>${revision}</version>
    </parent>
    <artifactId>dubbo-serialization</artifactId>
    <packaging>pom</packaging>
    <name>${project.artifactId}</name>
    <description>The serialization module of dubbo project</description>
    <properties>
        <skip_maven_deploy>false</skip_maven_deploy>
    </properties>
    <modules>
        <module>dubbo-serialization-api</module>
        <module>dubbo-serialization-hessian2</module>
        <module>dubbo-serialization-fastjson</module>
        <module>dubbo-serialization-kryo</module>
        <module>dubbo-serialization-fst</module>
        <module>dubbo-serialization-jdk</module>
        <module>dubbo-serialization-protostuff</module>
        <module>dubbo-serialization-avro</module>
        <module>dubbo-serialization-test</module>
        <module>dubbo-serialization-gson</module>
<<<<<<< HEAD
        <module>dubbo-serialization-googlePb</module>
=======
        <module>dubbo-serialization-native-hession</module>
>>>>>>> 392fcbfd
    </modules>
</project><|MERGE_RESOLUTION|>--- conflicted
+++ resolved
@@ -39,10 +39,7 @@
         <module>dubbo-serialization-avro</module>
         <module>dubbo-serialization-test</module>
         <module>dubbo-serialization-gson</module>
-<<<<<<< HEAD
         <module>dubbo-serialization-googlePb</module>
-=======
         <module>dubbo-serialization-native-hession</module>
->>>>>>> 392fcbfd
     </modules>
 </project>