--- conflicted
+++ resolved
@@ -35,10 +35,7 @@
         <module>dubbo-serialization-kryo</module>
         <module>dubbo-serialization-fst</module>
         <module>dubbo-serialization-jdk</module>
-<<<<<<< HEAD
         <module>dubbo-serialization-protobuf</module>
-=======
         <module>dubbo-serialization-test</module>
->>>>>>> 1ef12208
     </modules>
 </project>