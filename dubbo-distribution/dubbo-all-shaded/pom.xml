--- conflicted
+++ resolved
@@ -704,17 +704,7 @@
                   <resource>META-INF/dubbo/internal/org.apache.dubbo.metadata.rest.NoAnnotatedParameterRequestTagProcessor</resource>
                 </transformer>
                 <transformer implementation="org.apache.maven.plugins.shade.resource.AppendingTransformer">
-<<<<<<< HEAD
                   <resource>META-INF/dubbo/internal/org.apache.dubbo.remoting.http.factory.RestClientFactory</resource>
-=======
-                  <resource>META-INF/dubbo/internal/org.apache.dubbo.rpc.protocol.rest.message.HttpMessageCodec</resource>
-                </transformer>
-                <transformer implementation="org.apache.maven.plugins.shade.resource.AppendingTransformer">
-                  <resource>META-INF/dubbo/internal/org.apache.dubbo.rpc.protocol.rest.annotation.consumer.HttpConnectionPreBuildIntercept</resource>
-                </transformer>
-                <transformer implementation="org.apache.maven.plugins.shade.resource.AppendingTransformer">
-                  <resource>META-INF/dubbo/internal/org.apache.dubbo.rpc.protocol.rest.annotation.param.parse.consumer.BaseConsumerParamParser</resource>
->>>>>>> 07440a06
                 </transformer>
                 <transformer implementation="org.apache.maven.plugins.shade.resource.AppendingTransformer">
                   <resource>META-INF/dubbo/internal/org.apache.dubbo.remoting.ChannelHandler</resource>
@@ -914,6 +904,10 @@
 
                 <transformer implementation="org.apache.maven.plugins.shade.resource.AppendingTransformer">
                   <resource>META-INF/dubbo/internal/org.apache.dubbo.spring.security.jackson.ObjectMapperCodecCustomer</resource>
+                </transformer>
+
+                <transformer implementation="org.apache.maven.plugins.shade.resource.AppendingTransformer">
+                  <resource>META-INF/dubbo/internal/org.apache.dubbo.rpc.protocol.rest.annotation.param.parse.provider.BaseProviderParamParser</resource>
                 </transformer>
 
                 <transformer implementation="org.apache.maven.plugins.shade.resource.AppendingTransformer">
