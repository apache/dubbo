<?xml version="1.0" encoding="UTF-8"?>
<!--
  Licensed to the Apache Software Foundation (ASF) under one or more
  contributor license agreements.  See the NOTICE file distributed with
  this work for additional information regarding copyright ownership.
  The ASF licenses this file to You under the Apache License, Version 2.0
  (the "License"); you may not use this file except in compliance with
  the License.  You may obtain a copy of the License at

      http://www.apache.org/licenses/LICENSE-2.0

  Unless required by applicable law or agreed to in writing, software
  distributed under the License is distributed on an "AS IS" BASIS,
  WITHOUT WARRANTIES OR CONDITIONS OF ANY KIND, either express or implied.
  See the License for the specific language governing permissions and
  limitations under the License.
  -->
<project xmlns="http://maven.apache.org/POM/4.0.0" xmlns:xsi="http://www.w3.org/2001/XMLSchema-instance" xsi:schemaLocation="http://maven.apache.org/POM/4.0.0 http://maven.apache.org/xsd/maven-4.0.0.xsd">

    <modelVersion>4.0.0</modelVersion>

    <parent>
        <groupId>org.apache.dubbo</groupId>
        <artifactId>dubbo-parent</artifactId>
        <version>${revision}</version>
        <relativePath>../../pom.xml</relativePath>
    </parent>

    <artifactId>dubbo-bom</artifactId>
    <packaging>pom</packaging>

    <name>dubbo-bom</name>

    <dependencyManagement>
        <dependencies>
            <!-- cluster -->
            <dependency>
                <groupId>org.apache.dubbo</groupId>
                <artifactId>dubbo-cluster</artifactId>
                <version>${project.version}</version>
            </dependency>

            <!-- common -->
            <dependency>
                <groupId>org.apache.dubbo</groupId>
                <artifactId>dubbo-common</artifactId>
                <version>${project.version}</version>
            </dependency>

            <!-- compatible -->
            <dependency>
                <groupId>org.apache.dubbo</groupId>
                <artifactId>dubbo-compatible</artifactId>
                <version>${project.version}</version>
            </dependency>

            <!-- compiler -->
            <dependency>
                <groupId>org.apache.dubbo</groupId>
                <artifactId>dubbo-compiler</artifactId>
                <version>${project.version}</version>
            </dependency>

            <!-- config -->
            <dependency>
                <groupId>org.apache.dubbo</groupId>
                <artifactId>dubbo-config</artifactId>
                <version>${project.version}</version>
            </dependency>
            <dependency>
                <groupId>org.apache.dubbo</groupId>
                <artifactId>dubbo-config-api</artifactId>
                <version>${project.version}</version>
            </dependency>
            <dependency>
                <groupId>org.apache.dubbo</groupId>
                <artifactId>dubbo-config-spring</artifactId>
                <version>${project.version}</version>
            </dependency>

            <dependency>
                <groupId>org.apache.dubbo</groupId>
                <artifactId>dubbo-config-spring6</artifactId>
                <version>${project.version}</version>
            </dependency>

            <!-- config-center -->
            <dependency>
                <groupId>org.apache.dubbo</groupId>
                <artifactId>dubbo-configcenter</artifactId>
                <version>${project.version}</version>
            </dependency>
            <dependency>
                <groupId>org.apache.dubbo</groupId>
                <artifactId>dubbo-configcenter-file</artifactId>
                <version>${project.version}</version>
            </dependency>
            <dependency>
                <groupId>org.apache.dubbo</groupId>
                <artifactId>dubbo-configcenter-zookeeper</artifactId>
                <version>${project.version}</version>
            </dependency>
            <dependency>
                <groupId>org.apache.dubbo</groupId>
                <artifactId>dubbo-configcenter-apollo</artifactId>
                <version>${project.version}</version>
            </dependency>
            <dependency>
                <groupId>org.apache.dubbo</groupId>
                <artifactId>dubbo-configcenter-nacos</artifactId>
                <version>${project.version}</version>
            </dependency>

            <!-- container -->
            <dependency>
                <groupId>org.apache.dubbo</groupId>
                <artifactId>dubbo-container</artifactId>
                <version>${project.version}</version>
            </dependency>
            <dependency>
                <groupId>org.apache.dubbo</groupId>
                <artifactId>dubbo-container-api</artifactId>
                <version>${project.version}</version>
            </dependency>
            <dependency>
                <groupId>org.apache.dubbo</groupId>
                <artifactId>dubbo-container-spring</artifactId>
                <version>${project.version}</version>
            </dependency>

            <!-- dependencies -->
            <dependency>
                <groupId>org.apache.dubbo</groupId>
                <artifactId>dubbo-dependencies</artifactId>
                <version>${project.version}</version>
            </dependency>
            <dependency>
                <groupId>org.apache.dubbo</groupId>
                <artifactId>dubbo-dependencies-zookeeper</artifactId>
                <version>${project.version}</version>
            </dependency>
            <dependency>
                <groupId>org.apache.dubbo</groupId>
                <artifactId>dubbo-dependencies-zookeeper-curator5</artifactId>
                <version>${project.version}</version>
            </dependency>

            <!-- dependencies-bom -->
            <dependency>
                <groupId>org.apache.dubbo</groupId>
                <artifactId>dubbo-dependencies-bom</artifactId>
                <version>${project.version}</version>
            </dependency>

            <!-- distribution -->
            <dependency>
                <groupId>org.apache.dubbo</groupId>
                <artifactId>dubbo-distribution</artifactId>
                <version>${project.version}</version>
            </dependency>
            <dependency>
                <groupId>org.apache.dubbo</groupId>
                <artifactId>dubbo</artifactId>
                <version>${project.version}</version>
            </dependency>
            <dependency>
                <groupId>org.apache.dubbo</groupId>
                <artifactId>dubbo-bom</artifactId>
                <version>${project.version}</version>
            </dependency>

            <!-- filter -->
            <dependency>
                <groupId>org.apache.dubbo</groupId>
                <artifactId>dubbo-filter</artifactId>
                <version>${project.version}</version>
            </dependency>
            <dependency>
                <groupId>org.apache.dubbo</groupId>
                <artifactId>dubbo-filter-cache</artifactId>
                <version>${project.version}</version>
            </dependency>
            <dependency>
                <groupId>org.apache.dubbo</groupId>
                <artifactId>dubbo-filter-validation</artifactId>
                <version>${project.version}</version>
            </dependency>

            <!-- kubernetes -->
            <dependency>
                <groupId>org.apache.dubbo</groupId>
                <artifactId>dubbo-kubernetes</artifactId>
                <version>${project.version}</version>
            </dependency>

            <!-- metadata -->
            <dependency>
                <groupId>org.apache.dubbo</groupId>
                <artifactId>dubbo-metadata</artifactId>
                <version>${project.version}</version>
            </dependency>
            <dependency>
                <groupId>org.apache.dubbo</groupId>
                <artifactId>dubbo-metadata-api</artifactId>
                <version>${project.version}</version>
            </dependency>
            <dependency>
                <groupId>org.apache.dubbo</groupId>
                <artifactId>dubbo-metadata-rest</artifactId>
                <version>${project.version}</version>
            </dependency>
            <dependency>
                <groupId>org.apache.dubbo</groupId>
                <artifactId>dubbo-metadata-report-zookeeper</artifactId>
                <version>${project.version}</version>
            </dependency>
            <dependency>
                <groupId>org.apache.dubbo</groupId>
                <artifactId>dubbo-metadata-report-nacos</artifactId>
                <version>${project.version}</version>
            </dependency>
            <dependency>
                <groupId>org.apache.dubbo</groupId>
                <artifactId>dubbo-metadata-report-redis</artifactId>
                <version>${project.version}</version>
            </dependency>
            <dependency>
                <groupId>org.apache.dubbo</groupId>
                <artifactId>dubbo-metadata-processor</artifactId>
                <version>${project.version}</version>
            </dependency>
            <dependency>
                <groupId>org.apache.dubbo</groupId>
                <artifactId>dubbo-metadata-definition-protobuf</artifactId>
                <version>${project.version}</version>
            </dependency>

            <!-- metrics -->
            <dependency>
                <groupId>org.apache.dubbo</groupId>
                <artifactId>dubbo-metrics</artifactId>
                <version>${project.version}</version>
            </dependency>
            <dependency>
                <groupId>org.apache.dubbo</groupId>
                <artifactId>dubbo-metrics-api</artifactId>
                <version>${project.version}</version>
            </dependency>
            <dependency>
                <groupId>org.apache.dubbo</groupId>
                <artifactId>dubbo-metrics-default</artifactId>
                <version>${project.version}</version>
            </dependency>
            <dependency>
                <groupId>org.apache.dubbo</groupId>
                <artifactId>dubbo-metrics-registry</artifactId>
                <version>${project.version}</version>
            </dependency>
            <dependency>
                <groupId>org.apache.dubbo</groupId>
                <artifactId>dubbo-metrics-prometheus</artifactId>
                <version>${project.version}</version>
            </dependency>
            <dependency>
                <groupId>org.apache.dubbo</groupId>
                <artifactId>dubbo-metrics-metadata</artifactId>
                <version>${project.version}</version>
            </dependency>
            <dependency>
                <groupId>org.apache.dubbo</groupId>
                <artifactId>dubbo-metrics-config-center</artifactId>
                <version>${project.version}</version>
            </dependency>
<<<<<<< HEAD
            <dependency>
                <groupId>org.apache.dubbo</groupId>
                <artifactId>dubbo-metrics-netty</artifactId>
                <version>${project.version}</version>
            </dependency>
=======

            <!-- tracing -->
            <dependency>
                <groupId>org.apache.dubbo</groupId>
                <artifactId>dubbo-tracing</artifactId>
                <version>${project.version}</version>
            </dependency>

>>>>>>> 6c5a876f
            <!-- monitor -->
            <dependency>
                <groupId>org.apache.dubbo</groupId>
                <artifactId>dubbo-monitor</artifactId>
                <version>${project.version}</version>
            </dependency>
            <dependency>
                <groupId>org.apache.dubbo</groupId>
                <artifactId>dubbo-monitor-api</artifactId>
                <version>${project.version}</version>
            </dependency>
            <dependency>
                <groupId>org.apache.dubbo</groupId>
                <artifactId>dubbo-monitor-common</artifactId>
                <version>${project.version}</version>
            </dependency>
            <dependency>
                <groupId>org.apache.dubbo</groupId>
                <artifactId>dubbo-monitor-default</artifactId>
                <version>${project.version}</version>
            </dependency>

            <!-- native -->
            <dependency>
                <groupId>org.apache.dubbo</groupId>
                <artifactId>dubbo-native</artifactId>
                <version>${project.version}</version>
            </dependency>

            <dependency>
                <groupId>org.apache.dubbo</groupId>
                <artifactId>dubbo-maven-plugin</artifactId>
                <version>${project.version}</version>
            </dependency>

            <!-- plugin -->
            <dependency>
                <groupId>org.apache.dubbo</groupId>
                <artifactId>dubbo-plugin</artifactId>
                <version>${project.version}</version>
            </dependency>
            <dependency>
                <groupId>org.apache.dubbo</groupId>
                <artifactId>dubbo-auth</artifactId>
                <version>${project.version}</version>
            </dependency>
            <dependency>
                <groupId>org.apache.dubbo</groupId>
                <artifactId>dubbo-security</artifactId>
                <version>${project.version}</version>
            </dependency>
            <dependency>
                <groupId>org.apache.dubbo</groupId>
                <artifactId>dubbo-qos-api</artifactId>
                <version>${project.version}</version>
            </dependency>
            <dependency>
                <groupId>org.apache.dubbo</groupId>
                <artifactId>dubbo-qos</artifactId>
                <version>${project.version}</version>
            </dependency>
            <dependency>
                <groupId>org.apache.dubbo</groupId>
                <artifactId>dubbo-reactive</artifactId>
                <version>${project.version}</version>
            </dependency>

            <dependency>
                <groupId>org.apache.dubbo</groupId>
                <artifactId>dubbo-spring-security</artifactId>
                <version>${project.version}</version>
            </dependency>

            <dependency>
                <groupId>org.apache.dubbo</groupId>
                <artifactId>dubbo-plugin-cluster-mergeable</artifactId>
                <version>${project.version}</version>
            </dependency>

            <dependency>
                <groupId>org.apache.dubbo</groupId>
                <artifactId>dubbo-plugin-mock</artifactId>
                <version>${project.version}</version>
            </dependency>

            <dependency>
                <groupId>org.apache.dubbo</groupId>
                <artifactId>dubbo-plugin-router-script</artifactId>
                <version>${project.version}</version>
            </dependency>

            <dependency>
                <groupId>org.apache.dubbo</groupId>
                <artifactId>dubbo-plugin-router-mesh</artifactId>
                <version>${project.version}</version>
            </dependency>

            <dependency>
                <groupId>org.apache.dubbo</groupId>
                <artifactId>dubbo-plugin-router-condition</artifactId>
                <version>${project.version}</version>
            </dependency>

            <dependency>
                <groupId>org.apache.dubbo</groupId>
                <artifactId>dubbo-plugin-router-tag</artifactId>
                <version>${project.version}</version>
            </dependency>

            <dependency>
                <groupId>org.apache.dubbo</groupId>
                <artifactId>dubbo-plugin-loadbalance-adaptive</artifactId>
                <version>${project.version}</version>
            </dependency>

            <dependency>
                <groupId>org.apache.dubbo</groupId>
                <artifactId>dubbo-plugin-access-log</artifactId>
                <version>${project.version}</version>
            </dependency>

            <dependency>
                <groupId>org.apache.dubbo</groupId>
                <artifactId>dubbo-plugin-tps</artifactId>
                <version>${project.version}</version>
            </dependency>

            <dependency>
                <groupId>org.apache.dubbo</groupId>
                <artifactId>dubbo-plugin-token</artifactId>
                <version>${project.version}</version>
            </dependency>

            <dependency>
                <groupId>org.apache.dubbo</groupId>
                <artifactId>dubbo-plugin-generic-invoke</artifactId>
                <version>${project.version}</version>
            </dependency>

            <dependency>
                <groupId>org.apache.dubbo</groupId>
                <artifactId>dubbo-plugin-context</artifactId>
                <version>${project.version}</version>
            </dependency>

            <dependency>
                <groupId>org.apache.dubbo</groupId>
                <artifactId>dubbo-plugin-classloader-filter</artifactId>
                <version>${project.version}</version>
            </dependency>

            <dependency>
                <groupId>org.apache.dubbo</groupId>
                <artifactId>dubbo-plugin-proxy-bytebuddy</artifactId>
                <version>${project.version}</version>
            </dependency>

            <dependency>
                <groupId>org.apache.dubbo</groupId>
                <artifactId>dubbo-plugin-qos-trace</artifactId>
                <version>${project.version}</version>
            </dependency>


            <!-- registry -->
            <dependency>
                <groupId>org.apache.dubbo</groupId>
                <artifactId>dubbo-registry</artifactId>
                <version>${project.version}</version>
            </dependency>
            <dependency>
                <groupId>org.apache.dubbo</groupId>
                <artifactId>dubbo-registry-api</artifactId>
                <version>${project.version}</version>
            </dependency>
            <dependency>
                <groupId>org.apache.dubbo</groupId>
                <artifactId>dubbo-registry-multicast</artifactId>
                <version>${project.version}</version>
            </dependency>
            <dependency>
                <groupId>org.apache.dubbo</groupId>
                <artifactId>dubbo-registry-multiple</artifactId>
                <version>${project.version}</version>
            </dependency>
            <dependency>
                <groupId>org.apache.dubbo</groupId>
                <artifactId>dubbo-registry-nacos</artifactId>
                <version>${project.version}</version>
            </dependency>
            <dependency>
                <groupId>org.apache.dubbo</groupId>
                <artifactId>dubbo-registry-zookeeper</artifactId>
                <version>${project.version}</version>
            </dependency>

            <!-- remoting -->
            <dependency>
                <groupId>org.apache.dubbo</groupId>
                <artifactId>dubbo-remoting</artifactId>
                <version>${project.version}</version>
            </dependency>
            <dependency>
                <groupId>org.apache.dubbo</groupId>
                <artifactId>dubbo-remoting-api</artifactId>
                <version>${project.version}</version>
            </dependency>
            <dependency>
                <groupId>org.apache.dubbo</groupId>
                <artifactId>dubbo-remoting-http</artifactId>
                <version>${project.version}</version>
            </dependency>
            <dependency>
                <groupId>org.apache.dubbo</groupId>
                <artifactId>dubbo-remoting-netty</artifactId>
                <version>${project.version}</version>
            </dependency>
            <dependency>
                <groupId>org.apache.dubbo</groupId>
                <artifactId>dubbo-remoting-netty4</artifactId>
                <version>${project.version}</version>
            </dependency>
            <dependency>
                <groupId>org.apache.dubbo</groupId>
                <artifactId>dubbo-remoting-zookeeper-api</artifactId>
                <version>${project.version}</version>
            </dependency>
            <dependency>
                <groupId>org.apache.dubbo</groupId>
                <artifactId>dubbo-remoting-zookeeper</artifactId>
                <version>${project.version}</version>
            </dependency>
            <dependency>
                <groupId>org.apache.dubbo</groupId>
                <artifactId>dubbo-remoting-zookeeper-curator5</artifactId>
                <version>${project.version}</version>
            </dependency>

            <!-- rpc -->
            <dependency>
                <groupId>org.apache.dubbo</groupId>
                <artifactId>dubbo-rpc</artifactId>
                <version>${project.version}</version>
            </dependency>
            <dependency>
                <groupId>org.apache.dubbo</groupId>
                <artifactId>dubbo-rpc-api</artifactId>
                <version>${project.version}</version>
            </dependency>
            <dependency>
                <groupId>org.apache.dubbo</groupId>
                <artifactId>dubbo-rpc-dubbo</artifactId>
                <version>${project.version}</version>
            </dependency>
            <dependency>
                <groupId>org.apache.dubbo</groupId>
                <artifactId>dubbo-rpc-injvm</artifactId>
                <version>${project.version}</version>
            </dependency>
            <dependency>
                <groupId>org.apache.dubbo</groupId>
                <artifactId>dubbo-rpc-rest</artifactId>
                <version>${project.version}</version>
            </dependency>

            <dependency>
                <groupId>org.apache.dubbo</groupId>
                <artifactId>dubbo-rpc-triple</artifactId>
                <version>${project.version}</version>
            </dependency>

            <!-- serialization -->
            <dependency>
                <groupId>org.apache.dubbo</groupId>
                <artifactId>dubbo-serialization</artifactId>
                <version>${project.version}</version>
            </dependency>
            <dependency>
                <groupId>org.apache.dubbo</groupId>
                <artifactId>dubbo-serialization-api</artifactId>
                <version>${project.version}</version>
            </dependency>
            <dependency>
                <groupId>org.apache.dubbo</groupId>
                <artifactId>dubbo-serialization-hessian2</artifactId>
                <version>${project.version}</version>
            </dependency>
            <dependency>
                <groupId>org.apache.dubbo</groupId>
                <artifactId>dubbo-serialization-fastjson2</artifactId>
                <version>${project.version}</version>
            </dependency>
            <dependency>
                <groupId>org.apache.dubbo</groupId>
                <artifactId>dubbo-serialization-jdk</artifactId>
                <version>${project.version}</version>
            </dependency>

            <!-- spring-boot -->
            <dependency>
                <groupId>org.apache.dubbo</groupId>
                <artifactId>dubbo-spring-boot</artifactId>
                <version>${project.version}</version>
            </dependency>
            <dependency>
                <groupId>org.apache.dubbo</groupId>
                <artifactId>dubbo-spring-boot-actuator</artifactId>
                <version>${project.version}</version>
            </dependency>
            <dependency>
                <groupId>org.apache.dubbo</groupId>
                <artifactId>dubbo-spring-boot-autoconfigure</artifactId>
                <version>${project.version}</version>
            </dependency>
            <dependency>
                <groupId>org.apache.dubbo</groupId>
                <artifactId>dubbo-spring-boot-compatible</artifactId>
                <version>${project.version}</version>
            </dependency>
            <dependency>
                <groupId>org.apache.dubbo</groupId>
                <artifactId>dubbo-spring-boot-actuator-compatible</artifactId>
                <version>${project.version}</version>
            </dependency>
            <dependency>
                <groupId>org.apache.dubbo</groupId>
                <artifactId>dubbo-spring-boot-autoconfigure-compatible</artifactId>
                <version>${project.version}</version>
            </dependency>
            <dependency>
                <groupId>org.apache.dubbo</groupId>
                <artifactId>dubbo-spring-boot-starter</artifactId>
                <version>${project.version}</version>
            </dependency>
            <dependency>
                <groupId>org.apache.dubbo</groupId>
                <artifactId>dubbo-spring-boot-interceptor</artifactId>
                <version>${project.version}</version>
            </dependency>
            <dependency>
                <groupId>org.apache.dubbo</groupId>
                <artifactId>dubbo-dependencies-zookeeper</artifactId>
                <type>pom</type>
                <version>${project.version}</version>
            </dependency>
            <dependency>
                <groupId>org.apache.dubbo</groupId>
                <artifactId>dubbo-spring-boot-starters</artifactId>
                <version>${project.version}</version>
            </dependency>
            <dependency>
                <groupId>org.apache.dubbo</groupId>
                <artifactId>dubbo-observability-spring-boot-starters</artifactId>
                <version>${project.version}</version>
            </dependency>
            <dependency>
                <groupId>org.apache.dubbo</groupId>
                <artifactId>dubbo-observability-spring-boot-autoconfigure</artifactId>
                <version>${project.version}</version>
            </dependency>
            <dependency>
                <groupId>org.apache.dubbo</groupId>
                <artifactId>dubbo-tracing-otel-zipkin-spring-boot-starter</artifactId>
                <version>${project.version}</version>
            </dependency>
            <dependency>
                <groupId>org.apache.dubbo</groupId>
                <artifactId>dubbo-tracing-otel-otlp-spring-boot-starter</artifactId>
                <version>${project.version}</version>
            </dependency>
            <dependency>
                <groupId>org.apache.dubbo</groupId>
                <artifactId>dubbo-tracing-brave-zipkin-spring-boot-starter</artifactId>
                <version>${project.version}</version>
            </dependency>
            <dependency>
                <groupId>org.apache.dubbo</groupId>
                <artifactId>dubbo-observability-spring-boot-starter</artifactId>
                <version>${project.version}</version>
            </dependency>
            <dependency>
                <groupId>org.apache.dubbo</groupId>
                <artifactId>dubbo-nacos-spring-boot-starter</artifactId>
                <version>${project.version}</version>
            </dependency>
            <dependency>
                <groupId>org.apache.dubbo</groupId>
                <artifactId>dubbo-zookeeper-spring-boot-starter</artifactId>
                <version>${project.version}</version>
            </dependency>
            <dependency>
                <groupId>org.apache.dubbo</groupId>
                <artifactId>dubbo-zookeeper-curator5-spring-boot-starter</artifactId>
                <version>${project.version}</version>
            </dependency>
            <dependency>
                <groupId>org.apache.dubbo</groupId>
                <artifactId>dubbo-sentinel-spring-boot-starter</artifactId>
                <version>${project.version}</version>
            </dependency>
            <dependency>
                <groupId>org.apache.dubbo</groupId>
                <artifactId>dubbo-seata-spring-boot-starter</artifactId>
                <version>${project.version}</version>
            </dependency>

            <!-- test -->
            <dependency>
                <groupId>org.apache.dubbo</groupId>
                <artifactId>dubbo-test</artifactId>
                <version>${project.version}</version>
            </dependency>
            <dependency>
                <groupId>org.apache.dubbo</groupId>
                <artifactId>dubbo-test-check</artifactId>
                <version>${project.version}</version>
            </dependency>
            <dependency>
                <groupId>org.apache.dubbo</groupId>
                <artifactId>dubbo-test-common</artifactId>
                <version>${project.version}</version>
            </dependency>
            <dependency>
                <groupId>org.apache.dubbo</groupId>
                <artifactId>dubbo-test-modules</artifactId>
                <version>${project.version}</version>
            </dependency>
            <dependency>
                <groupId>org.apache.dubbo</groupId>
                <artifactId>dubbo-test-spring</artifactId>
                <version>${project.version}</version>
            </dependency>
            <dependency>
                <groupId>org.apache.dubbo</groupId>
                <artifactId>dubbo-test-spring3.2</artifactId>
                <version>${project.version}</version>
            </dependency>
            <dependency>
                <groupId>org.apache.dubbo</groupId>
                <artifactId>dubbo-test-spring4.1</artifactId>
                <version>${project.version}</version>
            </dependency>
            <dependency>
                <groupId>org.apache.dubbo</groupId>
                <artifactId>dubbo-test-spring4.2</artifactId>
                <version>${project.version}</version>
            </dependency>

            <!-- xds -->
            <dependency>
                <groupId>org.apache.dubbo</groupId>
                <artifactId>dubbo-xds</artifactId>
                <version>${project.version}</version>
            </dependency>
        </dependencies>
    </dependencyManagement>


    <build>
        <plugins>
            <plugin>
                <groupId>org.codehaus.mojo</groupId>
                <artifactId>flatten-maven-plugin</artifactId>
                <version>${maven_flatten_version}</version>
                <configuration>
                    <updatePomFile>true</updatePomFile>
                    <flattenMode>bom</flattenMode>
                </configuration>
                <executions>
                    <execution>
                        <id>flatten</id>
                        <phase>process-resources</phase>
                        <goals>
                            <goal>flatten</goal>
                        </goals>
                    </execution>
                    <execution>
                        <id>flatten.clean</id>
                        <phase>clean</phase>
                        <goals>
                            <goal>clean</goal>
                        </goals>
                    </execution>
                </executions>
            </plugin>
        </plugins>
    </build>

    <profiles>
        <profile>
            <id>release</id>
            <build>
                <plugins>
                    <plugin>
                        <groupId>org.apache.maven.plugins</groupId>
                        <artifactId>maven-gpg-plugin</artifactId>
                        <executions>
                            <execution>
                                <phase>verify</phase>
                                <goals>
                                    <goal>sign</goal>
                                </goals>
                            </execution>
                        </executions>
                    </plugin>
                </plugins>
            </build>
        </profile>
    </profiles>

</project><|MERGE_RESOLUTION|>--- conflicted
+++ resolved
@@ -271,13 +271,11 @@
                 <artifactId>dubbo-metrics-config-center</artifactId>
                 <version>${project.version}</version>
             </dependency>
-<<<<<<< HEAD
             <dependency>
                 <groupId>org.apache.dubbo</groupId>
                 <artifactId>dubbo-metrics-netty</artifactId>
                 <version>${project.version}</version>
             </dependency>
-=======
 
             <!-- tracing -->
             <dependency>
@@ -286,7 +284,6 @@
                 <version>${project.version}</version>
             </dependency>
 
->>>>>>> 6c5a876f
             <!-- monitor -->
             <dependency>
                 <groupId>org.apache.dubbo</groupId>
