<?xml version="1.0" encoding="UTF-8"?>
<!--
  Licensed to the Apache Software Foundation (ASF) under one or more
  contributor license agreements.  See the NOTICE file distributed with
  this work for additional information regarding copyright ownership.
  The ASF licenses this file to You under the Apache License, Version 2.0
  (the "License"); you may not use this file except in compliance with
  the License.  You may obtain a copy of the License at

      http://www.apache.org/licenses/LICENSE-2.0

  Unless required by applicable law or agreed to in writing, software
  distributed under the License is distributed on an "AS IS" BASIS,
  WITHOUT WARRANTIES OR CONDITIONS OF ANY KIND, either express or implied.
  See the License for the specific language governing permissions and
  limitations under the License.
  -->
<project xmlns="http://maven.apache.org/POM/4.0.0" xmlns:xsi="http://www.w3.org/2001/XMLSchema-instance" xsi:schemaLocation="http://maven.apache.org/POM/4.0.0 http://maven.apache.org/maven-v4_0_0.xsd">
  <modelVersion>4.0.0</modelVersion>
  <parent>
    <groupId>org.apache.dubbo</groupId>
    <artifactId>dubbo-parent</artifactId>
    <version>${revision}</version>
    <relativePath>../../pom.xml</relativePath>
  </parent>
  <artifactId>dubbo</artifactId>
  <packaging>jar</packaging>
  <name>dubbo</name>
  <description>The all in one project of dubbo</description>
  <properties>
    <skip_maven_deploy>false</skip_maven_deploy>
  </properties>
  <dependencies>
    <!-- cluster -->
    <dependency>
      <groupId>org.apache.dubbo</groupId>
      <artifactId>dubbo-cluster</artifactId>
      <version>${project.version}</version>
      <scope>compile</scope>
      <optional>true</optional>
    </dependency>

    <!-- common -->
    <dependency>
      <groupId>org.apache.dubbo</groupId>
      <artifactId>dubbo-common</artifactId>
      <version>${project.version}</version>
      <scope>compile</scope>
      <optional>true</optional>
    </dependency>

    <!-- compatible -->
    <dependency>
      <groupId>org.apache.dubbo</groupId>
      <artifactId>dubbo-compatible</artifactId>
      <version>${project.version}</version>
      <scope>compile</scope>
      <optional>true</optional>
    </dependency>

    <!-- config -->
    <dependency>
      <groupId>org.apache.dubbo</groupId>
      <artifactId>dubbo-config-api</artifactId>
      <version>${project.version}</version>
      <scope>compile</scope>
      <optional>true</optional>
    </dependency>
    <dependency>
      <groupId>org.apache.dubbo</groupId>
      <artifactId>dubbo-config-spring</artifactId>
      <version>${project.version}</version>
      <scope>compile</scope>
      <optional>true</optional>
    </dependency>

    <!-- config-center -->
    <dependency>
      <groupId>org.apache.dubbo</groupId>
      <artifactId>dubbo-configcenter-zookeeper</artifactId>
      <version>${project.version}</version>
      <scope>compile</scope>
      <optional>true</optional>
    </dependency>
    <dependency>
      <groupId>org.apache.dubbo</groupId>
      <artifactId>dubbo-configcenter-apollo</artifactId>
      <version>${project.version}</version>
      <scope>compile</scope>
      <optional>true</optional>
    </dependency>
    <dependency>
      <groupId>org.apache.dubbo</groupId>
      <artifactId>dubbo-configcenter-nacos</artifactId>
      <version>${project.version}</version>
      <scope>compile</scope>
      <optional>true</optional>
    </dependency>

    <!-- container -->
    <dependency>
      <groupId>org.apache.dubbo</groupId>
      <artifactId>dubbo-container-api</artifactId>
      <version>${project.version}</version>
      <scope>compile</scope>
      <optional>true</optional>
    </dependency>
    <dependency>
      <groupId>org.apache.dubbo</groupId>
      <artifactId>dubbo-container-spring</artifactId>
      <version>${project.version}</version>
      <scope>compile</scope>
      <optional>true</optional>
    </dependency>

    <!-- filter -->
    <dependency>
      <groupId>org.apache.dubbo</groupId>
      <artifactId>dubbo-filter-cache</artifactId>
      <version>${project.version}</version>
      <scope>compile</scope>
      <optional>true</optional>
    </dependency>
    <dependency>
      <groupId>org.apache.dubbo</groupId>
      <artifactId>dubbo-filter-validation</artifactId>
      <version>${project.version}</version>
      <scope>compile</scope>
      <optional>true</optional>
    </dependency>

    <!-- kubernetes -->
    <dependency>
      <groupId>org.apache.dubbo</groupId>
      <artifactId>dubbo-kubernetes</artifactId>
      <version>${project.version}</version>
      <scope>compile</scope>
      <optional>true</optional>
    </dependency>

    <!-- metadata -->
    <dependency>
      <groupId>org.apache.dubbo</groupId>
      <artifactId>dubbo-metadata-api</artifactId>
      <version>${project.version}</version>
      <scope>compile</scope>
      <optional>true</optional>
    </dependency>
    <dependency>
      <groupId>org.apache.dubbo</groupId>
      <artifactId>dubbo-metadata-report-zookeeper</artifactId>
      <version>${project.version}</version>
      <scope>compile</scope>
      <optional>true</optional>
    </dependency>
    <dependency>
      <groupId>org.apache.dubbo</groupId>
      <artifactId>dubbo-metadata-report-nacos</artifactId>
      <version>${project.version}</version>
      <scope>compile</scope>
      <optional>true</optional>
    </dependency>
    <dependency>
      <groupId>org.apache.dubbo</groupId>
      <artifactId>dubbo-metadata-report-redis</artifactId>
      <version>${project.version}</version>
      <scope>compile</scope>
      <optional>true</optional>
    </dependency>
    <dependency>
      <groupId>org.apache.dubbo</groupId>
      <artifactId>dubbo-metadata-definition-protobuf</artifactId>
      <version>${project.version}</version>
      <scope>compile</scope>
      <optional>true</optional>
    </dependency>

    <!-- metrics -->
    <dependency>
      <groupId>org.apache.dubbo</groupId>
      <artifactId>dubbo-metrics-api</artifactId>
      <version>${project.version}</version>
      <scope>compile</scope>
      <optional>true</optional>
    </dependency>
    <dependency>
      <groupId>org.apache.dubbo</groupId>
      <artifactId>dubbo-metrics-default</artifactId>
      <version>${project.version}</version>
      <scope>compile</scope>
      <optional>true</optional>
    </dependency>
    <dependency>
      <groupId>org.apache.dubbo</groupId>
      <artifactId>dubbo-metrics-registry</artifactId>
      <version>${project.version}</version>
      <scope>compile</scope>
      <optional>true</optional>
    </dependency>
    <dependency>
      <groupId>org.apache.dubbo</groupId>
      <artifactId>dubbo-metrics-prometheus</artifactId>
      <version>${project.version}</version>
      <scope>compile</scope>
      <optional>true</optional>
    </dependency>
    <dependency>
      <groupId>org.apache.dubbo</groupId>
      <artifactId>dubbo-metrics-metadata</artifactId>
      <version>${project.version}</version>
      <scope>compile</scope>
      <optional>true</optional>
    </dependency>
    <dependency>
      <groupId>org.apache.dubbo</groupId>
      <artifactId>dubbo-metrics-config-center</artifactId>
      <version>${project.version}</version>
      <scope>compile</scope>
      <optional>true</optional>
    </dependency>

    <!-- monitor -->
    <dependency>
      <groupId>org.apache.dubbo</groupId>
      <artifactId>dubbo-monitor-api</artifactId>
      <version>${project.version}</version>
      <scope>compile</scope>
      <optional>true</optional>
    </dependency>
    <dependency>
      <groupId>org.apache.dubbo</groupId>
      <artifactId>dubbo-monitor-default</artifactId>
      <version>${project.version}</version>
      <scope>compile</scope>
      <optional>true</optional>
    </dependency>

    <!-- plugin -->
    <dependency>
      <groupId>org.apache.dubbo</groupId>
      <artifactId>dubbo-auth</artifactId>
      <version>${project.version}</version>
      <scope>compile</scope>
      <optional>true</optional>
    </dependency>
    <dependency>
      <groupId>org.apache.dubbo</groupId>
      <artifactId>dubbo-qos-api</artifactId>
      <version>${project.version}</version>
      <scope>compile</scope>
      <optional>true</optional>
    </dependency>
    <dependency>
      <groupId>org.apache.dubbo</groupId>
      <artifactId>dubbo-qos</artifactId>
      <version>${project.version}</version>
      <scope>compile</scope>
      <optional>true</optional>
    </dependency>
    <dependency>
      <groupId>org.apache.dubbo</groupId>
      <artifactId>dubbo-security</artifactId>
      <version>${project.version}</version>
      <scope>compile</scope>
      <optional>true</optional>
    </dependency>
    <dependency>
      <groupId>org.apache.dubbo</groupId>
      <artifactId>dubbo-reactive</artifactId>
      <version>${project.version}</version>
      <scope>compile</scope>
      <optional>true</optional>
    </dependency>

    <dependency>
      <groupId>org.apache.dubbo</groupId>
      <artifactId>dubbo-spring-security</artifactId>
      <version>${project.version}</version>
      <scope>compile</scope>
      <optional>true</optional>
    </dependency>

    <!-- registry -->
    <dependency>
      <groupId>org.apache.dubbo</groupId>
      <artifactId>dubbo-registry-api</artifactId>
      <version>${project.version}</version>
      <scope>compile</scope>
      <optional>true</optional>
    </dependency>
    <dependency>
      <groupId>org.apache.dubbo</groupId>
      <artifactId>dubbo-registry-multicast</artifactId>
      <version>${project.version}</version>
      <scope>compile</scope>
      <optional>true</optional>
    </dependency>
    <dependency>
      <groupId>org.apache.dubbo</groupId>
      <artifactId>dubbo-registry-multiple</artifactId>
      <version>${project.version}</version>
      <scope>compile</scope>
      <optional>true</optional>
    </dependency>
    <dependency>
      <groupId>org.apache.dubbo</groupId>
      <artifactId>dubbo-registry-nacos</artifactId>
      <version>${project.version}</version>
      <scope>compile</scope>
      <optional>true</optional>
    </dependency>
    <dependency>
      <groupId>org.apache.dubbo</groupId>
      <artifactId>dubbo-registry-zookeeper</artifactId>
      <version>${project.version}</version>
      <scope>compile</scope>
      <optional>true</optional>
    </dependency>

    <!-- remoting -->
    <dependency>
      <groupId>org.apache.dubbo</groupId>
      <artifactId>dubbo-remoting-api</artifactId>
      <version>${project.version}</version>
      <scope>compile</scope>
      <optional>true</optional>
    </dependency>
    <dependency>
      <groupId>org.apache.dubbo</groupId>
      <artifactId>dubbo-remoting-http</artifactId>
      <version>${project.version}</version>
      <scope>compile</scope>
      <optional>true</optional>
    </dependency>
    <dependency>
      <groupId>org.apache.dubbo</groupId>
      <artifactId>dubbo-remoting-netty</artifactId>
      <version>${project.version}</version>
      <scope>compile</scope>
      <optional>true</optional>
    </dependency>
    <dependency>
      <groupId>org.apache.dubbo</groupId>
      <artifactId>dubbo-remoting-netty4</artifactId>
      <version>${project.version}</version>
      <scope>compile</scope>
      <optional>true</optional>
    </dependency>
    <dependency>
      <groupId>org.apache.dubbo</groupId>
      <artifactId>dubbo-remoting-zookeeper</artifactId>
      <version>${project.version}</version>
      <scope>compile</scope>
      <optional>true</optional>
    </dependency>
    <dependency>
      <groupId>org.apache.dubbo</groupId>
      <artifactId>dubbo-remoting-zookeeper-curator5</artifactId>
      <version>${project.version}</version>
      <scope>compile</scope>
      <optional>true</optional>
    </dependency>

    <!-- rpc -->
    <dependency>
      <groupId>org.apache.dubbo</groupId>
      <artifactId>dubbo-rpc-api</artifactId>
      <version>${project.version}</version>
      <scope>compile</scope>
      <optional>true</optional>
    </dependency>
    <dependency>
      <groupId>org.apache.dubbo</groupId>
      <artifactId>dubbo-rpc-dubbo</artifactId>
      <version>${project.version}</version>
      <scope>compile</scope>
      <optional>true</optional>
    </dependency>
    <dependency>
      <groupId>org.apache.dubbo</groupId>
      <artifactId>dubbo-rpc-injvm</artifactId>
      <version>${project.version}</version>
      <scope>compile</scope>
      <optional>true</optional>
    </dependency>
    <dependency>
      <groupId>org.apache.dubbo</groupId>
      <artifactId>dubbo-rpc-rest</artifactId>
      <version>${project.version}</version>
      <scope>compile</scope>
      <optional>true</optional>
    </dependency>

    <dependency>
      <groupId>org.apache.dubbo</groupId>
      <artifactId>dubbo-rpc-triple</artifactId>
      <version>${project.version}</version>
      <scope>compile</scope>
      <optional>true</optional>
    </dependency>

    <!-- serialization -->
    <dependency>
      <groupId>org.apache.dubbo</groupId>
      <artifactId>dubbo-serialization-api</artifactId>
      <version>${project.version}</version>
      <scope>compile</scope>
      <optional>true</optional>
    </dependency>
    <dependency>
      <groupId>org.apache.dubbo</groupId>
      <artifactId>dubbo-serialization-hessian2</artifactId>
      <version>${project.version}</version>
      <scope>compile</scope>
      <optional>true</optional>
    </dependency>
    <dependency>
      <groupId>org.apache.dubbo</groupId>
      <artifactId>dubbo-serialization-fastjson2</artifactId>
      <version>${project.version}</version>
      <scope>compile</scope>
      <optional>true</optional>
    </dependency>
    <dependency>
      <groupId>org.apache.dubbo</groupId>
      <artifactId>dubbo-serialization-jdk</artifactId>
      <version>${project.version}</version>
      <scope>compile</scope>
      <optional>true</optional>
    </dependency>

    <!-- xds -->
    <dependency>
      <groupId>org.apache.dubbo</groupId>
      <artifactId>dubbo-xds</artifactId>
      <version>${project.version}</version>
      <scope>compile</scope>
      <optional>true</optional>
    </dependency>

    <!-- Transitive dependencies -->
    <dependency>
      <groupId>org.springframework</groupId>
      <artifactId>spring-context</artifactId>
    </dependency>
    <dependency>
      <groupId>com.alibaba.spring</groupId>
      <artifactId>spring-context-support</artifactId>
    </dependency>
    <dependency>
      <groupId>org.javassist</groupId>
      <artifactId>javassist</artifactId>
    </dependency>
    <dependency>
      <groupId>io.netty</groupId>
      <artifactId>netty-all</artifactId>
    </dependency>
    <dependency>
      <groupId>org.yaml</groupId>
      <artifactId>snakeyaml</artifactId>
    </dependency>
    <dependency>
      <groupId>com.alibaba</groupId>
      <artifactId>hessian-lite</artifactId>
    </dependency>
    <dependency>
      <groupId>com.alibaba.fastjson2</groupId>
      <artifactId>fastjson2</artifactId>
    </dependency>

    <!-- Temporarily add this part to exclude transitive dependency -->
    <dependency>
      <groupId>org.junit.jupiter</groupId>
      <artifactId>junit-jupiter-engine</artifactId>
      <version>${junit_jupiter_version}</version>
      <scope>test</scope>
    </dependency>
    <dependency>
      <groupId>org.junit.jupiter</groupId>
      <artifactId>junit-jupiter-params</artifactId>
      <version>${junit_jupiter_version}</version>
      <scope>test</scope>
    </dependency>
    <dependency>
      <groupId>cglib</groupId>
      <artifactId>cglib-nodep</artifactId>
      <version>${cglib_version}</version>
      <scope>test</scope>
      <optional>true</optional>
    </dependency>

  </dependencies>
  <build>
    <plugins>
      <plugin>
        <groupId>org.apache.maven.plugins</groupId>
        <artifactId>maven-shade-plugin</artifactId>
        <executions>
          <execution>
            <goals>
              <goal>shade</goal>
            </goals>
            <phase>package</phase>
            <configuration>
              <createSourcesJar>true</createSourcesJar>
              <promoteTransitiveDependencies>false</promoteTransitiveDependencies>
              <artifactSet>
                <includes>
                  <include>org.apache.dubbo:dubbo-auth</include>
                  <include>org.apache.dubbo:dubbo-cluster</include>
                  <include>org.apache.dubbo:dubbo-common</include>
                  <include>org.apache.dubbo:dubbo-compatible</include>
                  <include>org.apache.dubbo:dubbo-config-api</include>
                  <include>org.apache.dubbo:dubbo-config-spring</include>
                  <include>org.apache.dubbo:dubbo-configcenter-apollo</include>
                  <include>org.apache.dubbo:dubbo-configcenter-nacos</include>
                  <include>org.apache.dubbo:dubbo-configcenter-zookeeper</include>
                  <include>org.apache.dubbo:dubbo-container-api</include>
                  <include>org.apache.dubbo:dubbo-container-spring</include>
                  <include>org.apache.dubbo:dubbo-filter-cache</include>
                  <include>org.apache.dubbo:dubbo-filter-validation</include>
                  <include>org.apache.dubbo:dubbo-metadata-api</include>
                  <include>org.apache.dubbo:dubbo-metadata-definition-protobuf</include>
                  <include>org.apache.dubbo:dubbo-metadata-report-nacos</include>
                  <include>org.apache.dubbo:dubbo-metadata-report-redis</include>
                  <include>org.apache.dubbo:dubbo-metadata-report-zookeeper</include>
                  <include>org.apache.dubbo:dubbo-metrics-api</include>
                  <include>org.apache.dubbo:dubbo-metrics-default</include>
                  <include>org.apache.dubbo:dubbo-metrics-registry</include>
                  <include>org.apache.dubbo:dubbo-metrics-metadata</include>
                  <include>org.apache.dubbo:dubbo-metrics-config-center</include>
                  <include>org.apache.dubbo:dubbo-metrics-prometheus</include>
                  <include>org.apache.dubbo:dubbo-monitor-api</include>
                  <include>org.apache.dubbo:dubbo-monitor-default</include>
                  <include>org.apache.dubbo:dubbo-qos</include>
                  <include>org.apache.dubbo:dubbo-qos-api</include>
                  <include>org.apache.dubbo:dubbo-security</include>
                  <include>org.apache.dubbo:dubbo-reactive</include>
                  <include>org.apache.dubbo:dubbo-spring-security</include>
                  <include>org.apache.dubbo:dubbo-registry-api</include>
                  <include>org.apache.dubbo:dubbo-registry-multicast</include>
                  <include>org.apache.dubbo:dubbo-registry-multiple</include>
                  <include>org.apache.dubbo:dubbo-registry-nacos</include>
                  <include>org.apache.dubbo:dubbo-registry-zookeeper</include>
                  <include>org.apache.dubbo:dubbo-remoting-api</include>
                  <include>org.apache.dubbo:dubbo-remoting-http</include>
                  <include>org.apache.dubbo:dubbo-remoting-netty4</include>
                  <include>org.apache.dubbo:dubbo-remoting-netty</include>
                  <include>org.apache.dubbo:dubbo-remoting-zookeeper</include>
                  <include>org.apache.dubbo:dubbo-remoting-zookeeper-curator5</include>
                  <include>org.apache.dubbo:dubbo-rpc-api</include>
                  <include>org.apache.dubbo:dubbo-rpc-dubbo</include>
                  <include>org.apache.dubbo:dubbo-rpc-injvm</include>
                  <include>org.apache.dubbo:dubbo-rpc-rest</include>
                  <include>org.apache.dubbo:dubbo-rpc-triple</include>
                  <include>org.apache.dubbo:dubbo-serialization-api</include>
                  <include>org.apache.dubbo:dubbo-serialization-hessian2</include>
                  <include>org.apache.dubbo:dubbo-serialization-fastjson2</include>
                  <include>org.apache.dubbo:dubbo-serialization-jdk</include>
                  <include>org.apache.dubbo:dubbo-kubernetes</include>
                  <include>org.apache.dubbo:dubbo-xds</include>
                </includes>
              </artifactSet>
              <transformers>
                <transformer implementation="org.apache.maven.plugins.shade.resource.AppendingTransformer">
                  <resource>META-INF/dubbo/internal/com.alibaba.dubbo.common.extension.ExtensionFactory</resource>
                </transformer>
                <transformer implementation="org.apache.maven.plugins.shade.resource.AppendingTransformer">
                  <resource>META-INF/dubbo/internal/com.alibaba.dubbo.container.page.PageHandler</resource>
                </transformer>
                <transformer implementation="org.apache.maven.plugins.shade.resource.AppendingTransformer">
                  <resource>META-INF/dubbo/internal/org.apache.dubbo.auth.spi.AccessKeyStorage</resource>
                </transformer>
                <transformer implementation="org.apache.maven.plugins.shade.resource.AppendingTransformer">
                  <resource>META-INF/dubbo/internal/org.apache.dubbo.auth.spi.Authenticator</resource>
                </transformer>
                <transformer implementation="org.apache.maven.plugins.shade.resource.AppendingTransformer">
                  <resource>META-INF/dubbo/internal/org.apache.dubbo.cache.CacheFactory</resource>
                </transformer>
                <transformer implementation="org.apache.maven.plugins.shade.resource.AppendingTransformer">
                  <resource>META-INF/dubbo/internal/org.apache.dubbo.common.compiler.Compiler</resource>
                </transformer>
                <transformer implementation="org.apache.maven.plugins.shade.resource.AppendingTransformer">
                  <resource>META-INF/dubbo/internal/org.apache.dubbo.common.config.OrderedPropertiesProvider</resource>
                </transformer>
                <transformer implementation="org.apache.maven.plugins.shade.resource.AppendingTransformer">
                  <resource>META-INF/dubbo/internal/org.apache.dubbo.common.config.configcenter.DynamicConfigurationFactory</resource>
                </transformer>
                <transformer implementation="org.apache.maven.plugins.shade.resource.AppendingTransformer">
                  <resource>META-INF/dubbo/internal/org.apache.dubbo.common.context.ApplicationExt</resource>
                </transformer>
                <transformer implementation="org.apache.maven.plugins.shade.resource.AppendingTransformer">
                  <resource>META-INF/dubbo/internal/org.apache.dubbo.common.context.ModuleExt</resource>
                </transformer>
                <transformer implementation="org.apache.maven.plugins.shade.resource.AppendingTransformer">
                  <resource>META-INF/dubbo/internal/org.apache.dubbo.common.convert.Converter</resource>
                </transformer>
                <transformer implementation="org.apache.maven.plugins.shade.resource.AppendingTransformer">
                  <resource>META-INF/dubbo/internal/org.apache.dubbo.common.convert.multiple.MultiValueConverter</resource>
                </transformer>
                <transformer implementation="org.apache.maven.plugins.shade.resource.AppendingTransformer">
                  <resource>META-INF/dubbo/internal/org.apache.dubbo.common.deploy.ApplicationDeployListener</resource>
                </transformer>
                <transformer implementation="org.apache.maven.plugins.shade.resource.AppendingTransformer">
                  <resource>META-INF/dubbo/internal/org.apache.dubbo.common.deploy.ModuleDeployListener</resource>
                </transformer>
                <transformer implementation="org.apache.maven.plugins.shade.resource.AppendingTransformer">
                  <resource>META-INF/dubbo/internal/org.apache.dubbo.common.extension.ExtensionFactory</resource>
                </transformer>
                <transformer implementation="org.apache.maven.plugins.shade.resource.AppendingTransformer">
                  <resource>META-INF/dubbo/internal/org.apache.dubbo.common.extension.ExtensionInjector</resource>
                </transformer>
                <transformer implementation="org.apache.maven.plugins.shade.resource.AppendingTransformer">
                  <resource>META-INF/dubbo/internal/org.apache.dubbo.common.extension.ExtensionLoader</resource>
                </transformer>
                <transformer implementation="org.apache.maven.plugins.shade.resource.AppendingTransformer">
                  <resource>META-INF/dubbo/internal/org.apache.dubbo.common.infra.InfraAdapter</resource>
                </transformer>
                <transformer implementation="org.apache.maven.plugins.shade.resource.AppendingTransformer">
                  <resource>META-INF/dubbo/internal/org.apache.dubbo.common.lang.ShutdownHookCallback</resource>
                </transformer>
                <transformer implementation="org.apache.maven.plugins.shade.resource.AppendingTransformer">
                  <resource>META-INF/dubbo/internal/org.apache.dubbo.common.logger.LoggerAdapter</resource>
                </transformer>
                <transformer implementation="org.apache.maven.plugins.shade.resource.AppendingTransformer">
                  <resource>META-INF/dubbo/internal/org.apache.dubbo.common.serialize.MultipleSerialization</resource>
                </transformer>
                <transformer implementation="org.apache.maven.plugins.shade.resource.AppendingTransformer">
                  <resource>META-INF/dubbo/internal/org.apache.dubbo.common.serialize.Serialization</resource>
                </transformer>
                <transformer implementation="org.apache.maven.plugins.shade.resource.AppendingTransformer">
                  <resource>META-INF/dubbo/internal/org.apache.dubbo.common.status.StatusChecker</resource>
                </transformer>
                <transformer implementation="org.apache.maven.plugins.shade.resource.AppendingTransformer">
                  <resource>META-INF/dubbo/internal/org.apache.dubbo.common.status.reporter.FrameworkStatusReporter</resource>
                </transformer>
                <transformer implementation="org.apache.maven.plugins.shade.resource.AppendingTransformer">
                  <resource>META-INF/dubbo/internal/org.apache.dubbo.common.store.DataStore</resource>
                </transformer>
                <transformer implementation="org.apache.maven.plugins.shade.resource.AppendingTransformer">
                  <resource>META-INF/dubbo/internal/org.apache.dubbo.common.threadpool.ThreadPool</resource>
                </transformer>
                <transformer implementation="org.apache.maven.plugins.shade.resource.AppendingTransformer">
                  <resource>META-INF/dubbo/internal/org.apache.dubbo.common.threadpool.manager.ExecutorRepository</resource>
                </transformer>
                <transformer implementation="org.apache.maven.plugins.shade.resource.AppendingTransformer">
                  <resource>META-INF/dubbo/internal/org.apache.dubbo.common.url.component.param.DynamicParamSource</resource>
                </transformer>
                <transformer implementation="org.apache.maven.plugins.shade.resource.AppendingTransformer">
                  <resource>META-INF/dubbo/internal/org.apache.dubbo.config.ConfigInitializer</resource>
                </transformer>
                <transformer implementation="org.apache.maven.plugins.shade.resource.AppendingTransformer">
                  <resource>META-INF/dubbo/internal/org.apache.dubbo.config.ConfigPostProcessor</resource>
                </transformer>
                <transformer implementation="org.apache.maven.plugins.shade.resource.AppendingTransformer">
                  <resource>META-INF/dubbo/internal/org.apache.dubbo.config.ServiceListener</resource>
                </transformer>
                <transformer implementation="org.apache.maven.plugins.shade.resource.AppendingTransformer">
                  <resource>META-INF/dubbo/internal/org.apache.dubbo.config.bootstrap.DubboBootstrapStartStopListener</resource>
                </transformer>
                <transformer implementation="org.apache.maven.plugins.shade.resource.AppendingTransformer">
                  <resource>META-INF/dubbo/internal/org.apache.dubbo.config.spring.context.DubboSpringInitCustomizer</resource>
                </transformer>
                <transformer implementation="org.apache.maven.plugins.shade.resource.AppendingTransformer">
                  <resource>META-INF/dubbo/internal/org.apache.dubbo.config.spring.extension.SpringExtensionInjector</resource>
                </transformer>
                <transformer implementation="org.apache.maven.plugins.shade.resource.AppendingTransformer">
                  <resource>META-INF/dubbo/internal/org.apache.dubbo.container.Container</resource>
                </transformer>
                <transformer implementation="org.apache.maven.plugins.shade.resource.AppendingTransformer">
                  <resource>META-INF/dubbo/internal/org.apache.dubbo.metadata.MetadataParamsFilter</resource>
                </transformer>
                <transformer implementation="org.apache.maven.plugins.shade.resource.AppendingTransformer">
                  <resource>META-INF/dubbo/internal/org.apache.dubbo.metadata.ServiceNameMapping</resource>
                </transformer>
                <transformer implementation="org.apache.maven.plugins.shade.resource.AppendingTransformer">
                  <resource>META-INF/dubbo/internal/org.apache.dubbo.metadata.annotation.processing.builder.TypeBuilder</resource>
                </transformer>
                <transformer implementation="org.apache.maven.plugins.shade.resource.AppendingTransformer">
                  <resource>META-INF/dubbo/internal/org.apache.dubbo.metadata.annotation.processing.rest.AnnotatedMethodParameterProcessor</resource>
                </transformer>
                <transformer implementation="org.apache.maven.plugins.shade.resource.AppendingTransformer">
                  <resource>META-INF/dubbo/internal/org.apache.dubbo.metadata.annotation.processing.rest.ServiceRestMetadataResolver</resource>
                </transformer>
                <transformer implementation="org.apache.maven.plugins.shade.resource.AppendingTransformer">
                  <resource>META-INF/dubbo/internal/org.apache.dubbo.metadata.definition.builder.TypeBuilder</resource>
                </transformer>
                <transformer implementation="org.apache.maven.plugins.shade.resource.AppendingTransformer">
                  <resource>META-INF/dubbo/internal/org.apache.dubbo.metadata.report.MetadataReportFactory</resource>
                </transformer>
                <transformer implementation="org.apache.maven.plugins.shade.resource.AppendingTransformer">
                  <resource>META-INF/dubbo/internal/org.apache.dubbo.metadata.rest.AnnotatedMethodParameterProcessor</resource>
                </transformer>
                <transformer implementation="org.apache.maven.plugins.shade.resource.AppendingTransformer">
                  <resource>META-INF/dubbo/internal/org.apache.dubbo.metadata.rest.ServiceRestMetadataReader</resource>
                </transformer>
                <transformer implementation="org.apache.maven.plugins.shade.resource.AppendingTransformer">
                  <resource>META-INF/dubbo/internal/org.apache.dubbo.monitor.MonitorFactory</resource>
                </transformer>
                <transformer implementation="org.apache.maven.plugins.shade.resource.AppendingTransformer">
                  <resource>META-INF/dubbo/internal/org.apache.dubbo.qos.api.BaseCommand</resource>
                </transformer>
                <transformer implementation="org.apache.maven.plugins.shade.resource.AppendingTransformer">
                  <resource>META-INF/dubbo/internal/org.apache.dubbo.qos.probe.LivenessProbe</resource>
                </transformer>
                <transformer implementation="org.apache.maven.plugins.shade.resource.AppendingTransformer">
                  <resource>META-INF/dubbo/internal/org.apache.dubbo.qos.probe.ReadinessProbe</resource>
                </transformer>
                <transformer implementation="org.apache.maven.plugins.shade.resource.AppendingTransformer">
                  <resource>META-INF/dubbo/internal/org.apache.dubbo.qos.probe.StartupProbe</resource>
                </transformer>
                <transformer implementation="org.apache.maven.plugins.shade.resource.AppendingTransformer">
                  <resource>META-INF/dubbo/internal/org.apache.dubbo.qos.permission.PermissionChecker</resource>
                </transformer>

                <transformer implementation="org.apache.maven.plugins.shade.resource.AppendingTransformer">
                  <resource>META-INF/dubbo/internal/org.apache.dubbo.rpc.PenetrateAttachmentSelector</resource>
                </transformer>

                <transformer implementation="org.apache.maven.plugins.shade.resource.AppendingTransformer">
                  <resource>META-INF/dubbo/internal/org.apache.dubbo.registry.AddressListener</resource>
                </transformer>
                <transformer implementation="org.apache.maven.plugins.shade.resource.AppendingTransformer">
                  <resource>META-INF/dubbo/internal/org.apache.dubbo.registry.ProviderFirstParams</resource>
                </transformer>
                <transformer implementation="org.apache.maven.plugins.shade.resource.AppendingTransformer">
                  <resource>META-INF/dubbo/internal/org.apache.dubbo.registry.RegistryFactory</resource>
                </transformer>
                <transformer implementation="org.apache.maven.plugins.shade.resource.AppendingTransformer">
                  <resource>META-INF/dubbo/internal/org.apache.dubbo.registry.RegistryServiceListener</resource>
                </transformer>
                <transformer implementation="org.apache.maven.plugins.shade.resource.AppendingTransformer">
                  <resource>META-INF/dubbo/internal/org.apache.dubbo.registry.client.RegistryClusterIdentifier</resource>
                </transformer>
                <transformer implementation="org.apache.maven.plugins.shade.resource.AppendingTransformer">
                  <resource>META-INF/dubbo/internal/org.apache.dubbo.registry.client.ServiceDiscoveryFactory</resource>
                </transformer>
                <transformer implementation="org.apache.maven.plugins.shade.resource.AppendingTransformer">
                  <resource>META-INF/dubbo/internal/org.apache.dubbo.registry.client.ServiceInstanceCustomizer</resource>
                </transformer>
                <transformer implementation="org.apache.maven.plugins.shade.resource.AppendingTransformer">
                  <resource>META-INF/dubbo/internal/org.apache.dubbo.registry.client.metadata.MetadataServiceURLBuilder</resource>
                </transformer>
                <transformer implementation="org.apache.maven.plugins.shade.resource.AppendingTransformer">
                  <resource>META-INF/dubbo/internal/org.apache.dubbo.common.ssl.CertProvider</resource>
                </transformer>
                <transformer implementation="org.apache.maven.plugins.shade.resource.AppendingTransformer">
                  <resource>META-INF/dubbo/internal/org.apache.dubbo.registry.client.migration.MigrationAddressComparator</resource>
                </transformer>
                <transformer implementation="org.apache.maven.plugins.shade.resource.AppendingTransformer">
                  <resource>META-INF/dubbo/internal/org.apache.dubbo.registry.client.migration.PreMigratingConditionChecker</resource>
                </transformer>
                <transformer implementation="org.apache.maven.plugins.shade.resource.AppendingTransformer">
                  <resource>META-INF/dubbo/internal/org.apache.dubbo.registry.integration.RegistryProtocolListener</resource>
                </transformer>
                <transformer implementation="org.apache.maven.plugins.shade.resource.AppendingTransformer">
                  <resource>META-INF/dubbo/internal/org.apache.dubbo.registry.xds.XdsCertificateSigner</resource>
                </transformer>
                <transformer implementation="org.apache.maven.plugins.shade.resource.AppendingTransformer">
                  <resource>META-INF/dubbo/internal/org.apache.dubbo.rpc.protocol.rest.filter.RestResponseInterceptor</resource>
                </transformer>
                <transformer implementation="org.apache.maven.plugins.shade.resource.AppendingTransformer">
                  <resource>META-INF/dubbo/internal/org.apache.dubbo.rpc.protocol.rest.filter.RestRequestFilter</resource>
                </transformer>
                <transformer implementation="org.apache.maven.plugins.shade.resource.AppendingTransformer">
                  <resource>META-INF/dubbo/internal/org.apache.dubbo.rpc.protocol.rest.filter.RestResponseFilter</resource>
                </transformer>
                <transformer implementation="org.apache.maven.plugins.shade.resource.AppendingTransformer">
                  <resource>META-INF/dubbo/internal/org.apache.dubbo.metadata.rest.NoAnnotatedParameterRequestTagProcessor</resource>
                </transformer>
                <transformer implementation="org.apache.maven.plugins.shade.resource.AppendingTransformer">
                  <resource>META-INF/dubbo/internal/org.apache.dubbo.rpc.protocol.rest.message.HttpMessageCodec</resource>
                </transformer>
                <transformer implementation="org.apache.maven.plugins.shade.resource.AppendingTransformer">
                  <resource>META-INF/dubbo/internal/org.apache.dubbo.rpc.protocol.rest.annotation.consumer.HttpConnectionPreBuildIntercept</resource>
                </transformer>
                <transformer implementation="org.apache.maven.plugins.shade.resource.AppendingTransformer">
                  <resource>META-INF/dubbo/internal/org.apache.dubbo.rpc.protocol.rest.annotation.param.parse.consumer.BaseConsumerParamParser</resource>
                </transformer>
                <transformer implementation="org.apache.maven.plugins.shade.resource.AppendingTransformer">
                  <resource>META-INF/dubbo/internal/org.apache.dubbo.remoting.http.factory.RestClientFactory</resource>
                </transformer>
                <transformer implementation="org.apache.maven.plugins.shade.resource.AppendingTransformer">
                  <resource>META-INF/dubbo/internal/org.apache.dubbo.remoting.ChannelHandler</resource>
                </transformer>
                <transformer implementation="org.apache.maven.plugins.shade.resource.AppendingTransformer">
                  <resource>META-INF/dubbo/internal/org.apache.dubbo.remoting.Codec</resource>
                </transformer>
                <transformer implementation="org.apache.maven.plugins.shade.resource.AppendingTransformer">
                  <resource>META-INF/dubbo/internal/org.apache.dubbo.remoting.Codec2</resource>
                </transformer>
                <transformer implementation="org.apache.maven.plugins.shade.resource.AppendingTransformer">
                  <resource>META-INF/dubbo/internal/org.apache.dubbo.remoting.Dispatcher</resource>
                </transformer>
                <transformer implementation="org.apache.maven.plugins.shade.resource.AppendingTransformer">
                  <resource>META-INF/dubbo/internal/org.apache.dubbo.remoting.Transporter</resource>
                </transformer>
                <transformer implementation="org.apache.maven.plugins.shade.resource.AppendingTransformer">
                  <resource>META-INF/dubbo/internal/org.apache.dubbo.rpc.protocol.dubbo.ByteAccessor</resource>
                </transformer>
                <transformer implementation="org.apache.maven.plugins.shade.resource.AppendingTransformer">
                  <resource>META-INF/dubbo/internal/org.apache.dubbo.remoting.api.pu.PortUnificationTransporter</resource>
                </transformer>
                <transformer implementation="org.apache.maven.plugins.shade.resource.AppendingTransformer">
                  <resource>META-INF/dubbo/internal/org.apache.dubbo.remoting.api.connection.ConnectionManager</resource>
                </transformer>
                <transformer implementation="org.apache.maven.plugins.shade.resource.AppendingTransformer">
                  <resource>META-INF/dubbo/internal/org.apache.dubbo.remoting.api.WireProtocol</resource>
                </transformer>
                <transformer implementation="org.apache.maven.plugins.shade.resource.AppendingTransformer">
                  <resource>META-INF/dubbo/internal/org.apache.dubbo.remoting.exchange.Exchanger</resource>
                </transformer>
                <transformer implementation="org.apache.maven.plugins.shade.resource.AppendingTransformer">
                  <resource>META-INF/dubbo/internal/org.apache.dubbo.remoting.http.HttpBinder</resource>
                </transformer>
                <transformer implementation="org.apache.maven.plugins.shade.resource.AppendingTransformer">
                  <resource>META-INF/dubbo/internal/org.apache.dubbo.remoting.telnet.TelnetHandler</resource>
                </transformer>
                <transformer implementation="org.apache.maven.plugins.shade.resource.AppendingTransformer">
                  <resource>META-INF/dubbo/internal/org.apache.dubbo.remoting.zookeeper.ZookeeperTransporter</resource>
                </transformer>
                <transformer implementation="org.apache.maven.plugins.shade.resource.AppendingTransformer">
                  <resource>META-INF/dubbo/internal/org.apache.dubbo.rpc.ExporterListener</resource>
                </transformer>
                <transformer implementation="org.apache.maven.plugins.shade.resource.AppendingTransformer">
                  <resource>META-INF/dubbo/internal/org.apache.dubbo.rpc.Filter</resource>
                </transformer>
                <transformer implementation="org.apache.maven.plugins.shade.resource.AppendingTransformer">
                  <resource>META-INF/dubbo/internal/org.apache.dubbo.rpc.HeaderFilter</resource>
                </transformer>
                <transformer implementation="org.apache.maven.plugins.shade.resource.AppendingTransformer">
                  <resource>META-INF/dubbo/internal/org.apache.dubbo.rpc.InvokerListener</resource>
                </transformer>
                <transformer implementation="org.apache.maven.plugins.shade.resource.AppendingTransformer">
                  <resource>META-INF/dubbo/internal/org.apache.dubbo.rpc.PenetrateAttachmentSelector</resource>
                </transformer>
                <transformer implementation="org.apache.maven.plugins.shade.resource.AppendingTransformer">
                  <resource>META-INF/dubbo/internal/org.apache.dubbo.rpc.Protocol</resource>
                </transformer>
                <transformer implementation="org.apache.maven.plugins.shade.resource.AppendingTransformer">
                  <resource>META-INF/dubbo/internal/org.apache.dubbo.rpc.ProxyFactory</resource>
                </transformer>
                <transformer implementation="org.apache.maven.plugins.shade.resource.AppendingTransformer">
                  <resource>META-INF/dubbo/internal/org.apache.dubbo.rpc.ZoneDetector</resource>
                </transformer>
                <transformer implementation="org.apache.maven.plugins.shade.resource.AppendingTransformer">
                  <resource>META-INF/dubbo/internal/org.apache.dubbo.rpc.cluster.Cluster</resource>
                </transformer>
                <transformer implementation="org.apache.maven.plugins.shade.resource.AppendingTransformer">
                  <resource>META-INF/dubbo/internal/org.apache.dubbo.rpc.cluster.ConfiguratorFactory</resource>
                </transformer>
                <transformer implementation="org.apache.maven.plugins.shade.resource.AppendingTransformer">
                  <resource>META-INF/dubbo/internal/org.apache.dubbo.rpc.cluster.LoadBalance</resource>
                </transformer>
                <transformer implementation="org.apache.maven.plugins.shade.resource.AppendingTransformer">
                  <resource>META-INF/dubbo/internal/org.apache.dubbo.rpc.cluster.Merger</resource>
                </transformer>
                <transformer implementation="org.apache.maven.plugins.shade.resource.AppendingTransformer">
                  <resource>META-INF/dubbo/internal/org.apache.dubbo.rpc.cluster.ProviderURLMergeProcessor</resource>
                </transformer>
                <transformer implementation="org.apache.maven.plugins.shade.resource.AppendingTransformer">
                  <resource>META-INF/dubbo/internal/org.apache.dubbo.rpc.cluster.RouterFactory</resource>
                </transformer>
                <transformer implementation="org.apache.maven.plugins.shade.resource.AppendingTransformer">
                  <resource>META-INF/dubbo/internal/org.apache.dubbo.rpc.cluster.RuleConverter</resource>
                </transformer>
                <transformer implementation="org.apache.maven.plugins.shade.resource.AppendingTransformer">
                  <resource>META-INF/dubbo/internal/org.apache.dubbo.rpc.cluster.filter.ClusterFilter</resource>
                </transformer>
                <transformer implementation="org.apache.maven.plugins.shade.resource.AppendingTransformer">
                  <resource>META-INF/dubbo/internal/org.apache.dubbo.rpc.cluster.filter.FilterChainBuilder</resource>
                </transformer>
                <transformer implementation="org.apache.maven.plugins.shade.resource.AppendingTransformer">
                  <resource>META-INF/dubbo/internal/org.apache.dubbo.rpc.cluster.filter.InvocationInterceptorBuilder</resource>
                </transformer>
                <transformer implementation="org.apache.maven.plugins.shade.resource.AppendingTransformer">
                  <resource>META-INF/dubbo/internal/org.apache.dubbo.rpc.cluster.governance.GovernanceRuleRepository</resource>
                </transformer>
                <transformer implementation="org.apache.maven.plugins.shade.resource.AppendingTransformer">
                  <resource>META-INF/dubbo/internal/org.apache.dubbo.rpc.cluster.interceptor.ClusterInterceptor</resource>
                </transformer>
                <transformer implementation="org.apache.maven.plugins.shade.resource.AppendingTransformer">
                  <resource>META-INF/dubbo/internal/org.apache.dubbo.rpc.cluster.router.mesh.route.MeshEnvListenerFactory</resource>
                </transformer>
                <transformer implementation="org.apache.maven.plugins.shade.resource.AppendingTransformer">
                  <resource>META-INF/dubbo/internal/org.apache.dubbo.rpc.cluster.router.state.StateRouterFactory</resource>
                </transformer>
                <transformer implementation="org.apache.maven.plugins.shade.resource.AppendingTransformer">
                  <resource>META-INF/dubbo/internal/org.apache.dubbo.rpc.cluster.router.condition.matcher.pattern.ValuePattern</resource>
                </transformer>
                <transformer implementation="org.apache.maven.plugins.shade.resource.AppendingTransformer">
                  <resource>META-INF/dubbo/internal/org.apache.dubbo.rpc.cluster.router.condition.matcher.ConditionMatcherFactory</resource>
                </transformer>
                <transformer implementation="org.apache.maven.plugins.shade.resource.AppendingTransformer">
                  <resource>META-INF/dubbo/internal/org.apache.dubbo.rpc.model.ApplicationInitListener</resource>
                </transformer>
                <transformer implementation="org.apache.maven.plugins.shade.resource.AppendingTransformer">
                  <resource>META-INF/dubbo/internal/org.apache.dubbo.rpc.model.BuiltinServiceDetector</resource>
                </transformer>
                <transformer implementation="org.apache.maven.plugins.shade.resource.AppendingTransformer">
                  <resource>META-INF/dubbo/internal/org.apache.dubbo.rpc.model.ScopeModelInitializer</resource>
                </transformer>
                <transformer implementation="org.apache.maven.plugins.shade.resource.AppendingTransformer">
                  <resource>META-INF/dubbo/internal/org.apache.dubbo.rpc.protocol.injvm.ParamDeepCopyUtil</resource>
                </transformer>
                <transformer implementation="org.apache.maven.plugins.shade.resource.AppendingTransformer">
                  <resource>META-INF/dubbo/internal/org.apache.dubbo.rpc.PathResolver</resource>
                </transformer>
                <transformer implementation="org.apache.maven.plugins.shade.resource.AppendingTransformer">
                  <resource>META-INF/dubbo/internal/org.apache.dubbo.validation.Validation</resource>
                </transformer>
                <transformer implementation="org.apache.maven.plugins.shade.resource.AppendingTransformer">
                  <resource>META-INF/dubbo/internal/org.apache.dubbo.registry.client.metadata.ServiceInstanceNotificationCustomizer</resource>
                </transformer>
                <transformer implementation="org.apache.maven.plugins.shade.resource.AppendingTransformer">
                  <resource>META-INF/dubbo/internal/org.apache.dubbo.rpc.protocol.tri.compressor.Compressor</resource>
                </transformer>
                <transformer implementation="org.apache.maven.plugins.shade.resource.AppendingTransformer">
                  <resource>META-INF/dubbo/internal/org.apache.dubbo.rpc.protocol.tri.compressor.DeCompressor</resource>
                </transformer>
                <transformer implementation="org.apache.maven.plugins.shade.resource.AppendingTransformer">
                  <resource>META-INF/dubbo/internal/org.apache.dubbo.metrics.service.MetricsService</resource>
                </transformer>
                <transformer implementation="org.apache.maven.plugins.shade.resource.AppendingTransformer">
                  <resource>META-INF/dubbo/internal/org.apache.dubbo.metrics.service.MetricsServiceExporter</resource>
                </transformer>
                <transformer implementation="org.apache.maven.plugins.shade.resource.AppendingTransformer">
                  <resource>META-INF/dubbo/internal/org.apache.dubbo.metrics.report.MetricsReporterFactory</resource>
                </transformer>
                <transformer implementation="org.apache.maven.plugins.shade.resource.AppendingTransformer">
                  <resource>META-INF/dubbo/internal/org.apache.dubbo.common.threadpool.event.ThreadPoolExhaustedListener</resource>
                </transformer>
                <transformer implementation="org.apache.maven.plugins.shade.resource.AppendingTransformer">
                  <resource>META-INF/dubbo/internal/org.apache.dubbo.remoting.api.pu.PortUnificationTransporter</resource>
                </transformer>
                <transformer implementation="org.apache.maven.plugins.shade.resource.AppendingTransformer">
                  <resource>META-INF/dubbo/internal/org.apache.dubbo.rpc.cluster.router.mesh.util.TracingContextProvider</resource>
                </transformer>
                <transformer implementation="org.apache.maven.plugins.shade.resource.AppendingTransformer">
                  <resource>META-INF/dubbo/internal/org.apache.dubbo.metadata.rest.ServiceRestMetadataResolver</resource>
                </transformer>
                <transformer implementation="org.apache.maven.plugins.shade.resource.AppendingTransformer">
                  <resource>META-INF/dubbo/internal/org.apache.dubbo.rpc.executor.IsolationExecutorSupportFactory</resource>
                </transformer>
                <transformer implementation="org.apache.maven.plugins.shade.resource.AppendingTransformer">
                  <resource>META-INF/dubbo/internal/org.apache.dubbo.metrics.collector.MetricsCollector</resource>
                </transformer>

                <transformer implementation="org.apache.maven.plugins.shade.resource.AppendingTransformer">
                  <resource>META-INF/dubbo/internal/org.apache.dubbo.spring.security.jackson.ObjectMapperCodecCustomer</resource>
                </transformer>

                <transformer implementation="org.apache.maven.plugins.shade.resource.AppendingTransformer">
                  <resource>META-INF/dubbo/internal/org.apache.dubbo.rpc.protocol.rest.annotation.param.parse.provider.BaseProviderParamParser</resource>
                </transformer>

<<<<<<< HEAD
                                <transformer
                                    implementation="org.apache.maven.plugins.shade.resource.AppendingTransformer">
                                    <resource>
                                        META-INF/dubbo/internal/org.apache.dubbo.rpc.model.PackableMethodFactory
                                    </resource>
                                </transformer>

                                <transformer
                                    implementation="org.apache.maven.plugins.shade.resource.AppendingTransformer">
                                    <resource>
                                        META-INF/dubbo/internal/org.apache.dubbo.registry.integration.RegistryParameterCustomizer
                                    </resource>
                                </transformer>
                            </transformers>
                            <filters>
                                <filter>
                                    <artifact>org.apache.dubbo:dubbo</artifact>
                                    <excludes>
                                        <!-- These following two line is optional, it can remove some warn log -->
                                        <exclude>com/**</exclude>
                                        <exclude>org/**</exclude>
                                        <!-- This one is required -->
                                        <exclude>META-INF/dubbo/**</exclude>
                                    </excludes>
                                </filter>
                            </filters>
                        </configuration>
                    </execution>
                </executions>
            </plugin>
        </plugins>
    </build>
=======
                <transformer implementation="org.apache.maven.plugins.shade.resource.AppendingTransformer">
                  <resource>META-INF/dubbo/internal/org.apache.dubbo.rpc.model.PackableMethodFactory</resource>
                </transformer>
              </transformers>
              <filters>
                <filter>
                  <artifact>org.apache.dubbo:dubbo</artifact>
                  <excludes>
                    <!-- These following two line is optional, it can remove some warn log -->
                    <exclude>com/**</exclude>
                    <exclude>org/**</exclude>
                    <!-- This one is required -->
                    <exclude>META-INF/dubbo/**</exclude>
                  </excludes>
                </filter>
              </filters>
            </configuration>
          </execution>
        </executions>
      </plugin>
    </plugins>
  </build>
>>>>>>> 8ac2eaa3

  <profiles>
    <profile>
      <id>release</id>
      <build>
        <plugins>
          <plugin>
            <artifactId>maven-javadoc-plugin</artifactId>
            <version>${maven_javadoc_version}</version>
            <configuration>
              <includeDependencySources>true</includeDependencySources>
              <dependencySourceIncludes>
                <dependencySourceInclude>org.apache.dubbo:dubbo-*</dependencySourceInclude>
              </dependencySourceIncludes>
              <show>public</show>
              <charset>UTF-8</charset>
              <encoding>UTF-8</encoding>
              <docencoding>UTF-8</docencoding>
              <links>
                <link>http://docs.oracle.com/javase/7/docs/api</link>
              </links>
            </configuration>
            <executions>
              <execution>
                <id>attach-javadoc</id>
                <goals>
                  <goal>jar</goal>
                </goals>
                <configuration>
                  <doclint>none</doclint>
                </configuration>
              </execution>
            </executions>
          </plugin>
        </plugins>
      </build>
    </profile>
  </profiles>
</project><|MERGE_RESOLUTION|>--- conflicted
+++ resolved
@@ -954,43 +954,16 @@
                   <resource>META-INF/dubbo/internal/org.apache.dubbo.rpc.protocol.rest.annotation.param.parse.provider.BaseProviderParamParser</resource>
                 </transformer>
 
-<<<<<<< HEAD
-                                <transformer
-                                    implementation="org.apache.maven.plugins.shade.resource.AppendingTransformer">
-                                    <resource>
-                                        META-INF/dubbo/internal/org.apache.dubbo.rpc.model.PackableMethodFactory
-                                    </resource>
-                                </transformer>
-
-                                <transformer
-                                    implementation="org.apache.maven.plugins.shade.resource.AppendingTransformer">
-                                    <resource>
-                                        META-INF/dubbo/internal/org.apache.dubbo.registry.integration.RegistryParameterCustomizer
-                                    </resource>
-                                </transformer>
-                            </transformers>
-                            <filters>
-                                <filter>
-                                    <artifact>org.apache.dubbo:dubbo</artifact>
-                                    <excludes>
-                                        <!-- These following two line is optional, it can remove some warn log -->
-                                        <exclude>com/**</exclude>
-                                        <exclude>org/**</exclude>
-                                        <!-- This one is required -->
-                                        <exclude>META-INF/dubbo/**</exclude>
-                                    </excludes>
-                                </filter>
-                            </filters>
-                        </configuration>
-                    </execution>
-                </executions>
-            </plugin>
-        </plugins>
-    </build>
-=======
                 <transformer implementation="org.apache.maven.plugins.shade.resource.AppendingTransformer">
                   <resource>META-INF/dubbo/internal/org.apache.dubbo.rpc.model.PackableMethodFactory</resource>
                 </transformer>
+
+                  <transformer
+                      implementation="org.apache.maven.plugins.shade.resource.AppendingTransformer">
+                      <resource>
+                          META-INF/dubbo/internal/org.apache.dubbo.registry.integration.RegistryParameterCustomizer
+                      </resource>
+                  </transformer>
               </transformers>
               <filters>
                 <filter>
@@ -1010,7 +983,6 @@
       </plugin>
     </plugins>
   </build>
->>>>>>> 8ac2eaa3
 
   <profiles>
     <profile>
