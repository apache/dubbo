/*
 * Licensed to the Apache Software Foundation (ASF) under one or more
 * contributor license agreements.  See the NOTICE file distributed with
 * this work for additional information regarding copyright ownership.
 * The ASF licenses this file to You under the Apache License, Version 2.0
 * (the "License"); you may not use this file except in compliance with
 * the License.  You may obtain a copy of the License at
 *
 *     http://www.apache.org/licenses/LICENSE-2.0
 *
 * Unless required by applicable law or agreed to in writing, software
 * distributed under the License is distributed on an "AS IS" BASIS,
 * WITHOUT WARRANTIES OR CONDITIONS OF ANY KIND, either express or implied.
 * See the License for the specific language governing permissions and
 * limitations under the License.
 */
package org.apache.dubbo.remoting.http12.netty4.h2;

import org.apache.dubbo.config.nested.TripleConfig;
import org.apache.dubbo.remoting.http12.HttpMetadata;
import org.apache.dubbo.remoting.http12.HttpOutputMessage;
import org.apache.dubbo.remoting.http12.LimitedByteBufOutputStream;
import org.apache.dubbo.remoting.http12.h2.H2StreamChannel;
import org.apache.dubbo.remoting.http12.h2.Http2OutputMessage;
import org.apache.dubbo.remoting.http12.h2.Http2OutputMessageFrame;
import org.apache.dubbo.remoting.http12.netty4.NettyHttpChannelFutureListener;

import java.net.SocketAddress;
import java.util.concurrent.CompletableFuture;

import io.netty.buffer.ByteBuf;
import io.netty.buffer.ByteBufOutputStream;
import io.netty.handler.codec.http2.DefaultHttp2ResetFrame;
import io.netty.handler.codec.http2.Http2StreamChannel;

public class NettyH2StreamChannel implements H2StreamChannel {

    private final Http2StreamChannel http2StreamChannel;

    private final TripleConfig tripleConfig;

    public NettyH2StreamChannel(Http2StreamChannel http2StreamChannel, TripleConfig tripleConfig) {
        this.http2StreamChannel = http2StreamChannel;
        this.tripleConfig = tripleConfig;
    }

    @Override
    public CompletableFuture<Void> writeHeader(HttpMetadata httpMetadata) {
        // WriteQueue.enqueue header frame
        NettyHttpChannelFutureListener nettyHttpChannelFutureListener = new NettyHttpChannelFutureListener();
        http2StreamChannel.write(httpMetadata).addListener(nettyHttpChannelFutureListener);
        return nettyHttpChannelFutureListener;
    }

    @Override
    public CompletableFuture<Void> writeMessage(HttpOutputMessage httpOutputMessage) {
        NettyHttpChannelFutureListener nettyHttpChannelFutureListener = new NettyHttpChannelFutureListener();
        http2StreamChannel.write(httpOutputMessage).addListener(nettyHttpChannelFutureListener);
        return nettyHttpChannelFutureListener;
    }

    @Override
    public Http2OutputMessage newOutputMessage(boolean endStream) {
        ByteBuf buffer = http2StreamChannel.alloc().buffer();
<<<<<<< HEAD
        ByteBufOutputStream outputStream =
                new LimitedByteBufOutputStream(buffer, true, tripleConfig.getMaxResponseBodySize());
=======
        ByteBufOutputStream outputStream = new ByteBufOutputStream(buffer);
>>>>>>> 64264f6c
        return new Http2OutputMessageFrame(outputStream, endStream);
    }

    @Override
    public SocketAddress remoteAddress() {
        return this.http2StreamChannel.remoteAddress();
    }

    @Override
    public SocketAddress localAddress() {
        return this.http2StreamChannel.localAddress();
    }

    @Override
    public void flush() {
        this.http2StreamChannel.flush();
    }

    @Override
    public CompletableFuture<Void> writeResetFrame(long errorCode) {
        DefaultHttp2ResetFrame resetFrame = new DefaultHttp2ResetFrame(errorCode);
        NettyHttpChannelFutureListener nettyHttpChannelFutureListener = new NettyHttpChannelFutureListener();
        http2StreamChannel.write(resetFrame).addListener(nettyHttpChannelFutureListener);
        return nettyHttpChannelFutureListener;
    }
}<|MERGE_RESOLUTION|>--- conflicted
+++ resolved
@@ -62,12 +62,8 @@
     @Override
     public Http2OutputMessage newOutputMessage(boolean endStream) {
         ByteBuf buffer = http2StreamChannel.alloc().buffer();
-<<<<<<< HEAD
         ByteBufOutputStream outputStream =
-                new LimitedByteBufOutputStream(buffer, true, tripleConfig.getMaxResponseBodySize());
-=======
-        ByteBufOutputStream outputStream = new ByteBufOutputStream(buffer);
->>>>>>> 64264f6c
+                new LimitedByteBufOutputStream(buffer, tripleConfig.getMaxResponseBodySize());
         return new Http2OutputMessageFrame(outputStream, endStream);
     }
 
