--- conflicted
+++ resolved
@@ -70,31 +70,7 @@
     @Override
     public final void onNext(Object data) {
         try {
-<<<<<<< HEAD
             doOnNext(data);
-=======
-            if (data instanceof HttpResult) {
-                HttpResult<?> result = (HttpResult<?>) data;
-                if (!headerSent) {
-                    doSendHeaders(String.valueOf(result.getStatus()), result.getHeaders());
-                }
-                if (result.getStatus() != HttpStatus.OK.getCode()) {
-                    ErrorResponse errorResponse = new ErrorResponse();
-                    errorResponse.setStatus(String.valueOf(result.getStatus()));
-                    errorResponse.setMessage(result.getBody().toString());
-                    data = errorResponse;
-                } else {
-                    data = result.getBody();
-                }
-            } else if (!headerSent) {
-                doSendHeaders(HttpStatus.OK.getStatusString(), null);
-            }
-            HttpOutputMessage outputMessage = encodeHttpOutputMessage(data);
-            preOutputMessage(outputMessage);
-            responseEncoder.encode(outputMessage.getBody(), data);
-            getHttpChannel().writeMessage(outputMessage);
-            postOutputMessage(outputMessage);
->>>>>>> a93b3e89
         } catch (Throwable e) {
             onError(e);
         }
