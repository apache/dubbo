/*
 * Licensed to the Apache Software Foundation (ASF) under one or more
 * contributor license agreements.  See the NOTICE file distributed with
 * this work for additional information regarding copyright ownership.
 * The ASF licenses this file to You under the Apache License, Version 2.0
 * (the "License"); you may not use this file except in compliance with
 * the License.  You may obtain a copy of the License at
 *
 *     http://www.apache.org/licenses/LICENSE-2.0
 *
 * Unless required by applicable law or agreed to in writing, software
 * distributed under the License is distributed on an "AS IS" BASIS,
 * WITHOUT WARRANTIES OR CONDITIONS OF ANY KIND, either express or implied.
 * See the License for the specific language governing permissions and
 * limitations under the License.
 */
package org.apache.dubbo.remoting.http12.netty4.h1;

import org.apache.dubbo.config.nested.TripleConfig;
import org.apache.dubbo.remoting.http12.HttpChannel;
import org.apache.dubbo.remoting.http12.HttpMetadata;
import org.apache.dubbo.remoting.http12.HttpOutputMessage;
import org.apache.dubbo.remoting.http12.h1.Http1OutputMessage;
import org.apache.dubbo.remoting.http12.LimitedByteBufOutputStream;
import org.apache.dubbo.remoting.http12.netty4.NettyHttpChannelFutureListener;

import java.net.SocketAddress;
import java.util.concurrent.CompletableFuture;

import io.netty.channel.Channel;

public class NettyHttp1Channel implements HttpChannel {

    private final Channel channel;

    private final TripleConfig tripleConfig;

    public NettyHttp1Channel(Channel channel, TripleConfig tripleConfig) {
        this.channel = channel;
        this.tripleConfig = tripleConfig;
    }

    @Override
    public CompletableFuture<Void> writeHeader(HttpMetadata httpMetadata) {
        NettyHttpChannelFutureListener nettyHttpChannelFutureListener = new NettyHttpChannelFutureListener();
        this.channel.writeAndFlush(httpMetadata).addListener(nettyHttpChannelFutureListener);
        return nettyHttpChannelFutureListener;
    }

    @Override
    public CompletableFuture<Void> writeMessage(HttpOutputMessage httpOutputMessage) {
        NettyHttpChannelFutureListener nettyHttpChannelFutureListener = new NettyHttpChannelFutureListener();
        this.channel.writeAndFlush(httpOutputMessage).addListener(nettyHttpChannelFutureListener);
        return nettyHttpChannelFutureListener;
    }

    @Override
    public HttpOutputMessage newOutputMessage() {
<<<<<<< HEAD
        return new Http1OutputMessage(
                new LimitedByteBufOutputStream(channel.alloc().buffer(), true, tripleConfig.getMaxResponseBodySize()));
=======
        return new Http1OutputMessage(new ByteBufOutputStream(channel.alloc().buffer()));
>>>>>>> 64264f6c
    }

    @Override
    public SocketAddress remoteAddress() {
        return channel.remoteAddress();
    }

    @Override
    public SocketAddress localAddress() {
        return channel.localAddress();
    }

    @Override
    public void flush() {}
}<|MERGE_RESOLUTION|>--- conflicted
+++ resolved
@@ -56,12 +56,8 @@
 
     @Override
     public HttpOutputMessage newOutputMessage() {
-<<<<<<< HEAD
         return new Http1OutputMessage(
-                new LimitedByteBufOutputStream(channel.alloc().buffer(), true, tripleConfig.getMaxResponseBodySize()));
-=======
-        return new Http1OutputMessage(new ByteBufOutputStream(channel.alloc().buffer()));
->>>>>>> 64264f6c
+                new LimitedByteBufOutputStream(channel.alloc().buffer(), tripleConfig.getMaxResponseBodySize()));
     }
 
     @Override
