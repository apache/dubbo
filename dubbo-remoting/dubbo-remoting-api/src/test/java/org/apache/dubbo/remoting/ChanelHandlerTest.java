--- conflicted
+++ resolved
@@ -16,7 +16,6 @@
  */
 package org.apache.dubbo.remoting;
 
-import org.apache.dubbo.common.Constants;
 import org.apache.dubbo.common.constants.RemotingConstants;
 import org.apache.dubbo.common.logger.Logger;
 import org.apache.dubbo.common.logger.LoggerFactory;
@@ -82,15 +81,9 @@
             return;
         }
         final String server = System.getProperty("server", "127.0.0.1:9911");
-<<<<<<< HEAD
         final String transporter = PerformanceUtils.getProperty(RemotingConstants.TRANSPORTER_KEY, RemotingConstants.DEFAULT_TRANSPORTER);
         final String serialization = PerformanceUtils.getProperty(RemotingConstants.SERIALIZATION_KEY, RemotingConstants.DEFAULT_REMOTING_SERIALIZATION);
-        final int timeout = PerformanceUtils.getIntProperty(Constants.TIMEOUT_KEY, Constants.DEFAULT_TIMEOUT);
-=======
-        final String transporter = PerformanceUtils.getProperty(Constants.TRANSPORTER_KEY, Constants.DEFAULT_TRANSPORTER);
-        final String serialization = PerformanceUtils.getProperty(Constants.SERIALIZATION_KEY, Constants.DEFAULT_REMOTING_SERIALIZATION);
         final int timeout = PerformanceUtils.getIntProperty(TIMEOUT_KEY, DEFAULT_TIMEOUT);
->>>>>>> e493cfa4
         int sleep = PerformanceUtils.getIntProperty("sleep", 60 * 1000 * 60);
 
         final String url = "exchange://" + server + "?transporter=" + transporter + "&serialization=" + serialization + "&timeout=" + timeout;
