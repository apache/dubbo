/*
 * Licensed to the Apache Software Foundation (ASF) under one or more
 * contributor license agreements.  See the NOTICE file distributed with
 * this work for additional information regarding copyright ownership.
 * The ASF licenses this file to You under the Apache License, Version 2.0
 * (the "License"); you may not use this file except in compliance with
 * the License.  You may obtain a copy of the License at
 *
 *     http://www.apache.org/licenses/LICENSE-2.0
 *
 * Unless required by applicable law or agreed to in writing, software
 * distributed under the License is distributed on an "AS IS" BASIS,
 * WITHOUT WARRANTIES OR CONDITIONS OF ANY KIND, either express or implied.
 * See the License for the specific language governing permissions and
 * limitations under the License.
 */
package org.apache.dubbo.remoting;

import org.apache.dubbo.common.Constants;
import org.apache.dubbo.common.constants.RemotingConstants;
import org.apache.dubbo.common.logger.Logger;
import org.apache.dubbo.common.logger.LoggerFactory;
import org.apache.dubbo.remoting.exchange.ExchangeClient;
import org.apache.dubbo.remoting.exchange.Exchangers;
import org.apache.dubbo.remoting.exchange.support.ExchangeHandlerAdapter;

import org.junit.jupiter.api.Test;

import java.text.DecimalFormat;
import java.text.SimpleDateFormat;
import java.util.Date;
import java.util.List;
import java.util.concurrent.CountDownLatch;
import java.util.concurrent.atomic.AtomicInteger;
import java.util.concurrent.atomic.AtomicLong;

import static org.apache.dubbo.common.constants.CommonConstants.DEFAULT_TIMEOUT;
import static org.apache.dubbo.common.constants.CommonConstants.TIMEOUT_KEY;

/**
 * PerformanceClientTest
 * <p>
 * mvn clean test -Dtest=*PerformanceClientTest -Dserver=10.20.153.187:9911
 */
public class PerformanceClientTest  {

    private static final Logger logger = LoggerFactory.getLogger(PerformanceClientTest.class);

    @Test
    @SuppressWarnings("unchecked")
    public void testClient() throws Throwable {
        // read server info from property
        if (PerformanceUtils.getProperty("server", null) == null) {
            logger.warn("Please set -Dserver=127.0.0.1:9911");
            return;
        }
        final String server = System.getProperty("server", "127.0.0.1:9911");
<<<<<<< HEAD
        final String transporter = PerformanceUtils.getProperty(RemotingConstants.TRANSPORTER_KEY, RemotingConstants.DEFAULT_TRANSPORTER);
        final String serialization = PerformanceUtils.getProperty(RemotingConstants.SERIALIZATION_KEY, RemotingConstants.DEFAULT_REMOTING_SERIALIZATION);
        final int timeout = PerformanceUtils.getIntProperty(Constants.TIMEOUT_KEY, Constants.DEFAULT_TIMEOUT);
=======
        final String transporter = PerformanceUtils.getProperty(Constants.TRANSPORTER_KEY, Constants.DEFAULT_TRANSPORTER);
        final String serialization = PerformanceUtils.getProperty(Constants.SERIALIZATION_KEY, Constants.DEFAULT_REMOTING_SERIALIZATION);
        final int timeout = PerformanceUtils.getIntProperty(TIMEOUT_KEY, DEFAULT_TIMEOUT);
>>>>>>> e493cfa4
        final int length = PerformanceUtils.getIntProperty("length", 1024);
        final int connections = PerformanceUtils.getIntProperty(Constants.CONNECTIONS_KEY, 1);
        final int concurrent = PerformanceUtils.getIntProperty("concurrent", 100);
        int r = PerformanceUtils.getIntProperty("runs", 10000);
        final int runs = r > 0 ? r : Integer.MAX_VALUE;
        final String onerror = PerformanceUtils.getProperty("onerror", "continue");

        final String url = "exchange://" + server + "?transporter=" + transporter + "&serialization=" + serialization + "&timeout=" + timeout;
        // Create clients and build connections
        final ExchangeClient[] exchangeClients = new ExchangeClient[connections];
        for (int i = 0; i < connections; i++) {
            //exchangeClients[i] = Exchangers.connect(url,handler);
            exchangeClients[i] = Exchangers.connect(url);
        }

        List<String> serverEnvironment = (List<String>) exchangeClients[0].request("environment").get();
        List<String> serverScene = (List<String>) exchangeClients[0].request("scene").get();

        // Create some data for test
        StringBuilder buf = new StringBuilder(length);
        for (int i = 0; i < length; i++) {
            buf.append("A");
        }
        final String data = buf.toString();

        // counters
        final AtomicLong count = new AtomicLong();
        final AtomicLong error = new AtomicLong();
        final AtomicLong time = new AtomicLong();
        final AtomicLong all = new AtomicLong();

        // Start multiple threads
        final CountDownLatch latch = new CountDownLatch(concurrent);
        for (int i = 0; i < concurrent; i++) {
            new Thread(new Runnable() {
                public void run() {
                    try {
                        AtomicInteger index = new AtomicInteger();
                        long init = System.currentTimeMillis();
                        for (int i = 0; i < runs; i++) {
                            try {
                                count.incrementAndGet();
                                ExchangeClient client = exchangeClients[index.getAndIncrement() % connections];
                                long start = System.currentTimeMillis();
                                String result = (String) client.request(data).get();
                                long end = System.currentTimeMillis();
                                if (!data.equals(result)) {
                                    throw new IllegalStateException("Invalid result " + result);
                                }
                                time.addAndGet(end - start);
                            } catch (Exception e) {
                                error.incrementAndGet();
                                e.printStackTrace();
                                if ("exit".equals(onerror)) {
                                    System.exit(-1);
                                } else if ("break".equals(onerror)) {
                                    break;
                                } else if ("sleep".equals(onerror)) {
                                    try {
                                        Thread.sleep(30000);
                                    } catch (InterruptedException e1) {
                                    }
                                }
                            }
                        }
                        all.addAndGet(System.currentTimeMillis() - init);
                    } finally {
                        latch.countDown();
                    }
                }
            }).start();
        }

        // Output, tps is not for accuracy, but it reflects the situation to a certain extent.
        new Thread(new Runnable() {
            public void run() {
                try {
                    SimpleDateFormat dateFormat = new SimpleDateFormat("HH:mm:ss");
                    long lastCount = count.get();
                    long sleepTime = 2000;
                    long elapsd = sleepTime / 1000;
                    boolean bfirst = true;
                    while (latch.getCount() > 0) {
                        long c = count.get() - lastCount;
                        if (!bfirst)// The first time is inaccurate.
                            System.out.println("[" + dateFormat.format(new Date()) + "] count: " + count.get() + ", error: " + error.get() + ",tps:" + (c / elapsd));

                        bfirst = false;
                        lastCount = count.get();
                        Thread.sleep(sleepTime);
                    }
                } catch (Exception e) {
                    e.printStackTrace();
                }
            }
        }).start();

        latch.await();

        for (ExchangeClient client : exchangeClients) {
            if (client.isConnected()) {
                client.close();
            }
        }

        long total = count.get();
        long failed = error.get();
        long succeeded = total - failed;
        long elapsed = time.get();
        long allElapsed = all.get();
        long clientElapsed = allElapsed - elapsed;
        long art = 0;
        long qps = 0;
        long throughput = 0;
        if (elapsed > 0) {
            art = elapsed / succeeded;
            qps = concurrent * succeeded * 1000 / elapsed;
            throughput = concurrent * succeeded * length * 2 * 1000 / elapsed;
        }

        PerformanceUtils.printBorder();
        PerformanceUtils.printHeader("Dubbo Remoting Performance Test Report");
        PerformanceUtils.printBorder();
        PerformanceUtils.printHeader("Test Environment");
        PerformanceUtils.printSeparator();
        for (String item : serverEnvironment) {
            PerformanceUtils.printBody("Server " + item);
        }
        PerformanceUtils.printSeparator();
        List<String> clientEnvironment = PerformanceUtils.getEnvironment();
        for (String item : clientEnvironment) {
            PerformanceUtils.printBody("Client " + item);
        }
        PerformanceUtils.printSeparator();
        PerformanceUtils.printHeader("Test Scene");
        PerformanceUtils.printSeparator();
        for (String item : serverScene) {
            PerformanceUtils.printBody("Server " + item);
        }
        PerformanceUtils.printBody("Client Transporter: " + transporter);
        PerformanceUtils.printBody("Serialization: " + serialization);
        PerformanceUtils.printBody("Response Timeout: " + timeout + " ms");
        PerformanceUtils.printBody("Data Length: " + length + " bytes");
        PerformanceUtils.printBody("Client Shared Connections: " + connections);
        PerformanceUtils.printBody("Client Concurrent Threads: " + concurrent);
        PerformanceUtils.printBody("Run Times Per Thread: " + runs);
        PerformanceUtils.printSeparator();
        PerformanceUtils.printHeader("Test Result");
        PerformanceUtils.printSeparator();
        PerformanceUtils.printBody("Succeeded Requests: " + DecimalFormat.getIntegerInstance().format(succeeded));
        PerformanceUtils.printBody("Failed Requests: " + failed);
        PerformanceUtils.printBody("Client Elapsed Time: " + clientElapsed + " ms");
        PerformanceUtils.printBody("Average Response Time: " + art + " ms");
        PerformanceUtils.printBody("Requests Per Second: " + qps + "/s");
        PerformanceUtils.printBody("Throughput Per Second: " + DecimalFormat.getIntegerInstance().format(throughput) + " bytes/s");
        PerformanceUtils.printBorder();
    }

    static class PeformanceTestHandler extends ExchangeHandlerAdapter {

        @Override
        public void connected(Channel channel) throws RemotingException {
            System.out.println("connected event,chanel;" + channel);
        }

        @Override
        public void disconnected(Channel channel) throws RemotingException {
            System.out.println("disconnected event,chanel;" + channel);
        }
    }
}
<|MERGE_RESOLUTION|>--- conflicted
+++ resolved
@@ -1,237 +1,231 @@
-/*
- * Licensed to the Apache Software Foundation (ASF) under one or more
- * contributor license agreements.  See the NOTICE file distributed with
- * this work for additional information regarding copyright ownership.
- * The ASF licenses this file to You under the Apache License, Version 2.0
- * (the "License"); you may not use this file except in compliance with
- * the License.  You may obtain a copy of the License at
- *
- *     http://www.apache.org/licenses/LICENSE-2.0
- *
- * Unless required by applicable law or agreed to in writing, software
- * distributed under the License is distributed on an "AS IS" BASIS,
- * WITHOUT WARRANTIES OR CONDITIONS OF ANY KIND, either express or implied.
- * See the License for the specific language governing permissions and
- * limitations under the License.
- */
-package org.apache.dubbo.remoting;
-
-import org.apache.dubbo.common.Constants;
-import org.apache.dubbo.common.constants.RemotingConstants;
-import org.apache.dubbo.common.logger.Logger;
-import org.apache.dubbo.common.logger.LoggerFactory;
-import org.apache.dubbo.remoting.exchange.ExchangeClient;
-import org.apache.dubbo.remoting.exchange.Exchangers;
-import org.apache.dubbo.remoting.exchange.support.ExchangeHandlerAdapter;
-
-import org.junit.jupiter.api.Test;
-
-import java.text.DecimalFormat;
-import java.text.SimpleDateFormat;
-import java.util.Date;
-import java.util.List;
-import java.util.concurrent.CountDownLatch;
-import java.util.concurrent.atomic.AtomicInteger;
-import java.util.concurrent.atomic.AtomicLong;
-
-import static org.apache.dubbo.common.constants.CommonConstants.DEFAULT_TIMEOUT;
-import static org.apache.dubbo.common.constants.CommonConstants.TIMEOUT_KEY;
-
-/**
- * PerformanceClientTest
- * <p>
- * mvn clean test -Dtest=*PerformanceClientTest -Dserver=10.20.153.187:9911
- */
-public class PerformanceClientTest  {
-
-    private static final Logger logger = LoggerFactory.getLogger(PerformanceClientTest.class);
-
-    @Test
-    @SuppressWarnings("unchecked")
-    public void testClient() throws Throwable {
-        // read server info from property
-        if (PerformanceUtils.getProperty("server", null) == null) {
-            logger.warn("Please set -Dserver=127.0.0.1:9911");
-            return;
-        }
-        final String server = System.getProperty("server", "127.0.0.1:9911");
-<<<<<<< HEAD
-        final String transporter = PerformanceUtils.getProperty(RemotingConstants.TRANSPORTER_KEY, RemotingConstants.DEFAULT_TRANSPORTER);
-        final String serialization = PerformanceUtils.getProperty(RemotingConstants.SERIALIZATION_KEY, RemotingConstants.DEFAULT_REMOTING_SERIALIZATION);
-        final int timeout = PerformanceUtils.getIntProperty(Constants.TIMEOUT_KEY, Constants.DEFAULT_TIMEOUT);
-=======
-        final String transporter = PerformanceUtils.getProperty(Constants.TRANSPORTER_KEY, Constants.DEFAULT_TRANSPORTER);
-        final String serialization = PerformanceUtils.getProperty(Constants.SERIALIZATION_KEY, Constants.DEFAULT_REMOTING_SERIALIZATION);
-        final int timeout = PerformanceUtils.getIntProperty(TIMEOUT_KEY, DEFAULT_TIMEOUT);
->>>>>>> e493cfa4
-        final int length = PerformanceUtils.getIntProperty("length", 1024);
-        final int connections = PerformanceUtils.getIntProperty(Constants.CONNECTIONS_KEY, 1);
-        final int concurrent = PerformanceUtils.getIntProperty("concurrent", 100);
-        int r = PerformanceUtils.getIntProperty("runs", 10000);
-        final int runs = r > 0 ? r : Integer.MAX_VALUE;
-        final String onerror = PerformanceUtils.getProperty("onerror", "continue");
-
-        final String url = "exchange://" + server + "?transporter=" + transporter + "&serialization=" + serialization + "&timeout=" + timeout;
-        // Create clients and build connections
-        final ExchangeClient[] exchangeClients = new ExchangeClient[connections];
-        for (int i = 0; i < connections; i++) {
-            //exchangeClients[i] = Exchangers.connect(url,handler);
-            exchangeClients[i] = Exchangers.connect(url);
-        }
-
-        List<String> serverEnvironment = (List<String>) exchangeClients[0].request("environment").get();
-        List<String> serverScene = (List<String>) exchangeClients[0].request("scene").get();
-
-        // Create some data for test
-        StringBuilder buf = new StringBuilder(length);
-        for (int i = 0; i < length; i++) {
-            buf.append("A");
-        }
-        final String data = buf.toString();
-
-        // counters
-        final AtomicLong count = new AtomicLong();
-        final AtomicLong error = new AtomicLong();
-        final AtomicLong time = new AtomicLong();
-        final AtomicLong all = new AtomicLong();
-
-        // Start multiple threads
-        final CountDownLatch latch = new CountDownLatch(concurrent);
-        for (int i = 0; i < concurrent; i++) {
-            new Thread(new Runnable() {
-                public void run() {
-                    try {
-                        AtomicInteger index = new AtomicInteger();
-                        long init = System.currentTimeMillis();
-                        for (int i = 0; i < runs; i++) {
-                            try {
-                                count.incrementAndGet();
-                                ExchangeClient client = exchangeClients[index.getAndIncrement() % connections];
-                                long start = System.currentTimeMillis();
-                                String result = (String) client.request(data).get();
-                                long end = System.currentTimeMillis();
-                                if (!data.equals(result)) {
-                                    throw new IllegalStateException("Invalid result " + result);
-                                }
-                                time.addAndGet(end - start);
-                            } catch (Exception e) {
-                                error.incrementAndGet();
-                                e.printStackTrace();
-                                if ("exit".equals(onerror)) {
-                                    System.exit(-1);
-                                } else if ("break".equals(onerror)) {
-                                    break;
-                                } else if ("sleep".equals(onerror)) {
-                                    try {
-                                        Thread.sleep(30000);
-                                    } catch (InterruptedException e1) {
-                                    }
-                                }
-                            }
-                        }
-                        all.addAndGet(System.currentTimeMillis() - init);
-                    } finally {
-                        latch.countDown();
-                    }
-                }
-            }).start();
-        }
-
-        // Output, tps is not for accuracy, but it reflects the situation to a certain extent.
-        new Thread(new Runnable() {
-            public void run() {
-                try {
-                    SimpleDateFormat dateFormat = new SimpleDateFormat("HH:mm:ss");
-                    long lastCount = count.get();
-                    long sleepTime = 2000;
-                    long elapsd = sleepTime / 1000;
-                    boolean bfirst = true;
-                    while (latch.getCount() > 0) {
-                        long c = count.get() - lastCount;
-                        if (!bfirst)// The first time is inaccurate.
-                            System.out.println("[" + dateFormat.format(new Date()) + "] count: " + count.get() + ", error: " + error.get() + ",tps:" + (c / elapsd));
-
-                        bfirst = false;
-                        lastCount = count.get();
-                        Thread.sleep(sleepTime);
-                    }
-                } catch (Exception e) {
-                    e.printStackTrace();
-                }
-            }
-        }).start();
-
-        latch.await();
-
-        for (ExchangeClient client : exchangeClients) {
-            if (client.isConnected()) {
-                client.close();
-            }
-        }
-
-        long total = count.get();
-        long failed = error.get();
-        long succeeded = total - failed;
-        long elapsed = time.get();
-        long allElapsed = all.get();
-        long clientElapsed = allElapsed - elapsed;
-        long art = 0;
-        long qps = 0;
-        long throughput = 0;
-        if (elapsed > 0) {
-            art = elapsed / succeeded;
-            qps = concurrent * succeeded * 1000 / elapsed;
-            throughput = concurrent * succeeded * length * 2 * 1000 / elapsed;
-        }
-
-        PerformanceUtils.printBorder();
-        PerformanceUtils.printHeader("Dubbo Remoting Performance Test Report");
-        PerformanceUtils.printBorder();
-        PerformanceUtils.printHeader("Test Environment");
-        PerformanceUtils.printSeparator();
-        for (String item : serverEnvironment) {
-            PerformanceUtils.printBody("Server " + item);
-        }
-        PerformanceUtils.printSeparator();
-        List<String> clientEnvironment = PerformanceUtils.getEnvironment();
-        for (String item : clientEnvironment) {
-            PerformanceUtils.printBody("Client " + item);
-        }
-        PerformanceUtils.printSeparator();
-        PerformanceUtils.printHeader("Test Scene");
-        PerformanceUtils.printSeparator();
-        for (String item : serverScene) {
-            PerformanceUtils.printBody("Server " + item);
-        }
-        PerformanceUtils.printBody("Client Transporter: " + transporter);
-        PerformanceUtils.printBody("Serialization: " + serialization);
-        PerformanceUtils.printBody("Response Timeout: " + timeout + " ms");
-        PerformanceUtils.printBody("Data Length: " + length + " bytes");
-        PerformanceUtils.printBody("Client Shared Connections: " + connections);
-        PerformanceUtils.printBody("Client Concurrent Threads: " + concurrent);
-        PerformanceUtils.printBody("Run Times Per Thread: " + runs);
-        PerformanceUtils.printSeparator();
-        PerformanceUtils.printHeader("Test Result");
-        PerformanceUtils.printSeparator();
-        PerformanceUtils.printBody("Succeeded Requests: " + DecimalFormat.getIntegerInstance().format(succeeded));
-        PerformanceUtils.printBody("Failed Requests: " + failed);
-        PerformanceUtils.printBody("Client Elapsed Time: " + clientElapsed + " ms");
-        PerformanceUtils.printBody("Average Response Time: " + art + " ms");
-        PerformanceUtils.printBody("Requests Per Second: " + qps + "/s");
-        PerformanceUtils.printBody("Throughput Per Second: " + DecimalFormat.getIntegerInstance().format(throughput) + " bytes/s");
-        PerformanceUtils.printBorder();
-    }
-
-    static class PeformanceTestHandler extends ExchangeHandlerAdapter {
-
-        @Override
-        public void connected(Channel channel) throws RemotingException {
-            System.out.println("connected event,chanel;" + channel);
-        }
-
-        @Override
-        public void disconnected(Channel channel) throws RemotingException {
-            System.out.println("disconnected event,chanel;" + channel);
-        }
-    }
-}
+/*
+ * Licensed to the Apache Software Foundation (ASF) under one or more
+ * contributor license agreements.  See the NOTICE file distributed with
+ * this work for additional information regarding copyright ownership.
+ * The ASF licenses this file to You under the Apache License, Version 2.0
+ * (the "License"); you may not use this file except in compliance with
+ * the License.  You may obtain a copy of the License at
+ *
+ *     http://www.apache.org/licenses/LICENSE-2.0
+ *
+ * Unless required by applicable law or agreed to in writing, software
+ * distributed under the License is distributed on an "AS IS" BASIS,
+ * WITHOUT WARRANTIES OR CONDITIONS OF ANY KIND, either express or implied.
+ * See the License for the specific language governing permissions and
+ * limitations under the License.
+ */
+package org.apache.dubbo.remoting;
+
+import org.apache.dubbo.common.Constants;
+import org.apache.dubbo.common.constants.RemotingConstants;
+import org.apache.dubbo.common.logger.Logger;
+import org.apache.dubbo.common.logger.LoggerFactory;
+import org.apache.dubbo.remoting.exchange.ExchangeClient;
+import org.apache.dubbo.remoting.exchange.Exchangers;
+import org.apache.dubbo.remoting.exchange.support.ExchangeHandlerAdapter;
+
+import org.junit.jupiter.api.Test;
+
+import java.text.DecimalFormat;
+import java.text.SimpleDateFormat;
+import java.util.Date;
+import java.util.List;
+import java.util.concurrent.CountDownLatch;
+import java.util.concurrent.atomic.AtomicInteger;
+import java.util.concurrent.atomic.AtomicLong;
+
+import static org.apache.dubbo.common.constants.CommonConstants.DEFAULT_TIMEOUT;
+import static org.apache.dubbo.common.constants.CommonConstants.TIMEOUT_KEY;
+
+/**
+ * PerformanceClientTest
+ * <p>
+ * mvn clean test -Dtest=*PerformanceClientTest -Dserver=10.20.153.187:9911
+ */
+public class PerformanceClientTest  {
+
+    private static final Logger logger = LoggerFactory.getLogger(PerformanceClientTest.class);
+
+    @Test
+    @SuppressWarnings("unchecked")
+    public void testClient() throws Throwable {
+        // read server info from property
+        if (PerformanceUtils.getProperty("server", null) == null) {
+            logger.warn("Please set -Dserver=127.0.0.1:9911");
+            return;
+        }
+        final String server = System.getProperty("server", "127.0.0.1:9911");
+        final String transporter = PerformanceUtils.getProperty(RemotingConstants.TRANSPORTER_KEY, RemotingConstants.DEFAULT_TRANSPORTER);
+        final String serialization = PerformanceUtils.getProperty(RemotingConstants.SERIALIZATION_KEY, RemotingConstants.DEFAULT_REMOTING_SERIALIZATION);
+        final int timeout = PerformanceUtils.getIntProperty(TIMEOUT_KEY, DEFAULT_TIMEOUT);
+        final int length = PerformanceUtils.getIntProperty("length", 1024);
+        final int connections = PerformanceUtils.getIntProperty(Constants.CONNECTIONS_KEY, 1);
+        final int concurrent = PerformanceUtils.getIntProperty("concurrent", 100);
+        int r = PerformanceUtils.getIntProperty("runs", 10000);
+        final int runs = r > 0 ? r : Integer.MAX_VALUE;
+        final String onerror = PerformanceUtils.getProperty("onerror", "continue");
+
+        final String url = "exchange://" + server + "?transporter=" + transporter + "&serialization=" + serialization + "&timeout=" + timeout;
+        // Create clients and build connections
+        final ExchangeClient[] exchangeClients = new ExchangeClient[connections];
+        for (int i = 0; i < connections; i++) {
+            //exchangeClients[i] = Exchangers.connect(url,handler);
+            exchangeClients[i] = Exchangers.connect(url);
+        }
+
+        List<String> serverEnvironment = (List<String>) exchangeClients[0].request("environment").get();
+        List<String> serverScene = (List<String>) exchangeClients[0].request("scene").get();
+
+        // Create some data for test
+        StringBuilder buf = new StringBuilder(length);
+        for (int i = 0; i < length; i++) {
+            buf.append("A");
+        }
+        final String data = buf.toString();
+
+        // counters
+        final AtomicLong count = new AtomicLong();
+        final AtomicLong error = new AtomicLong();
+        final AtomicLong time = new AtomicLong();
+        final AtomicLong all = new AtomicLong();
+
+        // Start multiple threads
+        final CountDownLatch latch = new CountDownLatch(concurrent);
+        for (int i = 0; i < concurrent; i++) {
+            new Thread(new Runnable() {
+                public void run() {
+                    try {
+                        AtomicInteger index = new AtomicInteger();
+                        long init = System.currentTimeMillis();
+                        for (int i = 0; i < runs; i++) {
+                            try {
+                                count.incrementAndGet();
+                                ExchangeClient client = exchangeClients[index.getAndIncrement() % connections];
+                                long start = System.currentTimeMillis();
+                                String result = (String) client.request(data).get();
+                                long end = System.currentTimeMillis();
+                                if (!data.equals(result)) {
+                                    throw new IllegalStateException("Invalid result " + result);
+                                }
+                                time.addAndGet(end - start);
+                            } catch (Exception e) {
+                                error.incrementAndGet();
+                                e.printStackTrace();
+                                if ("exit".equals(onerror)) {
+                                    System.exit(-1);
+                                } else if ("break".equals(onerror)) {
+                                    break;
+                                } else if ("sleep".equals(onerror)) {
+                                    try {
+                                        Thread.sleep(30000);
+                                    } catch (InterruptedException e1) {
+                                    }
+                                }
+                            }
+                        }
+                        all.addAndGet(System.currentTimeMillis() - init);
+                    } finally {
+                        latch.countDown();
+                    }
+                }
+            }).start();
+        }
+
+        // Output, tps is not for accuracy, but it reflects the situation to a certain extent.
+        new Thread(new Runnable() {
+            public void run() {
+                try {
+                    SimpleDateFormat dateFormat = new SimpleDateFormat("HH:mm:ss");
+                    long lastCount = count.get();
+                    long sleepTime = 2000;
+                    long elapsd = sleepTime / 1000;
+                    boolean bfirst = true;
+                    while (latch.getCount() > 0) {
+                        long c = count.get() - lastCount;
+                        if (!bfirst)// The first time is inaccurate.
+                            System.out.println("[" + dateFormat.format(new Date()) + "] count: " + count.get() + ", error: " + error.get() + ",tps:" + (c / elapsd));
+
+                        bfirst = false;
+                        lastCount = count.get();
+                        Thread.sleep(sleepTime);
+                    }
+                } catch (Exception e) {
+                    e.printStackTrace();
+                }
+            }
+        }).start();
+
+        latch.await();
+
+        for (ExchangeClient client : exchangeClients) {
+            if (client.isConnected()) {
+                client.close();
+            }
+        }
+
+        long total = count.get();
+        long failed = error.get();
+        long succeeded = total - failed;
+        long elapsed = time.get();
+        long allElapsed = all.get();
+        long clientElapsed = allElapsed - elapsed;
+        long art = 0;
+        long qps = 0;
+        long throughput = 0;
+        if (elapsed > 0) {
+            art = elapsed / succeeded;
+            qps = concurrent * succeeded * 1000 / elapsed;
+            throughput = concurrent * succeeded * length * 2 * 1000 / elapsed;
+        }
+
+        PerformanceUtils.printBorder();
+        PerformanceUtils.printHeader("Dubbo Remoting Performance Test Report");
+        PerformanceUtils.printBorder();
+        PerformanceUtils.printHeader("Test Environment");
+        PerformanceUtils.printSeparator();
+        for (String item : serverEnvironment) {
+            PerformanceUtils.printBody("Server " + item);
+        }
+        PerformanceUtils.printSeparator();
+        List<String> clientEnvironment = PerformanceUtils.getEnvironment();
+        for (String item : clientEnvironment) {
+            PerformanceUtils.printBody("Client " + item);
+        }
+        PerformanceUtils.printSeparator();
+        PerformanceUtils.printHeader("Test Scene");
+        PerformanceUtils.printSeparator();
+        for (String item : serverScene) {
+            PerformanceUtils.printBody("Server " + item);
+        }
+        PerformanceUtils.printBody("Client Transporter: " + transporter);
+        PerformanceUtils.printBody("Serialization: " + serialization);
+        PerformanceUtils.printBody("Response Timeout: " + timeout + " ms");
+        PerformanceUtils.printBody("Data Length: " + length + " bytes");
+        PerformanceUtils.printBody("Client Shared Connections: " + connections);
+        PerformanceUtils.printBody("Client Concurrent Threads: " + concurrent);
+        PerformanceUtils.printBody("Run Times Per Thread: " + runs);
+        PerformanceUtils.printSeparator();
+        PerformanceUtils.printHeader("Test Result");
+        PerformanceUtils.printSeparator();
+        PerformanceUtils.printBody("Succeeded Requests: " + DecimalFormat.getIntegerInstance().format(succeeded));
+        PerformanceUtils.printBody("Failed Requests: " + failed);
+        PerformanceUtils.printBody("Client Elapsed Time: " + clientElapsed + " ms");
+        PerformanceUtils.printBody("Average Response Time: " + art + " ms");
+        PerformanceUtils.printBody("Requests Per Second: " + qps + "/s");
+        PerformanceUtils.printBody("Throughput Per Second: " + DecimalFormat.getIntegerInstance().format(throughput) + " bytes/s");
+        PerformanceUtils.printBorder();
+    }
+
+    static class PeformanceTestHandler extends ExchangeHandlerAdapter {
+
+        @Override
+        public void connected(Channel channel) throws RemotingException {
+            System.out.println("connected event,chanel;" + channel);
+        }
+
+        @Override
+        public void disconnected(Channel channel) throws RemotingException {
+            System.out.println("disconnected event,chanel;" + channel);
+        }
+    }
+}