/*
 * Licensed to the Apache Software Foundation (ASF) under one or more
 * contributor license agreements.  See the NOTICE file distributed with
 * this work for additional information regarding copyright ownership.
 * The ASF licenses this file to You under the Apache License, Version 2.0
 * (the "License"); you may not use this file except in compliance with
 * the License.  You may obtain a copy of the License at
 *
 *     http://www.apache.org/licenses/LICENSE-2.0
 *
 * Unless required by applicable law or agreed to in writing, software
 * distributed under the License is distributed on an "AS IS" BASIS,
 * WITHOUT WARRANTIES OR CONDITIONS OF ANY KIND, either express or implied.
 * See the License for the specific language governing permissions and
 * limitations under the License.
 */
package org.apache.dubbo.remoting.exchange.support;

import org.apache.dubbo.common.Constants;
import org.apache.dubbo.common.logger.Logger;
import org.apache.dubbo.common.logger.LoggerFactory;
import org.apache.dubbo.common.timer.HashedWheelTimer;
import org.apache.dubbo.common.timer.Timeout;
import org.apache.dubbo.common.timer.Timer;
import org.apache.dubbo.common.timer.TimerTask;
import org.apache.dubbo.common.utils.NamedThreadFactory;
import org.apache.dubbo.remoting.Channel;
import org.apache.dubbo.remoting.RemotingException;
import org.apache.dubbo.remoting.TimeoutException;
import org.apache.dubbo.remoting.exchange.Request;
import org.apache.dubbo.remoting.exchange.Response;

import java.text.SimpleDateFormat;
import java.util.Date;
import java.util.Map;
import java.util.concurrent.CompletableFuture;
import java.util.concurrent.ConcurrentHashMap;
import java.util.concurrent.ExecutionException;
import java.util.concurrent.ExecutorService;
import java.util.concurrent.TimeUnit;

/**
 * DefaultFuture.
 */
public class DefaultFuture {

    private static final Logger logger = LoggerFactory.getLogger(DefaultFuture.class);

    private static final Map<Long, Channel> CHANNELS = new ConcurrentHashMap<>();

    private static final Map<Long, DefaultFuture> FUTURES = new ConcurrentHashMap<>();

    //    private static final Map<Long, Timeout> PENDING_TASKS = new ConcurrentHashMap<>();
    private final CompletableFuture completableFuture;

    public static final Timer TIME_OUT_TIMER = new HashedWheelTimer(
            new NamedThreadFactory("dubbo-future-timeout", true),
            30,
            TimeUnit.MILLISECONDS);

    // invoke id.
    private final Long id;
    private final Channel channel;
    private final Request request;
    private final int timeout;

    private final ExecutorService executor;

    public ExecutorService getExecutor() {
        return executor;
    }

    private DefaultFuture(Channel channel, Request request, int timeout, ExecutorService excutor, CompletableFuture completableFuture) {
        this.channel = channel;
        this.request = request;
        this.id = request.getId();
        this.executor = excutor;
        this.completableFuture = completableFuture;
        this.timeout = timeout > 0 ? timeout : channel.getUrl().getPositiveParameter(Constants.TIMEOUT_KEY, Constants.DEFAULT_TIMEOUT);
        // put into waiting map.
        FUTURES.put(id, this);
        CHANNELS.put(id, channel);
    }

    /**
     * init a DefaultFuture
     * 1.init a DefaultFuture
     * 2.timeout check
     *
     * @param channel channel
     * @param request the request
     * @param timeout timeout
     * @return a new DefaultFuture
     */
    public static DefaultFuture newFuture(Channel channel, Request request, int timeout, ExecutorService executor, CompletableFuture completableFuture) {
        final DefaultFuture future = new DefaultFuture(channel, request, timeout, executor, completableFuture);
        // timeout check
        timeoutCheck(future);
        return future;
    }

    public static DefaultFuture getFuture(long id) {
        return FUTURES.get(id);
    }

    public static boolean hasFuture(Channel channel) {
        return CHANNELS.containsValue(channel);
    }

<<<<<<< HEAD
//    public static void sent(Request request) {
//        DefaultFuture future = FUTURES.get(request.getId());
//        if (future != null) {
//            future.doSent();
//        }
//    }

=======
>>>>>>> 1e3bab09
    /**
     * close a channel when a channel is inactive
     * directly return the unfinished requests.
     *
     * @param channel channel to close
     */
    public static void closeChannel(Channel channel) {
        for (Map.Entry<Long, Channel> entry : CHANNELS.entrySet()) {
            if (channel.equals(entry.getValue())) {
                DefaultFuture future = getFuture(entry.getKey());
                if (future != null && !future.isDone()) {
                    Response disconnectResponse = new Response(future.getId());
                    disconnectResponse.setStatus(Response.CHANNEL_INACTIVE);
                    disconnectResponse.setErrorMessage("Channel " +
                            channel +
                            " is inactive. Directly return the unFinished request : " +
                            future.getRequest());
                    DefaultFuture.received(channel, disconnectResponse);
                }
            }
        }
    }

    public static void received(Channel channel, Response response) {
        received(channel, response, false);
    }

    public static void received(Channel channel, Response response, boolean timeout) {
        try {
            DefaultFuture future = FUTURES.remove(response.getId());
            if (future != null) {
                future.doReceived(response);
            } else {
                logger.warn("The timeout response finally returned at "
                        + (new SimpleDateFormat("yyyy-MM-dd HH:mm:ss.SSS").format(new Date()))
                        + ", response " + response
                        + (channel == null ? "" : ", channel: " + channel.getLocalAddress()
                        + " -> " + channel.getRemoteAddress()));
            }
        } finally {
            CHANNELS.remove(response.getId());
        }
    }

    public boolean cancel(boolean mayInterruptIfRunning) {
        Response errorResult = new Response(id);
        errorResult.setStatus(Response.CLIENT_ERROR);
        errorResult.setErrorMessage("request future has been canceled.");
        this.doReceived(errorResult);
        FUTURES.remove(id);
        CHANNELS.remove(id);
        return true;
    }

    public void cancel() {
        this.cancel(true);
    }


    private void doReceived(Response res) {
        if (res == null) {
            throw new IllegalStateException("response cannot be null");
        }
        if (res.getStatus() == Response.OK) {
            this.completableFuture.complete(res.getResult());
        } else if (res.getStatus() == Response.CLIENT_TIMEOUT || res.getStatus() == Response.SERVER_TIMEOUT) {
            this.completableFuture.completeExceptionally(new TimeoutException(res.getStatus() == Response.SERVER_TIMEOUT, channel, res.getErrorMessage()));
        } else {
            this.completableFuture.completeExceptionally(new RemotingException(channel, res.getErrorMessage()));
        }

        // the result is returning, but the caller thread may still waiting
        // to avoid endless waiting for whatever reason, notify caller thread to return.
//        if (executor != null && executor instanceof ThreadlessExecutor) {
//            ThreadlessExecutor threadlessExecutor = (ThreadlessExecutor) executor;
//            if (threadlessExecutor.isWaiting()) {
//                threadlessExecutor.notifyReturn();
//            }
//        }
    }

    private long getId() {
        return id;
    }

    private Channel getChannel() {
        return channel;
    }

//    private boolean isSent() {
//        return sent > 0;
//    }

    public Request getRequest() {
        return request;
    }

    public boolean isDone() {
        return this.completableFuture.isDone();
    }


    private int getTimeout() {
        return timeout;
    }

//    private void doSent() {
//        sent = System.currentTimeMillis();
//    }

<<<<<<< HEAD

=======
>>>>>>> 1e3bab09
    /**
     * check time out of the future
     */
    private static void timeoutCheck(DefaultFuture future) {
        TimeoutCheckTask task = new TimeoutCheckTask(future.getId());
        TIME_OUT_TIMER.newTimeout(task, future.getTimeout(), TimeUnit.MILLISECONDS);
<<<<<<< HEAD
    }


    private String getTimeoutMessage(boolean scan) {
        long nowTimestamp = System.currentTimeMillis();
        return (sent > 0 ? "Waiting server-side response timeout" : "Sending request timeout in client-side")
                + (scan ? " by scan timer" : "") + ". start time: "
                + (new SimpleDateFormat("yyyy-MM-dd HH:mm:ss.SSS").format(new Date(start))) + ", end time: "
                + (new SimpleDateFormat("yyyy-MM-dd HH:mm:ss.SSS").format(new Date())) + ","
                + (sent > 0 ? " client elapsed: " + (sent - start)
                + " ms, server elapsed: " + (nowTimestamp - sent)
                : " elapsed: " + (nowTimestamp - start)) + " ms, timeout: "
                + timeout + " ms, request: " + request + ", channel: " + channel.getLocalAddress()
                + " -> " + channel.getRemoteAddress();
    }

    public Object get() throws ExecutionException, InterruptedException {
        return this.completableFuture.get();
    }

=======
//        PENDING_TASKS.put(future.getId(), t);
    }

    public Object get() throws ExecutionException, InterruptedException {
        return this.completableFuture.get();
    }

>>>>>>> 1e3bab09

    private static class TimeoutCheckTask implements TimerTask {

        private final long sent = System.currentTimeMillis();
        private final Long requestID;

        TimeoutCheckTask(Long requestID) {
            this.requestID = requestID;
        }

        @Override
        public void run(Timeout timeout) {
<<<<<<< HEAD
=======
            // remove from pending task
//            PENDING_TASKS.remove(future.getId());

>>>>>>> 1e3bab09
            DefaultFuture future = FUTURES.remove(requestID);
            if (future == null || future.isDone()) {
                return;
            }
            if (future.getExecutor() != null) {
                future.getExecutor().execute(() -> {
                    // create exception response.
                    Response timeoutResponse = new Response(future.getId());
                    // set timeout status.
                    timeoutResponse.setStatus(Response.SERVER_TIMEOUT);
                    timeoutResponse.setErrorMessage(getTimeoutMessage(true));
                    // handle response.
                    DefaultFuture.received(future.getChannel(), timeoutResponse, true);
                });
            }
        }

        private String getTimeoutMessage(boolean scan) {
            long nowTimestamp = System.currentTimeMillis();
            return (sent > 0 ? "Waiting server-side response timeout" : "Sending request timeout in client-side")
                    + (scan ? " by scan timer" : "") + ". start time: "
//                    + (new SimpleDateFormat("yyyy-MM-dd HH:mm:ss.SSS").format(new Date(start))) + ", end time: "
//                    + (new SimpleDateFormat("yyyy-MM-dd HH:mm:ss.SSS").format(new Date())) + ","
//                    + (sent > 0 ? " client elapsed: " + (sent - start)
                    + " ms, server elapsed: " + (nowTimestamp - sent);
//                    : " elapsed: " + (nowTimestamp - start)) + " ms, timeout: "
//                    + timeout + " ms, request: " + request + ", channel: " + channel.getLocalAddress()
//                    + " -> " + channel.getRemoteAddress();
        }
    }
}<|MERGE_RESOLUTION|>--- conflicted
+++ resolved
@@ -107,16 +107,6 @@
         return CHANNELS.containsValue(channel);
     }
 
-<<<<<<< HEAD
-//    public static void sent(Request request) {
-//        DefaultFuture future = FUTURES.get(request.getId());
-//        if (future != null) {
-//            future.doSent();
-//        }
-//    }
-
-=======
->>>>>>> 1e3bab09
     /**
      * close a channel when a channel is inactive
      * directly return the unfinished requests.
@@ -188,14 +178,6 @@
             this.completableFuture.completeExceptionally(new RemotingException(channel, res.getErrorMessage()));
         }
 
-        // the result is returning, but the caller thread may still waiting
-        // to avoid endless waiting for whatever reason, notify caller thread to return.
-//        if (executor != null && executor instanceof ThreadlessExecutor) {
-//            ThreadlessExecutor threadlessExecutor = (ThreadlessExecutor) executor;
-//            if (threadlessExecutor.isWaiting()) {
-//                threadlessExecutor.notifyReturn();
-//            }
-//        }
     }
 
     private long getId() {
@@ -227,46 +209,19 @@
 //        sent = System.currentTimeMillis();
 //    }
 
-<<<<<<< HEAD
-
-=======
->>>>>>> 1e3bab09
     /**
      * check time out of the future
      */
     private static void timeoutCheck(DefaultFuture future) {
         TimeoutCheckTask task = new TimeoutCheckTask(future.getId());
         TIME_OUT_TIMER.newTimeout(task, future.getTimeout(), TimeUnit.MILLISECONDS);
-<<<<<<< HEAD
-    }
-
-
-    private String getTimeoutMessage(boolean scan) {
-        long nowTimestamp = System.currentTimeMillis();
-        return (sent > 0 ? "Waiting server-side response timeout" : "Sending request timeout in client-side")
-                + (scan ? " by scan timer" : "") + ". start time: "
-                + (new SimpleDateFormat("yyyy-MM-dd HH:mm:ss.SSS").format(new Date(start))) + ", end time: "
-                + (new SimpleDateFormat("yyyy-MM-dd HH:mm:ss.SSS").format(new Date())) + ","
-                + (sent > 0 ? " client elapsed: " + (sent - start)
-                + " ms, server elapsed: " + (nowTimestamp - sent)
-                : " elapsed: " + (nowTimestamp - start)) + " ms, timeout: "
-                + timeout + " ms, request: " + request + ", channel: " + channel.getLocalAddress()
-                + " -> " + channel.getRemoteAddress();
-    }
+    }
+
 
     public Object get() throws ExecutionException, InterruptedException {
         return this.completableFuture.get();
     }
 
-=======
-//        PENDING_TASKS.put(future.getId(), t);
-    }
-
-    public Object get() throws ExecutionException, InterruptedException {
-        return this.completableFuture.get();
-    }
-
->>>>>>> 1e3bab09
 
     private static class TimeoutCheckTask implements TimerTask {
 
@@ -279,12 +234,6 @@
 
         @Override
         public void run(Timeout timeout) {
-<<<<<<< HEAD
-=======
-            // remove from pending task
-//            PENDING_TASKS.remove(future.getId());
-
->>>>>>> 1e3bab09
             DefaultFuture future = FUTURES.remove(requestID);
             if (future == null || future.isDone()) {
                 return;
