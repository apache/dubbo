<<<<<<< HEAD
/*
 * Licensed to the Apache Software Foundation (ASF) under one or more
 * contributor license agreements.  See the NOTICE file distributed with
 * this work for additional information regarding copyright ownership.
 * The ASF licenses this file to You under the Apache License, Version 2.0
 * (the "License"); you may not use this file except in compliance with
 * the License.  You may obtain a copy of the License at
 *
 *     http://www.apache.org/licenses/LICENSE-2.0
 *
 * Unless required by applicable law or agreed to in writing, software
 * distributed under the License is distributed on an "AS IS" BASIS,
 * WITHOUT WARRANTIES OR CONDITIONS OF ANY KIND, either express or implied.
 * See the License for the specific language governing permissions and
 * limitations under the License.
 */
package org.apache.dubbo.remoting.exchange;

import org.apache.dubbo.common.URL;
import org.apache.dubbo.common.Version;
import org.apache.dubbo.common.extension.ExtensionLoader;
import org.apache.dubbo.remoting.ChannelHandler;
import org.apache.dubbo.remoting.Constants;
import org.apache.dubbo.remoting.RemotingException;
import org.apache.dubbo.remoting.exchange.support.ExchangeHandlerDispatcher;
import org.apache.dubbo.remoting.exchange.support.Replier;
import org.apache.dubbo.remoting.transport.ChannelHandlerAdapter;

/**
 * Exchanger facade. (API, Static, ThreadSafe)
 */
public class Exchangers {

    static {
        // check duplicate jar package
        Version.checkDuplicate(Exchangers.class);
    }

    private Exchangers() {
    }

    public static ExchangeServer bind(String url, Replier<?> replier) throws RemotingException {
        return bind(URL.valueOf(url), replier);
    }

    public static ExchangeServer bind(URL url, Replier<?> replier) throws RemotingException {
        return bind(url, new ChannelHandlerAdapter(), replier);
    }

    public static ExchangeServer bind(String url, ChannelHandler handler, Replier<?> replier) throws RemotingException {
        return bind(URL.valueOf(url), handler, replier);
    }

    public static ExchangeServer bind(URL url, ChannelHandler handler, Replier<?> replier) throws RemotingException {
        return bind(url, new ExchangeHandlerDispatcher(replier, handler));
    }

    public static ExchangeServer bind(String url, ExchangeHandler handler) throws RemotingException {
        return bind(URL.valueOf(url), handler);
    }

    public static ExchangeServer bind(URL url, ExchangeHandler handler) throws RemotingException {
        if (url == null) {
            throw new IllegalArgumentException("url == null");
        }
        if (handler == null) {
            throw new IllegalArgumentException("handler == null");
        }
        url = url.addParameterIfAbsent(Constants.CODEC_KEY, "exchange");
        // 获取 Exchanger，默认为 HeaderExchanger。
        // 紧接着调用 HeaderExchanger 的 bind 方法创建 ExchangeServer 实例
        return getExchanger(url).bind(url, handler);
    }

    public static ExchangeClient connect(String url) throws RemotingException {
        return connect(URL.valueOf(url));
    }

    public static ExchangeClient connect(URL url) throws RemotingException {
        return connect(url, new ChannelHandlerAdapter(), null);
    }

    public static ExchangeClient connect(String url, Replier<?> replier) throws RemotingException {
        return connect(URL.valueOf(url), new ChannelHandlerAdapter(), replier);
    }

    public static ExchangeClient connect(URL url, Replier<?> replier) throws RemotingException {
        return connect(url, new ChannelHandlerAdapter(), replier);
    }

    public static ExchangeClient connect(String url, ChannelHandler handler, Replier<?> replier) throws RemotingException {
        return connect(URL.valueOf(url), handler, replier);
    }

    public static ExchangeClient connect(URL url, ChannelHandler handler, Replier<?> replier) throws RemotingException {
        return connect(url, new ExchangeHandlerDispatcher(replier, handler));
    }

    public static ExchangeClient connect(String url, ExchangeHandler handler) throws RemotingException {
        return connect(URL.valueOf(url), handler);
    }

    /**
     *
     * @param url
     * @param handler
     * @return
     * @throws RemotingException
     */
    public static ExchangeClient connect(URL url, ExchangeHandler handler) throws RemotingException {
        if (url == null) {
            throw new IllegalArgumentException("url == null");
        }
        if (handler == null) {
            throw new IllegalArgumentException("handler == null");
        }
        url = url.addParameterIfAbsent(Constants.CODEC_KEY, "exchange");
        /**
         * HeaderExchanger
         */
        return getExchanger(url).connect(url, handler);
    }

    public static Exchanger getExchanger(URL url) {
        String type = url.getParameter(Constants.EXCHANGER_KEY, Constants.DEFAULT_EXCHANGER);
        return getExchanger(type);
    }

    public static Exchanger getExchanger(String type) {
        return ExtensionLoader.getExtensionLoader(Exchanger.class).getExtension(type);
    }

}
=======
/*
 * Licensed to the Apache Software Foundation (ASF) under one or more
 * contributor license agreements.  See the NOTICE file distributed with
 * this work for additional information regarding copyright ownership.
 * The ASF licenses this file to You under the Apache License, Version 2.0
 * (the "License"); you may not use this file except in compliance with
 * the License.  You may obtain a copy of the License at
 *
 *     http://www.apache.org/licenses/LICENSE-2.0
 *
 * Unless required by applicable law or agreed to in writing, software
 * distributed under the License is distributed on an "AS IS" BASIS,
 * WITHOUT WARRANTIES OR CONDITIONS OF ANY KIND, either express or implied.
 * See the License for the specific language governing permissions and
 * limitations under the License.
 */
package org.apache.dubbo.remoting.exchange;

import org.apache.dubbo.common.URL;
import org.apache.dubbo.common.Version;
import org.apache.dubbo.common.extension.ExtensionLoader;
import org.apache.dubbo.remoting.ChannelHandler;
import org.apache.dubbo.remoting.Constants;
import org.apache.dubbo.remoting.RemotingException;
import org.apache.dubbo.remoting.exchange.support.ExchangeHandlerDispatcher;
import org.apache.dubbo.remoting.exchange.support.Replier;
import org.apache.dubbo.remoting.transport.ChannelHandlerAdapter;

/**
 * Exchanger facade. (API, Static, ThreadSafe)
 */
public class Exchangers {

    static {
        // check duplicate jar package
        Version.checkDuplicate(Exchangers.class);
    }

    private Exchangers() {
    }

    public static ExchangeServer bind(String url, Replier<?> replier) throws RemotingException {
        return bind(URL.valueOf(url), replier);
    }

    public static ExchangeServer bind(URL url, Replier<?> replier) throws RemotingException {
        return bind(url, new ChannelHandlerAdapter(), replier);
    }

    public static ExchangeServer bind(String url, ChannelHandler handler, Replier<?> replier) throws RemotingException {
        return bind(URL.valueOf(url), handler, replier);
    }

    public static ExchangeServer bind(URL url, ChannelHandler handler, Replier<?> replier) throws RemotingException {
        return bind(url, new ExchangeHandlerDispatcher(replier, handler));
    }

    public static ExchangeServer bind(String url, ExchangeHandler handler) throws RemotingException {
        return bind(URL.valueOf(url), handler);
    }

    public static ExchangeServer bind(URL url, ExchangeHandler handler) throws RemotingException {
        if (url == null) {
            throw new IllegalArgumentException("url == null");
        }
        if (handler == null) {
            throw new IllegalArgumentException("handler == null");
        }
        url = url.addParameterIfAbsent(Constants.CODEC_KEY, "exchange");
        return getExchanger(url).bind(url, handler);
    }

    public static ExchangeClient connect(String url) throws RemotingException {
        return connect(URL.valueOf(url));
    }

    public static ExchangeClient connect(URL url) throws RemotingException {
        return connect(url, new ChannelHandlerAdapter(), null);
    }

    public static ExchangeClient connect(String url, Replier<?> replier) throws RemotingException {
        return connect(URL.valueOf(url), new ChannelHandlerAdapter(), replier);
    }

    public static ExchangeClient connect(URL url, Replier<?> replier) throws RemotingException {
        return connect(url, new ChannelHandlerAdapter(), replier);
    }

    public static ExchangeClient connect(String url, ChannelHandler handler, Replier<?> replier) throws RemotingException {
        return connect(URL.valueOf(url), handler, replier);
    }

    public static ExchangeClient connect(URL url, ChannelHandler handler, Replier<?> replier) throws RemotingException {
        return connect(url, new ExchangeHandlerDispatcher(replier, handler));
    }

    public static ExchangeClient connect(String url, ExchangeHandler handler) throws RemotingException {
        return connect(URL.valueOf(url), handler);
    }

    public static ExchangeClient connect(URL url, ExchangeHandler handler) throws RemotingException {
        if (url == null) {
            throw new IllegalArgumentException("url == null");
        }
        if (handler == null) {
            throw new IllegalArgumentException("handler == null");
        }
//        url = url.addParameterIfAbsent(Constants.CODEC_KEY, "exchange");
        return getExchanger(url).connect(url, handler);
    }

    public static Exchanger getExchanger(URL url) {
        String type = url.getParameter(Constants.EXCHANGER_KEY, Constants.DEFAULT_EXCHANGER);
        return getExchanger(type);
    }

    public static Exchanger getExchanger(String type) {
        return ExtensionLoader.getExtensionLoader(Exchanger.class).getExtension(type);
    }

}
>>>>>>> 2584cab7
<|MERGE_RESOLUTION|>--- conflicted
+++ resolved
@@ -1,4 +1,3 @@
-<<<<<<< HEAD
 /*
  * Licensed to the Apache Software Foundation (ASF) under one or more
  * contributor license agreements.  See the NOTICE file distributed with
@@ -115,7 +114,7 @@
         if (handler == null) {
             throw new IllegalArgumentException("handler == null");
         }
-        url = url.addParameterIfAbsent(Constants.CODEC_KEY, "exchange");
+//        url = url.addParameterIfAbsent(Constants.CODEC_KEY, "exchange");
         /**
          * HeaderExchanger
          */
@@ -131,127 +130,4 @@
         return ExtensionLoader.getExtensionLoader(Exchanger.class).getExtension(type);
     }
 
-}
-=======
-/*
- * Licensed to the Apache Software Foundation (ASF) under one or more
- * contributor license agreements.  See the NOTICE file distributed with
- * this work for additional information regarding copyright ownership.
- * The ASF licenses this file to You under the Apache License, Version 2.0
- * (the "License"); you may not use this file except in compliance with
- * the License.  You may obtain a copy of the License at
- *
- *     http://www.apache.org/licenses/LICENSE-2.0
- *
- * Unless required by applicable law or agreed to in writing, software
- * distributed under the License is distributed on an "AS IS" BASIS,
- * WITHOUT WARRANTIES OR CONDITIONS OF ANY KIND, either express or implied.
- * See the License for the specific language governing permissions and
- * limitations under the License.
- */
-package org.apache.dubbo.remoting.exchange;
-
-import org.apache.dubbo.common.URL;
-import org.apache.dubbo.common.Version;
-import org.apache.dubbo.common.extension.ExtensionLoader;
-import org.apache.dubbo.remoting.ChannelHandler;
-import org.apache.dubbo.remoting.Constants;
-import org.apache.dubbo.remoting.RemotingException;
-import org.apache.dubbo.remoting.exchange.support.ExchangeHandlerDispatcher;
-import org.apache.dubbo.remoting.exchange.support.Replier;
-import org.apache.dubbo.remoting.transport.ChannelHandlerAdapter;
-
-/**
- * Exchanger facade. (API, Static, ThreadSafe)
- */
-public class Exchangers {
-
-    static {
-        // check duplicate jar package
-        Version.checkDuplicate(Exchangers.class);
-    }
-
-    private Exchangers() {
-    }
-
-    public static ExchangeServer bind(String url, Replier<?> replier) throws RemotingException {
-        return bind(URL.valueOf(url), replier);
-    }
-
-    public static ExchangeServer bind(URL url, Replier<?> replier) throws RemotingException {
-        return bind(url, new ChannelHandlerAdapter(), replier);
-    }
-
-    public static ExchangeServer bind(String url, ChannelHandler handler, Replier<?> replier) throws RemotingException {
-        return bind(URL.valueOf(url), handler, replier);
-    }
-
-    public static ExchangeServer bind(URL url, ChannelHandler handler, Replier<?> replier) throws RemotingException {
-        return bind(url, new ExchangeHandlerDispatcher(replier, handler));
-    }
-
-    public static ExchangeServer bind(String url, ExchangeHandler handler) throws RemotingException {
-        return bind(URL.valueOf(url), handler);
-    }
-
-    public static ExchangeServer bind(URL url, ExchangeHandler handler) throws RemotingException {
-        if (url == null) {
-            throw new IllegalArgumentException("url == null");
-        }
-        if (handler == null) {
-            throw new IllegalArgumentException("handler == null");
-        }
-        url = url.addParameterIfAbsent(Constants.CODEC_KEY, "exchange");
-        return getExchanger(url).bind(url, handler);
-    }
-
-    public static ExchangeClient connect(String url) throws RemotingException {
-        return connect(URL.valueOf(url));
-    }
-
-    public static ExchangeClient connect(URL url) throws RemotingException {
-        return connect(url, new ChannelHandlerAdapter(), null);
-    }
-
-    public static ExchangeClient connect(String url, Replier<?> replier) throws RemotingException {
-        return connect(URL.valueOf(url), new ChannelHandlerAdapter(), replier);
-    }
-
-    public static ExchangeClient connect(URL url, Replier<?> replier) throws RemotingException {
-        return connect(url, new ChannelHandlerAdapter(), replier);
-    }
-
-    public static ExchangeClient connect(String url, ChannelHandler handler, Replier<?> replier) throws RemotingException {
-        return connect(URL.valueOf(url), handler, replier);
-    }
-
-    public static ExchangeClient connect(URL url, ChannelHandler handler, Replier<?> replier) throws RemotingException {
-        return connect(url, new ExchangeHandlerDispatcher(replier, handler));
-    }
-
-    public static ExchangeClient connect(String url, ExchangeHandler handler) throws RemotingException {
-        return connect(URL.valueOf(url), handler);
-    }
-
-    public static ExchangeClient connect(URL url, ExchangeHandler handler) throws RemotingException {
-        if (url == null) {
-            throw new IllegalArgumentException("url == null");
-        }
-        if (handler == null) {
-            throw new IllegalArgumentException("handler == null");
-        }
-//        url = url.addParameterIfAbsent(Constants.CODEC_KEY, "exchange");
-        return getExchanger(url).connect(url, handler);
-    }
-
-    public static Exchanger getExchanger(URL url) {
-        String type = url.getParameter(Constants.EXCHANGER_KEY, Constants.DEFAULT_EXCHANGER);
-        return getExchanger(type);
-    }
-
-    public static Exchanger getExchanger(String type) {
-        return ExtensionLoader.getExtensionLoader(Exchanger.class).getExtension(type);
-    }
-
-}
->>>>>>> 2584cab7
+}