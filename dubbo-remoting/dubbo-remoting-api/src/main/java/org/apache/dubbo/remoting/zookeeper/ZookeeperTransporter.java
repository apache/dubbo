/*
 * Licensed to the Apache Software Foundation (ASF) under one or more
 * contributor license agreements.  See the NOTICE file distributed with
 * this work for additional information regarding copyright ownership.
 * The ASF licenses this file to You under the Apache License, Version 2.0
 * (the "License"); you may not use this file except in compliance with
 * the License.  You may obtain a copy of the License at
 *
 *     http://www.apache.org/licenses/LICENSE-2.0
 *
 * Unless required by applicable law or agreed to in writing, software
 * distributed under the License is distributed on an "AS IS" BASIS,
 * WITHOUT WARRANTIES OR CONDITIONS OF ANY KIND, either express or implied.
 * See the License for the specific language governing permissions and
 * limitations under the License.
 */
package org.apache.dubbo.remoting.zookeeper;

import org.apache.dubbo.common.URL;
import org.apache.dubbo.common.extension.ExtensionLoader;
import org.apache.dubbo.common.extension.ExtensionScope;
import org.apache.dubbo.common.extension.SPI;
import org.apache.dubbo.rpc.model.ApplicationModel;

@SPI(scope = ExtensionScope.APPLICATION)
public interface ZookeeperTransporter {

    String CURATOR_5 = "curator5";

    String CURATOR = "curator";

    ZookeeperClient connect(URL url);

<<<<<<< HEAD
    void close(ZookeeperClient zookeeperClient, String application);

    void close(String application);

    static ZookeeperTransporter getExtension() {
        ExtensionLoader<ZookeeperTransporter> extensionLoader = getExtensionLoader(ZookeeperTransporter.class);
=======
    void destroy();

    static ZookeeperTransporter getExtension(ApplicationModel applicationModel) {
        ExtensionLoader<ZookeeperTransporter> extensionLoader = applicationModel.getExtensionLoader(ZookeeperTransporter.class);
>>>>>>> d7f600e2
        boolean isHighVersion = isHighVersionCurator();
        if (isHighVersion) {
            return extensionLoader.getExtension(CURATOR_5);
        }
        return extensionLoader.getExtension(CURATOR);
    }

    static boolean isHighVersionCurator() {
        try {
            Class.forName("org.apache.curator.framework.recipes.cache.CuratorCache");
            return true;
        } catch (ClassNotFoundException e) {
            return false;
        }
    }

}<|MERGE_RESOLUTION|>--- conflicted
+++ resolved
@@ -20,9 +20,8 @@
 import org.apache.dubbo.common.extension.ExtensionLoader;
 import org.apache.dubbo.common.extension.ExtensionScope;
 import org.apache.dubbo.common.extension.SPI;
-import org.apache.dubbo.rpc.model.ApplicationModel;
 
-@SPI(scope = ExtensionScope.APPLICATION)
+@SPI(scope = ExtensionScope.FRAMEWORK)
 public interface ZookeeperTransporter {
 
     String CURATOR_5 = "curator5";
@@ -31,19 +30,12 @@
 
     ZookeeperClient connect(URL url);
 
-<<<<<<< HEAD
     void close(ZookeeperClient zookeeperClient, String application);
 
     void close(String application);
 
     static ZookeeperTransporter getExtension() {
-        ExtensionLoader<ZookeeperTransporter> extensionLoader = getExtensionLoader(ZookeeperTransporter.class);
-=======
-    void destroy();
-
-    static ZookeeperTransporter getExtension(ApplicationModel applicationModel) {
-        ExtensionLoader<ZookeeperTransporter> extensionLoader = applicationModel.getExtensionLoader(ZookeeperTransporter.class);
->>>>>>> d7f600e2
+        ExtensionLoader<ZookeeperTransporter> extensionLoader = ExtensionLoader.getExtensionLoader(ZookeeperTransporter.class);
         boolean isHighVersion = isHighVersionCurator();
         if (isHighVersion) {
             return extensionLoader.getExtension(CURATOR_5);
