/*
 * Licensed to the Apache Software Foundation (ASF) under one or more
 * contributor license agreements.  See the NOTICE file distributed with
 * this work for additional information regarding copyright ownership.
 * The ASF licenses this file to You under the Apache License, Version 2.0
 * (the "License"); you may not use this file except in compliance with
 * the License.  You may obtain a copy of the License at
 *
 *     http://www.apache.org/licenses/LICENSE-2.0
 *
 * Unless required by applicable law or agreed to in writing, software
 * distributed under the License is distributed on an "AS IS" BASIS,
 * WITHOUT WARRANTIES OR CONDITIONS OF ANY KIND, either express or implied.
 * See the License for the specific language governing permissions and
 * limitations under the License.
 */
package org.apache.dubbo.remoting.transport;

<<<<<<< HEAD
=======
import java.io.IOException;
import java.net.InetSocketAddress;

import org.apache.dubbo.common.Constants;
>>>>>>> 6a3f4c75
import org.apache.dubbo.common.URL;
import org.apache.dubbo.common.constants.RemotingConstants;
import org.apache.dubbo.common.logger.Logger;
import org.apache.dubbo.common.logger.LoggerFactory;
import org.apache.dubbo.common.serialize.Serialization;
import org.apache.dubbo.common.utils.NetUtils;
import org.apache.dubbo.remoting.Channel;
import org.apache.dubbo.remoting.Codec2;

<<<<<<< HEAD
import java.io.IOException;
import java.net.InetSocketAddress;

import static org.apache.dubbo.common.constants.CommonConstants.SIDE_KEY;

=======
>>>>>>> 6a3f4c75
/**
 * AbstractCodec
 */
public abstract class AbstractCodec implements Codec2 {

    private static final Logger logger = LoggerFactory.getLogger(AbstractCodec.class);

    private static final String CLIENT_SIDE = "client";

    private static final String SERVER_SIDE = "server";

    protected static void checkPayload(Channel channel, long size) throws IOException {
        int payload = RemotingConstants.DEFAULT_PAYLOAD;
        if (channel != null && channel.getUrl() != null) {
            payload = channel.getUrl().getParameter(RemotingConstants.PAYLOAD_KEY, RemotingConstants.DEFAULT_PAYLOAD);
        }
        if (payload > 0 && size > payload) {
            ExceedPayloadLimitException e = new ExceedPayloadLimitException(
                "Data length too large: " + size + ", max payload: " + payload + ", channel: " + channel);
            logger.error(e);
            throw e;
        }
    }

    protected Serialization getSerialization(Channel channel) {
        return CodecSupport.getSerialization(channel.getUrl());
    }

    protected boolean isClientSide(Channel channel) {
<<<<<<< HEAD
        String side = (String) channel.getAttribute(SIDE_KEY);
        if ("client".equals(side)) {
=======
        String side = (String)channel.getAttribute(Constants.SIDE_KEY);
        if (CLIENT_SIDE.equals(side)) {
>>>>>>> 6a3f4c75
            return true;
        } else if (SERVER_SIDE.equals(side)) {
            return false;
        } else {
            InetSocketAddress address = channel.getRemoteAddress();
            URL url = channel.getUrl();
<<<<<<< HEAD
            boolean client = url.getPort() == address.getPort()
                    && NetUtils.filterLocalHost(url.getIp()).equals(
                    NetUtils.filterLocalHost(address.getAddress()
                            .getHostAddress()));
            channel.setAttribute(SIDE_KEY, client ? "client"
                    : "server");
            return client;
=======
            boolean isClient = url.getPort() == address.getPort()
                && NetUtils.filterLocalHost(url.getIp()).equals(
                NetUtils.filterLocalHost(address.getAddress()
                    .getHostAddress()));
            channel.setAttribute(Constants.SIDE_KEY, isClient ? CLIENT_SIDE
                : SERVER_SIDE);
            return isClient;
>>>>>>> 6a3f4c75
        }
    }

    protected boolean isServerSide(Channel channel) {
        return !isClientSide(channel);
    }

}<|MERGE_RESOLUTION|>--- conflicted
+++ resolved
@@ -16,13 +16,9 @@
  */
 package org.apache.dubbo.remoting.transport;
 
-<<<<<<< HEAD
-=======
 import java.io.IOException;
 import java.net.InetSocketAddress;
 
-import org.apache.dubbo.common.Constants;
->>>>>>> 6a3f4c75
 import org.apache.dubbo.common.URL;
 import org.apache.dubbo.common.constants.RemotingConstants;
 import org.apache.dubbo.common.logger.Logger;
@@ -32,14 +28,8 @@
 import org.apache.dubbo.remoting.Channel;
 import org.apache.dubbo.remoting.Codec2;
 
-<<<<<<< HEAD
-import java.io.IOException;
-import java.net.InetSocketAddress;
-
 import static org.apache.dubbo.common.constants.CommonConstants.SIDE_KEY;
 
-=======
->>>>>>> 6a3f4c75
 /**
  * AbstractCodec
  */
@@ -69,36 +59,21 @@
     }
 
     protected boolean isClientSide(Channel channel) {
-<<<<<<< HEAD
-        String side = (String) channel.getAttribute(SIDE_KEY);
-        if ("client".equals(side)) {
-=======
-        String side = (String)channel.getAttribute(Constants.SIDE_KEY);
+        String side = (String)channel.getAttribute(SIDE_KEY);
         if (CLIENT_SIDE.equals(side)) {
->>>>>>> 6a3f4c75
             return true;
         } else if (SERVER_SIDE.equals(side)) {
             return false;
         } else {
             InetSocketAddress address = channel.getRemoteAddress();
             URL url = channel.getUrl();
-<<<<<<< HEAD
-            boolean client = url.getPort() == address.getPort()
-                    && NetUtils.filterLocalHost(url.getIp()).equals(
-                    NetUtils.filterLocalHost(address.getAddress()
-                            .getHostAddress()));
-            channel.setAttribute(SIDE_KEY, client ? "client"
-                    : "server");
-            return client;
-=======
             boolean isClient = url.getPort() == address.getPort()
                 && NetUtils.filterLocalHost(url.getIp()).equals(
                 NetUtils.filterLocalHost(address.getAddress()
                     .getHostAddress()));
-            channel.setAttribute(Constants.SIDE_KEY, isClient ? CLIENT_SIDE
+            channel.setAttribute(SIDE_KEY, isClient ? CLIENT_SIDE
                 : SERVER_SIDE);
             return isClient;
->>>>>>> 6a3f4c75
         }
     }
 
