/*
 * Licensed to the Apache Software Foundation (ASF) under one or more
 * contributor license agreements.  See the NOTICE file distributed with
 * this work for additional information regarding copyright ownership.
 * The ASF licenses this file to You under the Apache License, Version 2.0
 * (the "License"); you may not use this file except in compliance with
 * the License.  You may obtain a copy of the License at
 *
 *     http://www.apache.org/licenses/LICENSE-2.0
 *
 * Unless required by applicable law or agreed to in writing, software
 * distributed under the License is distributed on an "AS IS" BASIS,
 * WITHOUT WARRANTIES OR CONDITIONS OF ANY KIND, either express or implied.
 * See the License for the specific language governing permissions and
 * limitations under the License.
 */
package org.apache.dubbo.remoting.transport.dispatcher;

import org.apache.dubbo.common.URL;
import org.apache.dubbo.common.logger.Logger;
import org.apache.dubbo.common.logger.LoggerFactory;
import org.apache.dubbo.common.threadpool.manager.ExecutorRepository;
import org.apache.dubbo.remoting.Channel;
import org.apache.dubbo.remoting.ChannelHandler;
import org.apache.dubbo.remoting.RemotingException;
import org.apache.dubbo.remoting.exchange.Request;
import org.apache.dubbo.remoting.exchange.Response;
import org.apache.dubbo.remoting.exchange.support.DefaultFuture;
import org.apache.dubbo.remoting.transport.ChannelHandlerDelegate;

import java.util.concurrent.ExecutorService;

public class WrappedChannelHandler implements ChannelHandlerDelegate {

    protected static final Logger logger = LoggerFactory.getLogger(WrappedChannelHandler.class);

    protected final ChannelHandler handler;

    protected final URL url;

    public WrappedChannelHandler(ChannelHandler handler, URL url) {
        this.handler = handler;
        this.url = url;
    }

    public void close() {

    }

    @Override
    public void connected(Channel channel) throws RemotingException {
        handler.connected(channel);
    }

    @Override
    public void disconnected(Channel channel) throws RemotingException {
        handler.disconnected(channel);
    }

    @Override
    public void sent(Channel channel, Object message) throws RemotingException {
        handler.sent(channel, message);
    }

    @Override
    public void received(Channel channel, Object message) throws RemotingException {
        handler.received(channel, message);
    }

    @Override
    public void caught(Channel channel, Throwable exception) throws RemotingException {
        handler.caught(channel, exception);
    }

    protected void sendFeedback(Channel channel, Request request, Throwable t) throws RemotingException {
        if (request.isTwoWay()) {
            String msg = "Server side(" + url.getIp() + "," + url.getPort()
                    + ") thread pool is exhausted, detail msg:" + t.getMessage();
            Response response = new Response(request.getId(), request.getVersion());
            response.setStatus(Response.SERVER_THREADPOOL_EXHAUSTED_ERROR);
            response.setErrorMessage(msg);
            channel.send(response);
            return;
        }
    }

    @Override
    public ChannelHandler getHandler() {
        if (handler instanceof ChannelHandlerDelegate) {
            return ((ChannelHandlerDelegate) handler).getHandler();
        } else {
            return handler;
        }
    }

    public URL getUrl() {
        return url;
    }

    /**
     * Currently, this method is mainly customized to facilitate the thread model on consumer side.
     * 1. Use ThreadlessExecutor, aka., delegate callback directly to the thread initiating the call.
     * 2. Use shared executor to execute the callback.
     *
     * @param msg
     * @return
     */
    public ExecutorService getPreferredExecutorService(Object msg) {
        if (msg instanceof Response) {
            Response response = (Response) msg;
            DefaultFuture responseFuture = DefaultFuture.getFuture(response.getId());
            // a typical scenario is the response returned after timeout, the timeout response may has completed the future
            if (responseFuture == null) {
                return getSharedExecutorService();
            } else {
                ExecutorService executor = responseFuture.getExecutor();
                if (executor == null || executor.isShutdown()) {
                    executor = getSharedExecutorService();
                }
                return executor;
            }
        } else {
            return getSharedExecutorService();
        }
    }

    /**
     * get the shared executor for current Server or Client
     *
     * @return
     */
    public ExecutorService getSharedExecutorService() {
<<<<<<< HEAD
        ExecutorRepository executorRepository = url.getOrDefaultApplicationModel()
            .getExtensionLoader(ExecutorRepository.class).getDefaultExtension();
=======
        ExecutorRepository executorRepository =
                url.getOrDefaultApplicationModel().getExtensionLoader(ExecutorRepository.class).getDefaultExtension();
>>>>>>> bcdd8871
        ExecutorService executor = executorRepository.getExecutor(url);
        if (executor == null) {
            executor = executorRepository.createExecutorIfAbsent(url);
        }
        return executor;
    }

    @Deprecated
    public ExecutorService getExecutorService() {
        return getSharedExecutorService();
    }


}<|MERGE_RESOLUTION|>--- conflicted
+++ resolved
@@ -130,13 +130,8 @@
      * @return
      */
     public ExecutorService getSharedExecutorService() {
-<<<<<<< HEAD
-        ExecutorRepository executorRepository = url.getOrDefaultApplicationModel()
-            .getExtensionLoader(ExecutorRepository.class).getDefaultExtension();
-=======
         ExecutorRepository executorRepository =
                 url.getOrDefaultApplicationModel().getExtensionLoader(ExecutorRepository.class).getDefaultExtension();
->>>>>>> bcdd8871
         ExecutorService executor = executorRepository.getExecutor(url);
         if (executor == null) {
             executor = executorRepository.createExecutorIfAbsent(url);
