/*
 * Licensed to the Apache Software Foundation (ASF) under one or more
 * contributor license agreements.  See the NOTICE file distributed with
 * this work for additional information regarding copyright ownership.
 * The ASF licenses this file to You under the Apache License, Version 2.0
 * (the "License"); you may not use this file except in compliance with
 * the License.  You may obtain a copy of the License at
 *
 *     http://www.apache.org/licenses/LICENSE-2.0
 *
 * Unless required by applicable law or agreed to in writing, software
 * distributed under the License is distributed on an "AS IS" BASIS,
 * WITHOUT WARRANTIES OR CONDITIONS OF ANY KIND, either express or implied.
 * See the License for the specific language governing permissions and
 * limitations under the License.
 */

package org.apache.dubbo.remoting.transport;

import org.apache.dubbo.common.URL;
import org.apache.dubbo.common.extension.ExtensionLoader;
import org.apache.dubbo.common.logger.ErrorTypeAwareLogger;
import org.apache.dubbo.common.logger.LoggerFactory;
import org.apache.dubbo.common.serialize.ObjectInput;
import org.apache.dubbo.common.serialize.ObjectOutput;
import org.apache.dubbo.common.serialize.Serialization;
import org.apache.dubbo.common.utils.ConcurrentHashMapUtils;
import org.apache.dubbo.remoting.utils.UrlUtils;
import org.apache.dubbo.rpc.model.FrameworkModel;

import java.io.ByteArrayOutputStream;
import java.io.IOException;
import java.io.InputStream;
import java.util.Arrays;
import java.util.Collection;
import java.util.HashMap;
import java.util.Map;
import java.util.Set;
import java.util.concurrent.ConcurrentHashMap;
import java.util.concurrent.ConcurrentMap;

import static org.apache.dubbo.common.constants.LoggerCodeConstants.TRANSPORT_FAILED_SERIALIZATION;

public class CodecSupport {
    private static final ErrorTypeAwareLogger logger = LoggerFactory.getErrorTypeAwareLogger(CodecSupport.class);
    private static Map<Byte, Serialization> ID_SERIALIZATION_MAP = new HashMap<Byte, Serialization>();
    private static Map<Byte, String> ID_SERIALIZATIONNAME_MAP = new HashMap<Byte, String>();
    private static Map<String, Byte> SERIALIZATIONNAME_ID_MAP = new HashMap<String, Byte>();
    // Cache null object serialize results, for heartbeat request/response serialize use.
    private static ConcurrentMap<Byte, byte[]> ID_NULLBYTES_MAP = new ConcurrentHashMap<>();

    private static final ThreadLocal<byte[]> TL_BUFFER = ThreadLocal.withInitial(() -> new byte[1024]);

    static {
        ExtensionLoader<Serialization> extensionLoader = FrameworkModel.defaultModel().getExtensionLoader(Serialization.class);
        Set<String> supportedExtensions = extensionLoader.getSupportedExtensions();
        for (String name : supportedExtensions) {
            Serialization serialization = extensionLoader.getExtension(name);
            byte idByte = serialization.getContentTypeId();
            if (ID_SERIALIZATION_MAP.containsKey(idByte)) {
                logger.error(TRANSPORT_FAILED_SERIALIZATION, "", "", "Serialization extension " + serialization.getClass().getName()
                    + " has duplicate id to Serialization extension "
                    + ID_SERIALIZATION_MAP.get(idByte).getClass().getName()
                    + ", ignore this Serialization extension");
                continue;
            }
            ID_SERIALIZATION_MAP.put(idByte, serialization);
            ID_SERIALIZATIONNAME_MAP.put(idByte, name);
            SERIALIZATIONNAME_ID_MAP.put(name, idByte);
        }
    }

    private CodecSupport() {
    }

    public static Serialization getSerializationById(Byte id) {
        return ID_SERIALIZATION_MAP.get(id);
    }

    public static Byte getIDByName(String name) {
        return SERIALIZATIONNAME_ID_MAP.get(name);
    }

    public static Serialization getSerialization(URL url) {
        return url.getOrDefaultFrameworkModel().getExtensionLoader(Serialization.class).getExtension(UrlUtils.serializationOrDefault(url));
    }

    public static Serialization getSerialization(Byte id) throws IOException {
        Serialization result = getSerializationById(id);
        if (result == null) {
            throw new IOException("Unrecognized serialize type from consumer: " + id);
        }
        return result;
    }

    public static ObjectInput deserialize(URL url, InputStream is, byte proto) throws IOException {
        Serialization s = getSerialization(proto);
        return s.deserialize(url, is);
    }

    /**
     * Get the null object serialize result byte[] of Serialization from the cache,
     * if not, generate it first.
     *
     * @param s Serialization Instances
     * @return serialize result of null object
     */
    public static byte[] getNullBytesOf(Serialization s) {
        return ConcurrentHashMapUtils.computeIfAbsent(ID_NULLBYTES_MAP, s.getContentTypeId(), k -> {
            //Pre-generated Null object bytes
            ByteArrayOutputStream baos = new ByteArrayOutputStream();
            byte[] nullBytes = new byte[0];
            try {
                ObjectOutput out = s.serialize(null, baos);
                out.writeObject(null);
                out.flushBuffer();
                nullBytes = baos.toByteArray();
                baos.close();
            } catch (Exception e) {
                logger.warn(TRANSPORT_FAILED_SERIALIZATION, "", "", "Serialization extension " + s.getClass().getName() + " not support serializing null object, return an empty bytes instead.");
            }
            return nullBytes;
        });
    }

    /**
     * Read all payload to byte[]
     *
     * @param is
     * @return
     * @throws IOException
     */
    public static byte[] getPayload(InputStream is) throws IOException {
        ByteArrayOutputStream baos = new ByteArrayOutputStream();
        byte[] buffer = getBuffer(is.available());
        int len;
        while ((len = is.read(buffer)) > -1) {
            baos.write(buffer, 0, len);
        }
        baos.flush();
        return baos.toByteArray();
    }

    private static byte[] getBuffer(int size) {
        byte[] bytes = TL_BUFFER.get();
        if (size <= bytes.length) {
            return bytes;
        }
        return new byte[size];
    }

    /**
     * Check if payload is null object serialize result byte[] of serialization
     *
     * @param payload
     * @param proto
     * @return
     */
    public static boolean isHeartBeat(byte[] payload, byte proto) {
        return Arrays.equals(payload, getNullBytesOf(getSerializationById(proto)));
    }
<<<<<<< HEAD
=======

    public static void checkSerialization(FrameworkServiceRepository serviceRepository, String path, String version, Byte id) throws IOException {
        List<URL> urls = serviceRepository.lookupRegisteredProviderUrlsWithoutGroup(keyWithoutGroup(path, version));
        if (CollectionUtils.isEmpty(urls)) {
            throw new IOException("Service " + path + " with version " + version + " not found, invocation rejected.");
        } else {
            boolean match = urls.stream().anyMatch(url -> isMatch(url, id));
            if (!match) {
                throw new IOException("Unexpected serialization id:" + id + " received from network, please check if the peer send the right id.");
            }
        }

    }

    /**
     * Is Match
     *
     * @param url url
     * @param id  id
     * @return boolean
     */
    private static boolean isMatch(URL url, Byte id) {
        Byte localId;
        for (String serialization : UrlUtils.allSerializations(url)) {
            localId = SERIALIZATIONNAME_ID_MAP.get(serialization);
            if (id.equals(localId)) {
                return true;
            }
        }
        return false;
    }

    public static void checkSerialization(String requestSerializeName, URL url) throws IOException {
        Collection<String> all = UrlUtils.allSerializations(url);
        checkSerialization(requestSerializeName, all);
    }

    public static void checkSerialization(String requestSerializeName, Collection<String> allSerializeName) throws IOException {
        for (String serialization : allSerializeName) {
            if (serialization.equals(requestSerializeName)) {
                return;
            }
        }
        throw new IOException("Unexpected serialization type:" + requestSerializeName + " received from network, please check if the peer send the right id.");
    }


>>>>>>> 1d282052
}<|MERGE_RESOLUTION|>--- conflicted
+++ resolved
@@ -24,9 +24,11 @@
 import org.apache.dubbo.common.serialize.ObjectInput;
 import org.apache.dubbo.common.serialize.ObjectOutput;
 import org.apache.dubbo.common.serialize.Serialization;
+import org.apache.dubbo.common.utils.CollectionUtils;
 import org.apache.dubbo.common.utils.ConcurrentHashMapUtils;
 import org.apache.dubbo.remoting.utils.UrlUtils;
 import org.apache.dubbo.rpc.model.FrameworkModel;
+import org.apache.dubbo.rpc.model.FrameworkServiceRepository;
 
 import java.io.ByteArrayOutputStream;
 import java.io.IOException;
@@ -34,11 +36,13 @@
 import java.util.Arrays;
 import java.util.Collection;
 import java.util.HashMap;
+import java.util.List;
 import java.util.Map;
 import java.util.Set;
 import java.util.concurrent.ConcurrentHashMap;
 import java.util.concurrent.ConcurrentMap;
 
+import static org.apache.dubbo.common.BaseServiceMetadata.keyWithoutGroup;
 import static org.apache.dubbo.common.constants.LoggerCodeConstants.TRANSPORT_FAILED_SERIALIZATION;
 
 public class CodecSupport {
@@ -159,39 +163,6 @@
     public static boolean isHeartBeat(byte[] payload, byte proto) {
         return Arrays.equals(payload, getNullBytesOf(getSerializationById(proto)));
     }
-<<<<<<< HEAD
-=======
-
-    public static void checkSerialization(FrameworkServiceRepository serviceRepository, String path, String version, Byte id) throws IOException {
-        List<URL> urls = serviceRepository.lookupRegisteredProviderUrlsWithoutGroup(keyWithoutGroup(path, version));
-        if (CollectionUtils.isEmpty(urls)) {
-            throw new IOException("Service " + path + " with version " + version + " not found, invocation rejected.");
-        } else {
-            boolean match = urls.stream().anyMatch(url -> isMatch(url, id));
-            if (!match) {
-                throw new IOException("Unexpected serialization id:" + id + " received from network, please check if the peer send the right id.");
-            }
-        }
-
-    }
-
-    /**
-     * Is Match
-     *
-     * @param url url
-     * @param id  id
-     * @return boolean
-     */
-    private static boolean isMatch(URL url, Byte id) {
-        Byte localId;
-        for (String serialization : UrlUtils.allSerializations(url)) {
-            localId = SERIALIZATIONNAME_ID_MAP.get(serialization);
-            if (id.equals(localId)) {
-                return true;
-            }
-        }
-        return false;
-    }
 
     public static void checkSerialization(String requestSerializeName, URL url) throws IOException {
         Collection<String> all = UrlUtils.allSerializations(url);
@@ -208,5 +179,4 @@
     }
 
 
->>>>>>> 1d282052
 }