--- conflicted
+++ resolved
@@ -21,18 +21,14 @@
     <parent>
         <groupId>com.alibaba</groupId>
         <artifactId>dubbo-parent</artifactId>
-<<<<<<< HEAD
-        <version>2.6.1</version>
-=======
         <version>2.5.10</version>
->>>>>>> 103badbb
     </parent>
     <artifactId>dubbo-remoting</artifactId>
     <packaging>pom</packaging>
     <name>${project.artifactId}</name>
     <description>The remoting module of dubbo project</description>
     <properties>
-        <skip_maven_deploy>false</skip_maven_deploy>
+        <skip_maven_deploy>true</skip_maven_deploy>
     </properties>
     <modules>
         <module>dubbo-remoting-api</module>
