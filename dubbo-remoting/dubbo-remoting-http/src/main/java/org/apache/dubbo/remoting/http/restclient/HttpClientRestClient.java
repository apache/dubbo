/*
 * Licensed to the Apache Software Foundation (ASF) under one or more
 * contributor license agreements.  See the NOTICE file distributed with
 * this work for additional information regarding copyright ownership.
 * The ASF licenses this file to You under the Apache License, Version 2.0
 * (the "License"); you may not use this file except in compliance with
 * the License.  You may obtain a copy of the License at
 *
 *     http://www.apache.org/licenses/LICENSE-2.0
 *
 * Unless required by applicable law or agreed to in writing, software
 * distributed under the License is distributed on an "AS IS" BASIS,
 * WITHOUT WARRANTIES OR CONDITIONS OF ANY KIND, either express or implied.
 * See the License for the specific language governing permissions and
 * limitations under the License.
 */
package org.apache.dubbo.remoting.http.restclient;

import org.apache.dubbo.remoting.http.RequestTemplate;
import org.apache.dubbo.remoting.http.RestClient;
import org.apache.dubbo.remoting.http.RestResult;
import org.apache.dubbo.remoting.http.config.HttpClientConfig;

import org.apache.commons.io.IOUtils;
import org.apache.http.Header;
import org.apache.http.client.config.RequestConfig;
import org.apache.http.client.methods.CloseableHttpResponse;
import org.apache.http.client.methods.HttpGet;
import org.apache.http.client.methods.HttpPost;
import org.apache.http.client.methods.HttpRequestBase;
import org.apache.http.entity.ByteArrayEntity;
import org.apache.http.impl.client.CloseableHttpClient;
import org.apache.http.impl.client.HttpClients;
import org.apache.http.impl.conn.PoolingHttpClientConnectionManager;

import java.io.IOException;
<<<<<<< HEAD
=======
import java.io.InputStream;
>>>>>>> a9539b0c
import java.util.Arrays;
import java.util.Collection;
import java.util.Collections;
import java.util.List;
import java.util.Map;
import java.util.concurrent.CompletableFuture;
import java.util.stream.Collectors;
<<<<<<< HEAD


=======


>>>>>>> a9539b0c
public class HttpClientRestClient implements RestClient {
    private final CloseableHttpClient closeableHttpClient;
    private final HttpClientConfig httpClientConfig;

    public HttpClientRestClient(HttpClientConfig clientConfig) {
        closeableHttpClient = createHttpClient();
        httpClientConfig = clientConfig;
    }

    @Override
    public CompletableFuture<RestResult> send(RequestTemplate requestTemplate) {

        HttpRequestBase httpRequest = null;
        String httpMethod = requestTemplate.getHttpMethod();

        if ("GET".equals(httpMethod)) {
            httpRequest = new HttpGet(requestTemplate.getURL());
        } else if ("POST".equals(httpMethod)) {
            HttpPost httpPost = new HttpPost(requestTemplate.getURL());
            httpPost.setEntity(new ByteArrayEntity(requestTemplate.getSerializedBody()));
            httpRequest = httpPost;
        }

        Map<String, Collection<String>> allHeaders = requestTemplate.getAllHeaders();

        allHeaders.remove("Content-Length");
        // header
        for (String headerName : allHeaders.keySet()) {
            Collection<String> headerValues = allHeaders.get(headerName);

            for (String headerValue : headerValues) {
                httpRequest.addHeader(headerName, headerValue);
            }
        }

        httpRequest.setConfig(getRequestConfig(httpClientConfig));

        CompletableFuture<RestResult> future = new CompletableFuture<>();
        try {
            CloseableHttpResponse response = closeableHttpClient.execute(httpRequest);
            future.complete(new RestResult() {
                @Override
                public String getContentType() {
                    return response.getFirstHeader("Content-Type").getValue();
                }

                @Override
                public byte[] getBody() throws IOException {
                    return IOUtils.toByteArray(response.getEntity().getContent());
                }

                @Override
                public Map<String, List<String>> headers() {
                    return Arrays.stream(response.getAllHeaders()).collect(Collectors.toMap(Header::getName, h -> Collections.singletonList(h.getValue())));
                }

                @Override
                public byte[] getErrorResponse() throws IOException {
                    return getBody();
                }

                @Override
                public int getResponseCode() {
                    return response.getStatusLine().getStatusCode();
                }

                @Override
                public String getMessage() throws IOException {
                    return response.getStatusLine().getReasonPhrase();
                }
            });
        } catch (IOException e) {
            future.completeExceptionally(e);
        }
        return future;
    }

    private RequestConfig getRequestConfig(HttpClientConfig clientConfig) {

        // TODO config
        return RequestConfig.custom().build();
    }

    @Override
    public void close() {
        try {
            closeableHttpClient.close();
        } catch (IOException e) {

        }
    }

    @Override
    public void close(int timeout) {

    }

    @Override
    public boolean isClosed() {
        // TODO close judge
        return true;
    }

    public CloseableHttpClient createHttpClient() {
        PoolingHttpClientConnectionManager connectionManager = new PoolingHttpClientConnectionManager();
        return HttpClients.custom().setConnectionManager(connectionManager).build();
    }
}<|MERGE_RESOLUTION|>--- conflicted
+++ resolved
@@ -34,10 +34,7 @@
 import org.apache.http.impl.conn.PoolingHttpClientConnectionManager;
 
 import java.io.IOException;
-<<<<<<< HEAD
-=======
 import java.io.InputStream;
->>>>>>> a9539b0c
 import java.util.Arrays;
 import java.util.Collection;
 import java.util.Collections;
@@ -45,13 +42,8 @@
 import java.util.Map;
 import java.util.concurrent.CompletableFuture;
 import java.util.stream.Collectors;
-<<<<<<< HEAD
 
 
-=======
-
-
->>>>>>> a9539b0c
 public class HttpClientRestClient implements RestClient {
     private final CloseableHttpClient closeableHttpClient;
     private final HttpClientConfig httpClientConfig;
@@ -99,8 +91,8 @@
                 }
 
                 @Override
-                public byte[] getBody() throws IOException {
-                    return IOUtils.toByteArray(response.getEntity().getContent());
+                public InputStream getBody() throws IOException {
+                    return response.getEntity().getContent();
                 }
 
                 @Override
@@ -109,7 +101,7 @@
                 }
 
                 @Override
-                public byte[] getErrorResponse() throws IOException {
+                public InputStream getErrorResponse() throws IOException {
                     return getBody();
                 }
 
