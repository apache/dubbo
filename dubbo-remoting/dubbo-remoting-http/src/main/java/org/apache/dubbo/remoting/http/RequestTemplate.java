--- conflicted
+++ resolved
@@ -17,9 +17,6 @@
 package org.apache.dubbo.remoting.http;
 
 
-import org.apache.dubbo.remoting.Constants;
-import org.apache.dubbo.rpc.Invocation;
-
 import java.io.Serializable;
 import java.util.ArrayList;
 import java.util.Collection;
@@ -27,12 +24,9 @@
 import java.util.LinkedHashMap;
 import java.util.List;
 import java.util.Map;
-<<<<<<< HEAD
-=======
 
 import org.apache.dubbo.remoting.Constants;
 import org.apache.dubbo.rpc.Invocation;
->>>>>>> a9539b0c
 
 
 public class RequestTemplate implements Serializable {
@@ -50,7 +44,7 @@
     private String address;
     private Object body;
     private byte[] byteBody = new byte[0];
-    private String protocol = "http";
+    private String protocol = "http://";
     private final Invocation invocation;
     private String contextPath = "";
 
@@ -67,7 +61,7 @@
     }
 
     public String getURL() {
-        StringBuilder stringBuilder = new StringBuilder(getProtocol() + "://" + address);
+        StringBuilder stringBuilder = new StringBuilder(getProtocol() + address);
 
         stringBuilder.append(getUri());
         return stringBuilder.toString();
