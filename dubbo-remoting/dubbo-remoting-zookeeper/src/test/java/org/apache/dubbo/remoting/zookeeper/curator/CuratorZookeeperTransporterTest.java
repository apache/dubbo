--- conflicted
+++ resolved
@@ -28,7 +28,7 @@
 
 public class CuratorZookeeperTransporterTest {
     private ZookeeperClient zookeeperClient;
-    private CuratorZookeeperTransporter curatorZookeeperTransporter;
+    private CuratorZookeeperTransporter curatorZookeeperTransporter = new CuratorZookeeperTransporter();
     private static String zookeeperConnectionAddress1;
 
     @BeforeAll
@@ -38,15 +38,7 @@
 
     @BeforeEach
     public void setUp() throws Exception {
-<<<<<<< HEAD
-        zkServerPort = NetUtils.getAvailablePort();
-        zkServer = new TestingServer(zkServerPort, true);
-=======
-        zookeeperClient = new CuratorZookeeperTransporter().connect(URL.valueOf(zookeeperConnectionAddress1 + "/service"));
->>>>>>> 34698423
-        curatorZookeeperTransporter = new CuratorZookeeperTransporter();
-        zookeeperClient = curatorZookeeperTransporter.connect(URL.valueOf("zookeeper://127.0.0.1:" +
-                zkServerPort + "/service"));
+        zookeeperClient = curatorZookeeperTransporter.connect(URL.valueOf(zookeeperConnectionAddress1 + "/service"));
     }
 
     @Test
