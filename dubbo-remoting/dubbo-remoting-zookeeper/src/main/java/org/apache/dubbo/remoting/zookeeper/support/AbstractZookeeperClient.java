<<<<<<< HEAD
/*
 * Licensed to the Apache Software Foundation (ASF) under one or more
 * contributor license agreements.  See the NOTICE file distributed with
 * this work for additional information regarding copyright ownership.
 * The ASF licenses this file to You under the Apache License, Version 2.0
 * (the "License"); you may not use this file except in compliance with
 * the License.  You may obtain a copy of the License at
 *
 *     http://www.apache.org/licenses/LICENSE-2.0
 *
 * Unless required by applicable law or agreed to in writing, software
 * distributed under the License is distributed on an "AS IS" BASIS,
 * WITHOUT WARRANTIES OR CONDITIONS OF ANY KIND, either express or implied.
 * See the License for the specific language governing permissions and
 * limitations under the License.
 */
package org.apache.dubbo.remoting.zookeeper.support;

import org.apache.dubbo.common.URL;
import org.apache.dubbo.common.config.configcenter.ConfigItem;
import org.apache.dubbo.common.logger.Logger;
import org.apache.dubbo.common.logger.LoggerFactory;
import org.apache.dubbo.common.utils.ConcurrentHashSet;
import org.apache.dubbo.remoting.zookeeper.ChildListener;
import org.apache.dubbo.remoting.zookeeper.DataListener;
import org.apache.dubbo.remoting.zookeeper.StateListener;
import org.apache.dubbo.remoting.zookeeper.ZookeeperClient;

import java.util.List;
import java.util.Set;
import java.util.concurrent.ConcurrentHashMap;
import java.util.concurrent.ConcurrentMap;
import java.util.concurrent.CopyOnWriteArraySet;
import java.util.concurrent.Executor;

public abstract class AbstractZookeeperClient<TargetDataListener, TargetChildListener> implements ZookeeperClient {

    protected static final Logger logger = LoggerFactory.getLogger(AbstractZookeeperClient.class);

    protected int DEFAULT_CONNECTION_TIMEOUT_MS = 5 * 1000;
    protected int DEFAULT_SESSION_TIMEOUT_MS = 60 * 1000;

    private final URL url;

    private final Set<StateListener> stateListeners = new CopyOnWriteArraySet<StateListener>();

    private final ConcurrentMap<String, ConcurrentMap<ChildListener, TargetChildListener>> childListeners =
            new ConcurrentHashMap<String, ConcurrentMap<ChildListener, TargetChildListener>>();

    private final ConcurrentMap<String, ConcurrentMap<DataListener, TargetDataListener>> listeners =
            new ConcurrentHashMap<String, ConcurrentMap<DataListener, TargetDataListener>>();

    private volatile boolean closed = false;

    private final Set<String> persistentExistNodePath = new ConcurrentHashSet<>();

    public AbstractZookeeperClient(URL url) {
        this.url = url;
    }

    @Override
    public URL getUrl() {
        return url;
    }

    @Override
    public void delete(String path) {
        //never mind if ephemeral
        persistentExistNodePath.remove(path);
        deletePath(path);
    }


    @Override
    public void create(String path, boolean ephemeral) {
        if (!ephemeral) {
            if (persistentExistNodePath.contains(path)) {
                return;
            }
            if (checkExists(path)) {
                persistentExistNodePath.add(path);
                return;
            }
        }
        int i = path.lastIndexOf('/');
        if (i > 0) {
            create(path.substring(0, i), false);
        }
        if (ephemeral) {
            createEphemeral(path);
        } else {
            createPersistent(path);
            persistentExistNodePath.add(path);
        }
    }

    @Override
    public void addStateListener(StateListener listener) {
        stateListeners.add(listener);
    }

    @Override
    public void removeStateListener(StateListener listener) {
        stateListeners.remove(listener);
    }

    public Set<StateListener> getSessionListeners() {
        return stateListeners;
    }

    @Override
    public List<String> addChildListener(String path, final ChildListener listener) {
        ConcurrentMap<ChildListener, TargetChildListener> listeners = childListeners.computeIfAbsent(path, k -> new ConcurrentHashMap<>());
        TargetChildListener targetListener = listeners.computeIfAbsent(listener, k -> createTargetChildListener(path, k));
        return addTargetChildListener(path, targetListener);
    }

    @Override
    public void addDataListener(String path, DataListener listener) {
        this.addDataListener(path, listener, null);
    }

    @Override
    public void addDataListener(String path, DataListener listener, Executor executor) {
        ConcurrentMap<DataListener, TargetDataListener> dataListenerMap = listeners.computeIfAbsent(path, k -> new ConcurrentHashMap<>());
        TargetDataListener targetListener = dataListenerMap.computeIfAbsent(listener, k -> createTargetDataListener(path, k));
        addTargetDataListener(path, targetListener, executor);
    }

    @Override
    public void removeDataListener(String path, DataListener listener) {
        ConcurrentMap<DataListener, TargetDataListener> dataListenerMap = listeners.get(path);
        if (dataListenerMap != null) {
            TargetDataListener targetListener = dataListenerMap.remove(listener);
            if (targetListener != null) {
                removeTargetDataListener(path, targetListener);
            }
        }
    }

    @Override
    public void removeChildListener(String path, ChildListener listener) {
        ConcurrentMap<ChildListener, TargetChildListener> listeners = childListeners.get(path);
        if (listeners != null) {
            TargetChildListener targetListener = listeners.remove(listener);
            if (targetListener != null) {
                removeTargetChildListener(path, targetListener);
            }
        }
    }

    protected void stateChanged(int state) {
        for (StateListener sessionListener : getSessionListeners()) {
            sessionListener.stateChanged(state);
        }
    }

    @Override
    public void close() {
        if (closed) {
            return;
        }
        closed = true;
        try {
            doClose();
        } catch (Throwable t) {
            logger.warn(t.getMessage(), t);
        }
    }

    @Override
    public void create(String path, String content, boolean ephemeral) {
        if (checkExists(path)) {
            delete(path);
        }
        int i = path.lastIndexOf('/');
        if (i > 0) {
            create(path.substring(0, i), false);
        }
        if (ephemeral) {
            createEphemeral(path, content);
        } else {
            createPersistent(path, content);
        }
    }

    @Override
    public void createOrUpdate(String path, String content, boolean ephemeral, Object stat) {
        int i = path.lastIndexOf('/');
        if (i > 0) {
            create(path.substring(0, i), false);
        }
        if (ephemeral) {
            createOrUpdateEphemeral(path, content, stat);
        } else {
            createOrUpdatePersistent(path, content, stat);
        }
    }

    @Override
    public String getContent(String path) {
        if (!checkExists(path)) {
            return null;
        }
        return doGetContent(path);
    }

    @Override
    public ConfigItem getConfigItem(String path) {
        if (!checkExists(path)) {
            return new ConfigItem();
        }
        return doGetConfigItem(path);
    }

    protected abstract void doClose();

    protected abstract void createPersistent(String path);

    protected abstract void createEphemeral(String path);

    protected abstract void createPersistent(String path, String data);

    protected abstract void createEphemeral(String path, String data);

    protected abstract void update(String path, String data, Object stat);

    protected abstract void createOrUpdatePersistent(String path, String data, Object stat);

    protected abstract void createOrUpdateEphemeral(String path, String data, Object stat);

    @Override
    public abstract boolean checkExists(String path);

    protected abstract TargetChildListener createTargetChildListener(String path, ChildListener listener);

    protected abstract List<String> addTargetChildListener(String path, TargetChildListener listener);

    protected abstract TargetDataListener createTargetDataListener(String path, DataListener listener);

    protected abstract void addTargetDataListener(String path, TargetDataListener listener);

    protected abstract void addTargetDataListener(String path, TargetDataListener listener, Executor executor);

    protected abstract void removeTargetDataListener(String path, TargetDataListener listener);

    protected abstract void removeTargetChildListener(String path, TargetChildListener listener);

    protected abstract String doGetContent(String path);

    protected abstract ConfigItem doGetConfigItem(String path);

    /**
     * we invoke the zookeeper client to delete the node
     *
     * @param path the node path
     */
    protected abstract void deletePath(String path);

}
=======
/*
 * Licensed to the Apache Software Foundation (ASF) under one or more
 * contributor license agreements.  See the NOTICE file distributed with
 * this work for additional information regarding copyright ownership.
 * The ASF licenses this file to You under the Apache License, Version 2.0
 * (the "License"); you may not use this file except in compliance with
 * the License.  You may obtain a copy of the License at
 *
 *     http://www.apache.org/licenses/LICENSE-2.0
 *
 * Unless required by applicable law or agreed to in writing, software
 * distributed under the License is distributed on an "AS IS" BASIS,
 * WITHOUT WARRANTIES OR CONDITIONS OF ANY KIND, either express or implied.
 * See the License for the specific language governing permissions and
 * limitations under the License.
 */
package org.apache.dubbo.remoting.zookeeper.support;

import org.apache.dubbo.common.URL;
import org.apache.dubbo.common.config.configcenter.ConfigItem;
import org.apache.dubbo.common.logger.Logger;
import org.apache.dubbo.common.logger.LoggerFactory;
import org.apache.dubbo.common.utils.ConcurrentHashSet;
import org.apache.dubbo.remoting.zookeeper.ChildListener;
import org.apache.dubbo.remoting.zookeeper.DataListener;
import org.apache.dubbo.remoting.zookeeper.StateListener;
import org.apache.dubbo.remoting.zookeeper.ZookeeperClient;

import java.util.List;
import java.util.Set;
import java.util.concurrent.ConcurrentHashMap;
import java.util.concurrent.ConcurrentMap;
import java.util.concurrent.CopyOnWriteArraySet;
import java.util.concurrent.Executor;

public abstract class AbstractZookeeperClient<TargetDataListener, TargetChildListener> implements ZookeeperClient {

    protected static final Logger logger = LoggerFactory.getLogger(AbstractZookeeperClient.class);

    protected int DEFAULT_CONNECTION_TIMEOUT_MS = 5 * 1000;
    protected int DEFAULT_SESSION_TIMEOUT_MS = 60 * 1000;

    private final URL url;

    private final Set<StateListener> stateListeners = new CopyOnWriteArraySet<StateListener>();

    private final ConcurrentMap<String, ConcurrentMap<ChildListener, TargetChildListener>> childListeners =
            new ConcurrentHashMap<String, ConcurrentMap<ChildListener, TargetChildListener>>();

    private final ConcurrentMap<String, ConcurrentMap<DataListener, TargetDataListener>> listeners =
            new ConcurrentHashMap<String, ConcurrentMap<DataListener, TargetDataListener>>();

    private volatile boolean closed = false;

    private final Set<String> persistentExistNodePath = new ConcurrentHashSet<>();

    public AbstractZookeeperClient(URL url) {
        this.url = url;
    }

    @Override
    public URL getUrl() {
        return url;
    }

    @Override
    public void delete(String path) {
        //never mind if ephemeral
        persistentExistNodePath.remove(path);
        deletePath(path);
    }


    @Override
    public void create(String path, boolean ephemeral) {
        if (!ephemeral) {
            if (persistentExistNodePath.contains(path)) {
                return;
            }
            if (checkExists(path)) {
                persistentExistNodePath.add(path);
                return;
            }
        }
        int i = path.lastIndexOf('/');
        if (i > 0) {
            create(path.substring(0, i), false);
        }
        if (ephemeral) {
            createEphemeral(path);
        } else {
            createPersistent(path);
            persistentExistNodePath.add(path);
        }
    }

    @Override
    public void addStateListener(StateListener listener) {
        stateListeners.add(listener);
    }

    @Override
    public void removeStateListener(StateListener listener) {
        stateListeners.remove(listener);
    }

    public Set<StateListener> getSessionListeners() {
        return stateListeners;
    }

    @Override
    public List<String> addChildListener(String path, final ChildListener listener) {
        ConcurrentMap<ChildListener, TargetChildListener> listeners = childListeners.computeIfAbsent(path, k -> new ConcurrentHashMap<>());
        TargetChildListener targetListener = listeners.computeIfAbsent(listener, k -> createTargetChildListener(path, k));
        return addTargetChildListener(path, targetListener);
    }

    @Override
    public void addDataListener(String path, DataListener listener) {
        this.addDataListener(path, listener, null);
    }

    @Override
    public void addDataListener(String path, DataListener listener, Executor executor) {
        ConcurrentMap<DataListener, TargetDataListener> dataListenerMap = listeners.computeIfAbsent(path, k -> new ConcurrentHashMap<>());
        TargetDataListener targetListener = dataListenerMap.computeIfAbsent(listener, k -> createTargetDataListener(path, k));
        addTargetDataListener(path, targetListener, executor);
    }

    @Override
    public void removeDataListener(String path, DataListener listener) {
        ConcurrentMap<DataListener, TargetDataListener> dataListenerMap = listeners.get(path);
        if (dataListenerMap != null) {
            TargetDataListener targetListener = dataListenerMap.remove(listener);
            if (targetListener != null) {
                removeTargetDataListener(path, targetListener);
            }
        }
    }

    @Override
    public void removeChildListener(String path, ChildListener listener) {
        ConcurrentMap<ChildListener, TargetChildListener> listeners = childListeners.get(path);
        if (listeners != null) {
            TargetChildListener targetListener = listeners.remove(listener);
            if (targetListener != null) {
                removeTargetChildListener(path, targetListener);
            }
        }
    }

    protected void stateChanged(int state) {
        for (StateListener sessionListener : getSessionListeners()) {
            sessionListener.stateChanged(state);
        }
    }

    @Override
    public void close() {
        if (closed) {
            return;
        }
        closed = true;
        try {
            doClose();
        } catch (Throwable t) {
            logger.warn(t.getMessage(), t);
        }
    }

    @Override
    public void create(String path, String content, boolean ephemeral) {
        if (checkExists(path)) {
            delete(path);
        }
        int i = path.lastIndexOf('/');
        if (i > 0) {
            create(path.substring(0, i), false);
        }
        if (ephemeral) {
            createEphemeral(path, content);
        } else {
            createPersistent(path, content);
        }
    }

    @Override
    public void createOrUpdate(String path, String content, boolean ephemeral, int version) {
        int i = path.lastIndexOf('/');
        if (i > 0) {
            create(path.substring(0, i), false);
        }
        if (ephemeral) {
            createOrUpdateEphemeral(path, content, version);
        } else {
            createOrUpdatePersistent(path, content, version);
        }
    }

    @Override
    public String getContent(String path) {
        if (!checkExists(path)) {
            return null;
        }
        return doGetContent(path);
    }

    @Override
    public ConfigItem getConfigItem(String path) {
        return doGetConfigItem(path);
    }

    protected abstract void doClose();

    protected abstract void createPersistent(String path);

    protected abstract void createEphemeral(String path);

    protected abstract void createPersistent(String path, String data);

    protected abstract void createEphemeral(String path, String data);

    protected abstract void update(String path, String data, int version);

    protected abstract void createOrUpdatePersistent(String path, String data, int version);

    protected abstract void createOrUpdateEphemeral(String path, String data, int version);

    @Override
    public abstract boolean checkExists(String path);

    protected abstract TargetChildListener createTargetChildListener(String path, ChildListener listener);

    protected abstract List<String> addTargetChildListener(String path, TargetChildListener listener);

    protected abstract TargetDataListener createTargetDataListener(String path, DataListener listener);

    protected abstract void addTargetDataListener(String path, TargetDataListener listener);

    protected abstract void addTargetDataListener(String path, TargetDataListener listener, Executor executor);

    protected abstract void removeTargetDataListener(String path, TargetDataListener listener);

    protected abstract void removeTargetChildListener(String path, TargetChildListener listener);

    protected abstract String doGetContent(String path);

    protected abstract ConfigItem doGetConfigItem(String path);

    /**
     * we invoke the zookeeper client to delete the node
     *
     * @param path the node path
     */
    protected abstract void deletePath(String path);

}
>>>>>>> 724ec8b5
<|MERGE_RESOLUTION|>--- conflicted
+++ resolved
@@ -1,4 +1,3 @@
-<<<<<<< HEAD
 /*
  * Licensed to the Apache Software Foundation (ASF) under one or more
  * contributor license agreements.  See the NOTICE file distributed with
@@ -186,15 +185,15 @@
     }
 
     @Override
-    public void createOrUpdate(String path, String content, boolean ephemeral, Object stat) {
+    public void createOrUpdate(String path, String content, boolean ephemeral, int version) {
         int i = path.lastIndexOf('/');
         if (i > 0) {
             create(path.substring(0, i), false);
         }
         if (ephemeral) {
-            createOrUpdateEphemeral(path, content, stat);
+            createOrUpdateEphemeral(path, content, version);
         } else {
-            createOrUpdatePersistent(path, content, stat);
+            createOrUpdatePersistent(path, content, version);
         }
     }
 
@@ -208,9 +207,6 @@
 
     @Override
     public ConfigItem getConfigItem(String path) {
-        if (!checkExists(path)) {
-            return new ConfigItem();
-        }
         return doGetConfigItem(path);
     }
 
@@ -224,11 +220,11 @@
 
     protected abstract void createEphemeral(String path, String data);
 
-    protected abstract void update(String path, String data, Object stat);
-
-    protected abstract void createOrUpdatePersistent(String path, String data, Object stat);
-
-    protected abstract void createOrUpdateEphemeral(String path, String data, Object stat);
+    protected abstract void update(String path, String data, int version);
+
+    protected abstract void createOrUpdatePersistent(String path, String data, int version);
+
+    protected abstract void createOrUpdateEphemeral(String path, String data, int version);
 
     @Override
     public abstract boolean checkExists(String path);
@@ -258,263 +254,4 @@
      */
     protected abstract void deletePath(String path);
 
-}
-=======
-/*
- * Licensed to the Apache Software Foundation (ASF) under one or more
- * contributor license agreements.  See the NOTICE file distributed with
- * this work for additional information regarding copyright ownership.
- * The ASF licenses this file to You under the Apache License, Version 2.0
- * (the "License"); you may not use this file except in compliance with
- * the License.  You may obtain a copy of the License at
- *
- *     http://www.apache.org/licenses/LICENSE-2.0
- *
- * Unless required by applicable law or agreed to in writing, software
- * distributed under the License is distributed on an "AS IS" BASIS,
- * WITHOUT WARRANTIES OR CONDITIONS OF ANY KIND, either express or implied.
- * See the License for the specific language governing permissions and
- * limitations under the License.
- */
-package org.apache.dubbo.remoting.zookeeper.support;
-
-import org.apache.dubbo.common.URL;
-import org.apache.dubbo.common.config.configcenter.ConfigItem;
-import org.apache.dubbo.common.logger.Logger;
-import org.apache.dubbo.common.logger.LoggerFactory;
-import org.apache.dubbo.common.utils.ConcurrentHashSet;
-import org.apache.dubbo.remoting.zookeeper.ChildListener;
-import org.apache.dubbo.remoting.zookeeper.DataListener;
-import org.apache.dubbo.remoting.zookeeper.StateListener;
-import org.apache.dubbo.remoting.zookeeper.ZookeeperClient;
-
-import java.util.List;
-import java.util.Set;
-import java.util.concurrent.ConcurrentHashMap;
-import java.util.concurrent.ConcurrentMap;
-import java.util.concurrent.CopyOnWriteArraySet;
-import java.util.concurrent.Executor;
-
-public abstract class AbstractZookeeperClient<TargetDataListener, TargetChildListener> implements ZookeeperClient {
-
-    protected static final Logger logger = LoggerFactory.getLogger(AbstractZookeeperClient.class);
-
-    protected int DEFAULT_CONNECTION_TIMEOUT_MS = 5 * 1000;
-    protected int DEFAULT_SESSION_TIMEOUT_MS = 60 * 1000;
-
-    private final URL url;
-
-    private final Set<StateListener> stateListeners = new CopyOnWriteArraySet<StateListener>();
-
-    private final ConcurrentMap<String, ConcurrentMap<ChildListener, TargetChildListener>> childListeners =
-            new ConcurrentHashMap<String, ConcurrentMap<ChildListener, TargetChildListener>>();
-
-    private final ConcurrentMap<String, ConcurrentMap<DataListener, TargetDataListener>> listeners =
-            new ConcurrentHashMap<String, ConcurrentMap<DataListener, TargetDataListener>>();
-
-    private volatile boolean closed = false;
-
-    private final Set<String> persistentExistNodePath = new ConcurrentHashSet<>();
-
-    public AbstractZookeeperClient(URL url) {
-        this.url = url;
-    }
-
-    @Override
-    public URL getUrl() {
-        return url;
-    }
-
-    @Override
-    public void delete(String path) {
-        //never mind if ephemeral
-        persistentExistNodePath.remove(path);
-        deletePath(path);
-    }
-
-
-    @Override
-    public void create(String path, boolean ephemeral) {
-        if (!ephemeral) {
-            if (persistentExistNodePath.contains(path)) {
-                return;
-            }
-            if (checkExists(path)) {
-                persistentExistNodePath.add(path);
-                return;
-            }
-        }
-        int i = path.lastIndexOf('/');
-        if (i > 0) {
-            create(path.substring(0, i), false);
-        }
-        if (ephemeral) {
-            createEphemeral(path);
-        } else {
-            createPersistent(path);
-            persistentExistNodePath.add(path);
-        }
-    }
-
-    @Override
-    public void addStateListener(StateListener listener) {
-        stateListeners.add(listener);
-    }
-
-    @Override
-    public void removeStateListener(StateListener listener) {
-        stateListeners.remove(listener);
-    }
-
-    public Set<StateListener> getSessionListeners() {
-        return stateListeners;
-    }
-
-    @Override
-    public List<String> addChildListener(String path, final ChildListener listener) {
-        ConcurrentMap<ChildListener, TargetChildListener> listeners = childListeners.computeIfAbsent(path, k -> new ConcurrentHashMap<>());
-        TargetChildListener targetListener = listeners.computeIfAbsent(listener, k -> createTargetChildListener(path, k));
-        return addTargetChildListener(path, targetListener);
-    }
-
-    @Override
-    public void addDataListener(String path, DataListener listener) {
-        this.addDataListener(path, listener, null);
-    }
-
-    @Override
-    public void addDataListener(String path, DataListener listener, Executor executor) {
-        ConcurrentMap<DataListener, TargetDataListener> dataListenerMap = listeners.computeIfAbsent(path, k -> new ConcurrentHashMap<>());
-        TargetDataListener targetListener = dataListenerMap.computeIfAbsent(listener, k -> createTargetDataListener(path, k));
-        addTargetDataListener(path, targetListener, executor);
-    }
-
-    @Override
-    public void removeDataListener(String path, DataListener listener) {
-        ConcurrentMap<DataListener, TargetDataListener> dataListenerMap = listeners.get(path);
-        if (dataListenerMap != null) {
-            TargetDataListener targetListener = dataListenerMap.remove(listener);
-            if (targetListener != null) {
-                removeTargetDataListener(path, targetListener);
-            }
-        }
-    }
-
-    @Override
-    public void removeChildListener(String path, ChildListener listener) {
-        ConcurrentMap<ChildListener, TargetChildListener> listeners = childListeners.get(path);
-        if (listeners != null) {
-            TargetChildListener targetListener = listeners.remove(listener);
-            if (targetListener != null) {
-                removeTargetChildListener(path, targetListener);
-            }
-        }
-    }
-
-    protected void stateChanged(int state) {
-        for (StateListener sessionListener : getSessionListeners()) {
-            sessionListener.stateChanged(state);
-        }
-    }
-
-    @Override
-    public void close() {
-        if (closed) {
-            return;
-        }
-        closed = true;
-        try {
-            doClose();
-        } catch (Throwable t) {
-            logger.warn(t.getMessage(), t);
-        }
-    }
-
-    @Override
-    public void create(String path, String content, boolean ephemeral) {
-        if (checkExists(path)) {
-            delete(path);
-        }
-        int i = path.lastIndexOf('/');
-        if (i > 0) {
-            create(path.substring(0, i), false);
-        }
-        if (ephemeral) {
-            createEphemeral(path, content);
-        } else {
-            createPersistent(path, content);
-        }
-    }
-
-    @Override
-    public void createOrUpdate(String path, String content, boolean ephemeral, int version) {
-        int i = path.lastIndexOf('/');
-        if (i > 0) {
-            create(path.substring(0, i), false);
-        }
-        if (ephemeral) {
-            createOrUpdateEphemeral(path, content, version);
-        } else {
-            createOrUpdatePersistent(path, content, version);
-        }
-    }
-
-    @Override
-    public String getContent(String path) {
-        if (!checkExists(path)) {
-            return null;
-        }
-        return doGetContent(path);
-    }
-
-    @Override
-    public ConfigItem getConfigItem(String path) {
-        return doGetConfigItem(path);
-    }
-
-    protected abstract void doClose();
-
-    protected abstract void createPersistent(String path);
-
-    protected abstract void createEphemeral(String path);
-
-    protected abstract void createPersistent(String path, String data);
-
-    protected abstract void createEphemeral(String path, String data);
-
-    protected abstract void update(String path, String data, int version);
-
-    protected abstract void createOrUpdatePersistent(String path, String data, int version);
-
-    protected abstract void createOrUpdateEphemeral(String path, String data, int version);
-
-    @Override
-    public abstract boolean checkExists(String path);
-
-    protected abstract TargetChildListener createTargetChildListener(String path, ChildListener listener);
-
-    protected abstract List<String> addTargetChildListener(String path, TargetChildListener listener);
-
-    protected abstract TargetDataListener createTargetDataListener(String path, DataListener listener);
-
-    protected abstract void addTargetDataListener(String path, TargetDataListener listener);
-
-    protected abstract void addTargetDataListener(String path, TargetDataListener listener, Executor executor);
-
-    protected abstract void removeTargetDataListener(String path, TargetDataListener listener);
-
-    protected abstract void removeTargetChildListener(String path, TargetChildListener listener);
-
-    protected abstract String doGetContent(String path);
-
-    protected abstract ConfigItem doGetConfigItem(String path);
-
-    /**
-     * we invoke the zookeeper client to delete the node
-     *
-     * @param path the node path
-     */
-    protected abstract void deletePath(String path);
-
-}
->>>>>>> 724ec8b5
+}