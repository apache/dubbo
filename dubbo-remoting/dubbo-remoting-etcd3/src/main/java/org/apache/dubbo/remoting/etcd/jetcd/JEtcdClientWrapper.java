/*
 * Licensed to the Apache Software Foundation (ASF) under one or more
 * contributor license agreements.  See the NOTICE file distributed with
 * this work for additional information regarding copyright ownership.
 * The ASF licenses this file to You under the Apache License, Version 2.0
 * (the "License"); you may not use this file except in compliance with
 * the License.  You may obtain a copy of the License at
 *
 *     http://www.apache.org/licenses/LICENSE-2.0
 *
 * Unless required by applicable law or agreed to in writing, software
 * distributed under the License is distributed on an "AS IS" BASIS,
 * WITHOUT WARRANTIES OR CONDITIONS OF ANY KIND, either express or implied.
 * See the License for the specific language governing permissions and
 * limitations under the License.
 */

package org.apache.dubbo.remoting.etcd.jetcd;

import org.apache.dubbo.common.URL;
import org.apache.dubbo.common.logger.Logger;
import org.apache.dubbo.common.logger.LoggerFactory;
import org.apache.dubbo.common.utils.ConcurrentHashSet;
import org.apache.dubbo.common.utils.NamedThreadFactory;
import org.apache.dubbo.common.utils.StringUtils;
import org.apache.dubbo.remoting.etcd.RetryPolicy;
import org.apache.dubbo.remoting.etcd.StateListener;

import io.etcd.jetcd.ByteSequence;
import io.etcd.jetcd.Client;
import io.etcd.jetcd.ClientBuilder;
import io.etcd.jetcd.CloseableClient;
import io.etcd.jetcd.KeyValue;
import io.etcd.jetcd.Observers;
import io.etcd.jetcd.common.exception.ErrorCode;
import io.etcd.jetcd.common.exception.EtcdException;
import io.etcd.jetcd.kv.GetResponse;
import io.etcd.jetcd.kv.PutResponse;
import io.etcd.jetcd.lease.LeaseKeepAliveResponse;
import io.etcd.jetcd.options.GetOption;
import io.etcd.jetcd.options.PutOption;
import io.grpc.ConnectivityState;
import io.grpc.ManagedChannel;
import io.grpc.Status;
import io.grpc.stub.StreamObserver;
import io.grpc.util.RoundRobinLoadBalancerFactory;

import java.lang.reflect.Field;
import java.lang.reflect.Method;
import java.nio.charset.Charset;
import java.util.Arrays;
import java.util.Collections;
import java.util.HashSet;
import java.util.List;
import java.util.Set;
import java.util.concurrent.Callable;
import java.util.concurrent.CompletableFuture;
import java.util.concurrent.ExecutionException;
import java.util.concurrent.Executors;
import java.util.concurrent.ScheduledExecutorService;
import java.util.concurrent.ScheduledFuture;
import java.util.concurrent.TimeUnit;
import java.util.concurrent.TimeoutException;
import java.util.concurrent.atomic.AtomicReference;
import java.util.function.Consumer;

import static java.util.stream.Collectors.toList;
import static org.apache.dubbo.common.constants.CommonConstants.COMMA_SEPARATOR;
import static org.apache.dubbo.common.constants.CommonConstants.PATH_SEPARATOR;
import static org.apache.dubbo.remoting.etcd.Constants.DEFAULT_KEEPALIVE_TIMEOUT;
import static org.apache.dubbo.remoting.etcd.Constants.DEFAULT_RECONNECT_PERIOD;
import static org.apache.dubbo.remoting.etcd.Constants.DEFAULT_RETRY_PERIOD;
import static org.apache.dubbo.remoting.etcd.Constants.HTTP_KEY;
import static org.apache.dubbo.remoting.etcd.Constants.HTTP_SUBFIX_KEY;
import static org.apache.dubbo.remoting.etcd.Constants.RETRY_PERIOD_KEY;
import static org.apache.dubbo.remoting.etcd.Constants.SESSION_TIMEOUT_KEY;

public class JEtcdClientWrapper {

    private Logger logger = LoggerFactory.getLogger(JEtcdClientWrapper.class);

    private final URL url;
    private volatile Client client;
    private volatile boolean started = false;
    private volatile boolean connectState = false;
    private ScheduledFuture future;
    private ScheduledExecutorService reconnectNotify;
    private AtomicReference<ManagedChannel> channel;

    private ConnectionStateListener connectionStateListener;

    private long expirePeriod;

    private CompletableFuture<Client> completableFuture;

    private RetryPolicy retryPolicy;

    private RuntimeException failed;

    private final ScheduledFuture<?> retryFuture;
    private final ScheduledExecutorService retryExecutor = Executors.newScheduledThreadPool(1,
            new NamedThreadFactory("Etcd3RegistryKeepAliveFailedRetryTimer", true));

    private final Set<String> failedRegistered = new ConcurrentHashSet<String>();

    private final Set<String> registeredPaths = new ConcurrentHashSet<>();
    private volatile CloseableClient keepAlive = null;

    /**
     * Support temporary nodes to reuse the same lease
     */
    private volatile long globalLeaseId;

    private volatile boolean cancelKeepAlive = false;

    public static final Charset UTF_8 = Charset.forName("UTF-8");

    public JEtcdClientWrapper(URL url) {
        this.url = url;
        this.expirePeriod = url.getParameter(SESSION_TIMEOUT_KEY, DEFAULT_KEEPALIVE_TIMEOUT) / 1000;
        if (expirePeriod <= 0) {
            this.expirePeriod = DEFAULT_KEEPALIVE_TIMEOUT / 1000;
        }
        this.channel = new AtomicReference<>();
        this.completableFuture = CompletableFuture.supplyAsync(() -> prepareClient(url));
        this.reconnectNotify = Executors.newScheduledThreadPool(1,
                new NamedThreadFactory("reconnectNotify", true));
        this.retryPolicy = new RetryNTimes(1, 1000, TimeUnit.MILLISECONDS);

        this.failed = new IllegalStateException("Etcd3 registry is not connected yet, url:" + url);
<<<<<<< HEAD
        int retryPeriod = url.getParameter(Constants.REGISTRY_RETRY_PERIOD_KEY, Constants.DEFAULT_REGISTRY_RETRY_PERIOD);
=======
        int retryPeriod = url.getParameter(RETRY_PERIOD_KEY, DEFAULT_RETRY_PERIOD);
>>>>>>> 0b275651

        this.retryFuture = retryExecutor.scheduleWithFixedDelay(() -> {
            try {
                retry();
            } catch (Throwable t) {
                logger.error("Unexpected error occur at failed retry, cause: " + t.getMessage(), t);
            }
        }, retryPeriod, retryPeriod, TimeUnit.MILLISECONDS);
    }

    private Client prepareClient(URL url) {

        int maxInboundSize = DEFAULT_INBOUND_SIZE;
        if (StringUtils.isNotEmpty(System.getProperty(GRPC_MAX_INBOUND_SIZE_KEY))) {
            maxInboundSize = Integer.valueOf(System.getProperty(GRPC_MAX_INBOUND_SIZE_KEY));
        }

        ClientBuilder clientBuilder = Client.builder()
                .loadBalancerFactory(RoundRobinLoadBalancerFactory.getInstance())
                .endpoints(endPoints(url.getBackupAddress()))
                .maxInboundMessageSize(maxInboundSize);

        return clientBuilder.build();
    }

    public Client getClient() {
        return client;
    }

    /**
     * try to get current connected channel.
     *
     * @return connected channel.
     */
    public ManagedChannel getChannel() {
        if (channel.get() == null || (channel.get().isShutdown() || channel.get().isTerminated())) {
            channel.set(newChannel(client));
        }
        return channel.get();
    }

    /**
     * find direct children directory, excluding path self,
     * Never return null.
     *
     * @param path the path to be found direct children.
     * @return direct children directory, contains zero element
     * list if children directory not exists.
     */
    public List<String> getChildren(String path) {
        try {
            return RetryLoops.invokeWithRetry(
                    () -> {
                        requiredNotNull(client, failed);
                        int len = path.length();
                        return client.getKVClient()
                                .get(ByteSequence.from(path, UTF_8),
                                        GetOption.newBuilder().withPrefix(ByteSequence.from(path, UTF_8)).build())
                                .get(DEFAULT_REQUEST_TIMEOUT, TimeUnit.MILLISECONDS)
                                .getKvs().stream().parallel()
                                .filter(pair -> {
                                    String key = pair.getKey().toString(UTF_8);
                                    int index = len, count = 0;
                                    if (key.length() > len) {
                                        for (; (index = key.indexOf(PATH_SEPARATOR, index)) != -1; ++index) {
                                            if (count++ > 1) {
                                                break;
                                            }
                                        }
                                    }
                                    return count == 1;
                                })
                                .map(pair -> pair.getKey().toString(UTF_8))
                                .collect(toList());
                    }, retryPolicy);
        } catch (Exception e) {
            throw new IllegalStateException(e.getMessage(), e);
        }
    }

    public boolean isConnected() {
        return ConnectivityState.READY == (getChannel().getState(false))
                || ConnectivityState.IDLE == (getChannel().getState(false));
    }

    public long createLease(long second) {
        try {
            return RetryLoops.invokeWithRetry(
                    () -> {
                        requiredNotNull(client, failed);
                        return client.getLeaseClient()
                                .grant(second)
                                .get(DEFAULT_REQUEST_TIMEOUT, TimeUnit.MILLISECONDS)
                                .getID();
                    }, retryPolicy);
        } catch (Exception e) {
            throw new IllegalStateException(e.getMessage(), e);
        }
    }

    public void revokeLease(long lease) {
        try {
            RetryLoops.invokeWithRetry(
                    (Callable<Void>) () -> {
                        requiredNotNull(client, failed);
                        client.getLeaseClient()
                                .revoke(lease)
                                .get(DEFAULT_REQUEST_TIMEOUT, TimeUnit.MILLISECONDS);
                        return null;
                    }, retryPolicy);
        } catch (Exception e) {
            throw new IllegalStateException(e.getMessage(), e);
        }
    }

    public long createLease(long ttl, long timeout, TimeUnit unit)
            throws InterruptedException, ExecutionException, TimeoutException {

        if (timeout <= 0) {
            return createLease(ttl);
        }

        requiredNotNull(client, failed);
        return client.getLeaseClient()
                .grant(ttl)
                .get(timeout, unit).getID();
    }


    /**
     * try to check if path exists.
     */
    public boolean checkExists(String path) {
        try {
            return RetryLoops.invokeWithRetry(
                    () -> {
                        requiredNotNull(client, failed);
                        return client.getKVClient()
                                .get(ByteSequence.from(path, UTF_8), GetOption.newBuilder().withCountOnly(true).build())
                                .get(DEFAULT_REQUEST_TIMEOUT, TimeUnit.MILLISECONDS)
                                .getCount() > 0;
                    }, retryPolicy);
        } catch (Exception e) {
            throw new IllegalStateException(e.getMessage(), e);
        }
    }

    /**
     * only internal use only, maybe change in the future
     */
    protected Long find(String path) {
        try {
            return RetryLoops.invokeWithRetry(
                    () -> {
                        requiredNotNull(client, failed);
                        return client.getKVClient()
                                .get(ByteSequence.from(path, UTF_8))
                                .get(DEFAULT_REQUEST_TIMEOUT, TimeUnit.MILLISECONDS)
                                .getKvs().stream()
                                .mapToLong(keyValue -> Long.valueOf(keyValue.getValue().toString(UTF_8)))
                                .findFirst().getAsLong();
                    }, retryPolicy);
        } catch (Exception e) {
            throw new IllegalStateException(e.getMessage(), e);
        }
    }

    public void createPersistent(String path) {
        try {
            RetryLoops.invokeWithRetry(
                    (Callable<Void>) () -> {
                        requiredNotNull(client, failed);
                        client.getKVClient()
                                .put(ByteSequence.from(path, UTF_8),
                                        ByteSequence.from(String.valueOf(path.hashCode()), UTF_8))
                                .get(DEFAULT_REQUEST_TIMEOUT, TimeUnit.MILLISECONDS);
                        return null;
                    }, retryPolicy);
        } catch (Exception e) {
            throw new IllegalStateException(e.getMessage(), e);
        }
    }

    /**
     * create new ephemeral path save to etcd .
     * if node disconnect from etcd, it will be deleted
     * automatically by etcd when sessian timeout.
     *
     * @param path the path to be saved
     * @return the lease of current path.
     */
    public long createEphemeral(String path) {
        try {
            return RetryLoops.invokeWithRetry(
                    () -> {
                        requiredNotNull(client, failed);

                        registeredPaths.add(path);
                        keepAlive();
                        final long leaseId = globalLeaseId;
                        client.getKVClient()
                                .put(ByteSequence.from(path, UTF_8)
                                        , ByteSequence.from(String.valueOf(leaseId), UTF_8)
                                        , PutOption.newBuilder().withLeaseId(leaseId).build())
                                .get(DEFAULT_REQUEST_TIMEOUT, TimeUnit.MILLISECONDS);
                        return leaseId;
                    }, retryPolicy);
        } catch (Exception e) {
            throw new IllegalStateException(e.getMessage(), e);
        }
    }

    // easy for mock
    public void keepAlive(long lease) {
        this.keepAlive(lease, null);
    }

    @SuppressWarnings("unchecked")
    private <T> void keepAlive(long lease, Consumer<T> onFailed) {
        final StreamObserver<LeaseKeepAliveResponse> observer = new Observers.Builder()
                .onError((e) -> {
                    if (e instanceof EtcdException) {
                        EtcdException error = (EtcdException) e;
                        /**
                         * ttl has expired
                         */
                        if (error.getErrorCode() == ErrorCode.NOT_FOUND) {
                            keepAlive0(onFailed);
                        }
                    }
                }).onCompleted(() -> {
                    /**
                     * deadline reached.
                     */
                    keepAlive0(onFailed);
                }).build();

        /**
         * If there is already a keepalive, cancel first
         */
        cancelKeepAlive();

        /**
         * create and set new keepAlive to globalKeepAliveRef
         */
        this.keepAlive = client.getLeaseClient().keepAlive(lease, observer);
    }

    private void keepAlive() throws Exception {
        if (keepAlive == null) {
            synchronized (this) {
                if (keepAlive == null) {
                    this.globalLeaseId = client.getLeaseClient()
                            .grant(expirePeriod)
                            .get(DEFAULT_REQUEST_TIMEOUT, TimeUnit.MILLISECONDS)
                            .getID();
                    /**
                     * If the keepAlive expires, the registration will be re-attempted
                     */
                    keepAlive(globalLeaseId, (NULL) -> recovery());
                }
            }
        }
    }

    private <T> void keepAlive0(Consumer<T> onFailed) {
        if (onFailed != null) {

            /**
             * The following two scenarios will cause the keep-alive failure：
             *
             * 1. Service is offline
             * 2. Local deadline check expired
             *
             * The multiplex lease cannot update the local deadline,
             * causing the extreme scene service to be dropped.
             *
             */
            long leaseId = globalLeaseId;
            try {
                if (logger.isWarnEnabled()) {
                    logger.warn("Failed to keep alive for global lease '" + leaseId + "', waiting for retry again.");
                }
                onFailed.accept(null);
            } catch (Exception ignored) {
                logger.warn("Failed to recover from global lease expired or lease deadline exceeded. lease '" + leaseId + "'", ignored);
            }
        }
    }

    private void recovery() {

        try {
            /**
             * The client is processing reconnection
             */
            if (cancelKeepAlive) {
                return;
            }

            cancelKeepAlive();

            Set<String> ephemeralPaths = new HashSet<String>(registeredPaths);
            if (!ephemeralPaths.isEmpty()) {
                for (String path : ephemeralPaths) {
                    try {

                        /**
                         * The client is processing reconnection,
                         * cancel remaining service registration
                         */
                        if (cancelKeepAlive) {
                            return;
                        }

                        createEphemeral(path);
                        failedRegistered.remove(path);
                    } catch (Exception e) {

                        /**
                         * waiting for retry again
                         */
                        failedRegistered.add(path);

                        Status status = Status.fromThrowable(e);
                        if (status.getCode() == Status.Code.NOT_FOUND) {
                            cancelKeepAlive();
                        }
                    }
                }
            }
        } catch (Throwable t) {
            logger.warn("Unexpected error, failed to recover from global lease expired or deadline exceeded.", t);
        }
    }

    public void delete(String path) {
        try {
            RetryLoops.invokeWithRetry(
                    (Callable<Void>) () -> {
                        requiredNotNull(client, failed);
                        client.getKVClient()
                                .delete(ByteSequence.from(path, UTF_8))
                                .get(DEFAULT_REQUEST_TIMEOUT, TimeUnit.MILLISECONDS);
                        registeredPaths.remove(path);
                        return null;
                    }, retryPolicy);
        } catch (Exception e) {
            throw new IllegalStateException(e.getMessage(), e);
        } finally {
            /**
             * Cancel retry
             */
            failedRegistered.remove(path);
        }
    }

    public String[] endPoints(String backupAddress) {
        String[] endpoints = backupAddress.split(COMMA_SEPARATOR);
        List<String> addresses = Arrays.stream(endpoints)
                .map(address -> address.contains(HTTP_SUBFIX_KEY)
                        ? address
                        : HTTP_KEY + address)
                .collect(toList());
        Collections.shuffle(addresses);
        return addresses.toArray(new String[0]);
    }

    /**
     * because jetcd's connection change callback not supported yet, we must
     * loop to test if connect or disconnect event happend or not. It will be changed
     * in the future if we found better choice.
     */
    public void start() {
        if (!started) {
            try {
                this.client = completableFuture.get(expirePeriod, TimeUnit.SECONDS);
                this.connectState = isConnected();
                this.started = true;
            } catch (Throwable t) {
                logger.error("Timeout! etcd3 server can not be connected in : " + expirePeriod + " seconds! url: " + url, t);

                completableFuture.whenComplete((c, e) -> {
                    this.client = c;
                    if (e != null) {
                        logger.error("Got an exception when trying to create etcd3 instance, can not connect to etcd3 server, url: " + url, e);
                    }
                });

            }

            try {
                this.future = reconnectNotify.scheduleWithFixedDelay(() -> {
                    boolean connected = isConnected();
                    if (connectState != connected) {
                        int notifyState = connected ? StateListener.CONNECTED : StateListener.DISCONNECTED;
                        if (connectionStateListener != null) {
                            try {
                                if (connected) {
                                    clearKeepAlive();
                                }
                                connectionStateListener.stateChanged(getClient(), notifyState);
                            } finally {
                                cancelKeepAlive = false;
                            }
                        }
                        connectState = connected;
                    }
                }, DEFAULT_RECONNECT_PERIOD, DEFAULT_RECONNECT_PERIOD, TimeUnit.MILLISECONDS);
            } catch (Throwable t) {
                logger.error("monitor reconnect status failed.", t);
            }
        }
    }

    private void cancelKeepAlive() {
        try {
            if (keepAlive != null) {
                keepAlive.close();
            }
        } finally {
            // help for gc
            keepAlive = null;
        }
    }

    private void clearKeepAlive() {
        cancelKeepAlive = true;
        failedRegistered.clear();
        cancelKeepAlive();
    }

    protected void doClose() {

        try {
            cancelKeepAlive = true;
            if (globalLeaseId != 0) {
                revokeLease(this.globalLeaseId);
            }
        } catch (Exception e) {
            logger.warn("revoke global lease '" + globalLeaseId + "' failed, registry: " + url, e);
        }

        try {
            if (started && future != null) {
                started = false;
                future.cancel(true);
                reconnectNotify.shutdownNow();
            }
        } catch (Exception e) {
            logger.warn("stop reconnect Notify failed, registry: " + url, e);
        }

        try {
            retryFuture.cancel(true);
            retryExecutor.shutdownNow();
        } catch (Throwable t) {
            logger.warn(t.getMessage(), t);
        }

        if (getClient() != null) {
            getClient().close();
        }
    }

    /**
     * try get client's shared channel, becase all fields is private on jetcd,
     * we must using it by reflect, in the future, jetcd may provider better tools.
     *
     * @param client get channel from current client
     * @return current connection channel
     */
    private ManagedChannel newChannel(Client client) {
        try {
            Field connectionField = client.getClass().getDeclaredField("connectionManager");
            if (!connectionField.isAccessible()) {
                connectionField.setAccessible(true);
            }
            Object connection = connectionField.get(client);
            Method channel = connection.getClass().getDeclaredMethod("getChannel");
            if (!channel.isAccessible()) {
                channel.setAccessible(true);
            }
            return (ManagedChannel) channel.invoke(connection);
        } catch (Exception e) {
            throw new RuntimeException("Failed to obtain connection channel from " + url.getBackupAddress(), e);
        }
    }

    public ConnectionStateListener getConnectionStateListener() {
        return connectionStateListener;
    }

    public void setConnectionStateListener(ConnectionStateListener connectionStateListener) {
        this.connectionStateListener = connectionStateListener;
    }

    public static void requiredNotNull(Object obj, RuntimeException exeception) {
        if (obj == null) {
            throw exeception;
        }
    }

    public String getKVValue(String key) {
        if (null == key) {
            return null;
        }

        CompletableFuture<GetResponse> responseFuture = this.client.getKVClient().get(ByteSequence.from(key, UTF_8));

        try {
            List<KeyValue> result = responseFuture.get(DEFAULT_REQUEST_TIMEOUT, TimeUnit.MILLISECONDS).getKvs();
            if (!result.isEmpty()) {
                return result.get(0).getValue().toString(UTF_8);
            }
        } catch (Exception e) {
            // ignore
        }

        return null;
    }


    public boolean put(String key, String value) {
        if (key == null || value == null) {
            return false;
        }
        CompletableFuture<PutResponse> putFuture =
                this.client.getKVClient().put(ByteSequence.from(key, UTF_8), ByteSequence.from(value, UTF_8));
        try {
            putFuture.get(DEFAULT_REQUEST_TIMEOUT, TimeUnit.MILLISECONDS);
            return true;
        } catch (Exception e) {
            // ignore
        }
        return false;
    }

    private void retry() {
        if (!failedRegistered.isEmpty()) {
            Set<String> failed = new HashSet<String>(failedRegistered);
            if (!failed.isEmpty()) {

                if (cancelKeepAlive) {
                    return;
                }

                if (logger.isWarnEnabled()) {
                    logger.warn("Retry failed register(keep alive) for path '" + failed
                            + "', path size: " + failed.size());
                }
                try {
                    for (String path : failed) {
                        try {

                            /**
                             * Is it currently reconnecting ?
                             */
                            if (cancelKeepAlive) {
                                return;
                            }

                            createEphemeral(path);
                            failedRegistered.remove(path);
                        } catch (Throwable e) {

                            failedRegistered.add(path);

                            Status status = Status.fromThrowable(e);
                            if (status.getCode() == Status.Code.NOT_FOUND) {
                                cancelKeepAlive();
                            }

                            logger.warn("Failed to retry register(keep alive) for path '" + path + "', waiting for again, cause: " + e.getMessage(), e);
                        }
                    }
                } catch (Throwable t) {
                    logger.warn("Failed to retry register(keep alive) for path '" + failed + "', waiting for again, cause: " + t.getMessage(), t);
                }
            }
        }
    }

    /**
     * default request timeout
     */
    public static final long DEFAULT_REQUEST_TIMEOUT = obtainRequestTimeout();

    public static final int DEFAULT_INBOUND_SIZE = 100 * 1024 * 1024;

    public static final String GRPC_MAX_INBOUND_SIZE_KEY = "grpc.max.inbound.size";

    public static final String ETCD_REQUEST_TIMEOUT_KEY = "etcd.request.timeout";

    private static int obtainRequestTimeout() {
        if (StringUtils.isNotEmpty(System.getProperty(ETCD_REQUEST_TIMEOUT_KEY))) {
            return Integer.valueOf(System.getProperty(ETCD_REQUEST_TIMEOUT_KEY));
        }
        /**
         * 10 seconds.
         */
        return 10 * 1000;
    }
}<|MERGE_RESOLUTION|>--- conflicted
+++ resolved
@@ -128,11 +128,7 @@
         this.retryPolicy = new RetryNTimes(1, 1000, TimeUnit.MILLISECONDS);
 
         this.failed = new IllegalStateException("Etcd3 registry is not connected yet, url:" + url);
-<<<<<<< HEAD
-        int retryPeriod = url.getParameter(Constants.REGISTRY_RETRY_PERIOD_KEY, Constants.DEFAULT_REGISTRY_RETRY_PERIOD);
-=======
         int retryPeriod = url.getParameter(RETRY_PERIOD_KEY, DEFAULT_RETRY_PERIOD);
->>>>>>> 0b275651
 
         this.retryFuture = retryExecutor.scheduleWithFixedDelay(() -> {
             try {
