--- conflicted
+++ resolved
@@ -91,7 +91,6 @@
         }
     }
 
-<<<<<<< HEAD
     private void addRealHandler(Object realHandler) {
         if (realHandler instanceof Collection) {
             Collection realHandlers = (Collection) realHandler;
@@ -112,7 +111,8 @@
             return;
         }
         ((NettyChannel) channel).getNioChannel().pipeline().addLast((io.netty.channel.ChannelHandler) channelHandler);
-=======
+    }
+
     public void setDetectResult(ProtocolDetector.Result detectResult) {
         this.detectResult = detectResult;
     }
@@ -120,7 +120,6 @@
     @Override
     public ProtocolDetector.Result detectResult() {
         return detectResult;
->>>>>>> 391d3cdb
     }
 
     private boolean isClientSide(Channel channel) {
