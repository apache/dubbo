/*
 * Licensed to the Apache Software Foundation (ASF) under one or more
 * contributor license agreements.  See the NOTICE file distributed with
 * this work for additional information regarding copyright ownership.
 * The ASF licenses this file to You under the Apache License, Version 2.0
 * (the "License"); you may not use this file except in compliance with
 * the License.  You may obtain a copy of the License at
 *
 *     http://www.apache.org/licenses/LICENSE-2.0
 *
 * Unless required by applicable law or agreed to in writing, software
 * distributed under the License is distributed on an "AS IS" BASIS,
 * WITHOUT WARRANTIES OR CONDITIONS OF ANY KIND, either express or implied.
 * See the License for the specific language governing permissions and
 * limitations under the License.
 */
package org.apache.dubbo.remoting.transport.netty4;

import org.apache.dubbo.common.URL;
import org.apache.dubbo.common.logger.Logger;
import org.apache.dubbo.common.logger.LoggerFactory;
import org.apache.dubbo.common.utils.ExecutorUtil;
import org.apache.dubbo.common.utils.NetUtils;
import org.apache.dubbo.remoting.Channel;
import org.apache.dubbo.remoting.ChannelHandler;
import org.apache.dubbo.remoting.Constants;
import org.apache.dubbo.remoting.RemotingException;
import org.apache.dubbo.remoting.RemotingServer;
import org.apache.dubbo.remoting.transport.AbstractServer;
import org.apache.dubbo.remoting.transport.dispatcher.ChannelHandlers;
import org.apache.dubbo.remoting.utils.UrlUtils;

import io.netty.bootstrap.ServerBootstrap;
import io.netty.buffer.PooledByteBufAllocator;
import io.netty.channel.ChannelFuture;
import io.netty.channel.ChannelInitializer;
import io.netty.channel.ChannelOption;
import io.netty.channel.EventLoopGroup;
import io.netty.channel.socket.SocketChannel;
import io.netty.handler.timeout.IdleStateHandler;

import java.net.InetSocketAddress;
import java.util.ArrayList;
import java.util.Collection;
import java.util.Map;

import static java.util.concurrent.TimeUnit.MILLISECONDS;
import static org.apache.dubbo.common.constants.CommonConstants.IO_THREADS_KEY;
import static org.apache.dubbo.common.constants.CommonConstants.KEEP_ALIVE_KEY;
import static org.apache.dubbo.common.constants.CommonConstants.SSL_ENABLED_KEY;


/**
 * NettyServer.
 */
public class NettyServer extends AbstractServer implements RemotingServer {

    private static final Logger logger = LoggerFactory.getLogger(NettyServer.class);
    /**
     * the cache for alive worker channel.
     * <ip:port, dubbo channel>
     */
    private Map<String, Channel> channels;
    /**
     * netty server bootstrap.
     */
    private ServerBootstrap bootstrap;
    /**
     * the boss channel that receive connections and dispatch these to worker channel.
     */
	private io.netty.channel.Channel channel;

    private EventLoopGroup bossGroup;
    private EventLoopGroup workerGroup;

    public NettyServer(URL url, ChannelHandler handler) throws RemotingException {
        // you can customize name and type of client thread pool by THREAD_NAME_KEY and THREADPOOL_KEY in CommonConstants.
        // the handler will be wrapped: MultiMessageHandler->HeartbeatHandler->handler
        // 调用父类构造方法
        super(ExecutorUtil.setThreadName(url, SERVER_THREAD_POOL_NAME), ChannelHandlers.wrap(handler, url));
    }

    /**
     * Init and start netty server
     *
     * @throws Throwable
     */
    @Override
    protected void doOpen() throws Throwable {
        bootstrap = new ServerBootstrap();

<<<<<<< HEAD
        // 创建 boss 和 worker 线程池
        bossGroup = NettyEventLoopFactory.eventLoopGroup(1, "NettyServerBoss");
        workerGroup = NettyEventLoopFactory.eventLoopGroup(
=======
        bossGroup = createBossGroup();
        workerGroup = createWorkerGroup();

        final NettyServerHandler nettyServerHandler = createNettyServerHandler();
        channels = nettyServerHandler.getChannels();

        initServerBootstrap(nettyServerHandler);

        // bind
        ChannelFuture channelFuture = bootstrap.bind(getBindAddress());
        channelFuture.syncUninterruptibly();
        channel = channelFuture.channel();

    }

    protected EventLoopGroup createBossGroup() {
        return NettyEventLoopFactory.eventLoopGroup(1, "NettyServerBoss");
    }

    protected EventLoopGroup createWorkerGroup() {
        return NettyEventLoopFactory.eventLoopGroup(
>>>>>>> da4f5f22
                getUrl().getPositiveParameter(IO_THREADS_KEY, Constants.DEFAULT_IO_THREADS),
                "NettyServerWorker");
    }

    protected NettyServerHandler createNettyServerHandler() {
        return new NettyServerHandler(getUrl(), this);
    }

    protected void initServerBootstrap(NettyServerHandler nettyServerHandler) {
        boolean keepalive = getUrl().getParameter(KEEP_ALIVE_KEY, Boolean.FALSE);

        bootstrap.group(bossGroup, workerGroup)
                .channel(NettyEventLoopFactory.serverSocketChannelClass())
                .option(ChannelOption.SO_REUSEADDR, Boolean.TRUE)
                .childOption(ChannelOption.TCP_NODELAY, Boolean.TRUE)
                .childOption(ChannelOption.SO_KEEPALIVE, keepalive)
                .childOption(ChannelOption.ALLOCATOR, PooledByteBufAllocator.DEFAULT)
                .childHandler(new ChannelInitializer<SocketChannel>() {
                    @Override
                    protected void initChannel(SocketChannel ch) throws Exception {
                        // FIXME: should we use getTimeout()?
                        int idleTimeout = UrlUtils.getIdleTimeout(getUrl());
                        NettyCodecAdapter adapter = new NettyCodecAdapter(getCodec(), getUrl(), NettyServer.this);
                        if (getUrl().getParameter(SSL_ENABLED_KEY, false)) {
                            ch.pipeline().addLast("negotiation",
                                    SslHandlerInitializer.sslServerHandler(getUrl(), nettyServerHandler));
                        }
                        ch.pipeline()
                                .addLast("decoder", adapter.getDecoder())
                                .addLast("encoder", adapter.getEncoder())
                                .addLast("server-idle-handler", new IdleStateHandler(0, 0, idleTimeout, MILLISECONDS))
                                .addLast("handler", nettyServerHandler);
                    }
                });
<<<<<<< HEAD
        // bind
        // 绑定到指定的 ip 和端口上
        ChannelFuture channelFuture = bootstrap.bind(getBindAddress());
        channelFuture.syncUninterruptibly();
        channel = channelFuture.channel();

=======
>>>>>>> da4f5f22
    }

    @Override
    protected void doClose() throws Throwable {
        try {
            if (channel != null) {
                // unbind.
                channel.close();
            }
        } catch (Throwable e) {
            logger.warn(e.getMessage(), e);
        }
        try {
            Collection<Channel> channels = getChannels();
            if (channels != null && channels.size() > 0) {
                for (Channel channel : channels) {
                    try {
                        channel.close();
                    } catch (Throwable e) {
                        logger.warn(e.getMessage(), e);
                    }
                }
            }
        } catch (Throwable e) {
            logger.warn(e.getMessage(), e);
        }
        try {
            if (bootstrap != null) {
                bossGroup.shutdownGracefully().syncUninterruptibly();
                workerGroup.shutdownGracefully().syncUninterruptibly();
            }
        } catch (Throwable e) {
            logger.warn(e.getMessage(), e);
        }
        try {
            if (channels != null) {
                channels.clear();
            }
        } catch (Throwable e) {
            logger.warn(e.getMessage(), e);
        }
    }

    @Override
    public Collection<Channel> getChannels() {
        Collection<Channel> chs = new ArrayList<>(this.channels.size());
        chs.addAll(this.channels.values());
        // check of connection status is unnecessary since we are using channels in NettyServerHandler
//        for (Channel channel : this.channels.values()) {
//            if (channel.isConnected()) {
//                chs.add(channel);
//            } else {
//                channels.remove(NetUtils.toAddressString(channel.getRemoteAddress()));
//            }
//        }
        return chs;
    }

    @Override
    public Channel getChannel(InetSocketAddress remoteAddress) {
        return channels.get(NetUtils.toAddressString(remoteAddress));
    }

    @Override
    public boolean canHandleIdle() {
        return true;
    }

    @Override
    public boolean isBound() {
        return channel.isActive();
    }

    protected EventLoopGroup getBossGroup() {
        return bossGroup;
    }

    protected EventLoopGroup getWorkerGroup() {
        return workerGroup;
    }

    protected ServerBootstrap getServerBootstrap() {
        return bootstrap;
    }

    protected io.netty.channel.Channel getBossChannel() {
        return channel;
    }

    protected Map<String, Channel> getServerChannels() {
        return channels;
    }
}<|MERGE_RESOLUTION|>--- conflicted
+++ resolved
@@ -89,11 +89,7 @@
     protected void doOpen() throws Throwable {
         bootstrap = new ServerBootstrap();
 
-<<<<<<< HEAD
         // 创建 boss 和 worker 线程池
-        bossGroup = NettyEventLoopFactory.eventLoopGroup(1, "NettyServerBoss");
-        workerGroup = NettyEventLoopFactory.eventLoopGroup(
-=======
         bossGroup = createBossGroup();
         workerGroup = createWorkerGroup();
 
@@ -115,7 +111,6 @@
 
     protected EventLoopGroup createWorkerGroup() {
         return NettyEventLoopFactory.eventLoopGroup(
->>>>>>> da4f5f22
                 getUrl().getPositiveParameter(IO_THREADS_KEY, Constants.DEFAULT_IO_THREADS),
                 "NettyServerWorker");
     }
@@ -150,15 +145,6 @@
                                 .addLast("handler", nettyServerHandler);
                     }
                 });
-<<<<<<< HEAD
-        // bind
-        // 绑定到指定的 ip 和端口上
-        ChannelFuture channelFuture = bootstrap.bind(getBindAddress());
-        channelFuture.syncUninterruptibly();
-        channel = channelFuture.channel();
-
-=======
->>>>>>> da4f5f22
     }
 
     @Override
