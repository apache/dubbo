/*
 * Licensed to the Apache Software Foundation (ASF) under one or more
 * contributor license agreements.  See the NOTICE file distributed with
 * this work for additional information regarding copyright ownership.
 * The ASF licenses this file to You under the Apache License, Version 2.0
 * (the "License"); you may not use this file except in compliance with
 * the License.  You may obtain a copy of the License at
 *
 *     http://www.apache.org/licenses/LICENSE-2.0
 *
 * Unless required by applicable law or agreed to in writing, software
 * distributed under the License is distributed on an "AS IS" BASIS,
 * WITHOUT WARRANTIES OR CONDITIONS OF ANY KIND, either express or implied.
 * See the License for the specific language governing permissions and
 * limitations under the License.
 */
package org.apache.dubbo.remoting.transport.netty4;

import org.apache.dubbo.common.URL;
import org.apache.dubbo.common.logger.ErrorTypeAwareLogger;
import org.apache.dubbo.common.logger.LoggerFactory;
import org.apache.dubbo.common.utils.NetUtils;
import org.apache.dubbo.remoting.Channel;
import org.apache.dubbo.remoting.ChannelHandler;
import org.apache.dubbo.remoting.api.ChannelContextListener;

import java.net.InetSocketAddress;
import java.util.List;
import java.util.Map;

import io.netty.channel.ChannelHandlerContext;
import io.netty.channel.ChannelInboundHandlerAdapter;

public class NettyChannelHandler extends ChannelInboundHandlerAdapter {
    private static final ErrorTypeAwareLogger logger = LoggerFactory.getErrorTypeAwareLogger(NettyChannelHandler.class);

    private final Map<String, Channel> dubboChannels;

    private final URL url;
    private final ChannelHandler handler;

    private final List<ChannelContextListener> contextListeners;

    public NettyChannelHandler(
            Map<String, Channel> dubboChannels,
            URL url,
            ChannelHandler handler,
            List<ChannelContextListener> listeners) {
        this.dubboChannels = dubboChannels;
        this.url = url;
        this.handler = handler;
        this.contextListeners = listeners;
    }

    @Override
    public void channelActive(ChannelHandlerContext ctx) throws Exception {
        super.channelActive(ctx);
        io.netty.channel.Channel ch = ctx.channel();
        NettyChannel channel = NettyChannel.getOrAddChannel(ch, url, handler);
        if (channel != null) {
            dubboChannels.put(NetUtils.toAddressString((InetSocketAddress) ch.remoteAddress()), channel);
            handler.connected(channel);
            contextListeners.forEach(listener -> {
                try {
                    listener.onConnect(ctx);
                } catch (Exception e) {
                    logger.warn("99-1", "", "", "", "Failed to invoke listener when channel connect:", e);
                }
            });
            if (logger.isInfoEnabled()) {
                logger.info(
                        "The connection {} of {} -> {} is established.",
                        ch,
                        AddressUtils.getRemoteAddressKey(ch),
                        AddressUtils.getLocalAddressKey(ch));
            }
        }
    }

    @Override
    public void channelInactive(ChannelHandlerContext ctx) throws Exception {
        super.channelInactive(ctx);
        io.netty.channel.Channel ch = ctx.channel();
        NettyChannel channel = NettyChannel.getOrAddChannel(ch, url, handler);
        try {
            dubboChannels.remove(NetUtils.toAddressString((InetSocketAddress) ch.remoteAddress()));
            if (channel != null) {
                handler.disconnected(channel);
                if (logger.isInfoEnabled()) {
                    logger.info(
                            "The connection {} of {} -> {} is disconnected.",
                            ch,
                            AddressUtils.getRemoteAddressKey(ch),
                            AddressUtils.getLocalAddressKey(ch));
                }
            }
        } finally {
<<<<<<< HEAD
            NettyChannel.removeChannel(ctx.channel());
            contextListeners.forEach(listener -> {
                try {
                    listener.onDisconnect(ctx);
                } catch (Exception e) {
                    logger.warn("99-1", "", "", "", "Failed to invoke listener when channel disconnect:", e);
                }
            });
=======
            NettyChannel.removeChannel(ch);
>>>>>>> ca1ae1f4
        }
    }
}<|MERGE_RESOLUTION|>--- conflicted
+++ resolved
@@ -95,8 +95,7 @@
                 }
             }
         } finally {
-<<<<<<< HEAD
-            NettyChannel.removeChannel(ctx.channel());
+            NettyChannel.removeChannel(ch);
             contextListeners.forEach(listener -> {
                 try {
                     listener.onDisconnect(ctx);
@@ -104,9 +103,6 @@
                     logger.warn("99-1", "", "", "", "Failed to invoke listener when channel disconnect:", e);
                 }
             });
-=======
-            NettyChannel.removeChannel(ch);
->>>>>>> ca1ae1f4
         }
     }
 }