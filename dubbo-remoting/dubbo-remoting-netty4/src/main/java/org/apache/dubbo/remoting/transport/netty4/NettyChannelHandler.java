/*
 * Licensed to the Apache Software Foundation (ASF) under one or more
 * contributor license agreements.  See the NOTICE file distributed with
 * this work for additional information regarding copyright ownership.
 * The ASF licenses this file to You under the Apache License, Version 2.0
 * (the "License"); you may not use this file except in compliance with
 * the License.  You may obtain a copy of the License at
 *
 *     http://www.apache.org/licenses/LICENSE-2.0
 *
 * Unless required by applicable law or agreed to in writing, software
 * distributed under the License is distributed on an "AS IS" BASIS,
 * WITHOUT WARRANTIES OR CONDITIONS OF ANY KIND, either express or implied.
 * See the License for the specific language governing permissions and
 * limitations under the License.
 */
package org.apache.dubbo.remoting.transport.netty4;

import org.apache.dubbo.common.URL;
import org.apache.dubbo.common.logger.ErrorTypeAwareLogger;
import org.apache.dubbo.common.logger.LoggerFactory;
import org.apache.dubbo.common.utils.NetUtils;
import org.apache.dubbo.remoting.Channel;
import org.apache.dubbo.remoting.ChannelHandler;
import org.apache.dubbo.remoting.api.ChannelContextListener;

import java.net.InetSocketAddress;
import java.util.List;
import java.util.Map;

import io.netty.channel.ChannelHandlerContext;
import io.netty.channel.ChannelInboundHandlerAdapter;

public class NettyChannelHandler extends ChannelInboundHandlerAdapter {
    private static final ErrorTypeAwareLogger logger = LoggerFactory.getErrorTypeAwareLogger(NettyChannelHandler.class);

    private final Map<String, Channel> dubboChannels;

    private final URL url;
    private final ChannelHandler handler;

    private final List<ChannelContextListener> contextListeners;

    public NettyChannelHandler(
            Map<String, Channel> dubboChannels,
            URL url,
            ChannelHandler handler,
            List<ChannelContextListener> listeners) {
        this.dubboChannels = dubboChannels;
        this.url = url;
        this.handler = handler;
        this.contextListeners = listeners;
    }

    @Override
    public void channelActive(ChannelHandlerContext ctx) throws Exception {
        super.channelActive(ctx);
        io.netty.channel.Channel ch = ctx.channel();
        NettyChannel channel = NettyChannel.getOrAddChannel(ch, url, handler);
        if (channel != null) {
            dubboChannels.put(NetUtils.toAddressString((InetSocketAddress) ch.remoteAddress()), channel);
            handler.connected(channel);
            contextListeners.forEach(listener -> {
                try {
                    listener.onConnect(ctx);
                } catch (Exception e) {
                    logger.warn("99-1", "", "", "", "Failed to invoke listener when channel connect:", e);
                }
            });
            if (logger.isInfoEnabled()) {
                logger.info(
                        "The connection {} of {} -> {} is established.",
                        ch,
                        AddressUtils.getRemoteAddressKey(ch),
                        AddressUtils.getLocalAddressKey(ch));
            }
        }
    }

    @Override
    public void channelInactive(ChannelHandlerContext ctx) throws Exception {
        super.channelInactive(ctx);
        io.netty.channel.Channel ch = ctx.channel();
        NettyChannel channel = NettyChannel.getOrAddChannel(ch, url, handler);
        try {
            dubboChannels.remove(NetUtils.toAddressString((InetSocketAddress) ch.remoteAddress()));
            if (channel != null) {
                handler.disconnected(channel);
                if (logger.isInfoEnabled()) {
                    logger.info(
                            "The connection {} of {} -> {} is disconnected.",
                            ch,
                            AddressUtils.getRemoteAddressKey(ch),
                            AddressUtils.getLocalAddressKey(ch));
                }
            }
        } finally {
<<<<<<< HEAD
            NettyChannel.removeChannel(ctx.channel());
=======
            NettyChannel.removeChannel(ch);
>>>>>>> c4a7f94c
            contextListeners.forEach(listener -> {
                try {
                    listener.onDisconnect(ctx);
                } catch (Exception e) {
                    logger.warn("99-1", "", "", "", "Failed to invoke listener when channel disconnect:", e);
                }
            });
        }
    }
}<|MERGE_RESOLUTION|>--- conflicted
+++ resolved
@@ -95,11 +95,7 @@
                 }
             }
         } finally {
-<<<<<<< HEAD
-            NettyChannel.removeChannel(ctx.channel());
-=======
             NettyChannel.removeChannel(ch);
->>>>>>> c4a7f94c
             contextListeners.forEach(listener -> {
                 try {
                     listener.onDisconnect(ctx);
