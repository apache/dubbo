--- conflicted
+++ resolved
@@ -36,13 +36,8 @@
         <maven.compiler.source>8</maven.compiler.source>
         <maven.compiler.target>8</maven.compiler.target>
         <skip_maven_deploy>true</skip_maven_deploy>
-<<<<<<< HEAD
-        <spring-boot.version>2.7.8</spring-boot.version>
-        <spring-boot-maven-plugin.version>2.7.8</spring-boot-maven-plugin.version>
-=======
         <spring-boot.version>2.7.9</spring-boot.version>
         <spring-boot-maven-plugin.version>2.7.9</spring-boot-maven-plugin.version>
->>>>>>> 9294d7ca
         <micrometer-core.version>1.10.4</micrometer-core.version>
     </properties>
     <dependencyManagement>
