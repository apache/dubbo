--- conflicted
+++ resolved
@@ -24,13 +24,6 @@
     qos-enable: false
   protocol:
     name: tri
-<<<<<<< HEAD
-    port: 12346
-    host: 192.168.0.103
-  registry:
-    id: isitod
-    address: istio://istiod.istio-system.svc:15012?security=mTLS
-=======
     port: ${server.port}
     triple:
       enable-servlet: true
@@ -57,5 +50,4 @@
   http2:
     enabled: true
   tomcat:
-    keep-alive-timeout: 180000
->>>>>>> ca1ae1f4
+    keep-alive-timeout: 180000