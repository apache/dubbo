--- conflicted
+++ resolved
@@ -22,16 +22,8 @@
   application:
     name: ${spring.application.name}
   protocol:
-<<<<<<< HEAD
-    name: tri
-    port: ${server.port}
-    triple:
-      enable-servlet: true
-      enable-websocket: true
-=======
     name: dubbo
     port: -1
->>>>>>> 7c2be025
   registry:
     id: zk-registry
     address: zookeeper://127.0.0.1:2181
