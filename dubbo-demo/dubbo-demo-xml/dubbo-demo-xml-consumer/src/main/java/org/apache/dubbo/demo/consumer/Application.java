--- conflicted
+++ resolved
@@ -32,19 +32,11 @@
         ClassPathXmlApplicationContext context = new ClassPathXmlApplicationContext("spring/dubbo-consumer.xml");
         context.start();
         DemoService demoService = context.getBean("demoService", DemoService.class);
-<<<<<<< HEAD
-        //GreetingService greetingService = context.getBean("greetingService", GreetingService.class);
-
-        new Thread(() -> {
-            while (true) {
-                String greetings = demoService.sayHello("yiji");
-=======
         GreetingService greetingService = context.getBean("greetingService", GreetingService.class);
 
         new Thread(() -> {
             while (true) {
                 String greetings = greetingService.hello();
->>>>>>> a5685180
                 System.out.println(greetings + " from separated thread.");
                 try {
                     Thread.sleep(100);
@@ -58,11 +50,7 @@
             CompletableFuture<String> hello = demoService.sayHelloAsync("world");
             System.out.println("result: " + hello.get());
 
-<<<<<<< HEAD
-            String greetings = demoService.sayHello("yiji");
-=======
             String greetings = greetingService.hello();
->>>>>>> a5685180
             System.out.println("result: " + greetings);
 
             Thread.sleep(500);
