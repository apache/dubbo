<?xml version="1.0" encoding="UTF-8"?>
<!--
  ~ Licensed to the Apache Software Foundation (ASF) under one
  ~ or more contributor license agreements.  See the NOTICE file
  ~ distributed with this work for additional information
  ~ regarding copyright ownership.  The ASF licenses this file
  ~ to you under the Apache License, Version 2.0 (the
  ~ "License"); you may not use this file except in compliance
  ~ with the License.  You may obtain a copy of the License at
  ~
  ~   http://www.apache.org/licenses/LICENSE-2.0
  ~
  ~ Unless required by applicable law or agreed to in writing,
  ~ software distributed under the License is distributed on an
  ~ "AS IS" BASIS, WITHOUT WARRANTIES OR CONDITIONS OF ANY
  ~ KIND, either express or implied.  See the License for the
  ~ specific language governing permissions and limitations
  ~ under the License.
  -->
<project xmlns="http://maven.apache.org/POM/4.0.0"
         xmlns:xsi="http://www.w3.org/2001/XMLSchema-instance"
         xsi:schemaLocation="http://maven.apache.org/POM/4.0.0 http://maven.apache.org/xsd/maven-4.0.0.xsd">
    <parent>
        <groupId>org.apache.dubbo</groupId>
        <artifactId>dubbo-demo</artifactId>
        <version>${revision}</version>
        <relativePath>../pom.xml</relativePath>
    </parent>
    <modelVersion>4.0.0</modelVersion>

    <artifactId>dubbo-demo-triple</artifactId>

    <properties>
        <skip_maven_deploy>true</skip_maven_deploy>
        <source.level>1.8</source.level>
        <target.level>1.8</target.level>
<<<<<<< HEAD
        <protobuf-java.version>3.22.0</protobuf-java.version>
        <maven-compiler-plugin.version>3.10.1</maven-compiler-plugin.version>
=======
        <protobuf-java.version>3.22.2</protobuf-java.version>
        <maven-compiler-plugin.version>3.11.0</maven-compiler-plugin.version>
>>>>>>> 08628199
    </properties>

    <dependencies>
        <dependency>
            <groupId>org.apache.dubbo</groupId>
            <artifactId>dubbo-filter-cache</artifactId>
        </dependency>
        <dependency>
            <groupId>org.apache.dubbo</groupId>
            <artifactId>dubbo-config-api</artifactId>
        </dependency>
        <dependency>
            <groupId>org.apache.dubbo</groupId>
            <artifactId>dubbo-config-spring</artifactId>
        </dependency>
        <dependency>
            <groupId>org.apache.dubbo</groupId>
            <artifactId>dubbo-common</artifactId>
        </dependency>
        <dependency>
            <groupId>org.apache.dubbo</groupId>
            <artifactId>dubbo-registry-api</artifactId>
        </dependency>
        <dependency>
            <groupId>org.apache.dubbo</groupId>
            <artifactId>dubbo-registry-multicast</artifactId>
        </dependency>
        <dependency>
            <groupId>org.apache.dubbo</groupId>
            <artifactId>dubbo-registry-zookeeper</artifactId>
        </dependency>
        <dependency>
            <groupId>org.apache.dubbo</groupId>
            <artifactId>dubbo-registry-nacos</artifactId>
        </dependency>
        <dependency>
            <groupId>com.alibaba.nacos</groupId>
            <artifactId>nacos-client</artifactId>
        </dependency>
        <dependency>
            <groupId>org.apache.dubbo</groupId>
            <artifactId>dubbo-configcenter-zookeeper</artifactId>
        </dependency>
        <dependency>
            <groupId>org.apache.dubbo</groupId>
            <artifactId>dubbo-configcenter-nacos</artifactId>
        </dependency>
        <dependency>
            <groupId>org.apache.dubbo</groupId>
            <artifactId>dubbo-metadata-report-zookeeper</artifactId>
        </dependency>
        <dependency>
            <groupId>org.apache.dubbo</groupId>
            <artifactId>dubbo-metadata-report-nacos</artifactId>
        </dependency>
        <dependency>
            <groupId>org.apache.dubbo</groupId>
            <artifactId>dubbo-rpc-triple</artifactId>
            <version>${project.parent.version}</version>
        </dependency>
        <dependency>
            <groupId>org.apache.dubbo</groupId>
            <artifactId>dubbo-remoting-netty4</artifactId>
        </dependency>
        <dependency>
            <groupId>org.apache.dubbo</groupId>
            <artifactId>dubbo-rpc-dubbo</artifactId>
        </dependency>
        <dependency>
            <groupId>org.apache.dubbo</groupId>
            <artifactId>dubbo-serialization-hessian2</artifactId>
        </dependency>
        <dependency>
            <groupId>org.apache.dubbo</groupId>
            <artifactId>dubbo-serialization-fastjson2</artifactId>
        </dependency>
        <dependency>
            <groupId>com.google.protobuf</groupId>
            <artifactId>protobuf-java</artifactId>
            <version>${protobuf-java.version}</version>
        </dependency>
    </dependencies>

    <build>
        <plugins>
            <plugin>
                <groupId>kr.motd.maven</groupId>
                <artifactId>os-maven-plugin</artifactId>
                <version>1.6.2</version>
                <executions>
                    <execution>
                        <phase>initialize</phase>
                        <goals>
                            <goal>detect</goal>
                        </goals>
                    </execution>
                </executions>
            </plugin>
            <plugin>
                <groupId>org.xolstice.maven.plugins</groupId>
                <artifactId>protobuf-maven-plugin</artifactId>
                <version>0.6.1</version>
                <configuration>
                    <protocArtifact>com.google.protobuf:protoc:${protobuf-java.version}:exe:${os.detected.classifier}</protocArtifact>
                    <pluginId>triple-java</pluginId>
                    <outputDirectory>build/generated/source/proto/main/java</outputDirectory>
                </configuration>
                <executions>
                    <execution>
                        <goals>
                            <goal>compile</goal>
                            <goal>test-compile</goal>
                        </goals>
                    </execution>
                </executions>
            </plugin>
            <plugin>
                <groupId>org.apache.maven.plugins</groupId>
                <artifactId>maven-compiler-plugin</artifactId>
                <version>${maven-compiler-plugin.version}</version>
                <configuration>
                    <source>${source.level}</source>
                    <target>${target.level}</target>
                </configuration>
            </plugin>
            <plugin>
                <groupId>org.codehaus.mojo</groupId>
                <artifactId>build-helper-maven-plugin</artifactId>
                <executions>
                    <execution>
                        <phase>generate-sources</phase>
                        <goals>
                            <goal>add-source</goal>
                        </goals>
                        <configuration>
                            <sources>
                                <source>build/generated/source/proto/main/java</source>
                            </sources>
                        </configuration>
                    </execution>
                </executions>
            </plugin>
        </plugins>
    </build>
</project><|MERGE_RESOLUTION|>--- conflicted
+++ resolved
@@ -34,13 +34,8 @@
         <skip_maven_deploy>true</skip_maven_deploy>
         <source.level>1.8</source.level>
         <target.level>1.8</target.level>
-<<<<<<< HEAD
         <protobuf-java.version>3.22.0</protobuf-java.version>
-        <maven-compiler-plugin.version>3.10.1</maven-compiler-plugin.version>
-=======
-        <protobuf-java.version>3.22.2</protobuf-java.version>
         <maven-compiler-plugin.version>3.11.0</maven-compiler-plugin.version>
->>>>>>> 08628199
     </properties>
 
     <dependencies>
