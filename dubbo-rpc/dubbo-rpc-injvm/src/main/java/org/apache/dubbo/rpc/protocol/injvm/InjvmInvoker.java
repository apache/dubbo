--- conflicted
+++ resolved
@@ -130,7 +130,6 @@
             result.setExecutor(executor);
             return result;
         } else {
-<<<<<<< HEAD
             Result result;
             // clear thread local before child invocation, prevent context pollution
             InternalThreadLocalMap originTL = InternalThreadLocalMap.getAndRemove();
@@ -139,10 +138,6 @@
             } finally {
                 InternalThreadLocalMap.set(originTL);
             }
-            if (!result.hasException()) {
-                rebuildValue(invocation, desc, result);
-=======
-            Result result = invoker.invoke(copiedInvocation);
             if (result.hasException()) {
                 AsyncRpcResult rpcResult = AsyncRpcResult.newDefaultAsyncResult(result.getException(), copiedInvocation);
                 rpcResult.setObjectAttachments(new HashMap<>(result.getObjectAttachments()));
@@ -152,9 +147,7 @@
                 AsyncRpcResult rpcResult = AsyncRpcResult.newDefaultAsyncResult(result.getValue(), copiedInvocation);
                 rpcResult.setObjectAttachments(new HashMap<>(result.getObjectAttachments()));
                 return rpcResult;
->>>>>>> 81ac64d7
-            }
-            return result;
+            }
         }
     }
 
