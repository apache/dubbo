--- conflicted
+++ resolved
@@ -36,14 +36,7 @@
     }
 
     @Override
-<<<<<<< HEAD
-    public void unexport() {
-        super.unexport();
+    public void afterUnExport() {
         delegateExporterMap.removeExportMap(key, this);
-=======
-    public void afterUnExport() {
-        exporterMap.remove(key);
->>>>>>> ba2692ed
     }
-
-}
+}