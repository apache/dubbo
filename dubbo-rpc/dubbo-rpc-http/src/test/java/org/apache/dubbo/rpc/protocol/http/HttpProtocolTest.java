<<<<<<< HEAD
/*
 * Licensed to the Apache Software Foundation (ASF) under one or more
 * contributor license agreements.  See the NOTICE file distributed with
 * this work for additional information regarding copyright ownership.
 * The ASF licenses this file to You under the Apache License, Version 2.0
 * (the "License"); you may not use this file except in compliance with
 * the License.  You may obtain a copy of the License at
 *
 *     http://www.apache.org/licenses/LICENSE-2.0
 *
 * Unless required by applicable law or agreed to in writing, software
 * distributed under the License is distributed on an "AS IS" BASIS,
 * WITHOUT WARRANTIES OR CONDITIONS OF ANY KIND, either express or implied.
 * See the License for the specific language governing permissions and
 * limitations under the License.
 */
package org.apache.dubbo.rpc.protocol.http;


import org.apache.dubbo.common.URL;
import org.apache.dubbo.common.extension.ExtensionLoader;
import org.apache.dubbo.rpc.Exporter;
import org.apache.dubbo.rpc.Invoker;
import org.apache.dubbo.rpc.Protocol;
import org.apache.dubbo.rpc.ProxyFactory;

import org.apache.dubbo.rpc.service.GenericService;
import org.junit.jupiter.api.Assertions;
import org.junit.jupiter.api.Test;

import static org.junit.jupiter.api.Assertions.assertEquals;
import static org.junit.jupiter.api.Assertions.assertFalse;
import static org.junit.jupiter.api.Assertions.assertTrue;

public class HttpProtocolTest {

    @Test
    public void testHttpProtocol() {
        JsonRpcServiceImpl server = new JsonRpcServiceImpl();
        assertFalse(server.isCalled());
        ProxyFactory proxyFactory = ExtensionLoader.getExtensionLoader(ProxyFactory.class).getAdaptiveExtension();
        Protocol protocol = ExtensionLoader.getExtensionLoader(Protocol.class).getAdaptiveExtension();
        URL url = URL.valueOf("http://127.0.0.1:5342/" + JsonRpcService.class.getName() + "?version=1.0.0");
        Exporter<JsonRpcService> exporter = protocol.export(proxyFactory.getInvoker(server, JsonRpcService.class, url));
        Invoker<JsonRpcService> invoker = protocol.refer(JsonRpcService.class, url);
        JsonRpcService client = proxyFactory.getProxy(invoker);
        String result = client.sayHello("haha");
        assertTrue(server.isCalled());
        assertEquals("Hello, haha", result);
        invoker.destroy();
        exporter.unexport();
    }

    @Test
    public void testHttpProtocolForServerJetty9() {
        JsonRpcServiceImpl server = new JsonRpcServiceImpl();
        assertFalse(server.isCalled());
        ProxyFactory proxyFactory = ExtensionLoader.getExtensionLoader(ProxyFactory.class).getAdaptiveExtension();
        Protocol protocol = ExtensionLoader.getExtensionLoader(Protocol.class).getAdaptiveExtension();
        URL url = URL.valueOf("http://127.0.0.1:5342/" + JsonRpcService.class.getName() + "?version=1.0.0&server=jetty");
        Exporter<JsonRpcService> exporter = protocol.export(proxyFactory.getInvoker(server, JsonRpcService.class, url));
        Invoker<JsonRpcService> invoker = protocol.refer(JsonRpcService.class, url);
        JsonRpcService client = proxyFactory.getProxy(invoker);
        String result = client.sayHello("haha");
        assertTrue(server.isCalled());
        assertEquals("Hello, haha", result);
        invoker.destroy();
        exporter.unexport();
    }

    @Test
    public void testGenericInvoke() {
        JsonRpcServiceImpl server = new JsonRpcServiceImpl();
        Assertions.assertFalse(server.isCalled());
        ProxyFactory proxyFactory = ExtensionLoader.getExtensionLoader(ProxyFactory.class).getAdaptiveExtension();
        Protocol protocol = ExtensionLoader.getExtensionLoader(Protocol.class).getAdaptiveExtension();
        URL url = URL.valueOf("http://127.0.0.1:5342/" + JsonRpcService.class.getName() + "?release=2.7.0");
        Exporter<JsonRpcService> exporter = protocol.export(proxyFactory.getInvoker(server, JsonRpcService.class, url));
        Invoker<GenericService> invoker = protocol.refer(GenericService.class, url);
        GenericService client = proxyFactory.getProxy(invoker, true);
        String result = (String) client.$invoke("sayHello", new String[]{"java.lang.String"}, new Object[]{"haha"});
        Assertions.assertTrue(server.isCalled());
        Assertions.assertEquals("Hello, haha", result);
        invoker.destroy();
        exporter.unexport();
    }

=======
/*
 * Licensed to the Apache Software Foundation (ASF) under one or more
 * contributor license agreements.  See the NOTICE file distributed with
 * this work for additional information regarding copyright ownership.
 * The ASF licenses this file to You under the Apache License, Version 2.0
 * (the "License"); you may not use this file except in compliance with
 * the License.  You may obtain a copy of the License at
 *
 *     http://www.apache.org/licenses/LICENSE-2.0
 *
 * Unless required by applicable law or agreed to in writing, software
 * distributed under the License is distributed on an "AS IS" BASIS,
 * WITHOUT WARRANTIES OR CONDITIONS OF ANY KIND, either express or implied.
 * See the License for the specific language governing permissions and
 * limitations under the License.
 */
package org.apache.dubbo.rpc.protocol.http;


import org.apache.dubbo.common.URL;
import org.apache.dubbo.common.extension.ExtensionLoader;
import org.apache.dubbo.rpc.Exporter;
import org.apache.dubbo.rpc.Invoker;
import org.apache.dubbo.rpc.Protocol;
import org.apache.dubbo.rpc.ProxyFactory;

import org.junit.jupiter.api.Test;

import static org.junit.jupiter.api.Assertions.assertEquals;
import static org.junit.jupiter.api.Assertions.assertFalse;
import static org.junit.jupiter.api.Assertions.assertTrue;

public class HttpProtocolTest {

    @Test
    public void testJsonrpcProtocol() {
        HttpServiceImpl server = new HttpServiceImpl();
        assertFalse(server.isCalled());
        ProxyFactory proxyFactory = ExtensionLoader.getExtensionLoader(ProxyFactory.class).getAdaptiveExtension();
        Protocol protocol = ExtensionLoader.getExtensionLoader(Protocol.class).getAdaptiveExtension();
        URL url = URL.valueOf("http://127.0.0.1:5342/" + HttpService.class.getName() + "?version=1.0.0");
        Exporter<HttpService> exporter = protocol.export(proxyFactory.getInvoker(server, HttpService.class, url));
        Invoker<HttpService> invoker = protocol.refer(HttpService.class, url);
        HttpService client = proxyFactory.getProxy(invoker);
        String result = client.sayHello("haha");
        assertTrue(server.isCalled());
        assertEquals("Hello, haha", result);
        invoker.destroy();
        exporter.unexport();
    }

    @Test
    public void testJsonrpcProtocolForServerJetty() {
        HttpServiceImpl server = new HttpServiceImpl();
        assertFalse(server.isCalled());
        ProxyFactory proxyFactory = ExtensionLoader.getExtensionLoader(ProxyFactory.class).getAdaptiveExtension();
        Protocol protocol = ExtensionLoader.getExtensionLoader(Protocol.class).getAdaptiveExtension();
        URL url = URL.valueOf("http://127.0.0.1:5342/" + HttpService.class.getName() + "?version=1.0.0&server=jetty");
        Exporter<HttpService> exporter = protocol.export(proxyFactory.getInvoker(server, HttpService.class, url));
        Invoker<HttpService> invoker = protocol.refer(HttpService.class, url);
        HttpService client = proxyFactory.getProxy(invoker);
        String result = client.sayHello("haha");
        assertTrue(server.isCalled());
        assertEquals("Hello, haha", result);
        invoker.destroy();
        exporter.unexport();
    }

>>>>>>> 7d564e75
}<|MERGE_RESOLUTION|>--- conflicted
+++ resolved
@@ -1,4 +1,3 @@
-<<<<<<< HEAD
 /*
  * Licensed to the Apache Software Foundation (ASF) under one or more
  * contributor license agreements.  See the NOTICE file distributed with
@@ -27,92 +26,6 @@
 
 import org.apache.dubbo.rpc.service.GenericService;
 import org.junit.jupiter.api.Assertions;
-import org.junit.jupiter.api.Test;
-
-import static org.junit.jupiter.api.Assertions.assertEquals;
-import static org.junit.jupiter.api.Assertions.assertFalse;
-import static org.junit.jupiter.api.Assertions.assertTrue;
-
-public class HttpProtocolTest {
-
-    @Test
-    public void testHttpProtocol() {
-        JsonRpcServiceImpl server = new JsonRpcServiceImpl();
-        assertFalse(server.isCalled());
-        ProxyFactory proxyFactory = ExtensionLoader.getExtensionLoader(ProxyFactory.class).getAdaptiveExtension();
-        Protocol protocol = ExtensionLoader.getExtensionLoader(Protocol.class).getAdaptiveExtension();
-        URL url = URL.valueOf("http://127.0.0.1:5342/" + JsonRpcService.class.getName() + "?version=1.0.0");
-        Exporter<JsonRpcService> exporter = protocol.export(proxyFactory.getInvoker(server, JsonRpcService.class, url));
-        Invoker<JsonRpcService> invoker = protocol.refer(JsonRpcService.class, url);
-        JsonRpcService client = proxyFactory.getProxy(invoker);
-        String result = client.sayHello("haha");
-        assertTrue(server.isCalled());
-        assertEquals("Hello, haha", result);
-        invoker.destroy();
-        exporter.unexport();
-    }
-
-    @Test
-    public void testHttpProtocolForServerJetty9() {
-        JsonRpcServiceImpl server = new JsonRpcServiceImpl();
-        assertFalse(server.isCalled());
-        ProxyFactory proxyFactory = ExtensionLoader.getExtensionLoader(ProxyFactory.class).getAdaptiveExtension();
-        Protocol protocol = ExtensionLoader.getExtensionLoader(Protocol.class).getAdaptiveExtension();
-        URL url = URL.valueOf("http://127.0.0.1:5342/" + JsonRpcService.class.getName() + "?version=1.0.0&server=jetty");
-        Exporter<JsonRpcService> exporter = protocol.export(proxyFactory.getInvoker(server, JsonRpcService.class, url));
-        Invoker<JsonRpcService> invoker = protocol.refer(JsonRpcService.class, url);
-        JsonRpcService client = proxyFactory.getProxy(invoker);
-        String result = client.sayHello("haha");
-        assertTrue(server.isCalled());
-        assertEquals("Hello, haha", result);
-        invoker.destroy();
-        exporter.unexport();
-    }
-
-    @Test
-    public void testGenericInvoke() {
-        JsonRpcServiceImpl server = new JsonRpcServiceImpl();
-        Assertions.assertFalse(server.isCalled());
-        ProxyFactory proxyFactory = ExtensionLoader.getExtensionLoader(ProxyFactory.class).getAdaptiveExtension();
-        Protocol protocol = ExtensionLoader.getExtensionLoader(Protocol.class).getAdaptiveExtension();
-        URL url = URL.valueOf("http://127.0.0.1:5342/" + JsonRpcService.class.getName() + "?release=2.7.0");
-        Exporter<JsonRpcService> exporter = protocol.export(proxyFactory.getInvoker(server, JsonRpcService.class, url));
-        Invoker<GenericService> invoker = protocol.refer(GenericService.class, url);
-        GenericService client = proxyFactory.getProxy(invoker, true);
-        String result = (String) client.$invoke("sayHello", new String[]{"java.lang.String"}, new Object[]{"haha"});
-        Assertions.assertTrue(server.isCalled());
-        Assertions.assertEquals("Hello, haha", result);
-        invoker.destroy();
-        exporter.unexport();
-    }
-
-=======
-/*
- * Licensed to the Apache Software Foundation (ASF) under one or more
- * contributor license agreements.  See the NOTICE file distributed with
- * this work for additional information regarding copyright ownership.
- * The ASF licenses this file to You under the Apache License, Version 2.0
- * (the "License"); you may not use this file except in compliance with
- * the License.  You may obtain a copy of the License at
- *
- *     http://www.apache.org/licenses/LICENSE-2.0
- *
- * Unless required by applicable law or agreed to in writing, software
- * distributed under the License is distributed on an "AS IS" BASIS,
- * WITHOUT WARRANTIES OR CONDITIONS OF ANY KIND, either express or implied.
- * See the License for the specific language governing permissions and
- * limitations under the License.
- */
-package org.apache.dubbo.rpc.protocol.http;
-
-
-import org.apache.dubbo.common.URL;
-import org.apache.dubbo.common.extension.ExtensionLoader;
-import org.apache.dubbo.rpc.Exporter;
-import org.apache.dubbo.rpc.Invoker;
-import org.apache.dubbo.rpc.Protocol;
-import org.apache.dubbo.rpc.ProxyFactory;
-
 import org.junit.jupiter.api.Test;
 
 import static org.junit.jupiter.api.Assertions.assertEquals;
@@ -155,5 +68,21 @@
         exporter.unexport();
     }
 
->>>>>>> 7d564e75
+    @Test
+    public void testGenericInvoke() {
+        JsonRpcServiceImpl server = new JsonRpcServiceImpl();
+        Assertions.assertFalse(server.isCalled());
+        ProxyFactory proxyFactory = ExtensionLoader.getExtensionLoader(ProxyFactory.class).getAdaptiveExtension();
+        Protocol protocol = ExtensionLoader.getExtensionLoader(Protocol.class).getAdaptiveExtension();
+        URL url = URL.valueOf("http://127.0.0.1:5342/" + JsonRpcService.class.getName() + "?release=2.7.0");
+        Exporter<JsonRpcService> exporter = protocol.export(proxyFactory.getInvoker(server, JsonRpcService.class, url));
+        Invoker<GenericService> invoker = protocol.refer(GenericService.class, url);
+        GenericService client = proxyFactory.getProxy(invoker, true);
+        String result = (String) client.$invoke("sayHello", new String[]{"java.lang.String"}, new Object[]{"haha"});
+        Assertions.assertTrue(server.isCalled());
+        Assertions.assertEquals("Hello, haha", result);
+        invoker.destroy();
+        exporter.unexport();
+    }
+
 }