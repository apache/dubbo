--- conflicted
+++ resolved
@@ -1,290 +1,84 @@
-<<<<<<< HEAD
-/*
- * Licensed to the Apache Software Foundation (ASF) under one or more
- * contributor license agreements.  See the NOTICE file distributed with
- * this work for additional information regarding copyright ownership.
- * The ASF licenses this file to You under the Apache License, Version 2.0
- * (the "License"); you may not use this file except in compliance with
- * the License.  You may obtain a copy of the License at
- *
- *     http://www.apache.org/licenses/LICENSE-2.0
- *
- * Unless required by applicable law or agreed to in writing, software
- * distributed under the License is distributed on an "AS IS" BASIS,
- * WITHOUT WARRANTIES OR CONDITIONS OF ANY KIND, either express or implied.
- * See the License for the specific language governing permissions and
- * limitations under the License.
- */
-package org.apache.dubbo.rpc.protocol.http;
-
-import org.apache.dubbo.common.URL;
-import org.apache.dubbo.common.beanutil.JavaBeanDescriptor;
-import org.apache.dubbo.common.beanutil.JavaBeanSerializeUtil;
-import org.apache.dubbo.common.extension.ExtensionLoader;
-import org.apache.dubbo.common.serialize.ObjectInput;
-import org.apache.dubbo.common.serialize.ObjectOutput;
-import org.apache.dubbo.common.serialize.Serialization;
-import org.apache.dubbo.common.serialize.nativejava.NativeJavaSerialization;
-import org.apache.dubbo.rpc.Exporter;
-import org.apache.dubbo.rpc.Invoker;
-import org.apache.dubbo.rpc.Protocol;
-import org.apache.dubbo.rpc.ProxyFactory;
-import org.apache.dubbo.rpc.RpcException;
-import org.apache.dubbo.rpc.service.GenericService;
-
-import org.junit.jupiter.api.Assertions;
-import org.junit.jupiter.api.Test;
-
-import java.io.ByteArrayInputStream;
-import java.io.ByteArrayOutputStream;
-import java.io.IOException;
-
-import static org.junit.jupiter.api.Assertions.fail;
-
-/**
- * HttpProtocolTest
- */
-public class HttpProtocolTest {
-
-    @Test
-    public void testHttpProtocol() {
-        HttpServiceImpl server = new HttpServiceImpl();
-        Assertions.assertFalse(server.isCalled());
-        ProxyFactory proxyFactory = ExtensionLoader.getExtensionLoader(ProxyFactory.class).getAdaptiveExtension();
-        Protocol protocol = ExtensionLoader.getExtensionLoader(Protocol.class).getAdaptiveExtension();
-        URL url = URL.valueOf("http://127.0.0.1:5342/" + HttpService.class.getName() + "?release=2.7.0");
-        Exporter<HttpService> exporter = protocol.export(proxyFactory.getInvoker(server, HttpService.class, url));
-        Invoker<HttpService> invoker = protocol.refer(HttpService.class, url);
-        HttpService client = proxyFactory.getProxy(invoker);
-        String result = client.sayHello("haha");
-        Assertions.assertTrue(server.isCalled());
-        Assertions.assertEquals("Hello, haha", result);
-        invoker.destroy();
-        exporter.unexport();
-    }
-
-    @Test
-    public void testGenericInvoke() {
-        HttpServiceImpl server = new HttpServiceImpl();
-        Assertions.assertFalse(server.isCalled());
-        ProxyFactory proxyFactory = ExtensionLoader.getExtensionLoader(ProxyFactory.class).getAdaptiveExtension();
-        Protocol protocol = ExtensionLoader.getExtensionLoader(Protocol.class).getAdaptiveExtension();
-        URL url = URL.valueOf("http://127.0.0.1:5342/" + HttpService.class.getName() + "?release=2.7.0");
-        Exporter<HttpService> exporter = protocol.export(proxyFactory.getInvoker(server, HttpService.class, url));
-        Invoker<GenericService> invoker = protocol.refer(GenericService.class, url);
-        GenericService client = proxyFactory.getProxy(invoker, true);
-        String result = (String) client.$invoke("sayHello", new String[]{"java.lang.String"}, new Object[]{"haha"});
-        Assertions.assertTrue(server.isCalled());
-        Assertions.assertEquals("Hello, haha", result);
-        invoker.destroy();
-        exporter.unexport();
-    }
-
-    @Test
-    public void testGenericInvokeWithNativeJava() throws IOException, ClassNotFoundException {
-        HttpServiceImpl server = new HttpServiceImpl();
-        Assertions.assertFalse(server.isCalled());
-        ProxyFactory proxyFactory = ExtensionLoader.getExtensionLoader(ProxyFactory.class).getAdaptiveExtension();
-        Protocol protocol = ExtensionLoader.getExtensionLoader(Protocol.class).getAdaptiveExtension();
-        URL url = URL.valueOf("http://127.0.0.1:5342/" + HttpService.class.getName() + "?release=2.7.0&generic=nativejava");
-        Exporter<HttpService> exporter = protocol.export(proxyFactory.getInvoker(server, HttpService.class, url));
-        Invoker<GenericService> invoker = protocol.refer(GenericService.class, url);
-        GenericService client = proxyFactory.getProxy(invoker);
-
-        Serialization serialization = new NativeJavaSerialization();
-        ByteArrayOutputStream byteArrayOutputStream = new ByteArrayOutputStream();
-
-        ObjectOutput objectOutput = serialization.serialize(url, byteArrayOutputStream);
-        objectOutput.writeObject("haha");
-        objectOutput.flushBuffer();
-
-        Object result = client.$invoke("sayHello", new String[]{"java.lang.String"}, new Object[]{byteArrayOutputStream.toByteArray()});
-        ByteArrayInputStream byteArrayInputStream = new ByteArrayInputStream((byte[]) result);
-        ObjectInput objectInput = serialization.deserialize(url, byteArrayInputStream);
-        Assertions.assertTrue(server.isCalled());
-        Assertions.assertEquals("Hello, haha", objectInput.readObject());
-        invoker.destroy();
-        exporter.unexport();
-    }
-
-    @Test
-    public void testGenericInvokeWithBean() {
-        HttpServiceImpl server = new HttpServiceImpl();
-        Assertions.assertFalse(server.isCalled());
-        ProxyFactory proxyFactory = ExtensionLoader.getExtensionLoader(ProxyFactory.class).getAdaptiveExtension();
-        Protocol protocol = ExtensionLoader.getExtensionLoader(Protocol.class).getAdaptiveExtension();
-        URL url = URL.valueOf("http://127.0.0.1:5342/" + HttpService.class.getName() + "?release=2.7.0&generic=bean");
-        Exporter<HttpService> exporter = protocol.export(proxyFactory.getInvoker(server, HttpService.class, url));
-        Invoker<GenericService> invoker = protocol.refer(GenericService.class, url);
-        GenericService client = proxyFactory.getProxy(invoker);
-
-        JavaBeanDescriptor javaBeanDescriptor = JavaBeanSerializeUtil.serialize("haha");
-
-        Object result = client.$invoke("sayHello", new String[]{"java.lang.String"}, new Object[]{javaBeanDescriptor});
-        Assertions.assertTrue(server.isCalled());
-        Assertions.assertEquals("Hello, haha", JavaBeanSerializeUtil.deserialize((JavaBeanDescriptor) result));
-        invoker.destroy();
-        exporter.unexport();
-    }
-
-    @Test
-    public void testOverload() {
-        HttpServiceImpl server = new HttpServiceImpl();
-        Assertions.assertFalse(server.isCalled());
-        ProxyFactory proxyFactory = ExtensionLoader.getExtensionLoader(ProxyFactory.class).getAdaptiveExtension();
-        Protocol protocol = ExtensionLoader.getExtensionLoader(Protocol.class).getAdaptiveExtension();
-        URL url = URL.valueOf("http://127.0.0.1:5342/" + HttpService.class.getName() + "?release=2.7.0&hessian.overload.method=true&hessian2.request=false");
-        Exporter<HttpService> exporter = protocol.export(proxyFactory.getInvoker(server, HttpService.class, url));
-        Invoker<HttpService> invoker = protocol.refer(HttpService.class, url);
-        HttpService client = proxyFactory.getProxy(invoker);
-        String result = client.sayHello("haha");
-        Assertions.assertEquals("Hello, haha", result);
-        result = client.sayHello("haha", 1);
-        Assertions.assertEquals("Hello, haha. ", result);
-        invoker.destroy();
-        exporter.unexport();
-    }
-
-    @Test
-    public void testSimpleClient() {
-        HttpServiceImpl server = new HttpServiceImpl();
-        Assertions.assertFalse(server.isCalled());
-        ProxyFactory proxyFactory = ExtensionLoader.getExtensionLoader(ProxyFactory.class).getAdaptiveExtension();
-        Protocol protocol = ExtensionLoader.getExtensionLoader(Protocol.class).getAdaptiveExtension();
-        URL url = URL.valueOf("http://127.0.0.1:5342/" + HttpService.class.getName() + "?release=2.7.0&client=simple");
-        Exporter<HttpService> exporter = protocol.export(proxyFactory.getInvoker(server, HttpService.class, url));
-        Invoker<HttpService> invoker = protocol.refer(HttpService.class, url);
-        HttpService client = proxyFactory.getProxy(invoker);
-        String result = client.sayHello("haha");
-        Assertions.assertTrue(server.isCalled());
-        Assertions.assertEquals("Hello, haha", result);
-        invoker.destroy();
-        exporter.unexport();
-    }
-
-    @Test
-    public void testTimeOut() {
-        HttpServiceImpl server = new HttpServiceImpl();
-        ProxyFactory proxyFactory = ExtensionLoader.getExtensionLoader(ProxyFactory.class).getAdaptiveExtension();
-        Protocol protocol = ExtensionLoader.getExtensionLoader(Protocol.class).getAdaptiveExtension();
-        URL url = URL.valueOf("http://127.0.0.1:5342/" + HttpService.class.getName() + "?release=2.7.0&timeout=10");
-        Exporter<HttpService> exporter = protocol.export(proxyFactory.getInvoker(server, HttpService.class, url));
-        Invoker<HttpService> invoker = protocol.refer(HttpService.class, url);
-        HttpService client = proxyFactory.getProxy(invoker);
-        try {
-            client.timeOut(6000);
-            fail();
-        } catch (RpcException expected) {
-            Assertions.assertTrue(expected.isTimeout());
-        } finally {
-            invoker.destroy();
-            exporter.unexport();
-        }
-
-    }
-
-    @Test
-    public void testCustomException() {
-        HttpServiceImpl server = new HttpServiceImpl();
-        ProxyFactory proxyFactory = ExtensionLoader.getExtensionLoader(ProxyFactory.class).getAdaptiveExtension();
-        Protocol protocol = ExtensionLoader.getExtensionLoader(Protocol.class).getAdaptiveExtension();
-        URL url = URL.valueOf("http://127.0.0.1:5342/" + HttpService.class.getName() + "?release=2.7.0");
-        Exporter<HttpService> exporter = protocol.export(proxyFactory.getInvoker(server, HttpService.class, url));
-        Invoker<HttpService> invoker = protocol.refer(HttpService.class, url);
-        HttpService client = proxyFactory.getProxy(invoker);
-        try {
-            client.customException();
-            fail();
-        } catch (HttpServiceImpl.MyException expected) {
-        }
-        invoker.destroy();
-        exporter.unexport();
-    }
-
-    @Test
-    public void testRemoteApplicationName() {
-        HttpServiceImpl server = new HttpServiceImpl();
-        ProxyFactory proxyFactory = ExtensionLoader.getExtensionLoader(ProxyFactory.class).getAdaptiveExtension();
-        Protocol protocol = ExtensionLoader.getExtensionLoader(Protocol.class).getAdaptiveExtension();
-        URL url = URL.valueOf("http://127.0.0.1:5342/" + HttpService.class.getName() + "?release=2.7.0").addParameter("application", "consumer");
-        Exporter<HttpService> exporter = protocol.export(proxyFactory.getInvoker(server, HttpService.class, url));
-        Invoker<HttpService> invoker = protocol.refer(HttpService.class, url);
-        HttpService client = proxyFactory.getProxy(invoker);
-        String result = client.getRemoteApplicationName();
-        Assertions.assertEquals("consumer", result);
-        invoker.destroy();
-        exporter.unexport();
-    }
-
-}
-=======
-/*
- * Licensed to the Apache Software Foundation (ASF) under one or more
- * contributor license agreements.  See the NOTICE file distributed with
- * this work for additional information regarding copyright ownership.
- * The ASF licenses this file to You under the Apache License, Version 2.0
- * (the "License"); you may not use this file except in compliance with
- * the License.  You may obtain a copy of the License at
- *
- *     http://www.apache.org/licenses/LICENSE-2.0
- *
- * Unless required by applicable law or agreed to in writing, software
- * distributed under the License is distributed on an "AS IS" BASIS,
- * WITHOUT WARRANTIES OR CONDITIONS OF ANY KIND, either express or implied.
- * See the License for the specific language governing permissions and
- * limitations under the License.
- */
-package org.apache.dubbo.rpc.protocol.http;
-
-
-import org.apache.dubbo.common.URL;
-import org.apache.dubbo.common.extension.ExtensionLoader;
-import org.apache.dubbo.rpc.Exporter;
-import org.apache.dubbo.rpc.Invoker;
-import org.apache.dubbo.rpc.Protocol;
-import org.apache.dubbo.rpc.ProxyFactory;
-
-import org.junit.jupiter.api.Test;
-
-import static org.junit.jupiter.api.Assertions.assertEquals;
-import static org.junit.jupiter.api.Assertions.assertFalse;
-import static org.junit.jupiter.api.Assertions.assertTrue;
-
-public class HttpProtocolTest {
-
-    @Test
-    public void testJsonrpcProtocol() {
-        JsonRpcServiceImpl server = new JsonRpcServiceImpl();
-        assertFalse(server.isCalled());
-        ProxyFactory proxyFactory = ExtensionLoader.getExtensionLoader(ProxyFactory.class).getAdaptiveExtension();
-        Protocol protocol = ExtensionLoader.getExtensionLoader(Protocol.class).getAdaptiveExtension();
-        URL url = URL.valueOf("http://127.0.0.1:5342/" + JsonRpcService.class.getName() + "?version=1.0.0");
-        Exporter<JsonRpcService> exporter = protocol.export(proxyFactory.getInvoker(server, JsonRpcService.class, url));
-        Invoker<JsonRpcService> invoker = protocol.refer(JsonRpcService.class, url);
-        JsonRpcService client = proxyFactory.getProxy(invoker);
-        String result = client.sayHello("haha");
-        assertTrue(server.isCalled());
-        assertEquals("Hello, haha", result);
-        invoker.destroy();
-        exporter.unexport();
-    }
-
-    @Test
-    public void testJsonrpcProtocolForServerJetty() {
-        JsonRpcServiceImpl server = new JsonRpcServiceImpl();
-        assertFalse(server.isCalled());
-        ProxyFactory proxyFactory = ExtensionLoader.getExtensionLoader(ProxyFactory.class).getAdaptiveExtension();
-        Protocol protocol = ExtensionLoader.getExtensionLoader(Protocol.class).getAdaptiveExtension();
-        URL url = URL.valueOf("http://127.0.0.1:5342/" + JsonRpcService.class.getName() + "?version=1.0.0&server=jetty");
-        Exporter<JsonRpcService> exporter = protocol.export(proxyFactory.getInvoker(server, JsonRpcService.class, url));
-        Invoker<JsonRpcService> invoker = protocol.refer(JsonRpcService.class, url);
-        JsonRpcService client = proxyFactory.getProxy(invoker);
-        String result = client.sayHello("haha");
-        assertTrue(server.isCalled());
-        assertEquals("Hello, haha", result);
-        invoker.destroy();
-        exporter.unexport();
-    }
-
-}
->>>>>>> 4fa7c832
+/*
+ * Licensed to the Apache Software Foundation (ASF) under one or more
+ * contributor license agreements.  See the NOTICE file distributed with
+ * this work for additional information regarding copyright ownership.
+ * The ASF licenses this file to You under the Apache License, Version 2.0
+ * (the "License"); you may not use this file except in compliance with
+ * the License.  You may obtain a copy of the License at
+ *
+ *     http://www.apache.org/licenses/LICENSE-2.0
+ *
+ * Unless required by applicable law or agreed to in writing, software
+ * distributed under the License is distributed on an "AS IS" BASIS,
+ * WITHOUT WARRANTIES OR CONDITIONS OF ANY KIND, either express or implied.
+ * See the License for the specific language governing permissions and
+ * limitations under the License.
+ */
+package org.apache.dubbo.rpc.protocol.http;
+
+
+import org.apache.dubbo.common.URL;
+import org.apache.dubbo.common.extension.ExtensionLoader;
+import org.apache.dubbo.rpc.Exporter;
+import org.apache.dubbo.rpc.Invoker;
+import org.apache.dubbo.rpc.Protocol;
+import org.apache.dubbo.rpc.ProxyFactory;
+
+import org.junit.jupiter.api.Test;
+
+import static org.junit.jupiter.api.Assertions.assertEquals;
+import static org.junit.jupiter.api.Assertions.assertFalse;
+import static org.junit.jupiter.api.Assertions.assertTrue;
+
+public class HttpProtocolTest {
+
+    @Test
+    public void testJsonrpcProtocol() {
+        JsonRpcServiceImpl server = new JsonRpcServiceImpl();
+        assertFalse(server.isCalled());
+        ProxyFactory proxyFactory = ExtensionLoader.getExtensionLoader(ProxyFactory.class).getAdaptiveExtension();
+        Protocol protocol = ExtensionLoader.getExtensionLoader(Protocol.class).getAdaptiveExtension();
+        URL url = URL.valueOf("http://127.0.0.1:5342/" + JsonRpcService.class.getName() + "?version=1.0.0");
+        Exporter<JsonRpcService> exporter = protocol.export(proxyFactory.getInvoker(server, JsonRpcService.class, url));
+        Invoker<JsonRpcService> invoker = protocol.refer(JsonRpcService.class, url);
+        JsonRpcService client = proxyFactory.getProxy(invoker);
+        String result = client.sayHello("haha");
+        assertTrue(server.isCalled());
+        assertEquals("Hello, haha", result);
+        invoker.destroy();
+        exporter.unexport();
+    }
+
+    @Test
+    public void testJsonrpcProtocolForServerJetty() {
+        JsonRpcServiceImpl server = new JsonRpcServiceImpl();
+        assertFalse(server.isCalled());
+        ProxyFactory proxyFactory = ExtensionLoader.getExtensionLoader(ProxyFactory.class).getAdaptiveExtension();
+        Protocol protocol = ExtensionLoader.getExtensionLoader(Protocol.class).getAdaptiveExtension();
+        URL url = URL.valueOf("http://127.0.0.1:5342/" + JsonRpcService.class.getName() + "?version=1.0.0&server=jetty");
+        Exporter<JsonRpcService> exporter = protocol.export(proxyFactory.getInvoker(server, JsonRpcService.class, url));
+        Invoker<JsonRpcService> invoker = protocol.refer(JsonRpcService.class, url);
+        JsonRpcService client = proxyFactory.getProxy(invoker);
+        String result = client.sayHello("haha");
+        assertTrue(server.isCalled());
+        assertEquals("Hello, haha", result);
+        invoker.destroy();
+        exporter.unexport();
+    }
+
+    @Test
+    public void testRemoteApplicationName() {
+        HttpServiceImpl server = new HttpServiceImpl();
+        ProxyFactory proxyFactory = ExtensionLoader.getExtensionLoader(ProxyFactory.class).getAdaptiveExtension();
+        Protocol protocol = ExtensionLoader.getExtensionLoader(Protocol.class).getAdaptiveExtension();
+        URL url = URL.valueOf("http://127.0.0.1:5342/" + HttpService.class.getName() + "?release=2.7.0").addParameter("application", "consumer");
+        Exporter<HttpService> exporter = protocol.export(proxyFactory.getInvoker(server, HttpService.class, url));
+        Invoker<HttpService> invoker = protocol.refer(HttpService.class, url);
+        HttpService client = proxyFactory.getProxy(invoker);
+        String result = client.getRemoteApplicationName();
+        Assertions.assertEquals("consumer", result);
+        invoker.destroy();
+        exporter.unexport();
+    }
+
+}