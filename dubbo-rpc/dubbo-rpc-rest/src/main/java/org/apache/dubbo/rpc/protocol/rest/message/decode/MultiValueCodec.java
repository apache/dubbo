--- conflicted
+++ resolved
@@ -23,27 +23,16 @@
 import org.apache.dubbo.rpc.protocol.rest.message.MediaTypeMatcher;
 import org.apache.dubbo.rpc.protocol.rest.util.DataParseUtils;
 
-<<<<<<< HEAD
-=======
 import java.io.InputStream;
->>>>>>> a9539b0c
 import java.io.OutputStream;
 import java.util.Map;
 
 @Activate("multiValue")
-<<<<<<< HEAD
-public class MultiValueCodec implements HttpMessageCodec<byte[]> {
-
-
-    @Override
-    public Object decode(byte[] body, Class targetType) throws Exception {
-=======
 public class MultiValueCodec implements HttpMessageCodec<InputStream,OutputStream> {
 
 
     @Override
     public Object decode(InputStream body, Class targetType) throws Exception {
->>>>>>> a9539b0c
         // TODO java bean  get set convert
         return DataParseUtils.multipartFormConvert(body);
     }
