/*
 * Licensed to the Apache Software Foundation (ASF) under one or more
 * contributor license agreements.  See the NOTICE file distributed with
 * this work for additional information regarding copyright ownership.
 * The ASF licenses this file to You under the Apache License, Version 2.0
 * (the "License"); you may not use this file except in compliance with
 * the License.  You may obtain a copy of the License at
 *
 *     http://www.apache.org/licenses/LICENSE-2.0
 *
 * Unless required by applicable law or agreed to in writing, software
 * distributed under the License is distributed on an "AS IS" BASIS,
 * WITHOUT WARRANTIES OR CONDITIONS OF ANY KIND, either express or implied.
 * See the License for the specific language governing permissions and
 * limitations under the License.
 */
package org.apache.dubbo.rpc.protocol.rest;

import org.apache.dubbo.common.URL;
<<<<<<< HEAD
=======
import org.apache.dubbo.metadata.rest.PathMatcher;
import org.apache.dubbo.metadata.rest.RestMethodMetadata;
import org.apache.dubbo.rpc.Invoker;
>>>>>>> 53e15f6a
import org.apache.dubbo.rpc.ProtocolServer;

import java.util.Map;

public interface RestProtocolServer extends ProtocolServer {

    void start(URL url);

    /**
     * @param resourceDef it could be either resource interface or resource impl
     */
    void deploy(Class resourceDef, Object resourceInstance, String contextPath);

<<<<<<< HEAD
    void undeploy(Class resourceDef);
=======
    void deploy(Map<PathMatcher, RestMethodMetadata> metadataMap, Invoker invoker);

    void undeploy(PathMatcher pathMatcher);
>>>>>>> 53e15f6a

}<|MERGE_RESOLUTION|>--- conflicted
+++ resolved
@@ -17,12 +17,9 @@
 package org.apache.dubbo.rpc.protocol.rest;
 
 import org.apache.dubbo.common.URL;
-<<<<<<< HEAD
-=======
 import org.apache.dubbo.metadata.rest.PathMatcher;
 import org.apache.dubbo.metadata.rest.RestMethodMetadata;
 import org.apache.dubbo.rpc.Invoker;
->>>>>>> 53e15f6a
 import org.apache.dubbo.rpc.ProtocolServer;
 
 import java.util.Map;
@@ -31,17 +28,9 @@
 
     void start(URL url);
 
-    /**
-     * @param resourceDef it could be either resource interface or resource impl
-     */
-    void deploy(Class resourceDef, Object resourceInstance, String contextPath);
 
-<<<<<<< HEAD
-    void undeploy(Class resourceDef);
-=======
     void deploy(Map<PathMatcher, RestMethodMetadata> metadataMap, Invoker invoker);
 
     void undeploy(PathMatcher pathMatcher);
->>>>>>> 53e15f6a
 
 }