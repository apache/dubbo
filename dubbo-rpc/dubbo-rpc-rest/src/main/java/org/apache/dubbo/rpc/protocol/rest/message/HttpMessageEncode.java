/*
 * Licensed to the Apache Software Foundation (ASF) under one or more
 * contributor license agreements.  See the NOTICE file distributed with
 * this work for additional information regarding copyright ownership.
 * The ASF licenses this file to You under the Apache License, Version 2.0
 * (the "License"); you may not use this file except in compliance with
 * the License.  You may obtain a copy of the License at
 *
 *     http://www.apache.org/licenses/LICENSE-2.0
 *
 * Unless required by applicable law or agreed to in writing, software
 * distributed under the License is distributed on an "AS IS" BASIS,
 * WITHOUT WARRANTIES OR CONDITIONS OF ANY KIND, either express or implied.
 * See the License for the specific language governing permissions and
 * limitations under the License.
 */
package org.apache.dubbo.rpc.protocol.rest.message;


import org.apache.dubbo.common.URL;

<<<<<<< HEAD
import java.io.OutputStream;
=======
>>>>>>> a9539b0c


public interface HttpMessageEncode<OutputStream> {

    void encode(OutputStream outputStream, Object unSerializedBody, URL url) throws Exception;

}<|MERGE_RESOLUTION|>--- conflicted
+++ resolved
@@ -19,10 +19,6 @@
 
 import org.apache.dubbo.common.URL;
 
-<<<<<<< HEAD
-import java.io.OutputStream;
-=======
->>>>>>> a9539b0c
 
 
 public interface HttpMessageEncode<OutputStream> {
