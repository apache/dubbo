/*
 * Licensed to the Apache Software Foundation (ASF) under one or more
 * contributor license agreements.  See the NOTICE file distributed with
 * this work for additional information regarding copyright ownership.
 * The ASF licenses this file to You under the Apache License, Version 2.0
 * (the "License"); you may not use this file except in compliance with
 * the License.  You may obtain a copy of the License at
 *
 *     http://www.apache.org/licenses/LICENSE-2.0
 *
 * Unless required by applicable law or agreed to in writing, software
 * distributed under the License is distributed on an "AS IS" BASIS,
 * WITHOUT WARRANTIES OR CONDITIONS OF ANY KIND, either express or implied.
 * See the License for the specific language governing permissions and
 * limitations under the License.
 */

package org.apache.dubbo.rpc.protocol.rest;

/**
 *
 */
public interface Constants {
    String KEEP_ALIVE_KEY = "keepalive";

    boolean DEFAULT_KEEP_ALIVE = true;

    String EXTENSION_KEY = "extension";
<<<<<<< HEAD
=======

    // http server
    String SERVLET = "servlet";

    String JETTY = "jetty";

    String TOMCAT = "tomcat";

    String NETTY_JAXRS = "netty";
    String NETTY_HTTP = "netty_http";

    // exception mapper
    String EXCEPTION_MAPPER_KEY = "exception.mapper";
>>>>>>> ed307101
}<|MERGE_RESOLUTION|>--- conflicted
+++ resolved
@@ -18,7 +18,7 @@
 package org.apache.dubbo.rpc.protocol.rest;
 
 /**
- *
+ * Constants definition.
  */
 public interface Constants {
     String KEEP_ALIVE_KEY = "keepalive";
@@ -26,8 +26,6 @@
     boolean DEFAULT_KEEP_ALIVE = true;
 
     String EXTENSION_KEY = "extension";
-<<<<<<< HEAD
-=======
 
     // http server
     String SERVLET = "servlet";
@@ -41,5 +39,4 @@
 
     // exception mapper
     String EXCEPTION_MAPPER_KEY = "exception.mapper";
->>>>>>> ed307101
 }