/*
 * Licensed to the Apache Software Foundation (ASF) under one or more
 * contributor license agreements.  See the NOTICE file distributed with
 * this work for additional information regarding copyright ownership.
 * The ASF licenses this file to You under the Apache License, Version 2.0
 * (the "License"); you may not use this file except in compliance with
 * the License.  You may obtain a copy of the License at
 *
 *     http://www.apache.org/licenses/LICENSE-2.0
 *
 * Unless required by applicable law or agreed to in writing, software
 * distributed under the License is distributed on an "AS IS" BASIS,
 * WITHOUT WARRANTIES OR CONDITIONS OF ANY KIND, either express or implied.
 * See the License for the specific language governing permissions and
 * limitations under the License.
 */
package org.apache.dubbo.rpc.protocol.rest.annotation;


<<<<<<< HEAD
import org.apache.dubbo.metadata.rest.ArgInfo;
import org.apache.dubbo.rpc.model.FrameworkModel;
import org.apache.dubbo.rpc.protocol.rest.annotation.param.parse.consumer.BaseConsumerParamParser;
import org.apache.dubbo.rpc.protocol.rest.annotation.param.parse.consumer.ConsumerParseContext;
=======
import org.apache.dubbo.rpc.model.ApplicationModel;
import org.apache.dubbo.rpc.protocol.rest.annotation.param.parse.provider.BaseProviderParamParser;
import org.apache.dubbo.rpc.protocol.rest.annotation.param.parse.provider.ProviderParseContext;
>>>>>>> cca42fbd

import java.util.List;
import java.util.Set;

public class ParamParserManager {


<<<<<<< HEAD
    private static final Set<BaseConsumerParamParser> consumerParamParsers =
        FrameworkModel.defaultModel().getExtensionLoader(BaseConsumerParamParser.class).getSupportedExtensionInstances();
=======
    private static final Set<BaseProviderParamParser> providerParamParsers =
        ApplicationModel.defaultModel().getExtensionLoader(BaseProviderParamParser.class).getSupportedExtensionInstances();

>>>>>>> cca42fbd

    /**
     * provider  Design Description:
     * <p>
     * Object[] args=new Object[0];
     * List<Object> argsList=new ArrayList<>;</>
     * <p>
     * setValueByIndex(int index,Object value);
     * <p>
     * args=toArray(new Object[0]);
     */
<<<<<<< HEAD
    public void consumerParamParse(ConsumerParseContext parseContext) {
=======
    public Object[] providerParamParse(ProviderParseContext parseContext) {
>>>>>>> cca42fbd

        List<Object> args = parseContext.getArgs();

        for (int i = 0; i < args.size(); i++) {
<<<<<<< HEAD
            for (BaseConsumerParamParser paramParser : consumerParamParsers) {
                ArgInfo argInfoByIndex = parseContext.getArgInfoByIndex(i);

                if (!paramParser.paramTypeMatch(argInfoByIndex)) {
                    continue;
                }
=======
            for (ParamParser paramParser : providerParamParsers) {
>>>>>>> cca42fbd

                paramParser.parse(parseContext, argInfoByIndex);
            }
        }

    }


}<|MERGE_RESOLUTION|>--- conflicted
+++ resolved
@@ -1,32 +1,10 @@
-/*
- * Licensed to the Apache Software Foundation (ASF) under one or more
- * contributor license agreements.  See the NOTICE file distributed with
- * this work for additional information regarding copyright ownership.
- * The ASF licenses this file to You under the Apache License, Version 2.0
- * (the "License"); you may not use this file except in compliance with
- * the License.  You may obtain a copy of the License at
- *
- *     http://www.apache.org/licenses/LICENSE-2.0
- *
- * Unless required by applicable law or agreed to in writing, software
- * distributed under the License is distributed on an "AS IS" BASIS,
- * WITHOUT WARRANTIES OR CONDITIONS OF ANY KIND, either express or implied.
- * See the License for the specific language governing permissions and
- * limitations under the License.
- */
 package org.apache.dubbo.rpc.protocol.rest.annotation;
 
 
-<<<<<<< HEAD
 import org.apache.dubbo.metadata.rest.ArgInfo;
 import org.apache.dubbo.rpc.model.FrameworkModel;
 import org.apache.dubbo.rpc.protocol.rest.annotation.param.parse.consumer.BaseConsumerParamParser;
 import org.apache.dubbo.rpc.protocol.rest.annotation.param.parse.consumer.ConsumerParseContext;
-=======
-import org.apache.dubbo.rpc.model.ApplicationModel;
-import org.apache.dubbo.rpc.protocol.rest.annotation.param.parse.provider.BaseProviderParamParser;
-import org.apache.dubbo.rpc.protocol.rest.annotation.param.parse.provider.ProviderParseContext;
->>>>>>> cca42fbd
 
 import java.util.List;
 import java.util.Set;
@@ -34,14 +12,8 @@
 public class ParamParserManager {
 
 
-<<<<<<< HEAD
     private static final Set<BaseConsumerParamParser> consumerParamParsers =
         FrameworkModel.defaultModel().getExtensionLoader(BaseConsumerParamParser.class).getSupportedExtensionInstances();
-=======
-    private static final Set<BaseProviderParamParser> providerParamParsers =
-        ApplicationModel.defaultModel().getExtensionLoader(BaseProviderParamParser.class).getSupportedExtensionInstances();
-
->>>>>>> cca42fbd
 
     /**
      * provider  Design Description:
@@ -53,31 +25,45 @@
      * <p>
      * args=toArray(new Object[0]);
      */
-<<<<<<< HEAD
-    public void consumerParamParse(ConsumerParseContext parseContext) {
-=======
-    public Object[] providerParamParse(ProviderParseContext parseContext) {
->>>>>>> cca42fbd
+    public Object[] providerParamParse(ParseContext parseContext) {
 
         List<Object> args = parseContext.getArgs();
 
         for (int i = 0; i < args.size(); i++) {
-<<<<<<< HEAD
+            for (ParamParser paramParser : paramParsers) {
+
+                paramParser.parse(parseContext, parseContext.getArgInfoByIndex(i));
+            }
+        }
+        return args.toArray(new Object[0]);
+    }
+
+
+    /**
+     * provider  Design Description:
+     * <p>
+     * Object[] args=new Object[0];
+     * List<Object> argsList=new ArrayList<>;</>
+     * <p>
+     * setValueByIndex(int index,Object value);
+     * <p>
+     * args=toArray(new Object[0]);
+     */
+    public void consumerParamParse(ConsumerParseContext parseContext) {
+
+        List<Object> args = parseContext.getArgs();
+
+        for (int i = 0; i < args.size(); i++) {
             for (BaseConsumerParamParser paramParser : consumerParamParsers) {
                 ArgInfo argInfoByIndex = parseContext.getArgInfoByIndex(i);
 
                 if (!paramParser.paramTypeMatch(argInfoByIndex)) {
                     continue;
                 }
-=======
-            for (ParamParser paramParser : providerParamParsers) {
->>>>>>> cca42fbd
 
                 paramParser.parse(parseContext, argInfoByIndex);
             }
         }
 
     }
-
-
 }