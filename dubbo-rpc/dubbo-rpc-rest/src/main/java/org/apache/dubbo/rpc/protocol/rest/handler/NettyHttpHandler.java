--- conflicted
+++ resolved
@@ -16,12 +16,9 @@
  */
 package org.apache.dubbo.rpc.protocol.rest.handler;
 
-<<<<<<< HEAD
 import org.apache.dubbo.common.URL;
-=======
 import io.netty.handler.codec.http.FullHttpRequest;
 import io.netty.handler.codec.http.HttpRequest;
->>>>>>> 4e70222d
 import org.apache.dubbo.common.logger.ErrorTypeAwareLogger;
 import org.apache.dubbo.common.logger.LoggerFactory;
 import org.apache.dubbo.remoting.http.HttpHandler;
@@ -110,8 +107,6 @@
 
     }
 
-<<<<<<< HEAD
-=======
     protected void doHandler(HttpRequest nettyHttpRequest, NettyHttpResponse nettyHttpResponse, RequestFacade request) throws Exception {
         //  acquire metadata by request
         InvokerAndRestMethodMetadataPair restMethodMetadataPair = RestRPCInvocationUtil.getRestMethodMetadataAndInvokerPair(request);
@@ -238,5 +233,4 @@
         return stringBuilder.toString();
     }
 
->>>>>>> 4e70222d
 }