/*
 * Licensed to the Apache Software Foundation (ASF) under one or more
 * contributor license agreements.  See the NOTICE file distributed with
 * this work for additional information regarding copyright ownership.
 * The ASF licenses this file to You under the Apache License, Version 2.0
 * (the "License"); you may not use this file except in compliance with
 * the License.  You may obtain a copy of the License at
 *
 *     http://www.apache.org/licenses/LICENSE-2.0
 *
 * Unless required by applicable law or agreed to in writing, software
 * distributed under the License is distributed on an "AS IS" BASIS,
 * WITHOUT WARRANTIES OR CONDITIONS OF ANY KIND, either express or implied.
 * See the License for the specific language governing permissions and
 * limitations under the License.
 */
package org.apache.dubbo.rpc.protocol.rest;

import org.apache.dubbo.common.URL;
import org.apache.dubbo.common.logger.ErrorTypeAwareLogger;
import org.apache.dubbo.common.logger.LoggerFactory;
import org.apache.dubbo.common.reference.ReferenceCountedResource;
import org.apache.dubbo.remoting.http.RestClient;
<<<<<<< HEAD
=======
import org.apache.dubbo.remoting.http.factory.RestClientFactory;

import java.util.concurrent.ConcurrentMap;
>>>>>>> a5ff8e07

import static org.apache.dubbo.common.constants.LoggerCodeConstants.PROTOCOL_ERROR_CLOSE_CLIENT;

public class ReferenceCountedClient<T extends RestClient> extends ReferenceCountedResource {
    private static final ErrorTypeAwareLogger logger = LoggerFactory.getErrorTypeAwareLogger(ReferenceCountedClient.class);

<<<<<<< HEAD
    private T client;

    public ReferenceCountedClient(T client) {
        this.client = client;
    }

    public T getClient() {
        return client;
=======
    private ConcurrentMap<String, ReferenceCountedClient<? extends RestClient>> clients;

    private T client;

    public ReferenceCountedClient(T client, ConcurrentMap<String, ReferenceCountedClient<? extends RestClient>> clients) {
        this.client = client;
        this.clients = clients;
    }

    public T getClient(URL url, RestClientFactory restClientFactory) {

        // for client destroy and create right now, only  lock current client
        synchronized (this) {
            ReferenceCountedClient<? extends RestClient> referenceCountedClient = clients.get(url.getAddress());

            // for double check
            if (referenceCountedClient.isDestroyed()) {
                synchronized (this) {
                    referenceCountedClient = clients.get(url.getAddress());
                    if (referenceCountedClient.isDestroyed()) {
                        RestClient restClient = restClientFactory.createRestClient(url);
                        clients.put(url.getAddress(), new ReferenceCountedClient(restClient, clients));
                        clients.get(url.getAddress()).retain();
                        return (T) restClient;
                    } else {
                        return (T) referenceCountedClient.client;
                    }
                }

            } else {
                return client;
            }
        }
>>>>>>> a5ff8e07
    }

    public boolean isDestroyed() {
        return client.isClosed();
    }

    @Override
    protected void destroy() {
        try {
            client.close();
        } catch (Exception e) {
            logger.error(PROTOCOL_ERROR_CLOSE_CLIENT, "", "", "Close resteasy client error", e);
        }
    }
}<|MERGE_RESOLUTION|>--- conflicted
+++ resolved
@@ -21,28 +21,15 @@
 import org.apache.dubbo.common.logger.LoggerFactory;
 import org.apache.dubbo.common.reference.ReferenceCountedResource;
 import org.apache.dubbo.remoting.http.RestClient;
-<<<<<<< HEAD
-=======
 import org.apache.dubbo.remoting.http.factory.RestClientFactory;
 
 import java.util.concurrent.ConcurrentMap;
->>>>>>> a5ff8e07
 
 import static org.apache.dubbo.common.constants.LoggerCodeConstants.PROTOCOL_ERROR_CLOSE_CLIENT;
 
 public class ReferenceCountedClient<T extends RestClient> extends ReferenceCountedResource {
     private static final ErrorTypeAwareLogger logger = LoggerFactory.getErrorTypeAwareLogger(ReferenceCountedClient.class);
 
-<<<<<<< HEAD
-    private T client;
-
-    public ReferenceCountedClient(T client) {
-        this.client = client;
-    }
-
-    public T getClient() {
-        return client;
-=======
     private ConcurrentMap<String, ReferenceCountedClient<? extends RestClient>> clients;
 
     private T client;
@@ -76,7 +63,6 @@
                 return client;
             }
         }
->>>>>>> a5ff8e07
     }
 
     public boolean isDestroyed() {
