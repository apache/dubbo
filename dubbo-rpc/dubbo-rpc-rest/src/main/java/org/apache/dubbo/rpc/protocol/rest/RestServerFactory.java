/*
 * Licensed to the Apache Software Foundation (ASF) under one or more
 * contributor license agreements.  See the NOTICE file distributed with
 * this work for additional information regarding copyright ownership.
 * The ASF licenses this file to You under the Apache License, Version 2.0
 * (the "License"); you may not use this file except in compliance with
 * the License.  You may obtain a copy of the License at
 *
 *     http://www.apache.org/licenses/LICENSE-2.0
 *
 * Unless required by applicable law or agreed to in writing, software
 * distributed under the License is distributed on an "AS IS" BASIS,
 * WITHOUT WARRANTIES OR CONDITIONS OF ANY KIND, either express or implied.
 * See the License for the specific language governing permissions and
 * limitations under the License.
 */
package org.apache.dubbo.rpc.protocol.rest;

import org.apache.dubbo.remoting.http.HttpBinder;
import org.apache.dubbo.rpc.model.FrameworkModel;

/**
 * Only the server that implements servlet container
 * could support something like @Context injection of servlet objects.
 */
public class RestServerFactory {

    private static final HttpBinder httpBinder = FrameworkModel.defaultModel().getAdaptiveExtension(HttpBinder.class);

    public RestProtocolServer createServer(String name) {
        // TODO move names to Constants
        if ("servlet".equalsIgnoreCase(name) || "jetty".equalsIgnoreCase(name) || "tomcat".equalsIgnoreCase(name)) {
            return new DubboHttpProtocolServer(httpBinder);
<<<<<<< HEAD
        } else if ("netty".equalsIgnoreCase(name)) {
            return new NettyRestProtocolServer();
=======
        } else if (Constants.NETTY_JAXRS.equalsIgnoreCase(name)) {
            return new NettyRestJaxrsServer();
        } else if (Constants.NETTY_HTTP.equalsIgnoreCase(name)) {
            return new NettyHttpRestServer();
>>>>>>> ed307101
        } else {
            throw new IllegalArgumentException("Unrecognized server name: " + name);
        }
    }
}<|MERGE_RESOLUTION|>--- conflicted
+++ resolved
@@ -28,18 +28,12 @@
     private static final HttpBinder httpBinder = FrameworkModel.defaultModel().getAdaptiveExtension(HttpBinder.class);
 
     public RestProtocolServer createServer(String name) {
-        // TODO move names to Constants
-        if ("servlet".equalsIgnoreCase(name) || "jetty".equalsIgnoreCase(name) || "tomcat".equalsIgnoreCase(name)) {
+        if (Constants.SERVLET.equalsIgnoreCase(name) || Constants.JETTY.equalsIgnoreCase(name) || Constants.TOMCAT.equalsIgnoreCase(name)) {
             return new DubboHttpProtocolServer(httpBinder);
-<<<<<<< HEAD
-        } else if ("netty".equalsIgnoreCase(name)) {
-            return new NettyRestProtocolServer();
-=======
         } else if (Constants.NETTY_JAXRS.equalsIgnoreCase(name)) {
             return new NettyRestJaxrsServer();
         } else if (Constants.NETTY_HTTP.equalsIgnoreCase(name)) {
             return new NettyHttpRestServer();
->>>>>>> ed307101
         } else {
             throw new IllegalArgumentException("Unrecognized server name: " + name);
         }
