/*
 * Licensed to the Apache Software Foundation (ASF) under one or more
 * contributor license agreements.  See the NOTICE file distributed with
 * this work for additional information regarding copyright ownership.
 * The ASF licenses this file to You under the Apache License, Version 2.0
 * (the "License"); you may not use this file except in compliance with
 * the License.  You may obtain a copy of the License at
 *
 *     http://www.apache.org/licenses/LICENSE-2.0
 *
 * Unless required by applicable law or agreed to in writing, software
 * distributed under the License is distributed on an "AS IS" BASIS,
 * WITHOUT WARRANTIES OR CONDITIONS OF ANY KIND, either express or implied.
 * See the License for the specific language governing permissions and
 * limitations under the License.
 */
package org.apache.dubbo.rpc.protocol.rest;

import org.apache.dubbo.common.URL;
import org.apache.dubbo.common.utils.ConcurrentHashMapUtils;
import org.apache.dubbo.common.utils.StringUtils;
import org.apache.dubbo.metadata.ParameterTypesComparator;
import org.apache.dubbo.metadata.rest.RestMethodMetadata;
import org.apache.dubbo.metadata.rest.media.MediaType;
import org.apache.dubbo.remoting.http.RequestTemplate;
import org.apache.dubbo.remoting.http.RestClient;
import org.apache.dubbo.remoting.http.RestResult;
import org.apache.dubbo.remoting.http.factory.RestClientFactory;
import org.apache.dubbo.remoting.http.servlet.BootstrapListener;
import org.apache.dubbo.remoting.http.servlet.ServletManager;
import org.apache.dubbo.rpc.AppResponse;
import org.apache.dubbo.rpc.AsyncRpcResult;
import org.apache.dubbo.rpc.Invocation;
import org.apache.dubbo.rpc.Invoker;
import org.apache.dubbo.rpc.ProtocolServer;
import org.apache.dubbo.rpc.Result;
import org.apache.dubbo.rpc.RpcException;
import org.apache.dubbo.rpc.model.FrameworkModel;
import org.apache.dubbo.rpc.protocol.AbstractInvoker;
import org.apache.dubbo.rpc.protocol.AbstractProxyProtocol;
import org.apache.dubbo.rpc.protocol.rest.annotation.consumer.HttpConnectionConfig;
import org.apache.dubbo.rpc.protocol.rest.annotation.consumer.HttpConnectionCreateContext;
import org.apache.dubbo.rpc.protocol.rest.annotation.consumer.HttpConnectionPreBuildIntercept;
import org.apache.dubbo.rpc.protocol.rest.annotation.metadata.MetadataResolver;
import org.apache.dubbo.rpc.protocol.rest.exception.HttpClientException;
import org.apache.dubbo.rpc.protocol.rest.exception.RemoteServerInternalException;
import org.apache.dubbo.rpc.protocol.rest.message.HttpMessageCodecManager;
import org.apache.dubbo.rpc.protocol.rest.util.MediaTypeUtil;

import org.jboss.resteasy.util.GetRestful;

import javax.servlet.ServletContext;
import javax.ws.rs.ProcessingException;
import javax.ws.rs.WebApplicationException;
import java.util.Map;
import java.util.Set;
import java.util.concurrent.CompletableFuture;
import java.util.concurrent.ConcurrentHashMap;
import java.util.concurrent.ConcurrentMap;
import java.util.stream.Collectors;

import static org.apache.dubbo.common.constants.CommonConstants.GROUP_KEY;
import static org.apache.dubbo.common.constants.CommonConstants.INTERFACE_KEY;
import static org.apache.dubbo.common.constants.LoggerCodeConstants.PROTOCOL_ERROR_CLOSE_CLIENT;
import static org.apache.dubbo.common.constants.LoggerCodeConstants.PROTOCOL_ERROR_CLOSE_SERVER;
import static org.apache.dubbo.remoting.Constants.SERVER_KEY;
import static org.apache.dubbo.rpc.Constants.TOKEN_KEY;
<<<<<<< HEAD
=======
import static org.apache.dubbo.rpc.protocol.rest.constans.RestConstant.PATH_SEPARATOR;
>>>>>>> d2e9dcea

public class RestProtocol extends AbstractProxyProtocol {

    private static final int DEFAULT_PORT = 80;
<<<<<<< HEAD
    private static final String DEFAULT_SERVER = "jetty";
    private static final String DEFAULT_CLIENT = org.apache.dubbo.remoting.Constants.OK_HTTP;
=======
    private static final String DEFAULT_SERVER = Constants.JETTY;
>>>>>>> d2e9dcea

    private final RestServerFactory serverFactory = new RestServerFactory();

    private final ConcurrentMap<String, ReferenceCountedClient<? extends RestClient>> clients = new ConcurrentHashMap<>();

    private final RestClientFactory clientFactory;

    private final Set<HttpConnectionPreBuildIntercept> httpConnectionPreBuildIntercepts;

    public RestProtocol(FrameworkModel frameworkModel) {
        super(WebApplicationException.class, ProcessingException.class);
        this.clientFactory = frameworkModel.getExtensionLoader(RestClientFactory.class).getAdaptiveExtension();
        this.httpConnectionPreBuildIntercepts = frameworkModel.getExtensionLoader(HttpConnectionPreBuildIntercept.class).getSupportedExtensionInstances();
    }


    @Override
    public int getDefaultPort() {
        return DEFAULT_PORT;
    }

    @Override
    protected <T> Runnable doExport(T impl, Class<T> type, URL url) throws RpcException {
        String addr = getAddr(url);
        Class<?> implClass = url.getServiceModel().getProxyObject().getClass();
        RestProtocolServer server = (RestProtocolServer) ConcurrentHashMapUtils.computeIfAbsent(serverMap, addr, restServer -> {
            RestProtocolServer s = serverFactory.createServer(url.getParameter(SERVER_KEY, DEFAULT_SERVER));
            s.setAddress(url.getAddress());
            s.start(url);
            return s;
        });

        String contextPath = getContextPath(url);
        if (Constants.SERVLET.equalsIgnoreCase(url.getParameter(SERVER_KEY, DEFAULT_SERVER))) {
            ServletContext servletContext = ServletManager.getInstance().getServletContext(ServletManager.EXTERNAL_SERVER_PORT);
            if (servletContext == null) {
                throw new RpcException("No servlet context found. Since you are using server='servlet', " +
                    "make sure that you've configured " + BootstrapListener.class.getName() + " in web.xml");
            }
            String webappPath = servletContext.getContextPath();
            if (StringUtils.isNotEmpty(webappPath)) {
                webappPath = webappPath.substring(1);
                if (!contextPath.startsWith(webappPath)) {
                    throw new RpcException("Since you are using server='servlet', " +
                        "make sure that the 'contextpath' property starts with the path of external webapp");
                }
                contextPath = contextPath.substring(webappPath.length());
                if (contextPath.startsWith(PATH_SEPARATOR)) {
                    contextPath = contextPath.substring(1);
                }
            }
        }

        final Class<?> resourceDef = GetRestful.getRootResourceClass(implClass) != null ? implClass : type;

        server.deploy(resourceDef, impl, contextPath);

        final RestProtocolServer s = server;
        return () -> {
            // TODO due to dubbo's current architecture,
            // it will be called from registry protocol in the shutdown process and won't appear in logs
            s.undeploy(resourceDef);
        };
    }


    @Override
    protected <T> Invoker<T> protocolBindingRefer(final Class<T> type, final URL url) throws RpcException {

<<<<<<< HEAD
        ReferenceCountedClient<? extends RestClient> refClient =
            clients.computeIfAbsent(url.getAddress(), key -> createReferenceCountedClient(url, clients));

        refClient.retain();

        // resolve metadata
        Map<String, Map<ParameterTypesComparator, RestMethodMetadata>> metadataMap = MetadataResolver.resolveConsumerServiceMetadata(type, url);

        ReferenceCountedClient<? extends RestClient> finalRefClient = refClient;
=======
        ReferenceCountedClient<? extends RestClient> refClient = clients.get(url.getAddress());
        if (refClient == null || refClient.isDestroyed()) {
            synchronized (clients) {
                refClient = clients.get(url.getAddress());
                if (refClient == null || refClient.isDestroyed()) {
                    refClient = ConcurrentHashMapUtils.computeIfAbsent(clients, url.getAddress(), _key -> createReferenceCountedClient(url));
                }
            }
        }
        refClient.retain();

        final ReferenceCountedClient<? extends RestClient> glueRefClient = refClient;

        // resolve metadata
        Map<String, Map<ParameterTypesComparator, RestMethodMetadata>> metadataMap = MetadataResolver.resolveConsumerServiceMetadata(type, url);

>>>>>>> d2e9dcea
        Invoker<T> invoker = new AbstractInvoker<T>(type, url, new String[]{INTERFACE_KEY, GROUP_KEY, TOKEN_KEY}) {
            @Override
            protected Result doInvoke(Invocation invocation) {
                try {
                    RestMethodMetadata restMethodMetadata = metadataMap.get(invocation.getMethodName()).get(ParameterTypesComparator.getInstance(invocation.getParameterTypes()));

                    RequestTemplate requestTemplate = new RequestTemplate(invocation, restMethodMetadata.getRequest().getMethod(), url.getAddress(), getContextPath(url));

                    HttpConnectionCreateContext httpConnectionCreateContext = new HttpConnectionCreateContext();
                    // TODO  dynamic load config
                    httpConnectionCreateContext.setConnectionConfig(new HttpConnectionConfig());
                    httpConnectionCreateContext.setRequestTemplate(requestTemplate);
                    httpConnectionCreateContext.setRestMethodMetadata(restMethodMetadata);
                    httpConnectionCreateContext.setInvocation(invocation);
                    httpConnectionCreateContext.setUrl(url);

                    for (HttpConnectionPreBuildIntercept intercept : httpConnectionPreBuildIntercepts) {
                        intercept.intercept(httpConnectionCreateContext);
                    }

<<<<<<< HEAD

                    CompletableFuture<RestResult> future = finalRefClient.getClient().send(requestTemplate);
=======
                    CompletableFuture<RestResult> future = glueRefClient.getClient().send(requestTemplate);
>>>>>>> d2e9dcea
                    CompletableFuture<AppResponse> responseFuture = new CompletableFuture<>();
                    AsyncRpcResult asyncRpcResult = new AsyncRpcResult(responseFuture, invocation);
                    future.whenComplete((r, t) -> {
                        if (t != null) {
                            responseFuture.completeExceptionally(t);
                        } else {
                            AppResponse appResponse = new AppResponse();
                            try {
                                int responseCode = r.getResponseCode();
                                MediaType mediaType = MediaType.TEXT_PLAIN;

                                if (400 < responseCode && responseCode < 500) {
                                    throw new HttpClientException(r.getMessage());
                                } else if (responseCode >= 500) {
                                    throw new RemoteServerInternalException(r.getMessage());
                                } else if (responseCode < 400) {
                                    mediaType = MediaTypeUtil.convertMediaType(r.getContentType());
                                }


                                Object value = HttpMessageCodecManager.httpMessageDecode(r.getBody(),
                                    restMethodMetadata.getReflectMethod().getReturnType(), mediaType);
                                appResponse.setValue(value);
                                Map<String, String> headers = r.headers()
                                    .entrySet()
                                    .stream()
                                    .collect(Collectors.toMap(Map.Entry::getKey, e -> e.getValue().get(0)));
                                appResponse.setAttachments(headers);
                                responseFuture.complete(appResponse);
                            } catch (Exception e) {
                                responseFuture.completeExceptionally(e);
                            }
                        }
                    });
                    return asyncRpcResult;
                } catch (RpcException e) {
                    if (e.getCode() == RpcException.UNKNOWN_EXCEPTION) {
                        e.setCode(getErrorCode(e.getCause()));
                    }
                    throw e;
                }
            }

            @Override
            public void destroy() {
                super.destroy();
                invokers.remove(this);
                destroyInternal(url);
            }
        };
        invokers.add(invoker);
        return invoker;
    }


<<<<<<< HEAD
    private ReferenceCountedClient<? extends RestClient> createReferenceCountedClient(URL url, ConcurrentMap<String, ReferenceCountedClient<? extends RestClient>> clients) throws RpcException {

        // url -> RestClient
        RestClient restClient = clientFactory.createRestClient(url);

        ReferenceCountedClient refClient = new ReferenceCountedClient(restClient, clients, clientFactory, url);

        // TODO  add timer for loop destroy check ?

        return refClient;
=======
    private ReferenceCountedClient<? extends RestClient> createReferenceCountedClient(URL url) throws RpcException {

        // url -> RestClient
        RestClient restClient = clientFactory.createRestClient(url);

        return new ReferenceCountedClient<>(restClient);
>>>>>>> d2e9dcea
    }

    @Override
    protected int getErrorCode(Throwable e) {
        // TODO
        return super.getErrorCode(e);
    }

    @Override
    public void destroy() {
        if (logger.isInfoEnabled()) {
            logger.info("Destroying protocol [" + this.getClass().getSimpleName() + "] ...");
        }
        super.destroy();

        for (Map.Entry<String, ProtocolServer> entry : serverMap.entrySet()) {
            try {
                if (logger.isInfoEnabled()) {
                    logger.info("Closing the rest server at " + entry.getKey());
                }
                entry.getValue().close();
            } catch (Throwable t) {
                logger.warn(PROTOCOL_ERROR_CLOSE_SERVER, "", "", "Error closing rest server", t);
            }
        }
        serverMap.clear();

        if (logger.isInfoEnabled()) {
            logger.info("Closing rest clients");
        }
        for (ReferenceCountedClient<?> client : clients.values()) {
            try {
                // destroy directly regardless of the current reference count.
                client.destroy();
            } catch (Throwable t) {
                logger.warn(PROTOCOL_ERROR_CLOSE_CLIENT, "", "", "Error closing rest client", t);
            }
        }
        clients.clear();
    }

    /**
     * getPath() will return: [contextpath + "/" +] path
     * 1. contextpath is empty if user does not set through ProtocolConfig or ProviderConfig
     * 2. path will never be empty, its default value is the interface name.
     *
     * @return return path only if user has explicitly gave then a value.
     */
    protected String getContextPath(URL url) {
        String contextPath = url.getPath();
        if (contextPath != null) {
            if (contextPath.equalsIgnoreCase(url.getParameter(INTERFACE_KEY))) {
                return "";
            }
            if (contextPath.endsWith(url.getParameter(INTERFACE_KEY))) {
                contextPath = contextPath.substring(0, contextPath.lastIndexOf(url.getParameter(INTERFACE_KEY)));
            }
            return contextPath.endsWith(PATH_SEPARATOR) ? contextPath.substring(0, contextPath.length() - 1) : contextPath;
        } else {
            return "";
        }
    }

    @Override
    protected void destroyInternal(URL url) {
        try {
            ReferenceCountedClient<?> referenceCountedClient = clients.get(url.getAddress());
            if (referenceCountedClient != null && referenceCountedClient.release()) {
                clients.remove(url.getAddress());
            }
        } catch (Exception e) {
            logger.warn(PROTOCOL_ERROR_CLOSE_CLIENT, "", "", "Failed to close unused resources in rest protocol. interfaceName [" + url.getServiceInterface() + "]", e);
        }
    }
}<|MERGE_RESOLUTION|>--- conflicted
+++ resolved
@@ -65,20 +65,13 @@
 import static org.apache.dubbo.common.constants.LoggerCodeConstants.PROTOCOL_ERROR_CLOSE_SERVER;
 import static org.apache.dubbo.remoting.Constants.SERVER_KEY;
 import static org.apache.dubbo.rpc.Constants.TOKEN_KEY;
-<<<<<<< HEAD
-=======
 import static org.apache.dubbo.rpc.protocol.rest.constans.RestConstant.PATH_SEPARATOR;
->>>>>>> d2e9dcea
 
 public class RestProtocol extends AbstractProxyProtocol {
 
     private static final int DEFAULT_PORT = 80;
-<<<<<<< HEAD
-    private static final String DEFAULT_SERVER = "jetty";
     private static final String DEFAULT_CLIENT = org.apache.dubbo.remoting.Constants.OK_HTTP;
-=======
     private static final String DEFAULT_SERVER = Constants.JETTY;
->>>>>>> d2e9dcea
 
     private final RestServerFactory serverFactory = new RestServerFactory();
 
@@ -148,34 +141,21 @@
     @Override
     protected <T> Invoker<T> protocolBindingRefer(final Class<T> type, final URL url) throws RpcException {
 
-<<<<<<< HEAD
-        ReferenceCountedClient<? extends RestClient> refClient =
-            clients.computeIfAbsent(url.getAddress(), key -> createReferenceCountedClient(url, clients));
-
-        refClient.retain();
-
-        // resolve metadata
-        Map<String, Map<ParameterTypesComparator, RestMethodMetadata>> metadataMap = MetadataResolver.resolveConsumerServiceMetadata(type, url);
-
-        ReferenceCountedClient<? extends RestClient> finalRefClient = refClient;
-=======
         ReferenceCountedClient<? extends RestClient> refClient = clients.get(url.getAddress());
         if (refClient == null || refClient.isDestroyed()) {
             synchronized (clients) {
                 refClient = clients.get(url.getAddress());
                 if (refClient == null || refClient.isDestroyed()) {
-                    refClient = ConcurrentHashMapUtils.computeIfAbsent(clients, url.getAddress(), _key -> createReferenceCountedClient(url));
+                    refClient = ConcurrentHashMapUtils.computeIfAbsent(clients, url.getAddress(), _key -> createReferenceCountedClient(url,clients));
                 }
             }
         }
         refClient.retain();
-
-        final ReferenceCountedClient<? extends RestClient> glueRefClient = refClient;
 
         // resolve metadata
         Map<String, Map<ParameterTypesComparator, RestMethodMetadata>> metadataMap = MetadataResolver.resolveConsumerServiceMetadata(type, url);
 
->>>>>>> d2e9dcea
+        ReferenceCountedClient<? extends RestClient> finalRefClient = refClient;
         Invoker<T> invoker = new AbstractInvoker<T>(type, url, new String[]{INTERFACE_KEY, GROUP_KEY, TOKEN_KEY}) {
             @Override
             protected Result doInvoke(Invocation invocation) {
@@ -196,12 +176,8 @@
                         intercept.intercept(httpConnectionCreateContext);
                     }
 
-<<<<<<< HEAD
 
                     CompletableFuture<RestResult> future = finalRefClient.getClient().send(requestTemplate);
-=======
-                    CompletableFuture<RestResult> future = glueRefClient.getClient().send(requestTemplate);
->>>>>>> d2e9dcea
                     CompletableFuture<AppResponse> responseFuture = new CompletableFuture<>();
                     AsyncRpcResult asyncRpcResult = new AsyncRpcResult(responseFuture, invocation);
                     future.whenComplete((r, t) -> {
@@ -257,7 +233,6 @@
     }
 
 
-<<<<<<< HEAD
     private ReferenceCountedClient<? extends RestClient> createReferenceCountedClient(URL url, ConcurrentMap<String, ReferenceCountedClient<? extends RestClient>> clients) throws RpcException {
 
         // url -> RestClient
@@ -268,14 +243,6 @@
         // TODO  add timer for loop destroy check ?
 
         return refClient;
-=======
-    private ReferenceCountedClient<? extends RestClient> createReferenceCountedClient(URL url) throws RpcException {
-
-        // url -> RestClient
-        RestClient restClient = clientFactory.createRestClient(url);
-
-        return new ReferenceCountedClient<>(restClient);
->>>>>>> d2e9dcea
     }
 
     @Override
