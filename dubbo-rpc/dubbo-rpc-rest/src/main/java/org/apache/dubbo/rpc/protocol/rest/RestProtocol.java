--- conflicted
+++ resolved
@@ -69,17 +69,13 @@
 import static org.apache.dubbo.common.constants.LoggerCodeConstants.PROTOCOL_ERROR_CLOSE_SERVER;
 import static org.apache.dubbo.remoting.Constants.SERVER_KEY;
 import static org.apache.dubbo.rpc.Constants.TOKEN_KEY;
-<<<<<<< HEAD
-=======
 import static org.apache.dubbo.rpc.protocol.rest.constans.RestConstant.PATH_SEPARATOR;
 import static org.apache.dubbo.common.constants.LoggerCodeConstants.*;
->>>>>>> b68836ba
 
 public class RestProtocol extends AbstractProxyProtocol {
 
     private static final int DEFAULT_PORT = 80;
-    private static final String DEFAULT_SERVER = "jetty";
-    private static final String DEFAULT_CLIENT = org.apache.dubbo.remoting.Constants.OK_HTTP;
+    private static final String DEFAULT_SERVER = Constants.JETTY;
 
     private final RestServerFactory serverFactory = new RestServerFactory();
 
@@ -147,7 +143,7 @@
     @Override
     protected <T> Runnable doExport(T impl, Class<T> type, URL url) throws RpcException {
         String addr = getAddr(url);
-        Class implClass = url.getServiceModel().getProxyObject().getClass();
+        Class<?> implClass = url.getServiceModel().getProxyObject().getClass();
         RestProtocolServer server = (RestProtocolServer) ConcurrentHashMapUtils.computeIfAbsent(serverMap, addr, restServer -> {
             RestProtocolServer s = serverFactory.createServer(url.getParameter(SERVER_KEY, DEFAULT_SERVER));
             s.setAddress(url.getAddress());
@@ -156,7 +152,7 @@
         });
 
         String contextPath = getContextPath(url);
-        if ("servlet".equalsIgnoreCase(url.getParameter(SERVER_KEY, DEFAULT_SERVER))) {
+        if (Constants.SERVLET.equalsIgnoreCase(url.getParameter(SERVER_KEY, DEFAULT_SERVER))) {
             ServletContext servletContext = ServletManager.getInstance().getServletContext(ServletManager.EXTERNAL_SERVER_PORT);
             if (servletContext == null) {
                 throw new RpcException("No servlet context found. Since you are using server='servlet', " +
@@ -170,13 +166,13 @@
                         "make sure that the 'contextpath' property starts with the path of external webapp");
                 }
                 contextPath = contextPath.substring(webappPath.length());
-                if (contextPath.startsWith("/")) {
+                if (contextPath.startsWith(PATH_SEPARATOR)) {
                     contextPath = contextPath.substring(1);
                 }
             }
         }
 
-        final Class resourceDef = GetRestful.getRootResourceClass(implClass) != null ? implClass : type;
+        final Class<?> resourceDef = GetRestful.getRootResourceClass(implClass) != null ? implClass : type;
 
         server.deploy(resourceDef, impl, contextPath);
 
@@ -188,18 +184,20 @@
         };
     }
 
-
     @Override
     protected <T> Invoker<T> protocolBindingRefer(final Class<T> type, final URL url) throws RpcException {
 
-        ReferenceCountedClient<? extends RestClient> refClient =
-            clients.computeIfAbsent(url.getAddress(), key -> createReferenceCountedClient(url, clients));
-
-<<<<<<< HEAD
+        ReferenceCountedClient<? extends RestClient> refClient = clients.get(url.getAddress());
+        if (refClient == null || refClient.isDestroyed()) {
+            synchronized (clients) {
+                refClient = clients.get(url.getAddress());
+                if (refClient == null || refClient.isDestroyed()) {
+                    refClient = ConcurrentHashMapUtils.computeIfAbsent(clients, url.getAddress(), _key -> createReferenceCountedClient(url));
+                }
+            }
+        }
         refClient.retain();
 
-=======
->>>>>>> b68836ba
         // resolve metadata
         Map<String, Map<ParameterTypesComparator, RestMethodMetadata>> metadataMap = MetadataResolver.resolveConsumerServiceMetadata(type, url);
 
@@ -281,20 +279,12 @@
     }
 
 
-    private ReferenceCountedClient<? extends RestClient> createReferenceCountedClient(URL url, ConcurrentMap<String, ReferenceCountedClient<? extends RestClient>> clients) throws RpcException {
+    private ReferenceCountedClient<? extends RestClient> createReferenceCountedClient(URL url) throws RpcException {
 
         // url -> RestClient
         RestClient restClient = clientFactory.createRestClient(url);
 
-<<<<<<< HEAD
-        ReferenceCountedClient refClient = new ReferenceCountedClient(restClient, clients, clientFactory, url);
-
-        // TODO  add timer for loop destroy check ?
-
-        return refClient;
-=======
         return new ReferenceCountedClient<>(restClient, clients, clientFactory, url);
->>>>>>> b68836ba
     }
 
     @Override
@@ -325,7 +315,7 @@
         if (logger.isInfoEnabled()) {
             logger.info("Closing rest clients");
         }
-        for (ReferenceCountedClient client : clients.values()) {
+        for (ReferenceCountedClient<?> client : clients.values()) {
             try {
                 // destroy directly regardless of the current reference count.
                 client.destroy();
@@ -352,7 +342,7 @@
             if (contextPath.endsWith(url.getParameter(INTERFACE_KEY))) {
                 contextPath = contextPath.substring(0, contextPath.lastIndexOf(url.getParameter(INTERFACE_KEY)));
             }
-            return contextPath.endsWith("/") ? contextPath.substring(0, contextPath.length() - 1) : contextPath;
+            return contextPath.endsWith(PATH_SEPARATOR) ? contextPath.substring(0, contextPath.length() - 1) : contextPath;
         } else {
             return "";
         }
@@ -361,7 +351,7 @@
     @Override
     protected void destroyInternal(URL url) {
         try {
-            ReferenceCountedClient referenceCountedClient = clients.get(url.getAddress());
+            ReferenceCountedClient<?> referenceCountedClient = clients.get(url.getAddress());
             if (referenceCountedClient != null && referenceCountedClient.release()) {
                 clients.remove(url.getAddress());
             }
