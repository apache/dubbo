/*
 * Licensed to the Apache Software Foundation (ASF) under one or more
 * contributor license agreements.  See the NOTICE file distributed with
 * this work for additional information regarding copyright ownership.
 * The ASF licenses this file to You under the Apache License, Version 2.0
 * (the "License"); you may not use this file except in compliance with
 * the License.  You may obtain a copy of the License at
 *
 *     http://www.apache.org/licenses/LICENSE-2.0
 *
 * Unless required by applicable law or agreed to in writing, software
 * distributed under the License is distributed on an "AS IS" BASIS,
 * WITHOUT WARRANTIES OR CONDITIONS OF ANY KIND, either express or implied.
 * See the License for the specific language governing permissions and
 * limitations under the License.
 */
package org.apache.dubbo.rpc.protocol.rest;

import java.util.Map;
import java.util.Set;
import java.util.concurrent.CompletableFuture;
import java.util.concurrent.ConcurrentHashMap;
import java.util.concurrent.ConcurrentMap;
import java.util.stream.Collectors;

import javax.servlet.ServletContext;
import javax.ws.rs.ProcessingException;
import javax.ws.rs.WebApplicationException;

import org.apache.dubbo.common.URL;
import org.apache.dubbo.common.utils.ConcurrentHashMapUtils;
import org.apache.dubbo.common.utils.StringUtils;
<<<<<<< HEAD
import org.apache.dubbo.metadata.ParameterTypesComparator;
import org.apache.dubbo.metadata.rest.RestMethodMetadata;
import org.apache.dubbo.metadata.rest.media.MediaType;
import org.apache.dubbo.remoting.http.RequestTemplate;
import org.apache.dubbo.remoting.http.RestClient;
import org.apache.dubbo.remoting.http.RestResult;
import org.apache.dubbo.remoting.http.factory.RestClientFactory;
import org.apache.dubbo.remoting.http.servlet.BootstrapListener;
import org.apache.dubbo.remoting.http.servlet.ServletManager;
import org.apache.dubbo.rpc.AppResponse;
import org.apache.dubbo.rpc.AsyncRpcResult;
import org.apache.dubbo.rpc.Invocation;
=======
import org.apache.dubbo.metadata.rest.PathMatcher;
import org.apache.dubbo.metadata.rest.RestMethodMetadata;
import org.apache.dubbo.remoting.http.HttpBinder;
import org.apache.dubbo.remoting.http.servlet.BootstrapListener;
import org.apache.dubbo.remoting.http.servlet.ServletManager;
import org.apache.dubbo.rpc.Exporter;
>>>>>>> cca42fbd
import org.apache.dubbo.rpc.Invoker;
import org.apache.dubbo.rpc.ProtocolServer;
import org.apache.dubbo.rpc.Result;
import org.apache.dubbo.rpc.RpcException;
<<<<<<< HEAD
import org.apache.dubbo.rpc.model.FrameworkModel;
import org.apache.dubbo.rpc.protocol.AbstractInvoker;
import org.apache.dubbo.rpc.protocol.AbstractProxyProtocol;
import org.apache.dubbo.rpc.protocol.rest.annotation.consumer.HttpConnectionConfig;
import org.apache.dubbo.rpc.protocol.rest.annotation.consumer.HttpConnectionCreateContext;
import org.apache.dubbo.rpc.protocol.rest.annotation.consumer.HttpConnectionPreBuildIntercept;
import org.apache.dubbo.rpc.protocol.rest.annotation.metadata.MetadataResolver;
import org.apache.dubbo.rpc.protocol.rest.exception.HttpClientException;
import org.apache.dubbo.rpc.protocol.rest.exception.RemoteServerInternalException;
import org.apache.dubbo.rpc.protocol.rest.message.HttpMessageCodecManager;
import org.apache.dubbo.rpc.protocol.rest.util.MediaTypeUtil;
import org.jboss.resteasy.util.GetRestful;

import static org.apache.dubbo.common.constants.CommonConstants.GROUP_KEY;
import static org.apache.dubbo.common.constants.CommonConstants.INTERFACE_KEY;
import static org.apache.dubbo.common.constants.LoggerCodeConstants.PROTOCOL_ERROR_CLOSE_CLIENT;
import static org.apache.dubbo.common.constants.LoggerCodeConstants.PROTOCOL_ERROR_CLOSE_SERVER;
import static org.apache.dubbo.remoting.Constants.SERVER_KEY;
import static org.apache.dubbo.rpc.Constants.TOKEN_KEY;
=======
import org.apache.dubbo.rpc.protocol.AbstractExporter;
import org.apache.dubbo.rpc.protocol.AbstractProxyProtocol;
import org.apache.dubbo.rpc.protocol.rest.annotation.metadata.MetadataResolver;

import org.apache.http.HeaderElement;
import org.apache.http.HeaderElementIterator;
import org.apache.http.client.config.RequestConfig;
import org.apache.http.config.SocketConfig;
import org.apache.http.impl.client.CloseableHttpClient;
import org.apache.http.impl.client.HttpClientBuilder;
import org.apache.http.impl.conn.PoolingHttpClientConnectionManager;
import org.apache.http.message.BasicHeaderElementIterator;
import org.apache.http.protocol.HTTP;
import org.jboss.resteasy.client.jaxrs.ResteasyClient;
import org.jboss.resteasy.client.jaxrs.ResteasyClientBuilder;
import org.jboss.resteasy.client.jaxrs.ResteasyWebTarget;
import org.jboss.resteasy.client.jaxrs.engines.ApacheHttpClient4Engine;
import org.jboss.resteasy.util.GetRestful;

import javax.servlet.ServletContext;
import javax.ws.rs.ProcessingException;
import javax.ws.rs.WebApplicationException;
import java.util.Map;
import java.util.Objects;
import java.util.concurrent.ConcurrentHashMap;
import java.util.concurrent.TimeUnit;

import static org.apache.dubbo.common.constants.CommonConstants.COMMA_SPLIT_PATTERN;
import static org.apache.dubbo.common.constants.CommonConstants.DEFAULT_TIMEOUT;
import static org.apache.dubbo.common.constants.CommonConstants.INTERFACE_KEY;
import static org.apache.dubbo.common.constants.CommonConstants.TIMEOUT_KEY;
import static org.apache.dubbo.common.constants.LoggerCodeConstants.*;
import static org.apache.dubbo.remoting.Constants.*;
import static org.apache.dubbo.rpc.protocol.rest.Constants.EXTENSION_KEY;
>>>>>>> cca42fbd

public class RestProtocol extends AbstractProxyProtocol {

    private static final int DEFAULT_PORT = 80;
    private static final String DEFAULT_SERVER = "jetty";
    private static final String DEFAULT_CLIENT = org.apache.dubbo.remoting.Constants.OK_HTTP;

    private final RestServerFactory serverFactory = new RestServerFactory();

    private final ConcurrentMap<String, ReferenceCountedClient<? extends RestClient>> clients = new ConcurrentHashMap<>();

    private final RestClientFactory clientFactory;

    private final Set<HttpConnectionPreBuildIntercept> httpConnectionPreBuildIntercepts;

    public RestProtocol(FrameworkModel frameworkModel) {
        super(WebApplicationException.class, ProcessingException.class);
        this.clientFactory = frameworkModel.getExtensionLoader(RestClientFactory.class).getAdaptiveExtension();
        this.httpConnectionPreBuildIntercepts = frameworkModel.getExtensionLoader(HttpConnectionPreBuildIntercept.class).getSupportedExtensionInstances();
    }


    @Override
    public int getDefaultPort() {
        return DEFAULT_PORT;
    }


    @Override
    @SuppressWarnings("unchecked")
    public <T> Exporter<T> export(final Invoker<T> invoker) throws RpcException {
        URL url = invoker.getUrl();
        final String uri = serviceKey(url);
        Exporter<T> exporter = (Exporter<T>) exporterMap.get(uri);
        if (exporter != null) {
            // When modifying the configuration through override, you need to re-expose the newly modified service.
            if (Objects.equals(exporter.getInvoker().getUrl(), invoker.getUrl())) {
                return exporter;
            }
        }


        // TODO  addAll metadataMap to RPCInvocationBuilder metadataMap
        Map<PathMatcher, RestMethodMetadata> metadataMap = MetadataResolver.resolveProviderServiceMetadata(invoker.getInterface());

        PathAndInvokerMapper.addPathAndInvoker(metadataMap, invoker);


        final Runnable runnable = doExport(proxyFactory.getProxy(invoker, true), invoker.getInterface(), invoker.getUrl());
        exporter = new AbstractExporter<T>(invoker) {
            @Override
            public void afterUnExport() {
                exporterMap.remove(uri);
                if (runnable != null) {
                    try {
                        runnable.run();
                    } catch (Throwable t) {
                        logger.warn(PROTOCOL_UNSUPPORTED, "", "", t.getMessage(), t);
                    }
                }
            }
        };
        exporterMap.put(uri, exporter);
        return exporter;
    }


    @Override
    protected <T> Runnable doExport(T impl, Class<T> type, URL url) throws RpcException {

        String addr = getAddr(url);
<<<<<<< HEAD
        Class implClass = url.getServiceModel().getProxyObject().getClass();
        RestProtocolServer server = (RestProtocolServer) ConcurrentHashMapUtils.computeIfAbsent(serverMap, addr, restServer -> {
            RestProtocolServer s = serverFactory.createServer(url.getParameter(SERVER_KEY, DEFAULT_SERVER));
=======


        RestProtocolServer server = (RestProtocolServer) serverMap.computeIfAbsent(addr, restServer -> {

            String serverKey = url.getParameter(SERVER_KEY, DEFAULT_SERVER);

            RestProtocolServer s = serverFactory.createServer(serverKey);
>>>>>>> cca42fbd
            s.setAddress(url.getAddress());
            s.start(url);
            return s;
        });


        Class implClass = url.getServiceModel().getProxyObject().getClass();


        // TODO  remove
        String contextPath = getContextPath(url);
        if ("servlet".equalsIgnoreCase(url.getParameter(SERVER_KEY, DEFAULT_SERVER))) {
            ServletContext servletContext = ServletManager.getInstance().getServletContext(ServletManager.EXTERNAL_SERVER_PORT);
            if (servletContext == null) {
                throw new RpcException("No servlet context found. Since you are using server='servlet', " +
                    "make sure that you've configured " + BootstrapListener.class.getName() + " in web.xml");
            }
            String webappPath = servletContext.getContextPath();
            if (StringUtils.isNotEmpty(webappPath)) {
                webappPath = webappPath.substring(1);
                if (!contextPath.startsWith(webappPath)) {
                    throw new RpcException("Since you are using server='servlet', " +
                        "make sure that the 'contextpath' property starts with the path of external webapp");
                }
                contextPath = contextPath.substring(webappPath.length());
                if (contextPath.startsWith("/")) {
                    contextPath = contextPath.substring(1);
                }
            }
        }

        final Class resourceDef = GetRestful.getRootResourceClass(implClass) != null ? implClass : type;

        server.deploy(resourceDef, impl, contextPath);

        return () -> {
            // TODO due to dubbo's current architecture,
            // it will be called from registry protocol in the shutdown process and won't appear in logs
//            s.undeploy(resourceDef);
        };
    }


    @Override
    protected <T> Invoker<T> protocolBindingRefer(final Class<T> type, final URL url) throws RpcException {

        ReferenceCountedClient<? extends RestClient> refClient =
            clients.computeIfAbsent(url.getAddress(), key -> createReferenceCountedClient(url));

        refClient.retain();

        // resolve metadata
        Map<String, Map<ParameterTypesComparator, RestMethodMetadata>> metadataMap = MetadataResolver.resolveConsumerServiceMetadata(type, url);

        Invoker<T> invoker = new AbstractInvoker<T>(type, url, new String[]{INTERFACE_KEY, GROUP_KEY, TOKEN_KEY}) {
            @Override
            protected Result doInvoke(Invocation invocation) {
                try {
                    RestMethodMetadata restMethodMetadata = metadataMap.get(invocation.getMethodName()).get(ParameterTypesComparator.getInstance(invocation.getParameterTypes()));

                    RequestTemplate requestTemplate = new RequestTemplate(invocation, restMethodMetadata.getRequest().getMethod(), url.getAddress(), getContextPath(url));

                    HttpConnectionCreateContext httpConnectionCreateContext = new HttpConnectionCreateContext();
                    // TODO  dynamic load config
                    httpConnectionCreateContext.setConnectionConfig(new HttpConnectionConfig());
                    httpConnectionCreateContext.setRequestTemplate(requestTemplate);
                    httpConnectionCreateContext.setRestMethodMetadata(restMethodMetadata);
                    httpConnectionCreateContext.setInvocation(invocation);
                    httpConnectionCreateContext.setUrl(url);

                    for (HttpConnectionPreBuildIntercept intercept : httpConnectionPreBuildIntercepts) {
                        intercept.intercept(httpConnectionCreateContext);
                    }

                    CompletableFuture<RestResult> future = refClient.getClient().send(requestTemplate);
                    CompletableFuture<AppResponse> responseFuture = new CompletableFuture<>();
                    AsyncRpcResult asyncRpcResult = new AsyncRpcResult(responseFuture, invocation);
                    future.whenComplete((r, t) -> {
                        if (t != null) {
                            responseFuture.completeExceptionally(t);
                        } else {
                            AppResponse appResponse = new AppResponse();
                            try {
                                int responseCode = r.getResponseCode();
                                MediaType mediaType = MediaType.TEXT_PLAIN;

                                if (400 < responseCode && responseCode < 500) {
                                    throw new HttpClientException(r.getMessage());
                                } else if (responseCode >= 500) {
                                    throw new RemoteServerInternalException(r.getMessage());
                                } else if (responseCode < 400) {
                                    mediaType = MediaTypeUtil.convertMediaType(r.getContentType());
                                }


                                Object value = HttpMessageCodecManager.httpMessageDecode(r.getBody(),
                                    restMethodMetadata.getReflectMethod().getReturnType(), mediaType);
                                appResponse.setValue(value);
                                Map<String, String> headers = r.headers()
                                    .entrySet()
                                    .stream()
                                    .collect(Collectors.toMap(Map.Entry::getKey, e -> e.getValue().get(0)));
                                appResponse.setAttachments(headers);
                                responseFuture.complete(appResponse);
                            } catch (Exception e) {
                                responseFuture.completeExceptionally(e);
                            }
                        }
                    });
                    return asyncRpcResult;
                } catch (RpcException e) {
                    if (e.getCode() == RpcException.UNKNOWN_EXCEPTION) {
                        e.setCode(getErrorCode(e.getCause()));
                    }
                    throw e;
                }
            }

            @Override
            public void destroy() {
                super.destroy();
                invokers.remove(this);
                destroyInternal(url);
            }
        };
        invokers.add(invoker);
        return invoker;
    }


    private ReferenceCountedClient<? extends RestClient> createReferenceCountedClient(URL url) throws RpcException {

        // url -> RestClient
        RestClient restClient = clientFactory.createRestClient(url);

        return new ReferenceCountedClient<>(restClient);
    }

    @Override
    protected int getErrorCode(Throwable e) {
        // TODO
        return super.getErrorCode(e);
    }

    @Override
    public void destroy() {
        if (logger.isInfoEnabled()) {
            logger.info("Destroying protocol [" + this.getClass().getSimpleName() + "] ...");
        }
        super.destroy();

        for (Map.Entry<String, ProtocolServer> entry : serverMap.entrySet()) {
            try {
                if (logger.isInfoEnabled()) {
                    logger.info("Closing the rest server at " + entry.getKey());
                }
                entry.getValue().close();
            } catch (Throwable t) {
                logger.warn(PROTOCOL_ERROR_CLOSE_SERVER, "", "", "Error closing rest server", t);
            }
        }
        serverMap.clear();

        if (logger.isInfoEnabled()) {
            logger.info("Closing rest clients");
        }
        for (ReferenceCountedClient client : clients.values()) {
            try {
                // destroy directly regardless of the current reference count.
                client.destroy();
            } catch (Throwable t) {
                logger.warn(PROTOCOL_ERROR_CLOSE_CLIENT, "", "", "Error closing rest client", t);
            }
        }
        clients.clear();
    }

    /**
     * getPath() will return: [contextpath + "/" +] path
     * 1. contextpath is empty if user does not set through ProtocolConfig or ProviderConfig
     * 2. path will never be empty, its default value is the interface name.
     *
     * @return return path only if user has explicitly gave then a value.
     */
    protected String getContextPath(URL url) {
        String contextPath = url.getPath();
        if (contextPath != null) {
            if (contextPath.equalsIgnoreCase(url.getParameter(INTERFACE_KEY))) {
                return "";
            }
            if (contextPath.endsWith(url.getParameter(INTERFACE_KEY))) {
                contextPath = contextPath.substring(0, contextPath.lastIndexOf(url.getParameter(INTERFACE_KEY)));
            }
            return contextPath.endsWith("/") ? contextPath.substring(0, contextPath.length() - 1) : contextPath;
        } else {
            return "";
        }
    }

    @Override
    protected void destroyInternal(URL url) {
        try {
            ReferenceCountedClient referenceCountedClient = clients.get(url.getAddress());
            if (referenceCountedClient != null && referenceCountedClient.release()) {
                clients.remove(url.getAddress());
            }
        } catch (Exception e) {
            logger.warn(PROTOCOL_ERROR_CLOSE_CLIENT, "", "", "Failed to close unused resources in rest protocol. interfaceName [" + url.getServiceInterface() + "]", e);
        }
    }
<<<<<<< HEAD
=======

    protected class ConnectionMonitor extends Thread {
        private volatile boolean shutdown;
        /**
         * The lifecycle of {@code PoolingHttpClientConnectionManager} instance is bond with ReferenceCountedClient
         */
        private final Map<String, PoolingHttpClientConnectionManager> connectionManagers = new ConcurrentHashMap<>();

        public void addConnectionManager(String address, PoolingHttpClientConnectionManager connectionManager) {
            connectionManagers.putIfAbsent(address, connectionManager);
        }

        @Override
        public void run() {
            try {
                while (!shutdown) {
                    synchronized (this) {
                        wait(HTTPCLIENTCONNECTIONMANAGER_CLOSEWAITTIME_MS);
                        for (PoolingHttpClientConnectionManager connectionManager : connectionManagers.values()) {
                            connectionManager.closeExpiredConnections();
                            connectionManager.closeIdleConnections(HTTPCLIENTCONNECTIONMANAGER_CLOSEIDLETIME_S, TimeUnit.SECONDS);
                        }
                    }
                }
            } catch (InterruptedException ex) {
                shutdown();
            }
        }

        public void shutdown() {
            shutdown = true;
            connectionManagers.clear();
            synchronized (this) {
                notifyAll();
            }
        }

        // destroy the connection manager of a specific address when ReferenceCountedClient is destroyed.
        private void destroyManager(URL url) {
            PoolingHttpClientConnectionManager connectionManager = connectionManagers.remove(url.getAddress());
            if (connectionManager != null) {
                connectionManager.close();
            }
        }
    }

>>>>>>> cca42fbd
}<|MERGE_RESOLUTION|>--- conflicted
+++ resolved
@@ -30,7 +30,6 @@
 import org.apache.dubbo.common.URL;
 import org.apache.dubbo.common.utils.ConcurrentHashMapUtils;
 import org.apache.dubbo.common.utils.StringUtils;
-<<<<<<< HEAD
 import org.apache.dubbo.metadata.ParameterTypesComparator;
 import org.apache.dubbo.metadata.rest.RestMethodMetadata;
 import org.apache.dubbo.metadata.rest.media.MediaType;
@@ -43,19 +42,10 @@
 import org.apache.dubbo.rpc.AppResponse;
 import org.apache.dubbo.rpc.AsyncRpcResult;
 import org.apache.dubbo.rpc.Invocation;
-=======
-import org.apache.dubbo.metadata.rest.PathMatcher;
-import org.apache.dubbo.metadata.rest.RestMethodMetadata;
-import org.apache.dubbo.remoting.http.HttpBinder;
-import org.apache.dubbo.remoting.http.servlet.BootstrapListener;
-import org.apache.dubbo.remoting.http.servlet.ServletManager;
-import org.apache.dubbo.rpc.Exporter;
->>>>>>> cca42fbd
 import org.apache.dubbo.rpc.Invoker;
 import org.apache.dubbo.rpc.ProtocolServer;
 import org.apache.dubbo.rpc.Result;
 import org.apache.dubbo.rpc.RpcException;
-<<<<<<< HEAD
 import org.apache.dubbo.rpc.model.FrameworkModel;
 import org.apache.dubbo.rpc.protocol.AbstractInvoker;
 import org.apache.dubbo.rpc.protocol.AbstractProxyProtocol;
@@ -69,37 +59,10 @@
 import org.apache.dubbo.rpc.protocol.rest.util.MediaTypeUtil;
 import org.jboss.resteasy.util.GetRestful;
 
-import static org.apache.dubbo.common.constants.CommonConstants.GROUP_KEY;
-import static org.apache.dubbo.common.constants.CommonConstants.INTERFACE_KEY;
-import static org.apache.dubbo.common.constants.LoggerCodeConstants.PROTOCOL_ERROR_CLOSE_CLIENT;
-import static org.apache.dubbo.common.constants.LoggerCodeConstants.PROTOCOL_ERROR_CLOSE_SERVER;
-import static org.apache.dubbo.remoting.Constants.SERVER_KEY;
-import static org.apache.dubbo.rpc.Constants.TOKEN_KEY;
-=======
-import org.apache.dubbo.rpc.protocol.AbstractExporter;
-import org.apache.dubbo.rpc.protocol.AbstractProxyProtocol;
-import org.apache.dubbo.rpc.protocol.rest.annotation.metadata.MetadataResolver;
-
-import org.apache.http.HeaderElement;
-import org.apache.http.HeaderElementIterator;
-import org.apache.http.client.config.RequestConfig;
-import org.apache.http.config.SocketConfig;
-import org.apache.http.impl.client.CloseableHttpClient;
-import org.apache.http.impl.client.HttpClientBuilder;
-import org.apache.http.impl.conn.PoolingHttpClientConnectionManager;
-import org.apache.http.message.BasicHeaderElementIterator;
-import org.apache.http.protocol.HTTP;
-import org.jboss.resteasy.client.jaxrs.ResteasyClient;
-import org.jboss.resteasy.client.jaxrs.ResteasyClientBuilder;
-import org.jboss.resteasy.client.jaxrs.ResteasyWebTarget;
-import org.jboss.resteasy.client.jaxrs.engines.ApacheHttpClient4Engine;
-import org.jboss.resteasy.util.GetRestful;
-
 import javax.servlet.ServletContext;
 import javax.ws.rs.ProcessingException;
 import javax.ws.rs.WebApplicationException;
 import java.util.Map;
-import java.util.Objects;
 import java.util.concurrent.ConcurrentHashMap;
 import java.util.concurrent.TimeUnit;
 
@@ -107,10 +70,13 @@
 import static org.apache.dubbo.common.constants.CommonConstants.DEFAULT_TIMEOUT;
 import static org.apache.dubbo.common.constants.CommonConstants.INTERFACE_KEY;
 import static org.apache.dubbo.common.constants.CommonConstants.TIMEOUT_KEY;
-import static org.apache.dubbo.common.constants.LoggerCodeConstants.*;
-import static org.apache.dubbo.remoting.Constants.*;
+import static org.apache.dubbo.common.constants.LoggerCodeConstants.PROTOCOL_ERROR_CLOSE_CLIENT;
+import static org.apache.dubbo.common.constants.LoggerCodeConstants.PROTOCOL_ERROR_CLOSE_SERVER;
+import static org.apache.dubbo.remoting.Constants.CONNECTIONS_KEY;
+import static org.apache.dubbo.remoting.Constants.CONNECT_TIMEOUT_KEY;
+import static org.apache.dubbo.remoting.Constants.DEFAULT_CONNECT_TIMEOUT;
+import static org.apache.dubbo.remoting.Constants.SERVER_KEY;
 import static org.apache.dubbo.rpc.protocol.rest.Constants.EXTENSION_KEY;
->>>>>>> cca42fbd
 
 public class RestProtocol extends AbstractProxyProtocol {
 
@@ -182,11 +148,6 @@
     protected <T> Runnable doExport(T impl, Class<T> type, URL url) throws RpcException {
 
         String addr = getAddr(url);
-<<<<<<< HEAD
-        Class implClass = url.getServiceModel().getProxyObject().getClass();
-        RestProtocolServer server = (RestProtocolServer) ConcurrentHashMapUtils.computeIfAbsent(serverMap, addr, restServer -> {
-            RestProtocolServer s = serverFactory.createServer(url.getParameter(SERVER_KEY, DEFAULT_SERVER));
-=======
 
 
         RestProtocolServer server = (RestProtocolServer) serverMap.computeIfAbsent(addr, restServer -> {
@@ -194,7 +155,6 @@
             String serverKey = url.getParameter(SERVER_KEY, DEFAULT_SERVER);
 
             RestProtocolServer s = serverFactory.createServer(serverKey);
->>>>>>> cca42fbd
             s.setAddress(url.getAddress());
             s.start(url);
             return s;
@@ -405,53 +365,4 @@
             logger.warn(PROTOCOL_ERROR_CLOSE_CLIENT, "", "", "Failed to close unused resources in rest protocol. interfaceName [" + url.getServiceInterface() + "]", e);
         }
     }
-<<<<<<< HEAD
-=======
-
-    protected class ConnectionMonitor extends Thread {
-        private volatile boolean shutdown;
-        /**
-         * The lifecycle of {@code PoolingHttpClientConnectionManager} instance is bond with ReferenceCountedClient
-         */
-        private final Map<String, PoolingHttpClientConnectionManager> connectionManagers = new ConcurrentHashMap<>();
-
-        public void addConnectionManager(String address, PoolingHttpClientConnectionManager connectionManager) {
-            connectionManagers.putIfAbsent(address, connectionManager);
-        }
-
-        @Override
-        public void run() {
-            try {
-                while (!shutdown) {
-                    synchronized (this) {
-                        wait(HTTPCLIENTCONNECTIONMANAGER_CLOSEWAITTIME_MS);
-                        for (PoolingHttpClientConnectionManager connectionManager : connectionManagers.values()) {
-                            connectionManager.closeExpiredConnections();
-                            connectionManager.closeIdleConnections(HTTPCLIENTCONNECTIONMANAGER_CLOSEIDLETIME_S, TimeUnit.SECONDS);
-                        }
-                    }
-                }
-            } catch (InterruptedException ex) {
-                shutdown();
-            }
-        }
-
-        public void shutdown() {
-            shutdown = true;
-            connectionManagers.clear();
-            synchronized (this) {
-                notifyAll();
-            }
-        }
-
-        // destroy the connection manager of a specific address when ReferenceCountedClient is destroyed.
-        private void destroyManager(URL url) {
-            PoolingHttpClientConnectionManager connectionManager = connectionManagers.remove(url.getAddress());
-            if (connectionManager != null) {
-                connectionManager.close();
-            }
-        }
-    }
-
->>>>>>> cca42fbd
 }