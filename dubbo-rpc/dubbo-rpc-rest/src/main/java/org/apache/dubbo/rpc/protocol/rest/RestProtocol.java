/*
 * Licensed to the Apache Software Foundation (ASF) under one or more
 * contributor license agreements.  See the NOTICE file distributed with
 * this work for additional information regarding copyright ownership.
 * The ASF licenses this file to You under the Apache License, Version 2.0
 * (the "License"); you may not use this file except in compliance with
 * the License.  You may obtain a copy of the License at
 *
 *     http://www.apache.org/licenses/LICENSE-2.0
 *
 * Unless required by applicable law or agreed to in writing, software
 * distributed under the License is distributed on an "AS IS" BASIS,
 * WITHOUT WARRANTIES OR CONDITIONS OF ANY KIND, either express or implied.
 * See the License for the specific language governing permissions and
 * limitations under the License.
 */
package org.apache.dubbo.rpc.protocol.rest;

import org.apache.dubbo.common.URL;
import org.apache.dubbo.common.utils.ConcurrentHashMapUtils;
import org.apache.dubbo.common.utils.StringUtils;
import org.apache.dubbo.metadata.ParameterTypesComparator;
import org.apache.dubbo.metadata.rest.RestMethodMetadata;
import org.apache.dubbo.metadata.rest.media.MediaType;
import org.apache.dubbo.remoting.http.RequestTemplate;
import org.apache.dubbo.remoting.http.RestClient;
import org.apache.dubbo.remoting.http.RestResult;
import org.apache.dubbo.remoting.http.factory.RestClientFactory;
import org.apache.dubbo.remoting.http.servlet.BootstrapListener;
import org.apache.dubbo.remoting.http.servlet.ServletManager;
import org.apache.dubbo.rpc.AppResponse;
import org.apache.dubbo.rpc.AsyncRpcResult;
import org.apache.dubbo.rpc.Invocation;
import org.apache.dubbo.rpc.Invoker;
import org.apache.dubbo.rpc.ProtocolServer;
import org.apache.dubbo.rpc.Result;
import org.apache.dubbo.rpc.RpcException;
import org.apache.dubbo.rpc.model.FrameworkModel;
import org.apache.dubbo.rpc.protocol.AbstractInvoker;
import org.apache.dubbo.rpc.protocol.AbstractProxyProtocol;
import org.apache.dubbo.rpc.protocol.rest.annotation.consumer.HttpConnectionConfig;
import org.apache.dubbo.rpc.protocol.rest.annotation.consumer.HttpConnectionCreateContext;
import org.apache.dubbo.rpc.protocol.rest.annotation.consumer.HttpConnectionPreBuildIntercept;
import org.apache.dubbo.rpc.protocol.rest.annotation.metadata.MetadataResolver;
import org.apache.dubbo.rpc.protocol.rest.exception.HttpClientException;
import org.apache.dubbo.rpc.protocol.rest.exception.RemoteServerInternalException;
import org.apache.dubbo.rpc.protocol.rest.message.HttpMessageCodecManager;
import org.apache.dubbo.rpc.protocol.rest.util.MediaTypeUtil;

import org.jboss.resteasy.util.GetRestful;

import javax.servlet.ServletContext;
import javax.ws.rs.ProcessingException;
import javax.ws.rs.WebApplicationException;
import java.util.Map;
import java.util.Set;
import java.util.concurrent.CompletableFuture;
import java.util.concurrent.ConcurrentHashMap;
import java.util.concurrent.ConcurrentMap;
import java.util.stream.Collectors;

import static org.apache.dubbo.common.constants.CommonConstants.GROUP_KEY;
import static org.apache.dubbo.common.constants.CommonConstants.INTERFACE_KEY;
import static org.apache.dubbo.common.constants.LoggerCodeConstants.PROTOCOL_ERROR_CLOSE_CLIENT;
import static org.apache.dubbo.common.constants.LoggerCodeConstants.PROTOCOL_ERROR_CLOSE_SERVER;
import static org.apache.dubbo.remoting.Constants.SERVER_KEY;
import static org.apache.dubbo.rpc.Constants.TOKEN_KEY;
import static org.apache.dubbo.rpc.protocol.rest.constans.RestConstant.PATH_SEPARATOR;

public class RestProtocol extends AbstractProxyProtocol {

    private static final int DEFAULT_PORT = 80;
    private static final String DEFAULT_CLIENT = org.apache.dubbo.remoting.Constants.OK_HTTP;
    private static final String DEFAULT_SERVER = Constants.JETTY;

    private final RestServerFactory serverFactory = new RestServerFactory();

    private final ConcurrentMap<String, ReferenceCountedClient<? extends RestClient>> clients = new ConcurrentHashMap<>();

    private final RestClientFactory clientFactory;

    private final Set<HttpConnectionPreBuildIntercept> httpConnectionPreBuildIntercepts;

    public RestProtocol(FrameworkModel frameworkModel) {
        super(WebApplicationException.class, ProcessingException.class);
        this.clientFactory = frameworkModel.getExtensionLoader(RestClientFactory.class).getAdaptiveExtension();
        this.httpConnectionPreBuildIntercepts = frameworkModel.getExtensionLoader(HttpConnectionPreBuildIntercept.class).getSupportedExtensionInstances();
    }


    @Override
    public int getDefaultPort() {
        return DEFAULT_PORT;
    }

    @Override
    protected <T> Runnable doExport(T impl, Class<T> type, URL url) throws RpcException {
        String addr = getAddr(url);
        Class<?> implClass = url.getServiceModel().getProxyObject().getClass();
        RestProtocolServer server = (RestProtocolServer) ConcurrentHashMapUtils.computeIfAbsent(serverMap, addr, restServer -> {
            RestProtocolServer s = serverFactory.createServer(url.getParameter(SERVER_KEY, DEFAULT_SERVER));
            s.setAddress(url.getAddress());
            s.start(url);
            return s;
        });

        String contextPath = getContextPath(url);
        if (Constants.SERVLET.equalsIgnoreCase(url.getParameter(SERVER_KEY, DEFAULT_SERVER))) {
            ServletContext servletContext = ServletManager.getInstance().getServletContext(ServletManager.EXTERNAL_SERVER_PORT);
            if (servletContext == null) {
                throw new RpcException("No servlet context found. Since you are using server='servlet', " +
                    "make sure that you've configured " + BootstrapListener.class.getName() + " in web.xml");
            }
            String webappPath = servletContext.getContextPath();
            if (StringUtils.isNotEmpty(webappPath)) {
                webappPath = webappPath.substring(1);
                if (!contextPath.startsWith(webappPath)) {
                    throw new RpcException("Since you are using server='servlet', " +
                        "make sure that the 'contextpath' property starts with the path of external webapp");
                }
                contextPath = contextPath.substring(webappPath.length());
                if (contextPath.startsWith(PATH_SEPARATOR)) {
                    contextPath = contextPath.substring(1);
                }
            }
        }

        final Class<?> resourceDef = GetRestful.getRootResourceClass(implClass) != null ? implClass : type;

        server.deploy(resourceDef, impl, contextPath);

        final RestProtocolServer s = server;
        return () -> {
            // TODO due to dubbo's current architecture,
            // it will be called from registry protocol in the shutdown process and won't appear in logs
            s.undeploy(resourceDef);
        };
    }

    @Override
    protected <T> Invoker<T> protocolBindingRefer(final Class<T> type, final URL url) throws RpcException {

        ReferenceCountedClient<? extends RestClient> refClient = clients.get(url.getAddress());
        if (refClient == null || refClient.isDestroyed()) {
            synchronized (clients) {
                refClient = clients.get(url.getAddress());
                if (refClient == null || refClient.isDestroyed()) {
                    refClient = ConcurrentHashMapUtils.computeIfAbsent(clients, url.getAddress(), _key -> createReferenceCountedClient(url,clients));
                }
            }
        }
        refClient.retain();

        // resolve metadata
        Map<String, Map<ParameterTypesComparator, RestMethodMetadata>> metadataMap = MetadataResolver.resolveConsumerServiceMetadata(type, url);

        ReferenceCountedClient<? extends RestClient> finalRefClient = refClient;
        Invoker<T> invoker = new AbstractInvoker<T>(type, url, new String[]{INTERFACE_KEY, GROUP_KEY, TOKEN_KEY}) {
            @Override
            protected Result doInvoke(Invocation invocation) {
                try {
                    RestMethodMetadata restMethodMetadata = metadataMap.get(invocation.getMethodName()).get(ParameterTypesComparator.getInstance(invocation.getParameterTypes()));

                    RequestTemplate requestTemplate = new RequestTemplate(invocation, restMethodMetadata.getRequest().getMethod(), url.getAddress(), getContextPath(url));

                    HttpConnectionCreateContext httpConnectionCreateContext = new HttpConnectionCreateContext();
                    // TODO  dynamic load config
                    httpConnectionCreateContext.setConnectionConfig(new HttpConnectionConfig());
                    httpConnectionCreateContext.setRequestTemplate(requestTemplate);
                    httpConnectionCreateContext.setRestMethodMetadata(restMethodMetadata);
                    httpConnectionCreateContext.setInvocation(invocation);
                    httpConnectionCreateContext.setUrl(url);

                    for (HttpConnectionPreBuildIntercept intercept : httpConnectionPreBuildIntercepts) {
                        intercept.intercept(httpConnectionCreateContext);
                    }


                    CompletableFuture<RestResult> future = finalRefClient.getClient().send(requestTemplate);
                    CompletableFuture<AppResponse> responseFuture = new CompletableFuture<>();
                    AsyncRpcResult asyncRpcResult = new AsyncRpcResult(responseFuture, invocation);
                    future.whenComplete((r, t) -> {
                        if (t != null) {
                            responseFuture.completeExceptionally(t);
                        } else {
                            AppResponse appResponse = new AppResponse();
                            try {
                                int responseCode = r.getResponseCode();
                                MediaType mediaType = MediaType.TEXT_PLAIN;

                                if (400 < responseCode && responseCode < 500) {
                                    throw new HttpClientException(r.getMessage());
                                } else if (responseCode >= 500) {
                                    throw new RemoteServerInternalException(r.getMessage());
                                } else if (responseCode < 400) {
                                    mediaType = MediaTypeUtil.convertMediaType(r.getContentType());
                                }


                                Object value = HttpMessageCodecManager.httpMessageDecode(r.getBody(),
                                    restMethodMetadata.getReflectMethod().getReturnType(), mediaType);
                                appResponse.setValue(value);
                                Map<String, String> headers = r.headers()
                                    .entrySet()
                                    .stream()
                                    .collect(Collectors.toMap(Map.Entry::getKey, e -> e.getValue().get(0)));
                                appResponse.setAttachments(headers);
                                responseFuture.complete(appResponse);
                            } catch (Exception e) {
                                responseFuture.completeExceptionally(e);
                            }
                        }
                    });
                    return asyncRpcResult;
                } catch (RpcException e) {
                    if (e.getCode() == RpcException.UNKNOWN_EXCEPTION) {
                        e.setCode(getErrorCode(e.getCause()));
                    }
                    throw e;
                }
            }

            @Override
            public void destroy() {
                super.destroy();
                invokers.remove(this);
                destroyInternal(url);
            }
        };
        invokers.add(invoker);
        return invoker;
    }


    private ReferenceCountedClient<? extends RestClient> createReferenceCountedClient(URL url, ConcurrentMap<String, ReferenceCountedClient<? extends RestClient>> clients) throws RpcException {

        // url -> RestClient
        RestClient restClient = clientFactory.createRestClient(url);

<<<<<<< HEAD
        ReferenceCountedClient refClient = new ReferenceCountedClient(restClient, clients, clientFactory, url);

        return refClient;
=======
        return new ReferenceCountedClient<>(restClient, clients, clientFactory, url);
>>>>>>> 25bedf0f
    }

    @Override
    protected int getErrorCode(Throwable e) {
        // TODO
        return super.getErrorCode(e);
    }

    @Override
    public void destroy() {
        if (logger.isInfoEnabled()) {
            logger.info("Destroying protocol [" + this.getClass().getSimpleName() + "] ...");
        }
        super.destroy();

        for (Map.Entry<String, ProtocolServer> entry : serverMap.entrySet()) {
            try {
                if (logger.isInfoEnabled()) {
                    logger.info("Closing the rest server at " + entry.getKey());
                }
                entry.getValue().close();
            } catch (Throwable t) {
                logger.warn(PROTOCOL_ERROR_CLOSE_SERVER, "", "", "Error closing rest server", t);
            }
        }
        serverMap.clear();

        if (logger.isInfoEnabled()) {
            logger.info("Closing rest clients");
        }
        for (ReferenceCountedClient<?> client : clients.values()) {
            try {
                // destroy directly regardless of the current reference count.
                client.destroy();
            } catch (Throwable t) {
                logger.warn(PROTOCOL_ERROR_CLOSE_CLIENT, "", "", "Error closing rest client", t);
            }
        }
        clients.clear();
    }

    /**
     * getPath() will return: [contextpath + "/" +] path
     * 1. contextpath is empty if user does not set through ProtocolConfig or ProviderConfig
     * 2. path will never be empty, its default value is the interface name.
     *
     * @return return path only if user has explicitly gave then a value.
     */
    protected String getContextPath(URL url) {
        String contextPath = url.getPath();
        if (contextPath != null) {
            if (contextPath.equalsIgnoreCase(url.getParameter(INTERFACE_KEY))) {
                return "";
            }
            if (contextPath.endsWith(url.getParameter(INTERFACE_KEY))) {
                contextPath = contextPath.substring(0, contextPath.lastIndexOf(url.getParameter(INTERFACE_KEY)));
            }
            return contextPath.endsWith(PATH_SEPARATOR) ? contextPath.substring(0, contextPath.length() - 1) : contextPath;
        } else {
            return "";
        }
    }

    @Override
    protected void destroyInternal(URL url) {
        try {
            ReferenceCountedClient<?> referenceCountedClient = clients.get(url.getAddress());
            if (referenceCountedClient != null && referenceCountedClient.release()) {
                clients.remove(url.getAddress());
            }
        } catch (Exception e) {
            logger.warn(PROTOCOL_ERROR_CLOSE_CLIENT, "", "", "Failed to close unused resources in rest protocol. interfaceName [" + url.getServiceInterface() + "]", e);
        }
    }
}<|MERGE_RESOLUTION|>--- conflicted
+++ resolved
@@ -70,7 +70,6 @@
 public class RestProtocol extends AbstractProxyProtocol {
 
     private static final int DEFAULT_PORT = 80;
-    private static final String DEFAULT_CLIENT = org.apache.dubbo.remoting.Constants.OK_HTTP;
     private static final String DEFAULT_SERVER = Constants.JETTY;
 
     private final RestServerFactory serverFactory = new RestServerFactory();
@@ -145,7 +144,7 @@
             synchronized (clients) {
                 refClient = clients.get(url.getAddress());
                 if (refClient == null || refClient.isDestroyed()) {
-                    refClient = ConcurrentHashMapUtils.computeIfAbsent(clients, url.getAddress(), _key -> createReferenceCountedClient(url,clients));
+                    refClient = ConcurrentHashMapUtils.computeIfAbsent(clients, url.getAddress(), _key -> createReferenceCountedClient(url));
                 }
             }
         }
@@ -232,18 +231,12 @@
     }
 
 
-    private ReferenceCountedClient<? extends RestClient> createReferenceCountedClient(URL url, ConcurrentMap<String, ReferenceCountedClient<? extends RestClient>> clients) throws RpcException {
+    private ReferenceCountedClient<? extends RestClient> createReferenceCountedClient(URL url) throws RpcException {
 
         // url -> RestClient
         RestClient restClient = clientFactory.createRestClient(url);
 
-<<<<<<< HEAD
-        ReferenceCountedClient refClient = new ReferenceCountedClient(restClient, clients, clientFactory, url);
-
-        return refClient;
-=======
         return new ReferenceCountedClient<>(restClient, clients, clientFactory, url);
->>>>>>> 25bedf0f
     }
 
     @Override
