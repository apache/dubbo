--- conflicted
+++ resolved
@@ -61,11 +61,6 @@
 
 import static org.apache.dubbo.common.constants.CommonConstants.GROUP_KEY;
 import static org.apache.dubbo.common.constants.CommonConstants.INTERFACE_KEY;
-<<<<<<< HEAD
-import static org.apache.dubbo.common.constants.CommonConstants.PATH_SEPARATOR;
-import static org.apache.dubbo.common.constants.CommonConstants.TIMEOUT_KEY;
-=======
->>>>>>> 671e0f8b
 import static org.apache.dubbo.common.constants.LoggerCodeConstants.PROTOCOL_ERROR_CLOSE_CLIENT;
 import static org.apache.dubbo.common.constants.LoggerCodeConstants.PROTOCOL_ERROR_CLOSE_SERVER;
 import static org.apache.dubbo.remoting.Constants.SERVER_KEY;
@@ -74,18 +69,14 @@
 public class RestProtocol extends AbstractProxyProtocol {
 
     private static final int DEFAULT_PORT = 80;
-<<<<<<< HEAD
     private static final String DEFAULT_SERVER = Constants.JETTY;
+    private static final String DEFAULT_CLIENT = org.apache.dubbo.remoting.Constants.OK_HTTP;
 
     private static final int HTTPCLIENTCONNECTIONMANAGER_MAXPERROUTE = 20;
     private static final int HTTPCLIENTCONNECTIONMANAGER_MAXTOTAL = 20;
     private static final int HTTPCLIENT_KEEPALIVEDURATION = 30 * 1000;
     private static final int HTTPCLIENTCONNECTIONMANAGER_CLOSEWAITTIME_MS = 1000;
     private static final int HTTPCLIENTCONNECTIONMANAGER_CLOSEIDLETIME_S = 30;
-=======
-    private static final String DEFAULT_SERVER = "jetty";
-    private static final String DEFAULT_CLIENT = org.apache.dubbo.remoting.Constants.OK_HTTP;
->>>>>>> 671e0f8b
 
     private final RestServerFactory serverFactory = new RestServerFactory();
 
@@ -151,27 +142,18 @@
         };
     }
 
-
-    @Override
-<<<<<<< HEAD
-    protected <T> T doRefer(Class<T> serviceType, URL url) throws RpcException {
-        ReferenceCountedClient referenceCountedClient = clients.get(url.getAddress());
-        if (referenceCountedClient == null || referenceCountedClient.isDestroyed()) {
+    @Override
+    protected <T> Invoker<T> protocolBindingRefer(final Class<T> type, final URL url) throws RpcException {
+
+        ReferenceCountedClient<? extends RestClient> refClient = clients.get(url.getAddress());
+        if (refClient == null || refClient.isDestroyed()) {
             synchronized (clients) {
-                referenceCountedClient = clients.get(url.getAddress());
-                if (referenceCountedClient == null || referenceCountedClient.isDestroyed()) {
-                    referenceCountedClient = ConcurrentHashMapUtils.computeIfAbsent(clients, url.getAddress(), _key -> createReferenceCountedClient(url));
-                }
-            }
-        }
-        referenceCountedClient.retain();
-=======
-    protected <T> Invoker<T> protocolBindingRefer(final Class<T> type, final URL url) throws RpcException {
-
-        ReferenceCountedClient<? extends RestClient> refClient =
-            clients.computeIfAbsent(url.getAddress(), key -> createReferenceCountedClient(url));
->>>>>>> 671e0f8b
-
+                refClient = clients.get(url.getAddress());
+                if (refClient == null || refClient.isDestroyed()) {
+                    refClient = ConcurrentHashMapUtils.computeIfAbsent(clients, url.getAddress(), _key -> createReferenceCountedClient(url));
+                }
+            }
+        }
         refClient.retain();
 
         // resolve metadata
@@ -241,11 +223,6 @@
                 }
             }
 
-<<<<<<< HEAD
-        // TODO protocol
-        ResteasyWebTarget target = resteasyClient.target("http://" + url.getAddress() + PATH_SEPARATOR + getContextPath(url));
-        return target.proxy(serviceType);
-=======
             @Override
             public void destroy() {
                 super.destroy();
@@ -255,7 +232,6 @@
         };
         invokers.add(invoker);
         return invoker;
->>>>>>> 671e0f8b
     }
 
 
@@ -339,52 +315,4 @@
             logger.warn(PROTOCOL_ERROR_CLOSE_CLIENT, "", "", "Failed to close unused resources in rest protocol. interfaceName [" + url.getServiceInterface() + "]", e);
         }
     }
-<<<<<<< HEAD
-
-    protected static class ConnectionMonitor extends Thread {
-        private volatile boolean shutdown;
-        /**
-         * The lifecycle of {@code PoolingHttpClientConnectionManager} instance is bond with ReferenceCountedClient
-         */
-        private final Map<String, PoolingHttpClientConnectionManager> connectionManagers = new ConcurrentHashMap<>();
-
-        public void addConnectionManager(String address, PoolingHttpClientConnectionManager connectionManager) {
-            connectionManagers.putIfAbsent(address, connectionManager);
-        }
-
-        @Override
-        public void run() {
-            try {
-                while (!shutdown) {
-                    synchronized (this) {
-                        wait(HTTPCLIENTCONNECTIONMANAGER_CLOSEWAITTIME_MS);
-                        for (PoolingHttpClientConnectionManager connectionManager : connectionManagers.values()) {
-                            connectionManager.closeExpiredConnections();
-                            connectionManager.closeIdleConnections(HTTPCLIENTCONNECTIONMANAGER_CLOSEIDLETIME_S, TimeUnit.SECONDS);
-                        }
-                    }
-                }
-            } catch (InterruptedException ex) {
-                shutdown();
-            }
-        }
-
-        public void shutdown() {
-            shutdown = true;
-            connectionManagers.clear();
-            synchronized (this) {
-                notifyAll();
-            }
-        }
-
-        // destroy the connection manager of a specific address when ReferenceCountedClient is destroyed.
-        private void destroyManager(URL url) {
-            PoolingHttpClientConnectionManager connectionManager = connectionManagers.remove(url.getAddress());
-            if (connectionManager != null) {
-                connectionManager.close();
-            }
-        }
-    }
-=======
->>>>>>> 671e0f8b
 }