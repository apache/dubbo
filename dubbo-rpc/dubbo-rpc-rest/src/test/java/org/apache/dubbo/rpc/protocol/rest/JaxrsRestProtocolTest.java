/*
 * Licensed to the Apache Software Foundation (ASF) under one or more
 * contributor license agreements.  See the NOTICE file distributed with
 * this work for additional information regarding copyright ownership.
 * The ASF licenses this file to You under the Apache License, Version 2.0
 * (the "License"); you may not use this file except in compliance with
 * the License.  You may obtain a copy of the License at
 *
 *     http://www.apache.org/licenses/LICENSE-2.0
 *
 * Unless required by applicable law or agreed to in writing, software
 * distributed under the License is distributed on an "AS IS" BASIS,
 * WITHOUT WARRANTIES OR CONDITIONS OF ANY KIND, either express or implied.
 * See the License for the specific language governing permissions and
 * limitations under the License.
 */
package org.apache.dubbo.rpc.protocol.rest;

import org.apache.dubbo.common.URL;
import org.apache.dubbo.common.extension.ExtensionLoader;
import org.apache.dubbo.common.utils.NetUtils;
import org.apache.dubbo.rpc.Exporter;
import org.apache.dubbo.rpc.Invoker;
import org.apache.dubbo.rpc.Protocol;
import org.apache.dubbo.rpc.ProxyFactory;
import org.apache.dubbo.rpc.Result;
import org.apache.dubbo.rpc.RpcContext;
import org.apache.dubbo.rpc.RpcException;
import org.apache.dubbo.rpc.RpcInvocation;
import org.apache.dubbo.rpc.model.ApplicationModel;
import org.apache.dubbo.rpc.model.FrameworkModel;
import org.apache.dubbo.rpc.model.ModuleServiceRepository;
import org.apache.dubbo.rpc.model.ProviderModel;
import org.apache.dubbo.rpc.model.ServiceDescriptor;

import org.apache.dubbo.rpc.protocol.rest.exception.mapper.ExceptionHandler;
import org.apache.dubbo.rpc.protocol.rest.exception.mapper.ExceptionMapper;
import org.apache.dubbo.rpc.protocol.rest.rest.AnotherUserRestService;
import org.apache.dubbo.rpc.protocol.rest.rest.AnotherUserRestServiceImpl;
import org.hamcrest.CoreMatchers;
import org.junit.jupiter.api.AfterEach;
import org.junit.jupiter.api.Assertions;
import org.junit.jupiter.api.Disabled;
import org.junit.jupiter.api.Test;

import java.util.Arrays;
import java.util.Map;

import static org.apache.dubbo.remoting.Constants.SERVER_KEY;
import static org.apache.dubbo.rpc.protocol.rest.Constants.EXTENSION_KEY;
import static org.hamcrest.CoreMatchers.equalTo;
import static org.hamcrest.CoreMatchers.is;
import static org.hamcrest.CoreMatchers.nullValue;
import static org.hamcrest.MatcherAssert.assertThat;

class JaxrsRestProtocolTest {
    private Protocol protocol = ExtensionLoader.getExtensionLoader(Protocol.class).getExtension("rest");
    private ProxyFactory proxy = ExtensionLoader.getExtensionLoader(ProxyFactory.class).getAdaptiveExtension();
    private final int availablePort = NetUtils.getAvailablePort();
    private final URL exportUrl = URL.valueOf("rest://127.0.0.1:" + availablePort + "/rest?interface=org.apache.dubbo.rpc.protocol.rest.DemoService");
    private final ModuleServiceRepository repository = ApplicationModel.defaultModel().getDefaultModule().getServiceRepository();

    @AfterEach
    public void tearDown() {
        protocol.destroy();
        FrameworkModel.destroyAll();
    }

    @Test
    void testRestProtocol() {
        URL url = URL.valueOf("rest://127.0.0.1:" + NetUtils.getAvailablePort() + "/?version=1.0.0&interface=org.apache.dubbo.rpc.protocol.rest.DemoService");

        DemoServiceImpl server = new DemoServiceImpl();

        url = this.registerProvider(url, server, DemoService.class);

        Exporter<DemoService> exporter = protocol.export(proxy.getInvoker(server, DemoService.class, url));
        Invoker<DemoService> invoker = protocol.refer(DemoService.class, url);
        Assertions.assertFalse(server.isCalled());

        DemoService client = proxy.getProxy(invoker);
        String result = client.sayHello("haha");
        Assertions.assertTrue(server.isCalled());
        Assertions.assertEquals("Hello, haha", result);
        invoker.destroy();
        exporter.unexport();
    }


    @Test
    void testAnotherUserRestProtocol() {
        URL url = URL.valueOf("rest://127.0.0.1:" + NetUtils.getAvailablePort() + "/?version=1.0.0&interface=org.apache.dubbo.rpc.protocol.rest.rest.AnotherUserRestService");

        AnotherUserRestServiceImpl server = new AnotherUserRestServiceImpl();

        url = this.registerProvider(url, server, DemoService.class);

        Exporter<AnotherUserRestService> exporter = protocol.export(proxy.getInvoker(server, AnotherUserRestService.class, url));
        Invoker<AnotherUserRestService> invoker = protocol.refer(AnotherUserRestService.class, url);


        AnotherUserRestService client = proxy.getProxy(invoker);
        User result = client.getUser(123l);

        Assertions.assertEquals(123l, result.getId());

        result.setName("dubbo");
        Assertions.assertEquals(123l, client.registerUser(result).getId());

        Assertions.assertEquals("context", client.getContext());

        byte[] bytes = {1, 2, 3, 4};
        Assertions.assertTrue(Arrays.equals(bytes, client.bytes(bytes)));

        Assertions.assertEquals(1l, client.number(1l));

        invoker.destroy();
        exporter.unexport();
    }

    @Test
    void testRestProtocolWithContextPath() {
        DemoServiceImpl server = new DemoServiceImpl();
        Assertions.assertFalse(server.isCalled());
        int port = NetUtils.getAvailablePort();
        URL url = URL.valueOf("rest://127.0.0.1:" + port + "/a/b/c?version=1.0.0&interface=org.apache.dubbo.rpc.protocol.rest.DemoService");

        url = this.registerProvider(url, server, DemoService.class);

        Exporter<DemoService> exporter = protocol.export(proxy.getInvoker(server, DemoService.class, url));

        url = URL.valueOf("rest://127.0.0.1:" + port + "/a/b/c/?version=1.0.0&interface=org.apache.dubbo.rpc.protocol.rest.DemoService");
        Invoker<DemoService> invoker = protocol.refer(DemoService.class, url);
        DemoService client = proxy.getProxy(invoker);
        String result = client.sayHello("haha");
        Assertions.assertTrue(server.isCalled());
        Assertions.assertEquals("Hello, haha", result);
        invoker.destroy();
        exporter.unexport();
    }

    @Test
    void testExport() {
        DemoService server = new DemoServiceImpl();

        URL url = this.registerProvider(exportUrl, server, DemoService.class);

        RpcContext.getClientAttachment().setAttachment("timeout", "200");
        Exporter<DemoService> exporter = protocol.export(proxy.getInvoker(server, DemoService.class, url));

        DemoService demoService = this.proxy.getProxy(protocol.refer(DemoService.class, url));

        Integer echoString = demoService.hello(1, 2);
        assertThat(echoString, is(3));

        exporter.unexport();
    }

    @Test
    void testNettyServer() {
        DemoService server = new DemoServiceImpl();

        URL url = this.registerProvider(exportUrl, server, DemoService.class);

        URL nettyUrl = url.addParameter(SERVER_KEY, "netty");
        Exporter<DemoService> exporter = protocol.export(proxy.getInvoker(new DemoServiceImpl(), DemoService.class, nettyUrl));

        DemoService demoService = this.proxy.getProxy(protocol.refer(DemoService.class, nettyUrl));

        Integer echoString = demoService.hello(10, 10);
        assertThat(echoString, is(20));

        exporter.unexport();
    }

    @Test
    void testServletWithoutWebConfig() {
        Assertions.assertThrows(RpcException.class, () -> {
            DemoService server = new DemoServiceImpl();

            URL url = this.registerProvider(exportUrl, server, DemoService.class);

            URL servletUrl = url.addParameter(SERVER_KEY, "servlet");

            protocol.export(proxy.getInvoker(server, DemoService.class, servletUrl));
        });
    }

    @Test
    void testErrorHandler() {
        Assertions.assertThrows(RpcException.class, () -> {
            ExceptionMapper.unRegisterMapper(RuntimeException.class);
            DemoService server = new DemoServiceImpl();

            URL url = this.registerProvider(exportUrl, server, DemoService.class);

            URL nettyUrl = url.addParameter(SERVER_KEY, "netty");
            Exporter<DemoService> exporter = protocol.export(proxy.getInvoker(server, DemoService.class, nettyUrl));

            DemoService demoService = this.proxy.getProxy(protocol.refer(DemoService.class, nettyUrl));

            demoService.error();
        });
    }

    @Test
    void testInvoke() {
        DemoService server = new DemoServiceImpl();

        URL url = this.registerProvider(exportUrl, server, DemoService.class);

        Exporter<DemoService> exporter = protocol.export(proxy.getInvoker(server, DemoService.class, url));

        RpcInvocation rpcInvocation = new RpcInvocation("hello", DemoService.class.getName(), "", new Class[]{Integer.class, Integer.class}, new Integer[]{2, 3});

        Result result = exporter.getInvoker().invoke(rpcInvocation);
        assertThat(result.getValue(), CoreMatchers.<Object>is(5));
    }

    @Test
    void testFilter() {
        DemoService server = new DemoServiceImpl();

        URL url = this.registerProvider(exportUrl, server, DemoService.class);

        URL nettyUrl = url.addParameter(SERVER_KEY, "netty")
            .addParameter(EXTENSION_KEY, "org.apache.dubbo.rpc.protocol.rest.support.LoggingFilter");
        Exporter<DemoService> exporter = protocol.export(proxy.getInvoker(server, DemoService.class, nettyUrl));

        DemoService demoService = this.proxy.getProxy(protocol.refer(DemoService.class, nettyUrl));

        Integer result = demoService.hello(1, 2);

        assertThat(result, is(3));

        exporter.unexport();
    }

    @Test
    void testRpcContextFilter() {
        DemoService server = new DemoServiceImpl();

        URL url = this.registerProvider(exportUrl, server, DemoService.class);

        // use RpcContextFilter
        URL nettyUrl = url.addParameter(SERVER_KEY, "netty")
            .addParameter(EXTENSION_KEY, "org.apache.dubbo.rpc.protocol.rest.RpcContextFilter");
        Exporter<DemoService> exporter = protocol.export(proxy.getInvoker(server, DemoService.class, nettyUrl));

        DemoService demoService = this.proxy.getProxy(protocol.refer(DemoService.class, nettyUrl));

        // make sure null and base64 encoded string can work
        RpcContext.getClientAttachment().setAttachment("key1", null);
        RpcContext.getClientAttachment().setAttachment("key2", "value");
        RpcContext.getClientAttachment().setAttachment("key3", "=value");
        RpcContext.getClientAttachment().setAttachment("key4", "YWJjZGVmCg==");
        RpcContext.getClientAttachment().setAttachment("key5", "val=ue");
        Integer result = demoService.hello(1, 2);

        assertThat(result, is(3));

        Map<String, Object> attachment = DemoServiceImpl.getAttachments();
        assertThat(attachment.get("key1"), nullValue());
        assertThat(attachment.get("key2"), equalTo("value"));
        assertThat(attachment.get("key3"), equalTo("=value"));
        assertThat(attachment.get("key4"), equalTo("YWJjZGVmCg=="));
        assertThat(attachment.get("key5"), equalTo("val=ue"));

        exporter.unexport();
    }

    @Disabled
    @Test
    void testRegFail() {
        Assertions.assertThrows(RuntimeException.class, () -> {
            DemoService server = new DemoServiceImpl();

            URL url = this.registerProvider(exportUrl, server, DemoService.class);

            URL nettyUrl = url.addParameter(EXTENSION_KEY, "com.not.existing.Filter");
            protocol.export(proxy.getInvoker(server, DemoService.class, nettyUrl));
        });
    }

    @Test
    void testDefaultPort() {
        assertThat(protocol.getDefaultPort(), is(80));
    }

<<<<<<< HEAD
=======
    @Test
    void testExceptionMapper() {

        DemoService server = new DemoServiceImpl();

        URL url = this.registerProvider(exportUrl, server, DemoService.class);

        URL exceptionUrl = url.addParameter(EXCEPTION_MAPPER_KEY, TestExceptionMapper.class.getName());

        protocol.export(proxy.getInvoker(server, DemoService.class, exceptionUrl));

        DemoService referDemoService = this.proxy.getProxy(protocol.refer(DemoService.class, exceptionUrl));

        Assertions.assertEquals("test-exception", referDemoService.error());
    }

    public static class TestExceptionMapper implements ExceptionHandler<RuntimeException> {

        @Override
        public String result(RuntimeException e) {
            return "test-exception";
        }
    }

>>>>>>> d942d5ca
    private URL registerProvider(URL url, Object impl, Class<?> interfaceClass) {
        ServiceDescriptor serviceDescriptor = repository.registerService(interfaceClass);
        ProviderModel providerModel = new ProviderModel(
            url.getServiceKey(),
            impl,
            serviceDescriptor,
            null,
            null);
        repository.registerProvider(providerModel);
        return url.setServiceModel(providerModel);
    }
}<|MERGE_RESOLUTION|>--- conflicted
+++ resolved
@@ -37,6 +37,7 @@
 import org.apache.dubbo.rpc.protocol.rest.exception.mapper.ExceptionMapper;
 import org.apache.dubbo.rpc.protocol.rest.rest.AnotherUserRestService;
 import org.apache.dubbo.rpc.protocol.rest.rest.AnotherUserRestServiceImpl;
+
 import org.hamcrest.CoreMatchers;
 import org.junit.jupiter.api.AfterEach;
 import org.junit.jupiter.api.Assertions;
@@ -47,6 +48,7 @@
 import java.util.Map;
 
 import static org.apache.dubbo.remoting.Constants.SERVER_KEY;
+import static org.apache.dubbo.rpc.protocol.rest.Constants.EXCEPTION_MAPPER_KEY;
 import static org.apache.dubbo.rpc.protocol.rest.Constants.EXTENSION_KEY;
 import static org.hamcrest.CoreMatchers.equalTo;
 import static org.hamcrest.CoreMatchers.is;
@@ -54,8 +56,8 @@
 import static org.hamcrest.MatcherAssert.assertThat;
 
 class JaxrsRestProtocolTest {
-    private Protocol protocol = ExtensionLoader.getExtensionLoader(Protocol.class).getExtension("rest");
-    private ProxyFactory proxy = ExtensionLoader.getExtensionLoader(ProxyFactory.class).getAdaptiveExtension();
+    private final Protocol protocol = ExtensionLoader.getExtensionLoader(Protocol.class).getExtension("rest");
+    private final ProxyFactory proxy = ExtensionLoader.getExtensionLoader(ProxyFactory.class).getAdaptiveExtension();
     private final int availablePort = NetUtils.getAvailablePort();
     private final URL exportUrl = URL.valueOf("rest://127.0.0.1:" + availablePort + "/rest?interface=org.apache.dubbo.rpc.protocol.rest.DemoService");
     private final ModuleServiceRepository repository = ApplicationModel.defaultModel().getDefaultModule().getServiceRepository();
@@ -287,8 +289,6 @@
         assertThat(protocol.getDefaultPort(), is(80));
     }
 
-<<<<<<< HEAD
-=======
     @Test
     void testExceptionMapper() {
 
@@ -313,7 +313,6 @@
         }
     }
 
->>>>>>> d942d5ca
     private URL registerProvider(URL url, Object impl, Class<?> interfaceClass) {
         ServiceDescriptor serviceDescriptor = repository.registerService(interfaceClass);
         ProviderModel providerModel = new ProviderModel(
