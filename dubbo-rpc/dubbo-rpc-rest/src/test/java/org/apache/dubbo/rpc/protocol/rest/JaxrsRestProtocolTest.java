--- conflicted
+++ resolved
@@ -598,41 +598,6 @@
     }
 
     @Test
-<<<<<<< HEAD
-    void testContainerRequestFilter() {
-        DemoService server = new DemoServiceImpl();
-
-        URL url = this.registerProvider(exportUrl, server, DemoService.class);
-
-        URL nettyUrl = url.addParameter(SERVER_KEY, "netty")
-            .addParameter(EXTENSION_KEY, "org.apache.dubbo.rpc.protocol.rest.filter.TestContainerRequestFilter");
-
-        Exporter<DemoService> exporter = protocol.export(proxy.getInvoker(server, DemoService.class, nettyUrl));
-
-        DemoService demoService = this.proxy.getProxy(protocol.refer(DemoService.class, nettyUrl));
-
-
-        Assertions.assertEquals("return-success", demoService.sayHello("hello"));
-        exporter.unexport();
-    }
-
-    @Test
-    void testIntercept() {
-        DemoService server = new DemoServiceImpl();
-
-        URL url = this.registerProvider(exportUrl, server, DemoService.class);
-
-        URL nettyUrl = url.addParameter(SERVER_KEY, "netty")
-            .addParameter(EXTENSION_KEY, "org.apache.dubbo.rpc.protocol.rest.intercept.DynamicTraceInterceptor");
-
-        Exporter<DemoService> exporter = protocol.export(proxy.getInvoker(server, DemoService.class, nettyUrl));
-
-        DemoService demoService = this.proxy.getProxy(protocol.refer(DemoService.class, nettyUrl));
-
-
-        Assertions.assertEquals("Hello, hello", demoService.sayHello("hello"));
-        exporter.unexport();
-=======
     void testGetInvoker() {
        Assertions.assertDoesNotThrow(()->{
            URL exportUrl = URL.valueOf("rest://127.0.0.1:" + availablePort + "/rest?interface=org.apache.dubbo.rpc.protocol.rest.rest.TestGetInvokerService");
@@ -651,7 +616,42 @@
 
            exporter.unexport();
        });
->>>>>>> 4e70222d
+    }
+
+    @Test
+    void testContainerRequestFilter() {
+        DemoService server = new DemoServiceImpl();
+
+        URL url = this.registerProvider(exportUrl, server, DemoService.class);
+
+        URL nettyUrl = url.addParameter(SERVER_KEY, "netty")
+            .addParameter(EXTENSION_KEY, "org.apache.dubbo.rpc.protocol.rest.filter.TestContainerRequestFilter");
+
+        Exporter<DemoService> exporter = protocol.export(proxy.getInvoker(server, DemoService.class, nettyUrl));
+
+        DemoService demoService = this.proxy.getProxy(protocol.refer(DemoService.class, nettyUrl));
+
+
+        Assertions.assertEquals("return-success", demoService.sayHello("hello"));
+        exporter.unexport();
+    }
+
+    @Test
+    void testIntercept() {
+        DemoService server = new DemoServiceImpl();
+
+        URL url = this.registerProvider(exportUrl, server, DemoService.class);
+
+        URL nettyUrl = url.addParameter(SERVER_KEY, "netty")
+            .addParameter(EXTENSION_KEY, "org.apache.dubbo.rpc.protocol.rest.intercept.DynamicTraceInterceptor");
+
+        Exporter<DemoService> exporter = protocol.export(proxy.getInvoker(server, DemoService.class, nettyUrl));
+
+        DemoService demoService = this.proxy.getProxy(protocol.refer(DemoService.class, nettyUrl));
+
+
+        Assertions.assertEquals("Hello, hello", demoService.sayHello("hello"));
+        exporter.unexport();
     }
 
     private URL registerProvider(URL url, Object impl, Class<?> interfaceClass) {
