/*
 * Licensed to the Apache Software Foundation (ASF) under one or more
 * contributor license agreements.  See the NOTICE file distributed with
 * this work for additional information regarding copyright ownership.
 * The ASF licenses this file to You under the Apache License, Version 2.0
 * (the "License"); you may not use this file except in compliance with
 * the License.  You may obtain a copy of the License at
 *
 *     http://www.apache.org/licenses/LICENSE-2.0
 *
 * Unless required by applicable law or agreed to in writing, software
 * distributed under the License is distributed on an "AS IS" BASIS,
 * WITHOUT WARRANTIES OR CONDITIONS OF ANY KIND, either express or implied.
 * See the License for the specific language governing permissions and
 * limitations under the License.
 */
package org.apache.dubbo.rpc.protocol.rest;

import org.apache.dubbo.common.Constants;
import org.apache.dubbo.common.URL;
import org.apache.dubbo.common.extension.ExtensionLoader;
import org.apache.dubbo.common.utils.NetUtils;
import org.apache.dubbo.rpc.Exporter;
import org.apache.dubbo.rpc.Protocol;
import org.apache.dubbo.rpc.ProxyFactory;
import org.apache.dubbo.rpc.Result;
import org.apache.dubbo.rpc.RpcContext;
import org.apache.dubbo.rpc.RpcException;
import org.apache.dubbo.rpc.RpcInvocation;
import org.apache.dubbo.rpc.model.ApplicationModel;
import org.apache.dubbo.rpc.model.ProviderModel;

import org.hamcrest.CoreMatchers;
import org.junit.jupiter.api.AfterEach;
import org.junit.jupiter.api.Assertions;
import org.junit.jupiter.api.Test;

import static org.hamcrest.CoreMatchers.is;
import static org.hamcrest.MatcherAssert.assertThat;

public class RestProtocolTest {
    private Protocol protocol = ExtensionLoader.getExtensionLoader(Protocol.class).getExtension("rest");
    private ProxyFactory proxy = ExtensionLoader.getExtensionLoader(ProxyFactory.class).getAdaptiveExtension();
    private final int availablePort = NetUtils.getAvailablePort();
    private final URL exportUrl = URL.valueOf("rest://127.0.0.1:" + availablePort + "/rest");

    @AfterEach
    public void tearDown() {
        protocol.destroy();
    }

    @Test
    public void testExport() {
        IDemoService server = new DemoService();
        ProviderModel providerModel = new ProviderModel(exportUrl.getServiceInterface(), "Dubbo", "1.0.0", server, IDemoService.class);
        ApplicationModel.initProviderModel(exportUrl.getServiceKey(), providerModel);

        RpcContext.getContext().setAttachment("timeout", "200");
        Exporter<IDemoService> exporter = protocol.export(proxy.getInvoker(server, IDemoService.class, exportUrl));

        IDemoService demoService = this.proxy.getProxy(protocol.refer(IDemoService.class, exportUrl));

        Integer echoString = demoService.hello(1, 2);
        assertThat(echoString, is(3));

        exporter.unexport();
    }

    @Test
    public void testNettyServer() {
        IDemoService server = new DemoService();
        ProviderModel providerModel = new ProviderModel(exportUrl.getServiceInterface(), "Dubbo", "1.0.0", server, IDemoService.class);
        ApplicationModel.initProviderModel(exportUrl.getServiceKey(), providerModel);

        URL nettyUrl = exportUrl.addParameter(Constants.SERVER_KEY, "netty");
        Exporter<IDemoService> exporter = protocol.export(proxy.getInvoker(new DemoService(), IDemoService.class, nettyUrl));

        IDemoService demoService = this.proxy.getProxy(protocol.refer(IDemoService.class, nettyUrl));

        Integer echoString = demoService.hello(10, 10);
        assertThat(echoString, is(20));

        exporter.unexport();
    }

    @Test
    public void testServletWithoutWebConfig() {
<<<<<<< HEAD
        Assertions.assertThrows(RpcException.class, () -> {
            IDemoService server = new DemoService();
            ProviderModel providerModel = new ProviderModel(exportUrl.getServiceKey(), server, IDemoService.class);
            ApplicationModel.initProviderModel(exportUrl.getServiceKey(), providerModel);
=======
        IDemoService server = new DemoService();
        ProviderModel providerModel = new ProviderModel(exportUrl.getServiceInterface(), "Dubbo", "1.0.0", server, IDemoService.class);
        ApplicationModel.initProviderModel(exportUrl.getServiceKey(), providerModel);
>>>>>>> 02cca097

            URL servletUrl = exportUrl.addParameter(Constants.SERVER_KEY, "servlet");

            protocol.export(proxy.getInvoker(server, IDemoService.class, servletUrl));
        });
    }

    @Test
    public void testErrorHandler() {
<<<<<<< HEAD
        Assertions.assertThrows(RpcException.class, () -> {
            IDemoService server = new DemoService();
            ProviderModel providerModel = new ProviderModel(exportUrl.getServiceKey(), server, IDemoService.class);
            ApplicationModel.initProviderModel(exportUrl.getServiceKey(), providerModel);
=======
        IDemoService server = new DemoService();
        ProviderModel providerModel = new ProviderModel(exportUrl.getServiceInterface(), "Dubbo", "1.0.0", server, IDemoService.class);
        ApplicationModel.initProviderModel(exportUrl.getServiceKey(), providerModel);
>>>>>>> 02cca097

            URL nettyUrl = exportUrl.addParameter(Constants.SERVER_KEY, "netty");
            Exporter<IDemoService> exporter = protocol.export(proxy.getInvoker(server, IDemoService.class, nettyUrl));

            IDemoService demoService = this.proxy.getProxy(protocol.refer(IDemoService.class, nettyUrl));

            demoService.error();
        });
    }

    @Test
    public void testInvoke() {
        IDemoService server = new DemoService();
        ProviderModel providerModel = new ProviderModel(exportUrl.getServiceInterface(), "Dubbo", "1.0.0", server, IDemoService.class);
        ApplicationModel.initProviderModel(exportUrl.getServiceKey(), providerModel);


        Exporter<IDemoService> exporter = protocol.export(proxy.getInvoker(server, IDemoService.class, exportUrl));

        RpcInvocation rpcInvocation = new RpcInvocation("hello", new Class[]{Integer.class, Integer.class}, new Integer[]{2, 3});

        Result result = exporter.getInvoker().invoke(rpcInvocation);
        assertThat(result.getValue(), CoreMatchers.<Object>is(5));
    }

    @Test
    public void testFilter() {
        IDemoService server = new DemoService();
        ProviderModel providerModel = new ProviderModel(exportUrl.getServiceInterface(), "Dubbo", "1.0.0", server, IDemoService.class);
        ApplicationModel.initProviderModel(exportUrl.getServiceKey(), providerModel);

        URL nettyUrl = exportUrl.addParameter(Constants.SERVER_KEY, "netty")
                .addParameter(Constants.EXTENSION_KEY, "org.apache.dubbo.rpc.protocol.rest.support.LoggingFilter");
        Exporter<IDemoService> exporter = protocol.export(proxy.getInvoker(server, IDemoService.class, nettyUrl));

        IDemoService demoService = this.proxy.getProxy(protocol.refer(IDemoService.class, nettyUrl));

        Integer result = demoService.hello(1, 2);

        assertThat(result, is(3));

        exporter.unexport();
    }

    @Test
    public void testRpcContextFilter() {
        IDemoService server = new DemoService();
        ProviderModel providerModel = new ProviderModel(exportUrl.getServiceInterface(), "Dubbo", "1.0.0", server, IDemoService.class);
        ApplicationModel.initProviderModel(exportUrl.getServiceKey(), providerModel);

        // use RpcContextFilter
        URL nettyUrl = exportUrl.addParameter(Constants.SERVER_KEY, "netty")
                .addParameter(Constants.EXTENSION_KEY, "org.apache.dubbo.rpc.protocol.rest.RpcContextFilter");
        Exporter<IDemoService> exporter = protocol.export(proxy.getInvoker(server, IDemoService.class, nettyUrl));

        IDemoService demoService = this.proxy.getProxy(protocol.refer(IDemoService.class, nettyUrl));

        String value = null;
        // put a null value into attachment.
        RpcContext.getContext().setAttachment("key", value);
        Integer result = demoService.hello(1, 2);

        assertThat(result, is(3));

        exporter.unexport();
    }

    @Test
    public void testRegFail() {
<<<<<<< HEAD
        Assertions.assertThrows(RuntimeException.class, () -> {
            IDemoService server = new DemoService();
            ProviderModel providerModel = new ProviderModel(exportUrl.getServiceKey(), server, IDemoService.class);
            ApplicationModel.initProviderModel(exportUrl.getServiceKey(), providerModel);

            URL nettyUrl = exportUrl.addParameter(Constants.EXTENSION_KEY, "com.not.existing.Filter");
            protocol.export(proxy.getInvoker(server, IDemoService.class, nettyUrl));
        });
=======
        IDemoService server = new DemoService();
        ProviderModel providerModel = new ProviderModel(exportUrl.getServiceInterface(), "Dubbo", "1.0.0", server, IDemoService.class);
        ApplicationModel.initProviderModel(exportUrl.getServiceKey(), providerModel);

        URL nettyUrl = exportUrl.addParameter(Constants.EXTENSION_KEY, "com.not.existing.Filter");
        protocol.export(proxy.getInvoker(server, IDemoService.class, nettyUrl));
>>>>>>> 02cca097
    }

    @Test
    public void testDefaultPort() {
        assertThat(protocol.getDefaultPort(), is(80));
    }
}<|MERGE_RESOLUTION|>--- conflicted
+++ resolved
@@ -85,16 +85,9 @@
 
     @Test
     public void testServletWithoutWebConfig() {
-<<<<<<< HEAD
-        Assertions.assertThrows(RpcException.class, () -> {
-            IDemoService server = new DemoService();
-            ProviderModel providerModel = new ProviderModel(exportUrl.getServiceKey(), server, IDemoService.class);
-            ApplicationModel.initProviderModel(exportUrl.getServiceKey(), providerModel);
-=======
         IDemoService server = new DemoService();
         ProviderModel providerModel = new ProviderModel(exportUrl.getServiceInterface(), "Dubbo", "1.0.0", server, IDemoService.class);
         ApplicationModel.initProviderModel(exportUrl.getServiceKey(), providerModel);
->>>>>>> 02cca097
 
             URL servletUrl = exportUrl.addParameter(Constants.SERVER_KEY, "servlet");
 
@@ -104,16 +97,9 @@
 
     @Test
     public void testErrorHandler() {
-<<<<<<< HEAD
-        Assertions.assertThrows(RpcException.class, () -> {
-            IDemoService server = new DemoService();
-            ProviderModel providerModel = new ProviderModel(exportUrl.getServiceKey(), server, IDemoService.class);
-            ApplicationModel.initProviderModel(exportUrl.getServiceKey(), providerModel);
-=======
         IDemoService server = new DemoService();
         ProviderModel providerModel = new ProviderModel(exportUrl.getServiceInterface(), "Dubbo", "1.0.0", server, IDemoService.class);
         ApplicationModel.initProviderModel(exportUrl.getServiceKey(), providerModel);
->>>>>>> 02cca097
 
             URL nettyUrl = exportUrl.addParameter(Constants.SERVER_KEY, "netty");
             Exporter<IDemoService> exporter = protocol.export(proxy.getInvoker(server, IDemoService.class, nettyUrl));
@@ -183,23 +169,13 @@
 
     @Test
     public void testRegFail() {
-<<<<<<< HEAD
-        Assertions.assertThrows(RuntimeException.class, () -> {
-            IDemoService server = new DemoService();
-            ProviderModel providerModel = new ProviderModel(exportUrl.getServiceKey(), server, IDemoService.class);
-            ApplicationModel.initProviderModel(exportUrl.getServiceKey(), providerModel);
+        IDemoService server = new DemoService();
+        ProviderModel providerModel = new ProviderModel(exportUrl.getServiceInterface(), "Dubbo", "1.0.0", server, IDemoService.class);
+        ApplicationModel.initProviderModel(exportUrl.getServiceKey(), providerModel);
 
             URL nettyUrl = exportUrl.addParameter(Constants.EXTENSION_KEY, "com.not.existing.Filter");
             protocol.export(proxy.getInvoker(server, IDemoService.class, nettyUrl));
         });
-=======
-        IDemoService server = new DemoService();
-        ProviderModel providerModel = new ProviderModel(exportUrl.getServiceInterface(), "Dubbo", "1.0.0", server, IDemoService.class);
-        ApplicationModel.initProviderModel(exportUrl.getServiceKey(), providerModel);
-
-        URL nettyUrl = exportUrl.addParameter(Constants.EXTENSION_KEY, "com.not.existing.Filter");
-        protocol.export(proxy.getInvoker(server, IDemoService.class, nettyUrl));
->>>>>>> 02cca097
     }
 
     @Test
