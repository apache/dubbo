--- conflicted
+++ resolved
@@ -91,13 +91,8 @@
 
     @Test
     public void testExport() {
-<<<<<<< HEAD
-        IDemoService server = new DemoService();
-        ProviderModel providerModel = new ProviderModel(exportUrl.getServiceInterface(), "Dubbo", "1.0.0", server, IDemoService.class);
-=======
-        DemoService server = new DemoServiceImpl();
-        ProviderModel providerModel = new ProviderModel(exportUrl.getServiceKey(), "", "", server, DemoService.class);
->>>>>>> 26046180
+        DemoService server = new DemoServiceImpl();
+        ProviderModel providerModel = new ProviderModel(exportUrl.getServiceKey(), "", "", server, DemoService.class);
         ApplicationModel.initProviderModel(exportUrl.getServiceKey(), providerModel);
 
         RpcContext.getContext().setAttachment("timeout", "200");
@@ -113,13 +108,8 @@
 
     @Test
     public void testNettyServer() {
-<<<<<<< HEAD
-        IDemoService server = new DemoService();
-        ProviderModel providerModel = new ProviderModel(exportUrl.getServiceInterface(), "Dubbo", "1.0.0", server, IDemoService.class);
-=======
-        DemoService server = new DemoServiceImpl();
-        ProviderModel providerModel = new ProviderModel(exportUrl.getServiceKey(), "", "", server, DemoService.class);
->>>>>>> 26046180
+        DemoService server = new DemoServiceImpl();
+        ProviderModel providerModel = new ProviderModel(exportUrl.getServiceKey(), "", "", server, DemoService.class);
         ApplicationModel.initProviderModel(exportUrl.getServiceKey(), providerModel);
 
         URL nettyUrl = exportUrl.addParameter(Constants.SERVER_KEY, "netty");
@@ -136,15 +126,9 @@
     @Test
     public void testServletWithoutWebConfig() {
         Assertions.assertThrows(RpcException.class, () -> {
-<<<<<<< HEAD
-            IDemoService server = new DemoService();
-            ProviderModel providerModel = new ProviderModel(exportUrl.getServiceInterface(), "Dubbo", "1.0.0", server, IDemoService.class);
-            ApplicationModel.initProviderModel(exportUrl.getServiceKey(), providerModel);
-=======
             DemoService server = new DemoServiceImpl();
             ProviderModel providerModel = new ProviderModel(exportUrl.getServiceKey(), "", "", server, DemoService.class);
             ApplicationModel.initProviderModel(exportUrl.getPathKey(), providerModel);
->>>>>>> 26046180
 
             URL servletUrl = exportUrl.addParameter(Constants.SERVER_KEY, "servlet");
 
@@ -155,13 +139,8 @@
     @Test
     public void testErrorHandler() {
         Assertions.assertThrows(RpcException.class, () -> {
-<<<<<<< HEAD
-            IDemoService server = new DemoService();
-            ProviderModel providerModel = new ProviderModel(exportUrl.getServiceInterface(), "Dubbo", "1.0.0", server, IDemoService.class);
-=======
             DemoService server = new DemoServiceImpl();
             ProviderModel providerModel = new ProviderModel(exportUrl.getServiceKey(), "", "", server, DemoService.class);
->>>>>>> 26046180
             ApplicationModel.initProviderModel(exportUrl.getServiceKey(), providerModel);
 
             URL nettyUrl = exportUrl.addParameter(Constants.SERVER_KEY, "netty");
@@ -175,13 +154,8 @@
 
     @Test
     public void testInvoke() {
-<<<<<<< HEAD
-        IDemoService server = new DemoService();
-        ProviderModel providerModel = new ProviderModel(exportUrl.getServiceInterface(), "Dubbo", "1.0.0", server, IDemoService.class);
-=======
-        DemoService server = new DemoServiceImpl();
-        ProviderModel providerModel = new ProviderModel(exportUrl.getServiceKey(), "", "", server, DemoService.class);
->>>>>>> 26046180
+        DemoService server = new DemoServiceImpl();
+        ProviderModel providerModel = new ProviderModel(exportUrl.getServiceKey(), "", "", server, DemoService.class);
         ApplicationModel.initProviderModel(exportUrl.getServiceKey(), providerModel);
 
 
@@ -195,13 +169,8 @@
 
     @Test
     public void testFilter() {
-<<<<<<< HEAD
-        IDemoService server = new DemoService();
-        ProviderModel providerModel = new ProviderModel(exportUrl.getServiceInterface(), "Dubbo", "1.0.0", server, IDemoService.class);
-=======
-        DemoService server = new DemoServiceImpl();
-        ProviderModel providerModel = new ProviderModel(exportUrl.getServiceKey(), "", "", server, DemoService.class);
->>>>>>> 26046180
+        DemoService server = new DemoServiceImpl();
+        ProviderModel providerModel = new ProviderModel(exportUrl.getServiceKey(), "", "", server, DemoService.class);
         ApplicationModel.initProviderModel(exportUrl.getServiceKey(), providerModel);
 
         URL nettyUrl = exportUrl.addParameter(Constants.SERVER_KEY, "netty")
@@ -219,13 +188,8 @@
 
     @Test
     public void testRpcContextFilter() {
-<<<<<<< HEAD
-        IDemoService server = new DemoService();
-        ProviderModel providerModel = new ProviderModel(exportUrl.getServiceInterface(), "Dubbo", "1.0.0", server, IDemoService.class);
-=======
-        DemoService server = new DemoServiceImpl();
-        ProviderModel providerModel = new ProviderModel(exportUrl.getServiceKey(), "", "", server, DemoService.class);
->>>>>>> 26046180
+        DemoService server = new DemoServiceImpl();
+        ProviderModel providerModel = new ProviderModel(exportUrl.getServiceKey(), "", "", server, DemoService.class);
         ApplicationModel.initProviderModel(exportUrl.getServiceKey(), providerModel);
 
         // use RpcContextFilter
@@ -248,13 +212,8 @@
     @Test
     public void testRegFail() {
         Assertions.assertThrows(RuntimeException.class, () -> {
-<<<<<<< HEAD
-            IDemoService server = new DemoService();
-            ProviderModel providerModel = new ProviderModel(exportUrl.getServiceInterface(), "Dubbo", "1.0.0", server, IDemoService.class);
-=======
             DemoService server = new DemoServiceImpl();
             ProviderModel providerModel = new ProviderModel(exportUrl.getServiceKey(), "", "", server, DemoService.class);
->>>>>>> 26046180
             ApplicationModel.initProviderModel(exportUrl.getServiceKey(), providerModel);
 
             URL nettyUrl = exportUrl.addParameter(Constants.EXTENSION_KEY, "com.not.existing.Filter");
