--- conflicted
+++ resolved
@@ -96,14 +96,9 @@
         User user = client.user(User.getInstance());
         Assertions.assertEquals("invoked", user.getName());
 
-<<<<<<< HEAD
-        Assertions.assertEquals(User.getInstance(), client.userList(Arrays.asList(User.getInstance())).get(0));
-
-=======
         Assertions.assertEquals(
                 User.getInstance(),
                 client.userList(Arrays.asList(User.getInstance())).get(0));
->>>>>>> 90bc72e6
 
         invoker.destroy();
         exporter.unexport();
