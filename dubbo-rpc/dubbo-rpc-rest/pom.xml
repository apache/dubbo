--- conflicted
+++ resolved
@@ -87,8 +87,7 @@
             <artifactId>netty-all</artifactId>
         </dependency>
 
-<<<<<<< HEAD
-         <!-- swagger -->
+        <!-- swagger -->
         <dependency>
             <groupId>io.swagger</groupId>
             <artifactId>swagger-annotations</artifactId>
@@ -110,13 +109,12 @@
             </exclusions> 
         </dependency>
 
-=======
         <dependency>
             <groupId>com.alibaba</groupId>
             <artifactId>dubbo-serialization-jdk</artifactId>
             <version>${project.parent.version}</version>
             <scope>test</scope>
         </dependency>
->>>>>>> a144d287
+
     </dependencies>
 </project>