--- conflicted
+++ resolved
@@ -112,8 +112,8 @@
             <scope>test</scope>
         </dependency>
 
+
         <dependency>
-<<<<<<< HEAD
             <groupId>org.apache.dubbo</groupId>
             <artifactId>dubbo-metadata-api</artifactId>
             <version>${project.parent.version}</version>
@@ -135,11 +135,12 @@
             <groupId>io.netty</groupId>
             <artifactId>netty-codec-http</artifactId>
             <scope>provided</scope>
-=======
+        </dependency>
+
+        <dependency>
             <groupId>io.netty</groupId>
             <artifactId>netty-transport</artifactId>
             <scope>compile</scope>
->>>>>>> c06c11c7
         </dependency>
     </dependencies>
 </project>