--- conflicted
+++ resolved
@@ -273,12 +273,8 @@
             service.returnNonSerialized();
             Assertions.fail();
         } catch (RpcException e) {
-<<<<<<< HEAD
-            assertTrue(e.getMessage().contains("org.apache.dubbo.rpc.protocol.dubbo.support.NonSerialized must implement java.io.Serializable"));
-=======
             e.printStackTrace();
             Assertions.assertTrue(e.getMessage().contains("org.apache.dubbo.rpc.protocol.dubbo.support.NonSerialized must implement java.io.Serializable"));
->>>>>>> 51d5a88a
         }
     }
 
