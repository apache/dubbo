--- conflicted
+++ resolved
@@ -123,12 +123,12 @@
     }
 
     @Override
-<<<<<<< HEAD
+    public String getRemoteApplicationName() {
+        return RpcContext.getContext().getRemoteApplicationName();
+    }
+
+    @Override
     public Float getFloatNumber(Float f) {
         return f;
-=======
-    public String getRemoteApplicationName() {
-        return RpcContext.getContext().getRemoteApplicationName();
->>>>>>> b288ad7e
     }
 }