/*
 * Licensed to the Apache Software Foundation (ASF) under one or more
 * contributor license agreements.  See the NOTICE file distributed with
 * this work for additional information regarding copyright ownership.
 * The ASF licenses this file to You under the Apache License, Version 2.0
 * (the "License"); you may not use this file except in compliance with
 * the License.  You may obtain a copy of the License at
 *
 *     http://www.apache.org/licenses/LICENSE-2.0
 *
 * Unless required by applicable law or agreed to in writing, software
 * distributed under the License is distributed on an "AS IS" BASIS,
 * WITHOUT WARRANTIES OR CONDITIONS OF ANY KIND, either express or implied.
 * See the License for the specific language governing permissions and
 * limitations under the License.
 */
package org.apache.dubbo.rpc.protocol.dubbo.telnet;

import org.apache.dubbo.common.extension.Activate;
import org.apache.dubbo.common.utils.PojoUtils;
import org.apache.dubbo.common.utils.ReflectUtils;
import org.apache.dubbo.common.utils.StringUtils;
import org.apache.dubbo.remoting.Channel;
import org.apache.dubbo.remoting.telnet.TelnetHandler;
import org.apache.dubbo.remoting.telnet.support.Help;
import org.apache.dubbo.rpc.Exporter;
import org.apache.dubbo.rpc.Invoker;
import org.apache.dubbo.rpc.RpcContext;
import org.apache.dubbo.rpc.RpcInvocation;
import org.apache.dubbo.rpc.protocol.dubbo.DubboProtocol;

import com.alibaba.fastjson.JSON;
import com.alibaba.fastjson.JSONObject;

import java.lang.reflect.Method;
import java.util.ArrayList;
import java.util.Collection;
import java.util.List;
import java.util.Map;

/**
 * InvokeTelnetHandler
 */
@Activate
@Help(parameter = "[service.]method(args) [-p parameter classes]", summary = "Invoke the service method.", detail = "Invoke the service method.")
public class InvokeTelnetHandler implements TelnetHandler {

    private static Method findMethod(Exporter<?> exporter, String method, List<Object> args, Class<?>[] paramClases) {
        Invoker<?> invoker = exporter.getInvoker();
        Method[] methods = invoker.getInterface().getMethods();
        for (Method m : methods) {
            if (m.getName().equals(method) && isMatch(m.getParameterTypes(), args, paramClases)) {
                return m;
            }
        }
        return null;
    }

    private static boolean isMatch(Class<?>[] types, List<Object> args, Class<?>[] paramClasses) {
        if (types.length != args.size()) {
            return false;
        }
        for (int i = 0; i < types.length; i++) {
            Class<?> type = types[i];
            Object arg = args.get(i);
<<<<<<< HEAD
            if (paramClasses != null) {
                if (type != paramClasses[i]) {
=======

            if (arg == null) {
                // if the type is primitive, the method to invoke will cause NullPointerException definitely
                // so we can offer a specified error message to the invoker in advance and avoid unnecessary invoking
                if (type.isPrimitive()) {
                    throw new NullPointerException(String.format(
                            "The type of No.%d parameter is primitive(%s), but the value passed is null.", i + 1, type.getName()));
                }

                // if the type is not primitive, we choose to believe what the invoker want is a null value
                continue;
            }

            if (ReflectUtils.isPrimitive(arg.getClass())) {
                // allow string arg to enum type, @see PojoUtils.realize0()
                if (arg instanceof String && type.isEnum()) {
                    continue;
                }

                if (!ReflectUtils.isPrimitive(type)) {
                    return false;
                }
                Class<?> boxedType = ReflectUtils.getBoxedClass(type);
                if (boxedType != arg.getClass()) {
                    return false;
                }
            } else if (arg instanceof Map) {
                String name = (String) ((Map<?, ?>) arg).get("class");
                Class<?> cls = arg.getClass();
                if (name != null && name.length() > 0) {
                    cls = ReflectUtils.forName(name);
                }
                if (!type.isAssignableFrom(cls)) {
                    return false;
                }
            } else if (arg instanceof Collection) {
                if (!type.isArray() && !type.isAssignableFrom(arg.getClass())) {
>>>>>>> acfc86f1
                    return false;
                }
            } else {
                if (arg == null) {
                    // if the type is primitive, the method to invoke will cause NullPointerException definitely
                    // so we can offer a specified error message to the invoker in advance and avoid unnecessary invoking
                    if (type.isPrimitive()) {
                        throw new NullPointerException(String.format(
                                "The type of No.%d parameter is primitive(%s), but the value passed is null.", i + 1, type.getName()));
                    }

                    // if the type is not primitive, we choose to believe what the invoker want is a null value
                    continue;
                }

                if (ReflectUtils.isPrimitive(arg.getClass())) {
                    if (!ReflectUtils.isPrimitive(type)) {
                        return false;
                    }
                    if (!ReflectUtils.isCompatible(type, arg)) {
                        return false;
                    }
                } else if (arg instanceof Map) {
                    String name = (String) ((Map<?, ?>) arg).get("class");
                    Class<?> cls = arg.getClass();
                    if (name != null && name.length() > 0) {
                        cls = ReflectUtils.forName(name);
                    }
                    if (!type.isAssignableFrom(cls)) {
                        return false;
                    }
                } else if (arg instanceof Collection) {
                    if (!type.isArray() && !type.isAssignableFrom(arg.getClass())) {
                        return false;
                    }
                } else {
                    if (!type.isAssignableFrom(arg.getClass())) {
                        return false;
                    }
                }
            }

        }
        return true;
    }

    @Override
    @SuppressWarnings("unchecked")
    public String telnet(Channel channel, String message) {
        if (message == null || message.length() == 0) {
            return "Please input method name, eg: \r\ninvoke xxxMethod(1234, \"abcd\", {\"prop\" : \"value\"})\r\ninvoke XxxService.xxxMethod(1234, \"abcd\", {\"prop\" : \"value\"})\r\ninvoke com.xxx.XxxService.xxxMethod(1234, \"abcd\", {\"prop\" : \"value\"})";
        }
        StringBuilder buf = new StringBuilder();
        String service = (String) channel.getAttribute(ChangeTelnetHandler.SERVICE_KEY);
        if (service != null && service.length() > 0) {
            buf.append("Use default service " + service + ".\r\n");
        }
        int i = message.indexOf("(");
        String originalMessage = message;
        Class<?>[] paramClasses = null;
        if (message.contains("-p")) {
            message = originalMessage.substring(0, originalMessage.indexOf("-p")).trim();
            String paramClassesString = originalMessage.substring(originalMessage.indexOf("-p") + 2).trim();
            if (paramClassesString.length() > 0) {
                String[] split = paramClassesString.split("\\s+");
                if (split.length > 0) {
                    paramClasses = new Class[split.length];
                    for (int j = 0; j < split.length; j++) {
                        try {
                            paramClasses[j] = Class.forName(split[j]);
                        } catch (ClassNotFoundException e) {
                            return "Unknown parameter class for name " + split[j];
                        }
                    }

                }
            }
        }
        if (i < 0 || !message.endsWith(")")) {
            return "Invalid parameters, format: service.method(args)";
        }
        String method = message.substring(0, i).trim();
        String args = message.substring(i + 1, message.length() - 1).trim();
        i = method.lastIndexOf(".");
        if (i >= 0) {
            service = method.substring(0, i).trim();
            method = method.substring(i + 1).trim();
        }
        List<Object> list;
        try {
            list = JSON.parseArray("[" + args + "]", Object.class);
        } catch (Throwable t) {
            return "Invalid json argument, cause: " + t.getMessage();
        }
        if (paramClasses != null) {
            if (paramClasses.length != list.size()) {
                return "Parameter's number does not match the number of parameter class";
            }
            List<Object> listOfActualClass = new ArrayList<>(list.size());
            for (int ii = 0; ii < list.size(); ii++) {
                if (list.get(ii) instanceof JSONObject) {
                    JSONObject jsonObject = (JSONObject) list.get(ii);
                    listOfActualClass.add(jsonObject.toJavaObject(paramClasses[ii]));
                } else {
                    listOfActualClass.add(list.get(ii));
                }
            }
            list = listOfActualClass;
        }
        Invoker<?> invoker = null;
        Method invokeMethod = null;
        for (Exporter<?> exporter : DubboProtocol.getDubboProtocol().getExporters()) {
            if (service == null || service.length() == 0) {
                invokeMethod = findMethod(exporter, method, list, paramClasses);
                if (invokeMethod != null) {
                    invoker = exporter.getInvoker();
                    break;
                }
            } else {
                if (service.equals(exporter.getInvoker().getInterface().getSimpleName())
                        || service.equals(exporter.getInvoker().getInterface().getName())
                        || service.equals(exporter.getInvoker().getUrl().getPath())) {
                    invokeMethod = findMethod(exporter, method, list, paramClasses);
                    invoker = exporter.getInvoker();
                    break;
                }
            }
        }
        if (invoker != null) {
            if (invokeMethod != null) {
                try {
                    Object[] array = PojoUtils.realize(list.toArray(), invokeMethod.getParameterTypes(), invokeMethod.getGenericParameterTypes());
                    RpcContext.getContext().setLocalAddress(channel.getLocalAddress()).setRemoteAddress(channel.getRemoteAddress());
                    long start = System.currentTimeMillis();
                    Object result = invoker.invoke(new RpcInvocation(invokeMethod, array)).recreate();
                    long end = System.currentTimeMillis();
                    buf.append(JSON.toJSONString(result));
                    buf.append("\r\nelapsed: ");
                    buf.append(end - start);
                    buf.append(" ms.");
                } catch (Throwable t) {
                    return "Failed to invoke method " + invokeMethod.getName() + ", cause: " + StringUtils.toString(t);
                }
            } else {
                buf.append("No such method " + method + " in service " + service);
            }
        } else {
            buf.append("No such service " + service);
        }
        return buf.toString();
    }

}<|MERGE_RESOLUTION|>--- conflicted
+++ resolved
@@ -63,10 +63,10 @@
         for (int i = 0; i < types.length; i++) {
             Class<?> type = types[i];
             Object arg = args.get(i);
-<<<<<<< HEAD
-            if (paramClasses != null) {
-                if (type != paramClasses[i]) {
-=======
+
+            if (paramClasses != null && type != paramClasses[i]) {
+                return false;
+            }
 
             if (arg == null) {
                 // if the type is primitive, the method to invoke will cause NullPointerException definitely
@@ -89,8 +89,8 @@
                 if (!ReflectUtils.isPrimitive(type)) {
                     return false;
                 }
-                Class<?> boxedType = ReflectUtils.getBoxedClass(type);
-                if (boxedType != arg.getClass()) {
+
+                if (!ReflectUtils.isCompatible(type, arg)) {
                     return false;
                 }
             } else if (arg instanceof Map) {
@@ -104,49 +104,13 @@
                 }
             } else if (arg instanceof Collection) {
                 if (!type.isArray() && !type.isAssignableFrom(arg.getClass())) {
->>>>>>> acfc86f1
                     return false;
                 }
             } else {
-                if (arg == null) {
-                    // if the type is primitive, the method to invoke will cause NullPointerException definitely
-                    // so we can offer a specified error message to the invoker in advance and avoid unnecessary invoking
-                    if (type.isPrimitive()) {
-                        throw new NullPointerException(String.format(
-                                "The type of No.%d parameter is primitive(%s), but the value passed is null.", i + 1, type.getName()));
-                    }
-
-                    // if the type is not primitive, we choose to believe what the invoker want is a null value
-                    continue;
-                }
-
-                if (ReflectUtils.isPrimitive(arg.getClass())) {
-                    if (!ReflectUtils.isPrimitive(type)) {
-                        return false;
-                    }
-                    if (!ReflectUtils.isCompatible(type, arg)) {
-                        return false;
-                    }
-                } else if (arg instanceof Map) {
-                    String name = (String) ((Map<?, ?>) arg).get("class");
-                    Class<?> cls = arg.getClass();
-                    if (name != null && name.length() > 0) {
-                        cls = ReflectUtils.forName(name);
-                    }
-                    if (!type.isAssignableFrom(cls)) {
-                        return false;
-                    }
-                } else if (arg instanceof Collection) {
-                    if (!type.isArray() && !type.isAssignableFrom(arg.getClass())) {
-                        return false;
-                    }
-                } else {
-                    if (!type.isAssignableFrom(arg.getClass())) {
-                        return false;
-                    }
-                }
-            }
-
+                if (!type.isAssignableFrom(arg.getClass())) {
+                    return false;
+                }
+            }
         }
         return true;
     }
@@ -256,5 +220,4 @@
         }
         return buf.toString();
     }
-
 }