/*
 * Licensed to the Apache Software Foundation (ASF) under one or more
 * contributor license agreements.  See the NOTICE file distributed with
 * this work for additional information regarding copyright ownership.
 * The ASF licenses this file to You under the Apache License, Version 2.0
 * (the "License"); you may not use this file except in compliance with
 * the License.  You may obtain a copy of the License at
 *
 *     http://www.apache.org/licenses/LICENSE-2.0
 *
 * Unless required by applicable law or agreed to in writing, software
 * distributed under the License is distributed on an "AS IS" BASIS,
 * WITHOUT WARRANTIES OR CONDITIONS OF ANY KIND, either express or implied.
 * See the License for the specific language governing permissions and
 * limitations under the License.
 */
package org.apache.dubbo.rpc.protocol.dubbo;


import org.apache.dubbo.common.extension.ExtensionLoader;
import org.apache.dubbo.common.logger.ErrorTypeAwareLogger;
import org.apache.dubbo.common.logger.LoggerFactory;
import org.apache.dubbo.common.serialize.Cleanable;
import org.apache.dubbo.common.serialize.ObjectInput;
import org.apache.dubbo.common.utils.Assert;
import org.apache.dubbo.common.utils.CacheableSupplier;
import org.apache.dubbo.common.utils.CollectionUtils;
import org.apache.dubbo.common.utils.ReflectUtils;
import org.apache.dubbo.common.utils.StringUtils;
import org.apache.dubbo.remoting.Channel;
import org.apache.dubbo.remoting.Codec;
import org.apache.dubbo.remoting.Decodeable;
import org.apache.dubbo.remoting.ExceptionProcessor;
import org.apache.dubbo.remoting.ServiceNotFoundException;
import org.apache.dubbo.remoting.exchange.Request;
import org.apache.dubbo.remoting.transport.CodecSupport;
import org.apache.dubbo.rpc.RpcInvocation;
import org.apache.dubbo.rpc.model.ApplicationModel;
import org.apache.dubbo.rpc.model.FrameworkModel;
import org.apache.dubbo.rpc.model.FrameworkServiceRepository;
import org.apache.dubbo.rpc.model.MethodDescriptor;
import org.apache.dubbo.rpc.model.ModuleModel;
import org.apache.dubbo.rpc.model.ProviderModel;
import org.apache.dubbo.rpc.model.ServiceDescriptor;
import org.apache.dubbo.rpc.support.RpcUtils;

import java.io.IOException;
import java.io.InputStream;
import java.io.OutputStream;
import java.util.List;
import java.util.Map;
import java.util.function.Supplier;

import static org.apache.dubbo.common.BaseServiceMetadata.keyWithoutGroup;
import static org.apache.dubbo.common.URL.buildKey;
import static org.apache.dubbo.common.constants.CommonConstants.DUBBO_VERSION_KEY;
import static org.apache.dubbo.common.constants.CommonConstants.EXCEPTION_PROCESSOR_KEY;
import static org.apache.dubbo.common.constants.CommonConstants.GROUP_KEY;
import static org.apache.dubbo.common.constants.CommonConstants.PATH_KEY;
import static org.apache.dubbo.common.constants.CommonConstants.VERSION_KEY;
import static org.apache.dubbo.common.constants.LoggerCodeConstants.PROTOCOL_FAILED_DECODE;
import static org.apache.dubbo.rpc.Constants.SERIALIZATION_ID_KEY;
import static org.apache.dubbo.rpc.Constants.SERIALIZATION_SECURITY_CHECK_KEY;

public class DecodeableRpcInvocation extends RpcInvocation implements Codec, Decodeable {

    private static final ErrorTypeAwareLogger log = LoggerFactory.getErrorTypeAwareLogger(DecodeableRpcInvocation.class);

    private final Channel channel;

    private final byte serializationType;

    private final InputStream inputStream;

<<<<<<< HEAD
    private ObjectInput objectInput;

    private Request request;
=======
    private final Request request;
>>>>>>> 62e96dbc

    private volatile boolean hasDecoded;

    protected final FrameworkModel frameworkModel;

    private final Supplier<CallbackServiceCodec> callbackServiceCodecFactory;

    public DecodeableRpcInvocation(FrameworkModel frameworkModel, Channel channel, Request request, InputStream is, byte id) {
        this.frameworkModel = frameworkModel;
        Assert.notNull(channel, "channel == null");
        Assert.notNull(request, "request == null");
        Assert.notNull(is, "inputStream == null");
        this.channel = channel;
        this.request = request;
        this.inputStream = is;
        this.serializationType = id;
        this.callbackServiceCodecFactory = CacheableSupplier.newSupplier(() ->
            new CallbackServiceCodec(frameworkModel));
    }


    public ObjectInput getObjectInput() {
        return objectInput;
    }

    public void setObjectInput(ObjectInput objectInput) {
        this.objectInput = objectInput;
    }

    @Override
    public void decode() throws Exception {
        boolean finishDecode = false;
        if (!hasDecoded && channel != null && inputStream != null) {
            try {
                decode(channel, inputStream);
                finishDecode = true;
            } catch (Throwable e) {
                if (log.isWarnEnabled() && !(e instanceof ServiceNotFoundException)) {
                    log.warn(PROTOCOL_FAILED_DECODE, "", "", "Decode rpc invocation failed: " + e.getMessage(), e);
                }
                request.setBroken(true);
                request.setError(e);
            } finally {
                hasDecoded = true;
                if (finishDecode) {
                    ObjectInput in = getObjectInput();
                    if (in instanceof Cleanable) {
                        ((Cleanable) in).cleanup();
                    }
                }
                // Whether the process ends normally or abnormally (retry at most once), resources must be released
            }
        }
    }

    @Override
    public void retry() {

        String exPs = ApplicationModel.defaultModel().getCurrentConfig().getParameters().get(EXCEPTION_PROCESSOR_KEY);
        if (StringUtils.isEmpty(exPs)) {
            return;
        }

        ExtensionLoader<ExceptionProcessor> extensionLoader = ApplicationModel.defaultModel().getDefaultModule().getExtensionLoader(ExceptionProcessor.class);
        ExceptionProcessor expProcessor = extensionLoader.getOrDefaultExtension(exPs);

        if (channel != null) {
            request.setBroken(false);
            try {
                retryDecode(channel, expProcessor);
            } catch (Throwable e) {
                if (log.isWarnEnabled()) {
                    log.warn(PROTOCOL_FAILED_DECODE, "", "", "Decode rpc invocation failed: " + e.getMessage(), e);
                }
                request.setBroken(true);
                request.setError(e);
            } finally {
                expProcessor.cleanUp(this);
            }
        }
    }

    @Override
    public void encode(Channel channel, OutputStream output, Object message) throws IOException {
        throw new UnsupportedOperationException();
    }

    private void checkSerializationTypeFromRemote() {

    }

    @Override
    public Object decode(Channel channel, InputStream input) throws IOException {
        ObjectInput in = CodecSupport.getSerialization(serializationType)
            .deserialize(channel.getUrl(), input);
        setObjectInput(in);
        this.put(SERIALIZATION_ID_KEY, serializationType);

        String dubboVersion = in.readUTF();
        request.setVersion(dubboVersion);
        setAttachment(DUBBO_VERSION_KEY, dubboVersion);

        String path = in.readUTF();
        setAttachment(PATH_KEY, path);
        String version = in.readUTF();
        setAttachment(VERSION_KEY, version);

        setMethodName(in.readUTF());

        String desc = in.readUTF();
        setParameterTypesDesc(desc);

        ClassLoader originClassLoader = Thread.currentThread().getContextClassLoader();
        try {
            if (Boolean.parseBoolean(System.getProperty(SERIALIZATION_SECURITY_CHECK_KEY, "true"))) {
                CodecSupport.checkSerialization(frameworkModel.getServiceRepository(), path, version, serializationType);
            }
            Object[] args = DubboCodec.EMPTY_OBJECT_ARRAY;
            Class<?>[] pts = DubboCodec.EMPTY_CLASS_ARRAY;
            if (desc.length() > 0) {
                pts = drawPts(path, version, desc, pts);
                if (pts == DubboCodec.EMPTY_CLASS_ARRAY) {
                    if (!RpcUtils.isGenericCall(desc, getMethodName()) && !RpcUtils.isEcho(desc, getMethodName())) {
                        throw new ServiceNotFoundException("Service not found:" + path + ", " + getMethodName());
                    }
                    pts = ReflectUtils.desc2classArray(desc);
                }
                args = drawArgs(in, pts);
            }
            setParameterTypes(pts);

            Map<String, Object> map = in.readAttachments();
            if (CollectionUtils.isNotEmptyMap(map)) {
                addObjectAttachments(map);
            }

            //decode argument ,may be callback
            decodeArgument(channel, pts, args);
        } catch (ClassNotFoundException e) {
            throw new IOException(StringUtils.toString("Read invocation data failed.", e));
        } finally {
            Thread.currentThread().setContextClassLoader(originClassLoader);
        }
        return this;
    }

    private Object[] drawArgs(ObjectInput in, Class<?>[] pts) throws IOException, ClassNotFoundException {
        Object[] args;
        args = new Object[pts.length];
        for (int i = 0; i < args.length; i++) {
            args[i] = in.readObject(pts[i]);
        }
        return args;
    }


    public void retryDecode(Channel channel, ExceptionProcessor expProcessor) throws IOException {
        ObjectInput in = getObjectInput();
        String path = getAttachment(PATH_KEY);
        String version = getAttachment(VERSION_KEY);
        String desc = getParameterTypesDesc();


        ClassLoader originClassLoader = Thread.currentThread().getContextClassLoader();
        try {
            if (Boolean.parseBoolean(System.getProperty(SERIALIZATION_SECURITY_CHECK_KEY, "true"))) {
                CodecSupport.checkSerialization(frameworkModel.getServiceRepository(), path, version, serializationType);
            }
            Class<?>[] pts = DubboCodec.EMPTY_CLASS_ARRAY;
            Object[] args = DubboCodec.EMPTY_OBJECT_ARRAY;
            if (desc.length() > 0) {
                pts = drawPts(path, version, desc, pts);

                if (pts == DubboCodec.EMPTY_CLASS_ARRAY) {
                    pts = ReflectUtils.desc2classArray(desc);
                }
                args = drawArgs(in, pts);
            }

            if (getParameterTypes() == null) {
                setParameterTypes(pts);
            }
            expProcessor.customPts(this, pts);

            Map<String, Object> map = in.readAttachments();
            if (CollectionUtils.isNotEmptyMap(map)) {
                expProcessor.customAttachment(this, map);
                addObjectAttachments(map);
            }

            //decode argument ,may be callback
            decodeArgument(channel, pts, args);

        } catch (ClassNotFoundException e) {
            throw new IOException(StringUtils.toString("Read invocation data failed.", e));
        } finally {
            if (in instanceof Cleanable) {
                ((Cleanable) in).cleanup();
            }
            Thread.currentThread().setContextClassLoader(originClassLoader);
        }
    }

    private void decodeArgument(Channel channel, Class<?>[] pts, Object[] args) throws IOException {
        CallbackServiceCodec callbackServiceCodec = callbackServiceCodecFactory.get();
        for (int i = 0; i < args.length; i++) {
            args[i] = callbackServiceCodec.decodeInvocationArgument(channel, this, pts, i, args[i]);
        }

        setArguments(args);
        String targetServiceName = buildKey(getAttachment(PATH_KEY),
            getAttachment(GROUP_KEY),
            getAttachment(VERSION_KEY));
        setTargetServiceUniqueName(targetServiceName);
    }

    private Class<?>[] drawPts(String path, String version, String desc, Class<?>[] pts) {
        FrameworkServiceRepository repository = frameworkModel.getServiceRepository();
        List<ProviderModel> providerModels = repository.lookupExportedServicesWithoutGroup(keyWithoutGroup(path, version));
        ServiceDescriptor serviceDescriptor = null;
        if (CollectionUtils.isNotEmpty(providerModels)) {
            for (ProviderModel providerModel : providerModels) {
                serviceDescriptor = providerModel.getServiceModel();
                if (serviceDescriptor != null) {
                    break;
                }
            }
        }
        if (serviceDescriptor == null) {
            // Unable to find ProviderModel from Exported Services
            for (ApplicationModel applicationModel : frameworkModel.getApplicationModels()) {
                for (ModuleModel moduleModel : applicationModel.getModuleModels()) {
                    serviceDescriptor = moduleModel.getServiceRepository().lookupService(path);
                    if (serviceDescriptor != null) {
                        break;
                    }
                }
            }
        }

        if (serviceDescriptor != null) {
            MethodDescriptor methodDescriptor = serviceDescriptor.getMethod(getMethodName(), desc);
            if (methodDescriptor != null) {
                pts = methodDescriptor.getParameterClasses();
                this.setReturnTypes(methodDescriptor.getReturnTypes());

                // switch TCCL
                if (CollectionUtils.isNotEmpty(providerModels)) {
                    if (providerModels.size() == 1) {
                        Thread.currentThread().setContextClassLoader(providerModels.get(0).getClassLoader());
                    } else {
                        // try all providerModels' classLoader can load pts, use the first one
                        for (ProviderModel providerModel : providerModels) {
                            ClassLoader classLoader = providerModel.getClassLoader();
                            boolean match = true;
                            for (Class<?> pt : pts) {
                                try {
                                    if (!pt.equals(classLoader.loadClass(pt.getName()))) {
                                        match = false;
                                    }
                                } catch (ClassNotFoundException e) {
                                    match = false;
                                }
                            }
                            if (match) {
                                Thread.currentThread().setContextClassLoader(classLoader);
                                break;
                            }
                        }
                    }
                }
            }
        }
        return pts;
    }


    public void resetHasDecoded() {
        this.hasDecoded = false;
    }
}<|MERGE_RESOLUTION|>--- conflicted
+++ resolved
@@ -72,13 +72,9 @@
 
     private final InputStream inputStream;
 
-<<<<<<< HEAD
     private ObjectInput objectInput;
 
-    private Request request;
-=======
     private final Request request;
->>>>>>> 62e96dbc
 
     private volatile boolean hasDecoded;
 
