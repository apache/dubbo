/*
 * Licensed to the Apache Software Foundation (ASF) under one or more
 * contributor license agreements.  See the NOTICE file distributed with
 * this work for additional information regarding copyright ownership.
 * The ASF licenses this file to You under the Apache License, Version 2.0
 * (the "License"); you may not use this file except in compliance with
 * the License.  You may obtain a copy of the License at
 *
 *     http://www.apache.org/licenses/LICENSE-2.0
 *
 * Unless required by applicable law or agreed to in writing, software
 * distributed under the License is distributed on an "AS IS" BASIS,
 * WITHOUT WARRANTIES OR CONDITIONS OF ANY KIND, either express or implied.
 * See the License for the specific language governing permissions and
 * limitations under the License.
 */
package org.apache.dubbo.rpc.protocol.dubbo;

import org.apache.dubbo.common.config.Configuration;
import org.apache.dubbo.common.config.ConfigurationUtils;
import org.apache.dubbo.common.logger.ErrorTypeAwareLogger;
import org.apache.dubbo.common.logger.LoggerFactory;
import org.apache.dubbo.common.serialize.Cleanable;
import org.apache.dubbo.common.serialize.ObjectInput;
import org.apache.dubbo.common.utils.ArrayUtils;
import org.apache.dubbo.common.utils.Assert;
import org.apache.dubbo.common.utils.StringUtils;
import org.apache.dubbo.remoting.Channel;
import org.apache.dubbo.remoting.Codec;
import org.apache.dubbo.remoting.Decodeable;
import org.apache.dubbo.remoting.exchange.Response;
import org.apache.dubbo.remoting.transport.CodecSupport;
import org.apache.dubbo.rpc.AppResponse;
import org.apache.dubbo.rpc.Invocation;
import org.apache.dubbo.rpc.support.RpcUtils;

import java.io.IOException;
import java.io.InputStream;
import java.io.OutputStream;
import java.lang.reflect.Type;

import static org.apache.dubbo.common.constants.LoggerCodeConstants.PROTOCOL_FAILED_DECODE;
import static org.apache.dubbo.rpc.Constants.SERIALIZATION_ID_KEY;
import static org.apache.dubbo.rpc.Constants.SERIALIZATION_SECURITY_CHECK_KEY;

public class DecodeableRpcResult extends AppResponse implements Codec, Decodeable {

    private static final ErrorTypeAwareLogger log = LoggerFactory.getErrorTypeAwareLogger(DecodeableRpcResult.class);

    private Channel channel;

    private byte serializationType;

    private InputStream inputStream;

    private Response response;

    private Invocation invocation;

    private volatile boolean hasDecoded;

    public DecodeableRpcResult(Channel channel, Response response, InputStream is, Invocation invocation, byte id) {
        Assert.notNull(channel, "channel == null");
        Assert.notNull(response, "response == null");
        Assert.notNull(is, "inputStream == null");
        this.channel = channel;
        this.response = response;
        this.inputStream = is;
        this.invocation = invocation;
        this.serializationType = id;
    }

    @Override
    public void encode(Channel channel, OutputStream output, Object message) throws IOException {
        throw new UnsupportedOperationException();
    }

    @Override
    public Object decode(Channel channel, InputStream input) throws IOException {
        if (log.isDebugEnabled()) {
            Thread thread = Thread.currentThread();
            log.debug("Decoding in thread -- [" + thread.getName() + "#" + thread.getId() + "]");
        }

        // switch TCCL
        if (invocation != null && invocation.getServiceModel() != null) {
            Thread.currentThread().setContextClassLoader(invocation.getServiceModel().getClassLoader());
        }
<<<<<<< HEAD
        ObjectInput in = CodecSupport.getSerialization(serializationType)
=======
        ObjectInput in = CodecSupport.getSerialization(channel.getUrl(), serializationType)
>>>>>>> e7f0ee34
            .deserialize(channel.getUrl(), input);

        byte flag = in.readByte();
        switch (flag) {
            case DubboCodec.RESPONSE_NULL_VALUE:
                break;
            case DubboCodec.RESPONSE_VALUE:
                handleValue(in);
                break;
            case DubboCodec.RESPONSE_WITH_EXCEPTION:
                handleException(in);
                break;
            case DubboCodec.RESPONSE_NULL_VALUE_WITH_ATTACHMENTS:
                handleAttachment(in);
                break;
            case DubboCodec.RESPONSE_VALUE_WITH_ATTACHMENTS:
                handleValue(in);
                handleAttachment(in);
                break;
            case DubboCodec.RESPONSE_WITH_EXCEPTION_WITH_ATTACHMENTS:
                handleException(in);
                handleAttachment(in);
                break;
            default:
                throw new IOException("Unknown result flag, expect '0' '1' '2' '3' '4' '5', but received: " + flag);
        }
        if (in instanceof Cleanable) {
            ((Cleanable) in).cleanup();
        }
        return this;
    }

    @Override
    public void decode() throws Exception {
        if (!hasDecoded && channel != null && inputStream != null) {
            try {
                if (invocation != null) {
                    Configuration systemConfiguration = ConfigurationUtils.getSystemConfiguration(channel.getUrl().getScopeModel());
                    if (systemConfiguration == null || systemConfiguration.getBoolean(SERIALIZATION_SECURITY_CHECK_KEY, true)) {
                        Object serializationTypeObj = invocation.get(SERIALIZATION_ID_KEY);
                        if (serializationTypeObj != null) {
                            if ((byte) serializationTypeObj != serializationType) {
                                throw new IOException("Unexpected serialization id:" + serializationType + " received from network, please check if the peer send the right id.");
                            }
                        }
                    }
                }

                decode(channel, inputStream);
            } catch (Throwable e) {
                if (log.isWarnEnabled()) {
                    log.warn(PROTOCOL_FAILED_DECODE, "", "", "Decode rpc result failed: " + e.getMessage(), e);
                }
                response.setStatus(Response.CLIENT_ERROR);
                response.setErrorMessage(StringUtils.toString(e));
            } finally {
                hasDecoded = true;
            }
        }
    }

    private void handleValue(ObjectInput in) throws IOException {
        try {
            Type[] returnTypes = RpcUtils.getReturnTypes(invocation);
            Object value;
            if (ArrayUtils.isEmpty(returnTypes)) {
                // happens when generic invoke or void return
                value = in.readObject();
            } else if (returnTypes.length == 1) {
                value = in.readObject((Class<?>) returnTypes[0]);
            } else {
                value = in.readObject((Class<?>) returnTypes[0], returnTypes[1]);
            }
            setValue(value);
        } catch (ClassNotFoundException e) {
            rethrow(e);
        }
    }

    private void handleException(ObjectInput in) throws IOException {
        try {
            setException(in.readThrowable());
        } catch (ClassNotFoundException e) {
            rethrow(e);
        }
    }

    private void handleAttachment(ObjectInput in) throws IOException {
        try {
            addObjectAttachments(in.readAttachments());
        } catch (ClassNotFoundException e) {
            rethrow(e);
        }
    }

    private void rethrow(Exception e) throws IOException {
        throw new IOException(StringUtils.toString("Read response data failed.", e));
    }
}<|MERGE_RESOLUTION|>--- conflicted
+++ resolved
@@ -86,11 +86,7 @@
         if (invocation != null && invocation.getServiceModel() != null) {
             Thread.currentThread().setContextClassLoader(invocation.getServiceModel().getClassLoader());
         }
-<<<<<<< HEAD
-        ObjectInput in = CodecSupport.getSerialization(serializationType)
-=======
         ObjectInput in = CodecSupport.getSerialization(channel.getUrl(), serializationType)
->>>>>>> e7f0ee34
             .deserialize(channel.getUrl(), input);
 
         byte flag = in.readByte();
