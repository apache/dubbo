--- conflicted
+++ resolved
@@ -206,17 +206,7 @@
          * the order of judgment in the if statement cannot be changed.
          */
         if (!(client instanceof LazyConnectExchangeClient)) {
-<<<<<<< HEAD
-            client = new LazyConnectExchangeClient(url, client.getExchangeHandler(), codec, attributes);
-=======
-            // this is a defensive operation to avoid client is closed by accident, the initial state of the client is false
-            URL lazyUrl = url.addParameter(LAZY_CONNECT_INITIAL_STATE_KEY, Boolean.TRUE)
-                //.addParameter(RECONNECT_KEY, Boolean.FALSE)
-                .addParameter(SEND_RECONNECT_KEY, Boolean.TRUE.toString());
-            //.addParameter(LazyConnectExchangeClient.REQUEST_WITH_WARNING_KEY, true);
-
-            client = new LazyConnectExchangeClient(lazyUrl, client.getExchangeHandler());
->>>>>>> d44ca1f3
+            client = new LazyConnectExchangeClient(url, client.getExchangeHandler());
         }
     }
 
