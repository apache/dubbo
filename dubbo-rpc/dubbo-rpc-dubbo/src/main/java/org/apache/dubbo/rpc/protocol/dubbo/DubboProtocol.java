--- conflicted
+++ resolved
@@ -492,25 +492,19 @@
     private List<ReferenceCountExchangeClient> getSharedClient(URL url, int connectNum) {
         String key = url.getAddress();
 
-<<<<<<< HEAD
-        /**
-         * 校验所有的client都是可用的
-         */
-        if (checkClientCanUse(clients)) {
-            /**
-             * 创建新的invoker共享相同的连接，则将增加引用计数
-             */
-            batchClientRefIncr(clients);
-            return clients;
-=======
         Object clients = referenceClientMap.get(key);
         if (clients instanceof List) {
             List<ReferenceCountExchangeClient> typedClients = (List<ReferenceCountExchangeClient>) clients;
+            /**
+             * 校验所有的client都是可用的
+             */
             if (checkClientCanUse(typedClients)) {
+                /**
+                 * 创建新的invoker共享相同的连接，则将增加引用计数
+                 */
                 batchClientRefIncr(typedClients);
                 return typedClients;
             }
->>>>>>> 3e022879
         }
 
         List<ReferenceCountExchangeClient> typedClients = null;
@@ -545,18 +539,11 @@
             connectNum = Math.max(connectNum, 1);
 
             // If the clients is empty, then the first initialization is
-<<<<<<< HEAD
-            if (CollectionUtils.isEmpty(clients)) {
+            if (CollectionUtils.isEmpty(typedClients)) {
                 /**
                  * 初始化
                  */
-                clients = buildReferenceCountExchangeClientList(url, connectNum);
-                referenceClientMap.put(key, clients);
-
-=======
-            if (CollectionUtils.isEmpty(typedClients)) {
                 typedClients = buildReferenceCountExchangeClientList(url, connectNum);
->>>>>>> 3e022879
             } else {
                 for (int i = 0; i < typedClients.size(); i++) {
                     ReferenceCountExchangeClient referenceCountExchangeClient = typedClients.get(i);
