/*
 * Licensed to the Apache Software Foundation (ASF) under one or more
 * contributor license agreements.  See the NOTICE file distributed with
 * this work for additional information regarding copyright ownership.
 * The ASF licenses this file to You under the Apache License, Version 2.0
 * (the "License"); you may not use this file except in compliance with
 * the License.  You may obtain a copy of the License at
 *
 *     http://www.apache.org/licenses/LICENSE-2.0
 *
 * Unless required by applicable law or agreed to in writing, software
 * distributed under the License is distributed on an "AS IS" BASIS,
 * WITHOUT WARRANTIES OR CONDITIONS OF ANY KIND, either express or implied.
 * See the License for the specific language governing permissions and
 * limitations under the License.
 */
package org.apache.dubbo.rpc.protocol.dubbo;

import org.apache.dubbo.common.Constants;
import org.apache.dubbo.common.URL;
import org.apache.dubbo.common.config.ConfigurationUtils;
import org.apache.dubbo.common.extension.ExtensionLoader;
import org.apache.dubbo.common.serialize.support.SerializableClassRegistry;
import org.apache.dubbo.common.serialize.support.SerializationOptimizer;
import org.apache.dubbo.common.utils.CollectionUtils;
import org.apache.dubbo.common.utils.ConcurrentHashSet;
import org.apache.dubbo.common.utils.NetUtils;
import org.apache.dubbo.common.utils.StringUtils;
import org.apache.dubbo.remoting.Channel;
import org.apache.dubbo.remoting.RemotingException;
import org.apache.dubbo.remoting.Transporter;
import org.apache.dubbo.remoting.exchange.ExchangeChannel;
import org.apache.dubbo.remoting.exchange.ExchangeClient;
import org.apache.dubbo.remoting.exchange.ExchangeHandler;
import org.apache.dubbo.remoting.exchange.ExchangeServer;
import org.apache.dubbo.remoting.exchange.Exchangers;
import org.apache.dubbo.remoting.exchange.support.ExchangeHandlerAdapter;
import org.apache.dubbo.rpc.AsyncContextImpl;
import org.apache.dubbo.rpc.AsyncRpcResult;
import org.apache.dubbo.rpc.Exporter;
import org.apache.dubbo.rpc.Invocation;
import org.apache.dubbo.rpc.Invoker;
import org.apache.dubbo.rpc.Protocol;
import org.apache.dubbo.rpc.Result;
import org.apache.dubbo.rpc.RpcContext;
import org.apache.dubbo.rpc.RpcException;
import org.apache.dubbo.rpc.RpcInvocation;
import org.apache.dubbo.rpc.protocol.AbstractProtocol;

import java.net.InetSocketAddress;
import java.util.ArrayList;
import java.util.Collection;
import java.util.Collections;
import java.util.List;
import java.util.Map;
import java.util.Set;
import java.util.concurrent.CompletableFuture;
import java.util.concurrent.ConcurrentHashMap;
import java.util.concurrent.ConcurrentMap;
import java.util.concurrent.CopyOnWriteArrayList;

/**
 * dubbo protocol support.
 */
public class DubboProtocol extends AbstractProtocol {

    public static final String NAME = "dubbo";

    public static final int DEFAULT_PORT = 20880;
    private static final String IS_CALLBACK_SERVICE_INVOKE = "_isCallBackServiceInvoke";
    private static DubboProtocol INSTANCE;
    private final Map<String, ExchangeServer> serverMap = new ConcurrentHashMap<String, ExchangeServer>(); // <host:port,Exchanger>
    private final Map<String, List<ReferenceCountExchangeClient>> referenceClientMap = new ConcurrentHashMap<>(); // <host:port,Exchanger>
    private final ConcurrentMap<String, LazyConnectExchangeClient> ghostClientMap = new ConcurrentHashMap<String, LazyConnectExchangeClient>();
    private final ConcurrentMap<String, Object> locks = new ConcurrentHashMap<String, Object>();
    private final Set<String> optimizers = new ConcurrentHashSet<String>();
    //consumer side export a stub service for dispatching event
    //servicekey-stubmethods
    private final ConcurrentMap<String, String> stubServiceMethodsMap = new ConcurrentHashMap<String, String>();
    private ExchangeHandler requestHandler = new ExchangeHandlerAdapter() {

        @Override
        public CompletableFuture<Object> reply(ExchangeChannel channel, Object message) throws RemotingException {
            if (message instanceof Invocation) {
                Invocation inv = (Invocation) message;
                Invoker<?> invoker = getInvoker(channel, inv);
                // need to consider backward-compatibility if it's a callback
                if (Boolean.TRUE.toString().equals(inv.getAttachments().get(IS_CALLBACK_SERVICE_INVOKE))) {
                    String methodsStr = invoker.getUrl().getParameters().get("methods");
                    boolean hasMethod = false;
                    if (methodsStr == null || !methodsStr.contains(",")) {
                        hasMethod = inv.getMethodName().equals(methodsStr);
                    } else {
                        String[] methods = methodsStr.split(",");
                        for (String method : methods) {
                            if (inv.getMethodName().equals(method)) {
                                hasMethod = true;
                                break;
                            }
                        }
                    }
                    if (!hasMethod) {
                        logger.warn(new IllegalStateException("The methodName " + inv.getMethodName()
                                + " not found in callback service interface ,invoke will be ignored."
                                + " please update the api interface. url is:"
                                + invoker.getUrl()) + " ,invocation is :" + inv);
                        return null;
                    }
                }
                RpcContext rpcContext = RpcContext.getContext();
                boolean supportServerAsync = invoker.getUrl().getMethodParameter(inv.getMethodName(), Constants.ASYNC_KEY, false);
                if (supportServerAsync) {
                    CompletableFuture<Object> future = new CompletableFuture<>();
                    rpcContext.setAsyncContext(new AsyncContextImpl(future));
                }
                rpcContext.setRemoteAddress(channel.getRemoteAddress());
                Result result = invoker.invoke(inv);

                if (result instanceof AsyncRpcResult) {
                    return ((AsyncRpcResult) result).getResultFuture().thenApply(r -> (Object) r);
                } else {
                    return CompletableFuture.completedFuture(result);
                }
            }
            throw new RemotingException(channel, "Unsupported request: "
                    + (message == null ? null : (message.getClass().getName() + ": " + message))
                    + ", channel: consumer: " + channel.getRemoteAddress() + " --> provider: " + channel.getLocalAddress());
        }

        @Override
        public void received(Channel channel, Object message) throws RemotingException {
            if (message instanceof Invocation) {
                reply((ExchangeChannel) channel, message);
            } else {
                super.received(channel, message);
            }
        }

        @Override
        public void connected(Channel channel) throws RemotingException {
            invoke(channel, Constants.ON_CONNECT_KEY);
        }

        @Override
        public void disconnected(Channel channel) throws RemotingException {
            if (logger.isInfoEnabled()) {
                logger.info("disconnected from " + channel.getRemoteAddress() + ",url:" + channel.getUrl());
            }
            invoke(channel, Constants.ON_DISCONNECT_KEY);
        }

        private void invoke(Channel channel, String methodKey) {
            Invocation invocation = createInvocation(channel, channel.getUrl(), methodKey);
            if (invocation != null) {
                try {
                    received(channel, invocation);
                } catch (Throwable t) {
                    logger.warn("Failed to invoke event method " + invocation.getMethodName() + "(), cause: " + t.getMessage(), t);
                }
            }
        }

        private Invocation createInvocation(Channel channel, URL url, String methodKey) {
            String method = url.getParameter(methodKey);
            if (method == null || method.length() == 0) {
                return null;
            }
            RpcInvocation invocation = new RpcInvocation(method, new Class<?>[0], new Object[0]);
            invocation.setAttachment(Constants.PATH_KEY, url.getPath());
            invocation.setAttachment(Constants.GROUP_KEY, url.getParameter(Constants.GROUP_KEY));
            invocation.setAttachment(Constants.INTERFACE_KEY, url.getParameter(Constants.INTERFACE_KEY));
            invocation.setAttachment(Constants.VERSION_KEY, url.getParameter(Constants.VERSION_KEY));
            if (url.getParameter(Constants.STUB_EVENT_KEY, false)) {
                invocation.setAttachment(Constants.STUB_EVENT_KEY, Boolean.TRUE.toString());
            }
            return invocation;
        }
    };

    public DubboProtocol() {
        INSTANCE = this;
    }

    public static DubboProtocol getDubboProtocol() {
        if (INSTANCE == null) {
            ExtensionLoader.getExtensionLoader(Protocol.class).getExtension(DubboProtocol.NAME); // load
        }
        return INSTANCE;
    }

    public Collection<ExchangeServer> getServers() {
        return Collections.unmodifiableCollection(serverMap.values());
    }

    public Collection<Exporter<?>> getExporters() {
        return Collections.unmodifiableCollection(exporterMap.values());
    }

    Map<String, Exporter<?>> getExporterMap() {
        return exporterMap;
    }

    private boolean isClientSide(Channel channel) {
        InetSocketAddress address = channel.getRemoteAddress();
        URL url = channel.getUrl();
        return url.getPort() == address.getPort() &&
                NetUtils.filterLocalHost(channel.getUrl().getIp())
                        .equals(NetUtils.filterLocalHost(address.getAddress().getHostAddress()));
    }

    Invoker<?> getInvoker(Channel channel, Invocation inv) throws RemotingException {
        boolean isCallBackServiceInvoke = false;
        boolean isStubServiceInvoke = false;
        int port = channel.getLocalAddress().getPort();
        String path = inv.getAttachments().get(Constants.PATH_KEY);
        // if it's callback service on client side
        isStubServiceInvoke = Boolean.TRUE.toString().equals(inv.getAttachments().get(Constants.STUB_EVENT_KEY));
        if (isStubServiceInvoke) {
            port = channel.getRemoteAddress().getPort();
        }
        //callback
        isCallBackServiceInvoke = isClientSide(channel) && !isStubServiceInvoke;
        if (isCallBackServiceInvoke) {
            path = inv.getAttachments().get(Constants.PATH_KEY) + "." + inv.getAttachments().get(Constants.CALLBACK_SERVICE_KEY);
            inv.getAttachments().put(IS_CALLBACK_SERVICE_INVOKE, Boolean.TRUE.toString());
        }
        String serviceKey = serviceKey(port, path, inv.getAttachments().get(Constants.VERSION_KEY), inv.getAttachments().get(Constants.GROUP_KEY));

        DubboExporter<?> exporter = (DubboExporter<?>) exporterMap.get(serviceKey);

        if (exporter == null) {
            throw new RemotingException(channel, "Not found exported service: " + serviceKey + " in " + exporterMap.keySet() + ", may be version or group mismatch " + ", channel: consumer: " + channel.getRemoteAddress() + " --> provider: " + channel.getLocalAddress() + ", message:" + inv);
        }

        return exporter.getInvoker();
    }

    public Collection<Invoker<?>> getInvokers() {
        return Collections.unmodifiableCollection(invokers);
    }

    @Override
    public int getDefaultPort() {
        return DEFAULT_PORT;
    }

    @Override
    public <T> Exporter<T> export(Invoker<T> invoker) throws RpcException {
        URL url = invoker.getUrl();

        // export service.
        String key = serviceKey(url);
        DubboExporter<T> exporter = new DubboExporter<T>(invoker, key, exporterMap);
        exporterMap.put(key, exporter);

        //export an stub service for dispatching event
        Boolean isStubSupportEvent = url.getParameter(Constants.STUB_EVENT_KEY, Constants.DEFAULT_STUB_EVENT);
        Boolean isCallbackservice = url.getParameter(Constants.IS_CALLBACK_SERVICE, false);
        if (isStubSupportEvent && !isCallbackservice) {
            String stubServiceMethods = url.getParameter(Constants.STUB_EVENT_METHODS_KEY);
            if (stubServiceMethods == null || stubServiceMethods.length() == 0) {
                if (logger.isWarnEnabled()) {
                    logger.warn(new IllegalStateException("consumer [" + url.getParameter(Constants.INTERFACE_KEY) +
                            "], has set stubproxy support event ,but no stub methods founded."));
                }
            } else {
                stubServiceMethodsMap.put(url.getServiceKey(), stubServiceMethods);
            }
        }

        openServer(url);
        optimizeSerialization(url);
        return exporter;
    }

    private void openServer(URL url) {
        // find server.
        String key = url.getAddress();
        //client can export a service which's only for server to invoke
        boolean isServer = url.getParameter(Constants.IS_SERVER_KEY, true);
        if (isServer) {
            ExchangeServer server = serverMap.get(key);
            if (server == null) {
                synchronized (this) {
                    server = serverMap.get(key);
                    if (server == null) {
                        serverMap.put(key, createServer(url));
                    }
                }
            } else {
                // server supports reset, use together with override
                server.reset(url);
            }
        }
    }

    private ExchangeServer createServer(URL url) {
        // send readonly event when server closes, it's enabled by default
        url = url.addParameterIfAbsent(Constants.CHANNEL_READONLYEVENT_SENT_KEY, Boolean.TRUE.toString());
        // enable heartbeat by default
        url = url.addParameterIfAbsent(Constants.HEARTBEAT_KEY, String.valueOf(Constants.DEFAULT_HEARTBEAT));
        String str = url.getParameter(Constants.SERVER_KEY, Constants.DEFAULT_REMOTING_SERVER);

        if (str != null && str.length() > 0 && !ExtensionLoader.getExtensionLoader(Transporter.class).hasExtension(str)) {
            throw new RpcException("Unsupported server type: " + str + ", url: " + url);
        }

        url = url.addParameter(Constants.CODEC_KEY, DubboCodec.NAME);
        ExchangeServer server;
        try {
            server = Exchangers.bind(url, requestHandler);
        } catch (RemotingException e) {
            throw new RpcException("Fail to start server(url: " + url + ") " + e.getMessage(), e);
        }
        str = url.getParameter(Constants.CLIENT_KEY);
        if (str != null && str.length() > 0) {
            Set<String> supportedTypes = ExtensionLoader.getExtensionLoader(Transporter.class).getSupportedExtensions();
            if (!supportedTypes.contains(str)) {
                throw new RpcException("Unsupported client type: " + str);
            }
        }
        return server;
    }

    private void optimizeSerialization(URL url) throws RpcException {
        String className = url.getParameter(Constants.OPTIMIZER_KEY, "");
        if (StringUtils.isEmpty(className) || optimizers.contains(className)) {
            return;
        }

        logger.info("Optimizing the serialization process for Kryo, FST, etc...");

        try {
            Class clazz = Thread.currentThread().getContextClassLoader().loadClass(className);
            if (!SerializationOptimizer.class.isAssignableFrom(clazz)) {
                throw new RpcException("The serialization optimizer " + className + " isn't an instance of " + SerializationOptimizer.class.getName());
            }

            SerializationOptimizer optimizer = (SerializationOptimizer) clazz.newInstance();

            if (optimizer.getSerializableClasses() == null) {
                return;
            }

            for (Class c : optimizer.getSerializableClasses()) {
                SerializableClassRegistry.registerClass(c);
            }

            optimizers.add(className);
        } catch (ClassNotFoundException e) {
            throw new RpcException("Cannot find the serialization optimizer class: " + className, e);
        } catch (InstantiationException e) {
            throw new RpcException("Cannot instantiate the serialization optimizer class: " + className, e);
        } catch (IllegalAccessException e) {
            throw new RpcException("Cannot instantiate the serialization optimizer class: " + className, e);
        }
    }

    @Override
    public <T> Invoker<T> refer(Class<T> serviceType, URL url) throws RpcException {
        optimizeSerialization(url);
        // create rpc invoker.
        DubboInvoker<T> invoker = new DubboInvoker<T>(serviceType, url, getClients(url), invokers);
        invokers.add(invoker);
        return invoker;
    }

    private ExchangeClient[] getClients(URL url) {
        // whether to share connection
        boolean service_share_connect = false;
        int connections = url.getParameter(Constants.CONNECTIONS_KEY, 0);
        List<ReferenceCountExchangeClient> shareClients = null;
        // if not configured, connection is shared, otherwise, one connection for one service
        if (connections == 0) {
            service_share_connect = true;
            connections = Integer.parseInt(ConfigUtils.getProperty(Constants.SERVICE_CONNECTIONS_KEY,
                    Constants.SERVICE_CONNECTIONS));
            shareClients = getSharedClient(url, connections);
        }
        ExchangeClient[] clients = new ExchangeClient[connections];
        for (int i = 0; i < clients.length; i++) {
            if (service_share_connect) {
                clients[i] = shareClients.get(i);
            } else {
                clients[i] = initClient(url);
            }
        }
        return clients;
    }

    /**
     * Get shared connection
     *
     * @param url
     * @param connectNum connectNum must be greater than or equal to 1
     */
    private List<ReferenceCountExchangeClient> getSharedClient(URL url, int connectNum) {
        String key = url.getAddress();
        List<ReferenceCountExchangeClient> clients = referenceClientMap.get(key);

        if (checkClientCanUse(clients)) {
            batchClientRefIncr(clients);
            return clients;
        }

        locks.putIfAbsent(key, new Object());
        synchronized (locks.get(key)) {
            clients = referenceClientMap.get(key);
            // dubbo check
            if (checkClientCanUse(clients)) {
                batchClientRefIncr(clients);
                return clients;
            }

            // connectNum must be greater than or equal to 1
            connectNum = Math.max(connectNum, 1);

            // If the clients is empty, then the first initialization is
            if(CollectionUtils.isEmpty(clients)) {
                clients = buildReferenceCountExchangeClientList(url, key, connectNum);
                referenceClientMap.put(key, clients);

            } else {
                for (int i = 0; i < clients.size(); i++) {
                    ReferenceCountExchangeClient referenceCountExchangeClient = clients.get(i);
                    // If there is a client in the list that is no longer available, create a new one to replace him.
                    if(referenceCountExchangeClient == null || referenceCountExchangeClient.isClosed()) {
                        clients.set(i, buildReferenceCountExchangeClient(url, key));
                        continue;
                    }

                    referenceCountExchangeClient.incrementAndGetCount();
                }
            }

            /**
             * I understand that the purpose of the remove operation here is to avoid the expired url key
             * always occupying this memory space.
             */
            locks.remove(key);

            return clients;
        }
    }

    /**
     * Check if the client list is all available
     *
     * @param referenceCountExchangeClients
     * @return true-available，false-unavailable
     */
    private boolean checkClientCanUse(List<ReferenceCountExchangeClient> referenceCountExchangeClients) {
        if (CollectionUtils.isEmpty(referenceCountExchangeClients)) {
            return false;
        }

        for (ReferenceCountExchangeClient referenceCountExchangeClient : referenceCountExchangeClients) {
            // As long as one client is not available, you need to replace the unavailable client with the available one.
            if (referenceCountExchangeClient == null || referenceCountExchangeClient.isClosed()) {
                return false;
            }
        }

        return true;
    }

    /**
     * Add client references in bulk
     *
     * @param referenceCountExchangeClients
     */
    private void batchClientRefIncr(List<ReferenceCountExchangeClient> referenceCountExchangeClients) {
        if (CollectionUtils.isEmpty(referenceCountExchangeClients)) {
            return;
        }

        for (ReferenceCountExchangeClient referenceCountExchangeClient : referenceCountExchangeClients) {
            if (referenceCountExchangeClient != null) {
                referenceCountExchangeClient.incrementAndGetCount();
            }
        }
    }

    /**
     * Bulk build client
     * @param url
     * @param key
     * @param connectNum
     * @return
     */
    private List<ReferenceCountExchangeClient> buildReferenceCountExchangeClientList(URL url, String key, int connectNum) {
        List<ReferenceCountExchangeClient> clients = new CopyOnWriteArrayList<ReferenceCountExchangeClient>();

        for (int i = 0; i < connectNum; i++) {
            clients.add(buildReferenceCountExchangeClient(url, key));
        }

        return clients;
    }

    /**
     * Build a single client
     * @param url
     * @param key
     * @return
     */
    private ReferenceCountExchangeClient buildReferenceCountExchangeClient(URL url, String key) {
        ExchangeClient exchangeClient = initClient(url);

        ReferenceCountExchangeClient client = new ReferenceCountExchangeClient(exchangeClient, ghostClientMap);

        ghostClientMap.remove(key);

        return client;
    }

    /**
     * Create new connection
     * @param url
     */
    private ExchangeClient initClient(URL url) {

        // client type setting.
        String str = url.getParameter(Constants.CLIENT_KEY, url.getParameter(Constants.SERVER_KEY, Constants.DEFAULT_REMOTING_CLIENT));

        url = url.addParameter(Constants.CODEC_KEY, DubboCodec.NAME);
        // enable heartbeat by default
        url = url.addParameterIfAbsent(Constants.HEARTBEAT_KEY, String.valueOf(Constants.DEFAULT_HEARTBEAT));

        // BIO is not allowed since it has severe performance issue.
        if (str != null && str.length() > 0 && !ExtensionLoader.getExtensionLoader(Transporter.class).hasExtension(str)) {
            throw new RpcException("Unsupported client type: " + str + "," +
                    " supported client type is " + StringUtils.join(ExtensionLoader.getExtensionLoader(Transporter.class).getSupportedExtensions(), " "));
        }

        ExchangeClient client;
        try {
            // connection should be lazy
            if (url.getParameter(Constants.LAZY_CONNECT_KEY, false)) {
                client = new LazyConnectExchangeClient(url, requestHandler);
            } else {
                client = Exchangers.connect(url, requestHandler);
            }
        } catch (RemotingException e) {
            throw new RpcException("Fail to create remoting client for service(" + url + "): " + e.getMessage(), e);
        }
        return client;
    }

    @Override
    public void destroy() {
        for (String key : new ArrayList<String>(serverMap.keySet())) {
            ExchangeServer server = serverMap.remove(key);
            if (server != null) {
                try {
                    if (logger.isInfoEnabled()) {
                        logger.info("Close dubbo server: " + server.getLocalAddress());
                    }
                    server.close(ConfigurationUtils.getServerShutdownTimeout());
                } catch (Throwable t) {
                    logger.warn(t.getMessage(), t);
                }
            }
        }

        for (String key : new ArrayList<String>(referenceClientMap.keySet())) {
            List<ReferenceCountExchangeClient> clients = referenceClientMap.remove(key);

            if (CollectionUtils.isNotEmpty(clients)) {
                for (ReferenceCountExchangeClient client : clients) {
                    if (client != null) {
                        try {
                            if (logger.isInfoEnabled()) {
                                logger.info("Close dubbo connect: " + client.getLocalAddress() + "-->" + client.getRemoteAddress());
                            }
                            client.close();
                        } catch (Throwable t) {
                            logger.warn(t.getMessage(), t);
                        }
                    }
<<<<<<< HEAD
=======
                    client.close(ConfigurationUtils.getServerShutdownTimeout());
                } catch (Throwable t) {
                    logger.warn(t.getMessage(), t);
>>>>>>> 593f4a32
                }
            }
        }

        for (String key : new ArrayList<String>(ghostClientMap.keySet())) {
            ExchangeClient client = ghostClientMap.remove(key);
            if (client != null) {
                try {
                    if (logger.isInfoEnabled()) {
                        logger.info("Close dubbo connect: " + client.getLocalAddress() + "-->" + client.getRemoteAddress());
                    }
                    client.close(ConfigurationUtils.getServerShutdownTimeout());
                } catch (Throwable t) {
                    logger.warn(t.getMessage(), t);
                }
            }
        }
        stubServiceMethodsMap.clear();
        super.destroy();
    }
}<|MERGE_RESOLUTION|>--- conflicted
+++ resolved
@@ -573,17 +573,11 @@
                             if (logger.isInfoEnabled()) {
                                 logger.info("Close dubbo connect: " + client.getLocalAddress() + "-->" + client.getRemoteAddress());
                             }
-                            client.close();
+                            client.close(ConfigurationUtils.getServerShutdownTimeout());
                         } catch (Throwable t) {
                             logger.warn(t.getMessage(), t);
                         }
                     }
-<<<<<<< HEAD
-=======
-                    client.close(ConfigurationUtils.getServerShutdownTimeout());
-                } catch (Throwable t) {
-                    logger.warn(t.getMessage(), t);
->>>>>>> 593f4a32
                 }
             }
         }
