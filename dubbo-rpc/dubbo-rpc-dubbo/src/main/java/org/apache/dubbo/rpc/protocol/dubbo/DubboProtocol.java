--- conflicted
+++ resolved
@@ -289,12 +289,8 @@
         String key = serviceKey(url);
         // 创建 DubboExporter
         DubboExporter<T> exporter = new DubboExporter<T>(invoker, key, exporterMap);
-<<<<<<< HEAD
         // 将 <key, exporter> 键值对放入缓存中
-        exporterMap.put(key, exporter);
-=======
         exporterMap.addExportMap(key, exporter);
->>>>>>> da4f5f22
 
         //export an stub service for dispatching event
         // 本地存根相关代码
@@ -452,12 +448,7 @@
      */
     private ExchangeClient[] getClients(URL url) {
         // whether to share connection
-<<<<<<< HEAD
-        // 是否共享连接
-        boolean useShareConnect = false;
         // 获取连接数，默认为0，表示未配置
-=======
->>>>>>> da4f5f22
         int connections = url.getParameter(CONNECTIONS_KEY, 0);
         // if not configured, connection is shared, otherwise, one connection for one service
         /**
@@ -470,26 +461,10 @@
             String shareConnectionsStr = url.getParameter(SHARE_CONNECTIONS_KEY, (String) null);
             connections = Integer.parseInt(StringUtils.isBlank(shareConnectionsStr) ? ConfigUtils.getProperty(SHARE_CONNECTIONS_KEY,
                     DEFAULT_SHARE_CONNECTIONS) : shareConnectionsStr);
-<<<<<<< HEAD
-
-            /**
-             * 共享client
-             */
-            shareClients = getSharedClient(url, connections);
-        }
-
-        ExchangeClient[] clients = new ExchangeClient[connections];
-        for (int i = 0; i < clients.length; i++) {
-            if (useShareConnect) {
-                clients[i] = shareClients.get(i);
-
-            } else {
-=======
             return getSharedClient(url, connections).toArray(new ExchangeClient[0]);
         } else {
             ExchangeClient[] clients = new ExchangeClient[connections];
             for (int i = 0; i < clients.length; i++) {
->>>>>>> da4f5f22
                 clients[i] = initClient(url);
             }
             return clients;
