--- conflicted
+++ resolved
@@ -42,13 +42,10 @@
 import java.util.concurrent.CompletableFuture;
 import java.util.concurrent.ConcurrentHashMap;
 import java.util.concurrent.ConcurrentMap;
-<<<<<<< HEAD
-=======
 /**
  * @since 2.7.0, use https://github.com/dubbo/dubbo-rpc-native-thrift instead
  */
 @Deprecated
->>>>>>> 2c36be62
 public class ThriftProtocol extends AbstractProtocol {
 
     public static final int DEFAULT_PORT = 40880;
