/*
 * Licensed to the Apache Software Foundation (ASF) under one or more
 * contributor license agreements.  See the NOTICE file distributed with
 * this work for additional information regarding copyright ownership.
 * The ASF licenses this file to You under the Apache License, Version 2.0
 * (the "License"); you may not use this file except in compliance with
 * the License.  You may obtain a copy of the License at
 *
 *     http://www.apache.org/licenses/LICENSE-2.0
 *
 * Unless required by applicable law or agreed to in writing, software
 * distributed under the License is distributed on an "AS IS" BASIS,
 * WITHOUT WARRANTIES OR CONDITIONS OF ANY KIND, either express or implied.
 * See the License for the specific language governing permissions and
 * limitations under the License.
 */
package com.alibaba.dubbo.rpc.protocol.thrift;


import com.alibaba.dubbo.common.Constants;
import com.alibaba.dubbo.common.extension.ExtensionLoader;
import com.alibaba.dubbo.common.utils.ClassHelper;
import com.alibaba.dubbo.remoting.Channel;
import com.alibaba.dubbo.remoting.Codec2;
import com.alibaba.dubbo.remoting.buffer.ChannelBuffer;
import com.alibaba.dubbo.remoting.buffer.ChannelBufferInputStream;
import com.alibaba.dubbo.remoting.exchange.Request;
import com.alibaba.dubbo.remoting.exchange.Response;
import com.alibaba.dubbo.rpc.RpcException;
import com.alibaba.dubbo.rpc.RpcInvocation;
import com.alibaba.dubbo.rpc.RpcResult;
import com.alibaba.dubbo.rpc.protocol.thrift.io.RandomAccessByteArrayOutputStream;

import org.apache.commons.lang3.StringUtils;
import org.apache.thrift.TApplicationException;
import org.apache.thrift.TBase;
import org.apache.thrift.TException;
import org.apache.thrift.TFieldIdEnum;
import org.apache.thrift.protocol.TBinaryProtocol;
import org.apache.thrift.protocol.TMessage;
import org.apache.thrift.protocol.TMessageType;
import org.apache.thrift.protocol.TProtocol;
import org.apache.thrift.transport.TFramedTransport;
import org.apache.thrift.transport.TIOStreamTransport;

import java.io.IOException;
import java.lang.reflect.Field;
import java.lang.reflect.InvocationTargetException;
import java.lang.reflect.Method;
import java.util.ArrayList;
import java.util.List;
import java.util.concurrent.ConcurrentHashMap;
import java.util.concurrent.ConcurrentMap;
import java.util.concurrent.atomic.AtomicInteger;

/**
 * Thrift framed protocol codec.
 * <p>
 * <pre>
 * |<-                                  message header                                  ->|<- message body ->|
 * +----------------+----------------------+------------------+---------------------------+------------------+
 * | magic (2 bytes)|message size (4 bytes)|head size(2 bytes)| version (1 byte) | header |   message body   |
 * +----------------+----------------------+------------------+---------------------------+------------------+
 * |<-                                               message size                                          ->|
 * </pre>
 * <p>
 * <p>
 * <b>header fields in version 1</b>
 * <ol>
 * <li>string - service name</li>
 * <li>long   - dubbo request id</li>
 * </ol>
 * </p>
 */
public class ThriftCodec implements Codec2 {

    public static final int MESSAGE_LENGTH_INDEX = 2;
    public static final int MESSAGE_HEADER_LENGTH_INDEX = 6;
    public static final int MESSAGE_SHORTEST_LENGTH = 10;
    public static final String NAME = "thrift";
    public static final String NATIVE_THRIFT_TYPE = "nativethrift";
    public static final String PARAMETER_CLASS_NAME_GENERATOR = "class.name.generator";
    public static final byte VERSION = (byte) 1;
    public static final short MAGIC = (short) 0xdabc;
    static final ConcurrentMap<Long, RequestData> cachedRequest =
            new ConcurrentHashMap<Long, RequestData>();
    private static final AtomicInteger THRIFT_SEQ_ID = new AtomicInteger(0);
    private static final ConcurrentMap<String, Class<?>> cachedClass =
            new ConcurrentHashMap<String, Class<?>>();

    private static int nextSeqId() {
        return THRIFT_SEQ_ID.incrementAndGet();
    }

    // just for test
    static int getSeqId() {
        return THRIFT_SEQ_ID.get();
    }

    @Override
    public void encode(Channel channel, ChannelBuffer buffer, Object message)
            throws IOException {

        if (message instanceof Request) {
            encodeRequest(channel, buffer, (Request) message);
        } else if (message instanceof Response) {
            encodeResponse(channel, buffer, (Response) message);
        } else {
            throw new UnsupportedOperationException("Thrift codec only support encode "
                    + Request.class.getName() + " and " + Response.class.getName());
        }

    }

<<<<<<< HEAD
    /**
     * judge if native thrift or not
     *
     * @param channel
     * @return
     */
    private boolean isNativeThrift(Channel channel) {
        return Boolean.valueOf(channel.getUrl().getParameter(NATIVE_THRIFT_TYPE));
    }

=======
    @Override
>>>>>>> 6742d1cd
    public Object decode(Channel channel, ChannelBuffer buffer) throws IOException {

        int available = buffer.readableBytes();

        if (available < MESSAGE_SHORTEST_LENGTH) {

            return DecodeResult.NEED_MORE_INPUT;

        } else {

            TIOStreamTransport transport = new TIOStreamTransport(new ChannelBufferInputStream(buffer));

            TBinaryProtocol protocol = new TBinaryProtocol(transport);
            //the native thrift datagram have no these header info
            boolean isNotNativeThrift = !isNativeThrift(channel);
            if (isNotNativeThrift) {
                short magic;
                int messageLength;

                try {
                    //                protocol.readI32(); // skip the first message length
                    byte[] bytes = new byte[4];
                    transport.read(bytes, 0, 4);
                    magic = protocol.readI16();
                    messageLength = protocol.readI32();

                } catch (TException e) {
                    throw new IOException(e.getMessage(), e);
                }

                if (MAGIC != magic) {
                    throw new IOException("Unknown magic code " + magic);
                }

                if (available < messageLength) {
                    return DecodeResult.NEED_MORE_INPUT;
                }
            }
            String serviceInterface = channel.getUrl().getServiceInterface();
            return decode(protocol, isNotNativeThrift, serviceInterface);

        }

    }

    private Object decode(TProtocol protocol, Boolean isNativeThrift, String serviceInterface)
            throws IOException {

        // version
        String serviceName;
        long id;

        TMessage message;

        try {
            if (isNativeThrift) {
                serviceName = serviceInterface;
                message = protocol.readMessageBegin();
                id = message.seqid;//id error will cause client error
            } else {
                protocol.readI16();
                protocol.readByte();
                serviceName = protocol.readString();
                id = protocol.readI64();
                message = protocol.readMessageBegin();
            }
        } catch (TException e) {
            throw new IOException(e.getMessage(), e);
        }

        if (message.type == TMessageType.CALL) {

            RpcInvocation result = new RpcInvocation();
            result.setAttachment(Constants.INTERFACE_KEY, serviceName);
            result.setMethodName(message.name);

            String argsClassName = ExtensionLoader.getExtensionLoader(ClassNameGenerator.class)
                    .getExtension(ThriftClassNameGenerator.NAME).generateArgsClassName(serviceName, message.name);

            if (StringUtils.isEmpty(argsClassName)) {
                throw new RpcException(RpcException.SERIALIZATION_EXCEPTION,
                        "The specified interface name incorrect.");
            }

            Class clazz = cachedClass.get(argsClassName);

            if (clazz == null) {
                try {

                    clazz = ClassHelper.forNameWithThreadContextClassLoader(argsClassName);

                    cachedClass.putIfAbsent(argsClassName, clazz);

                } catch (ClassNotFoundException e) {
                    throw new RpcException(RpcException.SERIALIZATION_EXCEPTION, e.getMessage(), e);
                }
            }

            TBase args;

            try {
                args = (TBase) clazz.newInstance();
            } catch (InstantiationException e) {
                throw new RpcException(RpcException.SERIALIZATION_EXCEPTION, e.getMessage(), e);
            } catch (IllegalAccessException e) {
                throw new RpcException(RpcException.SERIALIZATION_EXCEPTION, e.getMessage(), e);
            }

            try {
                args.read(protocol);
                protocol.readMessageEnd();
            } catch (TException e) {
                throw new RpcException(RpcException.SERIALIZATION_EXCEPTION, e.getMessage(), e);
            }

            List<Object> parameters = new ArrayList<Object>();
            List<Class<?>> parameterTypes = new ArrayList<Class<?>>();
            int index = 1;

            while (true) {

                TFieldIdEnum fieldIdEnum = args.fieldForId(index++);

                if (fieldIdEnum == null) {
                    break;
                }

                String fieldName = fieldIdEnum.getFieldName();

                String getMethodName = ThriftUtils.generateGetMethodName(fieldName);

                Method getMethod;

                try {
                    getMethod = clazz.getMethod(getMethodName);
                } catch (NoSuchMethodException e) {
                    throw new RpcException(
                            RpcException.SERIALIZATION_EXCEPTION, e.getMessage(), e);
                }

                parameterTypes.add(getMethod.getReturnType());
                try {
                    parameters.add(getMethod.invoke(args));
                } catch (IllegalAccessException e) {
                    throw new RpcException(
                            RpcException.SERIALIZATION_EXCEPTION, e.getMessage(), e);
                } catch (InvocationTargetException e) {
                    throw new RpcException(
                            RpcException.SERIALIZATION_EXCEPTION, e.getMessage(), e);
                }

            }

            result.setArguments(parameters.toArray());
            result.setParameterTypes(parameterTypes.toArray(new Class[parameterTypes.size()]));

            Request request = new Request(id);
            request.setData(result);

            cachedRequest.putIfAbsent(id,
                    RequestData.create(message.seqid, serviceName, message.name));

            return request;

        } else if (message.type == TMessageType.EXCEPTION) {

            TApplicationException exception;

            try {
                exception = TApplicationException.readFrom(protocol);
                protocol.readMessageEnd();
            } catch (TException e) {
                throw new IOException(e.getMessage(), e);
            }

            RpcResult result = new RpcResult();

            result.setException(new RpcException(exception.getMessage()));

            Response response = new Response();

            response.setResult(result);

            response.setId(id);

            return response;

        } else if (message.type == TMessageType.REPLY) {

            String resultClassName = ExtensionLoader.getExtensionLoader(ClassNameGenerator.class)
                    .getExtension(ThriftClassNameGenerator.NAME).generateResultClassName(serviceName, message.name);

            if (StringUtils.isEmpty(resultClassName)) {
                throw new IllegalArgumentException("Could not infer service result class name from service name "
                        + serviceName + ", the service name you specified may not generated by thrift idl compiler");
            }

            Class<?> clazz = cachedClass.get(resultClassName);

            if (clazz == null) {

                try {

                    clazz = ClassHelper.forNameWithThreadContextClassLoader(resultClassName);

                    cachedClass.putIfAbsent(resultClassName, clazz);

                } catch (ClassNotFoundException e) {
                    throw new RpcException(RpcException.SERIALIZATION_EXCEPTION, e.getMessage(), e);
                }

            }

            TBase<?, ? extends TFieldIdEnum> result;
            try {
                result = (TBase<?, ?>) clazz.newInstance();
            } catch (InstantiationException e) {
                throw new RpcException(RpcException.SERIALIZATION_EXCEPTION, e.getMessage(), e);
            } catch (IllegalAccessException e) {
                throw new RpcException(RpcException.SERIALIZATION_EXCEPTION, e.getMessage(), e);
            }

            try {
                result.read(protocol);
                protocol.readMessageEnd();
            } catch (TException e) {
                throw new RpcException(RpcException.SERIALIZATION_EXCEPTION, e.getMessage(), e);
            }

            Object realResult = null;

            int index = 0;

            while (true) {

                TFieldIdEnum fieldIdEnum = result.fieldForId(index++);

                if (fieldIdEnum == null) {
                    break;
                }

                Field field;

                try {
                    field = clazz.getDeclaredField(fieldIdEnum.getFieldName());
                    field.setAccessible(true);
                } catch (NoSuchFieldException e) {
                    throw new RpcException(RpcException.SERIALIZATION_EXCEPTION, e.getMessage(), e);
                }

                try {
                    realResult = field.get(result);
                } catch (IllegalAccessException e) {
                    throw new RpcException(RpcException.SERIALIZATION_EXCEPTION, e.getMessage(), e);
                }

                if (realResult != null) {
                    break;
                }

            }

            Response response = new Response();

            response.setId(id);

            RpcResult rpcResult = new RpcResult();

            if (realResult instanceof Throwable) {
                rpcResult.setException((Throwable) realResult);
            } else {
                rpcResult.setValue(realResult);
            }

            response.setResult(rpcResult);

            return response;

        } else {
            // Impossible
            throw new IOException();
        }

    }

    private void encodeRequest(Channel channel, ChannelBuffer buffer, Request request)
            throws IOException {

        RpcInvocation inv = (RpcInvocation) request.getData();

        int seqId = nextSeqId();

        String serviceName = inv.getAttachment(Constants.INTERFACE_KEY);

        if (StringUtils.isEmpty(serviceName)) {
            throw new IllegalArgumentException("Could not find service name in attachment with key "
                    + Constants.INTERFACE_KEY);
        }

        TMessage message = new TMessage(
                inv.getMethodName(),
                TMessageType.CALL,
                seqId);

        String methodArgs = ExtensionLoader.getExtensionLoader(ClassNameGenerator.class)
                .getExtension(channel.getUrl().getParameter(ThriftConstants.CLASS_NAME_GENERATOR_KEY, ThriftClassNameGenerator.NAME))
                .generateArgsClassName(serviceName, inv.getMethodName());

        if (StringUtils.isEmpty(methodArgs)) {
            throw new RpcException(RpcException.SERIALIZATION_EXCEPTION,
                    "Could not encode request, the specified interface may be incorrect.");
        }

        Class<?> clazz = cachedClass.get(methodArgs);

        if (clazz == null) {

            try {

                clazz = ClassHelper.forNameWithThreadContextClassLoader(methodArgs);

                cachedClass.putIfAbsent(methodArgs, clazz);

            } catch (ClassNotFoundException e) {
                throw new RpcException(RpcException.SERIALIZATION_EXCEPTION, e.getMessage(), e);
            }

        }

        TBase args;

        try {
            args = (TBase) clazz.newInstance();
        } catch (InstantiationException e) {
            throw new RpcException(RpcException.SERIALIZATION_EXCEPTION, e.getMessage(), e);
        } catch (IllegalAccessException e) {
            throw new RpcException(RpcException.SERIALIZATION_EXCEPTION, e.getMessage(), e);
        }

        for (int i = 0; i < inv.getArguments().length; i++) {

            Object obj = inv.getArguments()[i];

            if (obj == null) {
                continue;
            }

            TFieldIdEnum field = args.fieldForId(i + 1);

            String setMethodName = ThriftUtils.generateSetMethodName(field.getFieldName());

            Method method;

            try {
                method = clazz.getMethod(setMethodName, inv.getParameterTypes()[i]);
            } catch (NoSuchMethodException e) {
                throw new RpcException(RpcException.SERIALIZATION_EXCEPTION, e.getMessage(), e);
            }

            try {
                method.invoke(args, obj);
            } catch (IllegalAccessException e) {
                throw new RpcException(RpcException.SERIALIZATION_EXCEPTION, e.getMessage(), e);
            } catch (InvocationTargetException e) {
                throw new RpcException(RpcException.SERIALIZATION_EXCEPTION, e.getMessage(), e);
            }

        }

        RandomAccessByteArrayOutputStream bos = new RandomAccessByteArrayOutputStream(1024);

        TIOStreamTransport transport = new TIOStreamTransport(bos);

        TBinaryProtocol protocol = new TBinaryProtocol(transport);

        int headerLength, messageLength;

        byte[] bytes = new byte[4];
        try {
            // magic
            protocol.writeI16(MAGIC);
            // message length placeholder
            protocol.writeI32(Integer.MAX_VALUE);
            // message header length placeholder
            protocol.writeI16(Short.MAX_VALUE);
            // version
            protocol.writeByte(VERSION);
            // service name
            protocol.writeString(serviceName);
            // dubbo request id
            protocol.writeI64(request.getId());
            protocol.getTransport().flush();
            // header size
            headerLength = bos.size();

            // message body
            protocol.writeMessageBegin(message);
            args.write(protocol);
            protocol.writeMessageEnd();
            protocol.getTransport().flush();
            int oldIndex = messageLength = bos.size();

            // fill in message length and header length
            try {
                TFramedTransport.encodeFrameSize(messageLength, bytes);
                bos.setWriteIndex(MESSAGE_LENGTH_INDEX);
                protocol.writeI32(messageLength);
                bos.setWriteIndex(MESSAGE_HEADER_LENGTH_INDEX);
                protocol.writeI16((short) (0xffff & headerLength));
            } finally {
                bos.setWriteIndex(oldIndex);
            }

        } catch (TException e) {
            throw new RpcException(RpcException.SERIALIZATION_EXCEPTION, e.getMessage(), e);
        }

        buffer.writeBytes(bytes);
        buffer.writeBytes(bos.toByteArray());

    }

    private void encodeResponse(Channel channel, ChannelBuffer buffer, Response response)
            throws IOException {

        RpcResult result = (RpcResult) response.getResult();

        RequestData rd = cachedRequest.get(response.getId());

        String resultClassName = ExtensionLoader.getExtensionLoader(ClassNameGenerator.class).getExtension(
                channel.getUrl().getParameter(ThriftConstants.CLASS_NAME_GENERATOR_KEY, ThriftClassNameGenerator.NAME))
                .generateResultClassName(rd.serviceName, rd.methodName);

        if (StringUtils.isEmpty(resultClassName)) {
            throw new RpcException(RpcException.SERIALIZATION_EXCEPTION,
                    "Could not encode response, the specified interface may be incorrect.");
        }

        Class clazz = cachedClass.get(resultClassName);

        if (clazz == null) {

            try {
                clazz = ClassHelper.forNameWithThreadContextClassLoader(resultClassName);
                cachedClass.putIfAbsent(resultClassName, clazz);
            } catch (ClassNotFoundException e) {
                throw new RpcException(RpcException.SERIALIZATION_EXCEPTION, e.getMessage(), e);
            }

        }

        TBase resultObj;

        try {
            resultObj = (TBase) clazz.newInstance();
        } catch (InstantiationException e) {
            throw new RpcException(RpcException.SERIALIZATION_EXCEPTION, e.getMessage(), e);
        } catch (IllegalAccessException e) {
            throw new RpcException(RpcException.SERIALIZATION_EXCEPTION, e.getMessage(), e);
        }

        TApplicationException applicationException = null;
        TMessage message;

        if (result.hasException()) {
            Throwable throwable = result.getException();
            int index = 1;
            boolean found = false;
            while (true) {
                TFieldIdEnum fieldIdEnum = resultObj.fieldForId(index++);
                if (fieldIdEnum == null) {
                    break;
                }
                String fieldName = fieldIdEnum.getFieldName();
                String getMethodName = ThriftUtils.generateGetMethodName(fieldName);
                String setMethodName = ThriftUtils.generateSetMethodName(fieldName);
                Method getMethod;
                Method setMethod;
                try {
                    getMethod = clazz.getMethod(getMethodName);
                    if (getMethod.getReturnType().equals(throwable.getClass())) {
                        found = true;
                        setMethod = clazz.getMethod(setMethodName, throwable.getClass());
                        setMethod.invoke(resultObj, throwable);
                    }
                } catch (NoSuchMethodException e) {
                    throw new RpcException(RpcException.SERIALIZATION_EXCEPTION, e.getMessage(), e);
                } catch (InvocationTargetException e) {
                    throw new RpcException(RpcException.SERIALIZATION_EXCEPTION, e.getMessage(), e);
                } catch (IllegalAccessException e) {
                    throw new RpcException(RpcException.SERIALIZATION_EXCEPTION, e.getMessage(), e);
                }
            }

            if (!found) {
                applicationException = new TApplicationException(throwable.getMessage());
            }

        } else {
            Object realResult = result.getResult();
            // result field id is 0
            String fieldName = resultObj.fieldForId(0).getFieldName();
            String setMethodName = ThriftUtils.generateSetMethodName(fieldName);
            String getMethodName = ThriftUtils.generateGetMethodName(fieldName);
            Method getMethod;
            Method setMethod;
            try {
                getMethod = clazz.getMethod(getMethodName);
                setMethod = clazz.getMethod(setMethodName, getMethod.getReturnType());
                setMethod.invoke(resultObj, realResult);
            } catch (NoSuchMethodException e) {
                throw new RpcException(RpcException.SERIALIZATION_EXCEPTION, e.getMessage(), e);
            } catch (InvocationTargetException e) {
                throw new RpcException(RpcException.SERIALIZATION_EXCEPTION, e.getMessage(), e);
            } catch (IllegalAccessException e) {
                throw new RpcException(RpcException.SERIALIZATION_EXCEPTION, e.getMessage(), e);
            }

        }

        if (applicationException != null) {
            message = new TMessage(rd.methodName, TMessageType.EXCEPTION, rd.id);
        } else {
            message = new TMessage(rd.methodName, TMessageType.REPLY, rd.id);
        }

        RandomAccessByteArrayOutputStream bos = new RandomAccessByteArrayOutputStream(1024);

        TIOStreamTransport transport = new TIOStreamTransport(bos);

        TBinaryProtocol protocol = new TBinaryProtocol(transport);

        int messageLength;
        int headerLength;

        byte[] bytes = new byte[4];
        try {
            //native thrift ignore
            if (!isNativeThrift(channel)) {
                // magic
                protocol.writeI16(MAGIC);
                // message length
                protocol.writeI32(Integer.MAX_VALUE);
                // message header length
                protocol.writeI16(Short.MAX_VALUE);
                // version
                protocol.writeByte(VERSION);
                // service name
                protocol.writeString(rd.serviceName);
                // id
                protocol.writeI64(response.getId());
                protocol.getTransport().flush();
            }
            headerLength = bos.size();
            // message
            protocol.writeMessageBegin(message);
            switch (message.type) {
                case TMessageType.EXCEPTION:
                    applicationException.write(protocol);
                    break;
                case TMessageType.REPLY:
                    resultObj.write(protocol);
                    break;
            }
            protocol.writeMessageEnd();
            protocol.getTransport().flush();
            int oldIndex = messageLength = bos.size();
            try {
                //native thrift ignore
                if (!isNativeThrift(channel)) {
                    TFramedTransport.encodeFrameSize(messageLength, bytes);
                    bos.setWriteIndex(MESSAGE_LENGTH_INDEX);
                    protocol.writeI32(messageLength);
                    bos.setWriteIndex(MESSAGE_HEADER_LENGTH_INDEX);
                    protocol.writeI16((short) (0xffff & headerLength));
                }
            } finally {
                bos.setWriteIndex(oldIndex);
            }
        } catch (TException e) {
            throw new RpcException(RpcException.SERIALIZATION_EXCEPTION, e.getMessage(), e);
        }

        //native thrift ignore
        if (!isNativeThrift(channel)) {
            buffer.writeBytes(bytes);
        }
        buffer.writeBytes(bos.toByteArray());

    }

    static class RequestData {
        int id;
        String serviceName;
        String methodName;

        static RequestData create(int id, String sn, String mn) {
            RequestData result = new RequestData();
            result.id = id;
            result.serviceName = sn;
            result.methodName = mn;
            return result;
        }

    }

}<|MERGE_RESOLUTION|>--- conflicted
+++ resolved
@@ -112,7 +112,6 @@
 
     }
 
-<<<<<<< HEAD
     /**
      * judge if native thrift or not
      *
@@ -123,9 +122,7 @@
         return Boolean.valueOf(channel.getUrl().getParameter(NATIVE_THRIFT_TYPE));
     }
 
-=======
     @Override
->>>>>>> 6742d1cd
     public Object decode(Channel channel, ChannelBuffer buffer) throws IOException {
 
         int available = buffer.readableBytes();
