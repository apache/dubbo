/*
 * Licensed to the Apache Software Foundation (ASF) under one or more
 * contributor license agreements.  See the NOTICE file distributed with
 * this work for additional information regarding copyright ownership.
 * The ASF licenses this file to You under the Apache License, Version 2.0
 * (the "License"); you may not use this file except in compliance with
 * the License.  You may obtain a copy of the License at
 *
 *     http://www.apache.org/licenses/LICENSE-2.0
 *
 * Unless required by applicable law or agreed to in writing, software
 * distributed under the License is distributed on an "AS IS" BASIS,
 * WITHOUT WARRANTIES OR CONDITIONS OF ANY KIND, either express or implied.
 * See the License for the specific language governing permissions and
 * limitations under the License.
 */

package org.apache.dubbo.rpc.protocol.tri.call;

import org.apache.dubbo.common.logger.ErrorTypeAwareLogger;
import io.netty.handler.codec.http2.Http2Exception;
import org.apache.dubbo.common.logger.LoggerFactory;
import org.apache.dubbo.common.stream.StreamObserver;
import org.apache.dubbo.remoting.api.connection.AbstractConnectionClient;
import org.apache.dubbo.rpc.TriRpcStatus;
import org.apache.dubbo.rpc.model.FrameworkModel;
import org.apache.dubbo.rpc.protocol.tri.RequestMetadata;
import org.apache.dubbo.rpc.protocol.tri.compressor.Compressor;
import org.apache.dubbo.rpc.protocol.tri.compressor.Identity;
import org.apache.dubbo.rpc.protocol.tri.observer.ClientCallToObserverAdapter;
import org.apache.dubbo.rpc.protocol.tri.stream.ClientStream;
import org.apache.dubbo.rpc.protocol.tri.stream.StreamUtils;
import org.apache.dubbo.rpc.protocol.tri.stream.TripleClientStream;
import org.apache.dubbo.rpc.protocol.tri.transport.TripleWriteQueue;

import io.netty.channel.Channel;

import java.util.Map;
import java.util.concurrent.Executor;

import static org.apache.dubbo.common.constants.LoggerCodeConstants.PROTOCOL_FAILED_RESPONSE;
import static org.apache.dubbo.common.constants.LoggerCodeConstants.PROTOCOL_FAILED_SERIALIZE_TRIPLE;
import static org.apache.dubbo.common.constants.LoggerCodeConstants.PROTOCOL_STREAM_LISTENER;
import static io.netty.handler.codec.http2.Http2Error.FLOW_CONTROL_ERROR;

public class TripleClientCall implements ClientCall, ClientStream.Listener {
    private static final ErrorTypeAwareLogger LOGGER = LoggerFactory.getErrorTypeAwareLogger(TripleClientCall.class);
    private final AbstractConnectionClient connectionClient;
    private final Executor executor;
    private final FrameworkModel frameworkModel;
    private final TripleWriteQueue writeQueue;
    private RequestMetadata requestMetadata;
    private ClientStream stream;
    private ClientCall.Listener listener;
    private boolean canceled;
    private boolean headerSent;
    private boolean autoRequest = true;
    private boolean done;
    private Http2Exception.StreamException streamException;

    public TripleClientCall(AbstractConnectionClient connectionClient, Executor executor,
                            FrameworkModel frameworkModel, TripleWriteQueue writeQueue) {
        this.connectionClient = connectionClient;
        this.executor = executor;
        this.frameworkModel = frameworkModel;
        this.writeQueue= writeQueue;
    }

    // stream listener start
    @Override
    public void onMessage(byte[] message, boolean isReturnTriException) {
        if (done) {
            LOGGER.warn(PROTOCOL_STREAM_LISTENER, "", "",
                "Received message from closed stream,connection=" + connectionClient + " service="
                    + requestMetadata.service + " method="
                    + requestMetadata.method.getMethodName());
            return;
        }
        try {
<<<<<<< HEAD
            final Object unpacked = requestMetadata.packableMethod.parseResponse(requestMetadata.getRemotingSerialization(), message);
=======
            final Object unpacked = requestMetadata.packableMethod.parseResponse(message, isReturnTriException);
>>>>>>> 7e3064f9
            listener.onMessage(unpacked);
        } catch (Throwable t) {
            TriRpcStatus status = TriRpcStatus.INTERNAL.withDescription("Deserialize response failed")
                .withCause(t);
            cancelByLocal(status.asException());
            listener.onClose(status,null, false);
            LOGGER.error(PROTOCOL_FAILED_RESPONSE, "", "", String.format("Failed to deserialize triple response, service=%s, method=%s,connection=%s",
                    connectionClient, requestMetadata.service, requestMetadata.method.getMethodName()), t);
        }
    }

    @Override
    public void onCancelByRemote(TriRpcStatus status) {
        if (canceled) {
            return;
        }
        canceled = true;
        if (requestMetadata.cancellationContext != null) {
            requestMetadata.cancellationContext.cancel(status.asException());
        }
        onComplete(status, null, null, false);
    }

    @Override
    public void onComplete(TriRpcStatus status, Map<String, Object> attachments,
                           Map<String, String> excludeHeaders, boolean isReturnTriException) {
        if (done) {
            return;
        }
        done = true;
        try {
            listener.onClose(status, StreamUtils.toAttachments(attachments), isReturnTriException);
        } catch (Throwable t) {
            cancelByLocal(
                TriRpcStatus.INTERNAL.withDescription("Close stream error").withCause(t)
                    .asException());
        }
        if (requestMetadata.cancellationContext != null) {
            requestMetadata.cancellationContext.cancel(null);
        }
    }

    @Override
    public void onStart() {
        listener.onStart(TripleClientCall.this);
    }

    @Override
    public void cancelByLocal(Throwable t) {
        if (canceled) {
            return;
        }
        // did not create stream
        if (!headerSent) {
            return;
        }
        canceled = true;
        if (stream == null) {
            return;
        }
        if(t instanceof Http2Exception.StreamException && ((Http2Exception.StreamException) t).error().equals(FLOW_CONTROL_ERROR)){
            TriRpcStatus status = TriRpcStatus.CANCELLED.withCause(t)
                .withDescription("Due flowcontrol over pendingbytes, Cancelled by client");
            stream.cancelByLocal(status);
            streamException = (Http2Exception.StreamException) t;
        }else{
            TriRpcStatus status = TriRpcStatus.CANCELLED.withCause(t)
                .withDescription("Cancelled by client");
            stream.cancelByLocal(status);
        }
        TriRpcStatus status = TriRpcStatus.CANCELLED.withCause(t)
            .withDescription("Cancelled by client");
        stream.cancelByLocal(status);
        if (requestMetadata.cancellationContext != null) {
            requestMetadata.cancellationContext.cancel(t);
        }
    }

    @Override
    public void request(int messageNumber) {
        stream.request(messageNumber);
    }

    @Override
    public void sendMessage(Object message) {
        if (canceled && null != streamException) {
            throw new IllegalStateException("Due flowcontrol over pendingbytes, Call already canceled");
        }else if (canceled) {
            throw new IllegalStateException("Call already canceled");
        }
        if (!headerSent) {
            headerSent = true;
            stream.sendHeader(requestMetadata.toHeaders());
        }
        final byte[] data;
        try {
            data = requestMetadata.packableMethod.packRequest(requestMetadata.getRemotingSerialization(), message);
            int compressed =
                Identity.MESSAGE_ENCODING.equals(requestMetadata.compressor.getMessageEncoding())
                    ? 0 : 1;
            final byte[] compress = requestMetadata.compressor.compress(data);
            stream.sendMessage(compress, compressed, false)
                .addListener(f -> {
                    if (!f.isSuccess()) {
                        cancelByLocal(f.cause());
                    }
                });
        } catch (Throwable t) {
            LOGGER.error(PROTOCOL_FAILED_SERIALIZE_TRIPLE, "", "", String.format("Serialize triple request failed, service=%s method=%s",
                requestMetadata.service,
                requestMetadata.method), t);
            cancelByLocal(t);
            listener.onClose(TriRpcStatus.INTERNAL.withDescription("Serialize request failed")
                .withCause(t), null, false);
        }
    }
    // stream listener end

    @Override
    public void halfClose() {
        if (!headerSent) {
            return;
        }
        if (canceled) {
            return;
        }
        stream.halfClose()
            .addListener(f -> {
                if (!f.isSuccess()) {
                    cancelByLocal(new IllegalStateException("Half close failed", f.cause()));
                }
            });
    }

    @Override
    public void setCompression(String compression) {
        this.requestMetadata.compressor = Compressor.getCompressor(frameworkModel, compression);
    }

    @Override
    public StreamObserver<Object> start(RequestMetadata metadata,
                                        ClientCall.Listener responseListener) {
        this.requestMetadata = metadata;
        this.listener = responseListener;
        this.stream = new TripleClientStream(frameworkModel, executor, (Channel) connectionClient.getChannel(true),
            this, writeQueue);
        return new ClientCallToObserverAdapter<>(this);
    }

    @Override
    public boolean isAutoRequest() {
        return autoRequest;
    }

    @Override
    public void setAutoRequest(boolean autoRequest) {
        this.autoRequest = autoRequest;
    }

}<|MERGE_RESOLUTION|>--- conflicted
+++ resolved
@@ -77,11 +77,7 @@
             return;
         }
         try {
-<<<<<<< HEAD
-            final Object unpacked = requestMetadata.packableMethod.parseResponse(requestMetadata.getRemotingSerialization(), message);
-=======
-            final Object unpacked = requestMetadata.packableMethod.parseResponse(message, isReturnTriException);
->>>>>>> 7e3064f9
+            final Object unpacked = requestMetadata.packableMethod.parseResponse(requestMetadata.getRemotingSerialization(), message, isReturnTriException);
             listener.onMessage(unpacked);
         } catch (Throwable t) {
             TriRpcStatus status = TriRpcStatus.INTERNAL.withDescription("Deserialize response failed")
