--- conflicted
+++ resolved
@@ -31,10 +31,7 @@
 import static io.netty.handler.codec.http.HttpResponseStatus.OK;
 
 public class ServerTransportObserver implements TransportObserver {
-<<<<<<< HEAD
 
-=======
->>>>>>> 84346e7a
     private static final Logger LOGGER = LoggerFactory.getLogger(ServerTransportObserver.class);
 
     private final ChannelHandlerContext ctx;
@@ -63,10 +60,7 @@
         ctx.writeAndFlush(new DefaultHttp2HeadersFrame(headers, endStream))
                 .addListener(future -> {
                     if (!future.isSuccess()) {
-<<<<<<< HEAD
                         LOGGER.warn("send header error endStream=" + endStream, future.cause());
-=======
-                        LOGGER.warn("write header error", future.cause());
                     }
                 });
     }
@@ -78,7 +72,6 @@
                 .addListener(future -> {
                     if (!future.isSuccess()) {
                         LOGGER.warn("write reset error", future.cause());
->>>>>>> 84346e7a
                     }
                 });
     }
@@ -95,11 +88,7 @@
         ctx.writeAndFlush(new DefaultHttp2DataFrame(buf, false))
                 .addListener(future -> {
                     if (!future.isSuccess()) {
-<<<<<<< HEAD
                         LOGGER.warn("send data error endStream=" + endStream, future.cause());
-=======
-                        LOGGER.warn("write data error", future.cause());
->>>>>>> 84346e7a
                     }
                 });
     }
