/*
 * Licensed to the Apache Software Foundation (ASF) under one or more
 * contributor license agreements.  See the NOTICE file distributed with
 * this work for additional information regarding copyright ownership.
 * The ASF licenses this file to You under the Apache License, Version 2.0
 * (the "License"); you may not use this file except in compliance with
 * the License.  You may obtain a copy of the License at
 *
 *     http://www.apache.org/licenses/LICENSE-2.0
 *
 * Unless required by applicable law or agreed to in writing, software
 * distributed under the License is distributed on an "AS IS" BASIS,
 * WITHOUT WARRANTIES OR CONDITIONS OF ANY KIND, either express or implied.
 * See the License for the specific language governing permissions and
 * limitations under the License.
 */

package org.apache.dubbo.rpc.protocol.tri;

import org.apache.dubbo.common.URL;
import org.apache.dubbo.common.logger.Logger;
import org.apache.dubbo.common.logger.LoggerFactory;
import org.apache.dubbo.common.threadpool.manager.ExecutorRepository;
import org.apache.dubbo.remoting.RemotingException;
import org.apache.dubbo.remoting.api.ConnectionManager;
import org.apache.dubbo.remoting.exchange.PortUnificationExchanger;
import org.apache.dubbo.rpc.Exporter;
import org.apache.dubbo.rpc.Invoker;
import org.apache.dubbo.rpc.PathResolver;
import org.apache.dubbo.rpc.RpcException;
import org.apache.dubbo.rpc.model.FrameworkModel;
import org.apache.dubbo.rpc.model.MethodDescriptor;
import org.apache.dubbo.rpc.model.ServiceDescriptor;
<<<<<<< HEAD
import org.apache.dubbo.rpc.model.StubServiceDescriptor;
=======
>>>>>>> 6eaf0953
import org.apache.dubbo.rpc.protocol.AbstractExporter;
import org.apache.dubbo.rpc.protocol.AbstractProtocol;
import org.apache.dubbo.rpc.protocol.tri.compressor.Compressor;
import org.apache.dubbo.rpc.protocol.tri.service.TriBuiltinService;
import org.apache.dubbo.triple.TripleWrapper;

import com.google.protobuf.ByteString;
import grpc.health.v1.HealthCheckResponse;

import java.io.ByteArrayOutputStream;
import java.io.IOException;

import static org.apache.dubbo.common.constants.CommonConstants.DEFAULT_CLIENT_THREADPOOL;
import static org.apache.dubbo.common.constants.CommonConstants.THREADPOOL_KEY;
import static org.apache.dubbo.common.constants.CommonConstants.THREAD_NAME_KEY;
import static org.apache.dubbo.rpc.Constants.COMPRESSOR_KEY;

public class TripleProtocol extends AbstractProtocol {
    private static final String CLIENT_THREAD_POOL_NAME = "DubboTriClientHandler";
    public static final String METHOD_ATTR_PACK ="pack";

    private static final Logger logger = LoggerFactory.getLogger(TripleProtocol.class);
    private final PathResolver pathResolver;
    private final TriBuiltinService triBuiltinService;
    private final ConnectionManager connectionManager;
    private final FrameworkModel frameworkModel;
    private boolean versionChecked = false;

    public TripleProtocol(FrameworkModel frameworkModel) {
        this.frameworkModel = frameworkModel;
        this.triBuiltinService = new TriBuiltinService(frameworkModel);
        this.pathResolver = frameworkModel.getExtensionLoader(PathResolver.class).getDefaultExtension();
        this.connectionManager = frameworkModel.getExtensionLoader(ConnectionManager.class).getExtension("multiple");
    }

    @Override
    public int getDefaultPort() {
        return 50051;
    }

    @Override
    public <T> Exporter<T> export(Invoker<T> invoker) throws RpcException {
        URL url = invoker.getUrl();
        checkProtobufVersion(url);
        String key = serviceKey(url);
        final AbstractExporter<T> exporter = new AbstractExporter<T>(invoker) {
            @Override
            public void afterUnExport() {
                pathResolver.remove(url.getServiceKey());
                pathResolver.add(url.getServiceModel().getServiceModel().getInterfaceName(), invoker);
                exporterMap.remove(key);
            }
        };

        exporterMap.put(key, exporter);

        invokers.add(invoker);

        pathResolver.add(url.getServiceKey(), invoker);
        pathResolver.add(url.getServiceModel().getServiceModel().getInterfaceName(), invoker);

        // set service status
        triBuiltinService.getHealthStatusManager().setStatus(url.getServiceKey(), HealthCheckResponse.ServingStatus.SERVING);
        triBuiltinService.getHealthStatusManager().setStatus(url.getServiceInterface(), HealthCheckResponse.ServingStatus.SERVING);

        PortUnificationExchanger.bind(invoker.getUrl());
        return exporter;
    }

    @Override
    public <T> Invoker<T> refer(Class<T> type, URL url) throws RpcException {
        ServiceDescriptor serviceDescriptor = url.getServiceModel().getServiceModel();

        if(serviceDescriptor instanceof StubServiceDescriptor){

        }else{
            for (MethodDescriptor method: serviceDescriptor.getAllMethods()) {
                DynamicPackableMethod.init(method,url);
            }
        }

        url = url.addParameter(THREAD_NAME_KEY, CLIENT_THREAD_POOL_NAME);
        url = url.addParameterIfAbsent(THREADPOOL_KEY, DEFAULT_CLIENT_THREADPOOL);
        url.getOrDefaultApplicationModel()
            .getExtensionLoader(ExecutorRepository.class)
            .getDefaultExtension()
            .createExecutorIfAbsent(url);
        // TODO support config
//        String compressorStr = ConfigurationUtils.getCachedDynamicProperty(frameworkModel, COMPRESSOR_KEY, Identity.MESSAGE_ENCODING);
//        Compressor defaultCompressor = Compressor.getCompressor(frameworkModel, compressorStr);
        Compressor defaultCompressor = Compressor.NONE;
//        String acceptEncoding = Compressor.getAcceptEncoding(frameworkModel);
        String acceptEncoding = Compressor.NONE.getMessageEncoding();
        TripleInvoker<T> invoker;
        String compressorStr = url.getParameter(COMPRESSOR_KEY);
        Compressor compressor;
        if (compressorStr == null) {
            compressor = defaultCompressor;
        } else {
            compressor = Compressor.getCompressor(url.getOrDefaultFrameworkModel(), compressorStr);
        }
        try {
            invoker = new TripleInvoker<>(type, url, acceptEncoding, connectionManager,
                compressor, invokers,
                serviceDescriptor);
        } catch (RemotingException e) {
            throw new RpcException("Fail to create remoting client for service(" + url + "): " + e.getMessage(), e);
        }
        invokers.add(invoker);
        return invoker;
    }

    @Override
    protected <T> Invoker<T> protocolBindingRefer(Class<T> type, URL url) throws RpcException {
        return null;
    }

    @Override
    public void destroy() {
        if (logger.isInfoEnabled()) {
            logger.info("Destroying protocol [" + this.getClass().getSimpleName() + "] ...");
        }
        PortUnificationExchanger.close();
        pathResolver.destroy();
        super.destroy();
    }

    private void checkProtobufVersion(URL url) {
        if (versionChecked) {
            return;
        }
        if (url.getServiceModel() == null) {
            return;
        }
        ServiceDescriptor descriptor = url.getServiceModel().getServiceModel();
        if (descriptor == null) {
            return;
        }
        if (descriptor.getAllMethods().stream().noneMatch(MethodDescriptor::isNeedWrap)) {
            return;
        }

        TripleWrapper.TripleResponseWrapper responseWrapper = TripleWrapper.TripleResponseWrapper.newBuilder()
            .setData(ByteString.copyFromUtf8("Test"))
            .setSerializeType("Test")
            .build();

        ByteArrayOutputStream baos = new ByteArrayOutputStream();
        try {
            responseWrapper.writeTo(baos);
        } catch (IOException e) {
            throw new IllegalStateException("Bad protobuf-java version detected! Please make sure the version of user's " +
                "classloader is greater than 3.11.0 ", e);
        }
        this.versionChecked = true;
    }
}<|MERGE_RESOLUTION|>--- conflicted
+++ resolved
@@ -31,14 +31,12 @@
 import org.apache.dubbo.rpc.model.FrameworkModel;
 import org.apache.dubbo.rpc.model.MethodDescriptor;
 import org.apache.dubbo.rpc.model.ServiceDescriptor;
-<<<<<<< HEAD
 import org.apache.dubbo.rpc.model.StubServiceDescriptor;
-=======
->>>>>>> 6eaf0953
 import org.apache.dubbo.rpc.protocol.AbstractExporter;
 import org.apache.dubbo.rpc.protocol.AbstractProtocol;
 import org.apache.dubbo.rpc.protocol.tri.compressor.Compressor;
 import org.apache.dubbo.rpc.protocol.tri.service.TriBuiltinService;
+import org.apache.dubbo.rpc.stub.StubSuppliers;
 import org.apache.dubbo.triple.TripleWrapper;
 
 import com.google.protobuf.ByteString;
@@ -173,7 +171,7 @@
         if (descriptor == null) {
             return;
         }
-        if (descriptor.getAllMethods().stream().noneMatch(MethodDescriptor::isNeedWrap)) {
+        if(descriptor instanceof StubServiceDescriptor){
             return;
         }
 
