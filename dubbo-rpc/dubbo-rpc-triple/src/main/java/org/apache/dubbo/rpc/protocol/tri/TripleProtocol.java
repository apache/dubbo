--- conflicted
+++ resolved
@@ -168,18 +168,15 @@
         ExecutorRepository.getInstance(url.getOrDefaultApplicationModel())
                 .createExecutorIfAbsent(ExecutorUtil.setThreadName(url, SERVER_THREAD_POOL_NAME));
 
-<<<<<<< HEAD
         TripleConfig tripleConfig = ConfigManager.getProtocol(url).getTriple();
         if (Boolean.TRUE.equals(tripleConfig.getEnableServlet())) {
             ServletExchanger.bind(url);
         } else {
             PortUnificationExchanger.bind(url, new DefaultPuHandler());
-=======
-        PortUnificationExchanger.bind(url, new DefaultPuHandler());
+        }
 
         if (isHttp3Enabled(url)) {
             Http3Exchanger.bind(url);
->>>>>>> 35adffac
         }
 
         optimizeSerialization(url);
