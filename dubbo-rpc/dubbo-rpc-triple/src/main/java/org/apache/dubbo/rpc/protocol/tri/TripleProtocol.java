--- conflicted
+++ resolved
@@ -54,12 +54,6 @@
 import static org.apache.dubbo.rpc.Constants.H2_SETTINGS_RESOLVE_FALLBACK_TO_DEFAULT_KEY;
 import static org.apache.dubbo.rpc.Constants.H2_SETTINGS_SUPPORT_NO_LOWER_HEADER_KEY;
 import static org.apache.dubbo.rpc.Constants.H2_SETTINGS_VERBOSE_ENABLED;
-<<<<<<< HEAD
-import static org.apache.dubbo.rpc.Constants.H3_SETTINGS_HTTP3_ENABLED;
-import static org.apache.dubbo.rpc.Constants.HTTP3_KEY;
-import static org.apache.dubbo.rpc.Constants.TRIPLE_SERVLET_KEY;
-=======
->>>>>>> 611de81d
 
 public class TripleProtocol extends AbstractProtocol {
 
@@ -158,12 +152,8 @@
 
     private void bindServerPort(URL url) {
         boolean bindPort = true;
-<<<<<<< HEAD
-        if (isServletEnabled(url)) {
-=======
 
         if (ServletExchanger.isEnabled()) {
->>>>>>> 611de81d
             int port = url.getParameter(BIND_PORT_KEY, url.getPort());
             Integer serverPort = ServletExchanger.getServerPort();
             if (serverPort == null) {
@@ -221,15 +211,4 @@
         mappingRegistry.destroy();
         super.destroy();
     }
-<<<<<<< HEAD
-
-    public static boolean isHttp3Enabled(URL url) {
-        return HTTP3_ENABLED || url.getParameter(HTTP3_KEY, false);
-    }
-
-    public static boolean isServletEnabled(URL url) {
-        return SERVLET_ENABLED || url.getParameter(TRIPLE_SERVLET_KEY, false);
-    }
-=======
->>>>>>> 611de81d
 }