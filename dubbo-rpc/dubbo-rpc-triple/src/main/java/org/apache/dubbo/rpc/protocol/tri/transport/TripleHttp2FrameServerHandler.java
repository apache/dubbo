/*
 * Licensed to the Apache Software Foundation (ASF) under one or more
 * contributor license agreements.  See the NOTICE file distributed with
 * this work for additional information regarding copyright ownership.
 * The ASF licenses this file to You under the Apache License, Version 2.0
 * (the "License"); you may not use this file except in compliance with
 * the License.  You may obtain a copy of the License at
 *
 *     http://www.apache.org/licenses/LICENSE-2.0
 *
 * Unless required by applicable law or agreed to in writing, software
 * distributed under the License is distributed on an "AS IS" BASIS,
 * WITHOUT WARRANTIES OR CONDITIONS OF ANY KIND, either express or implied.
 * See the License for the specific language governing permissions and
 * limitations under the License.
 */

package org.apache.dubbo.rpc.protocol.tri.transport;

import io.netty.handler.codec.http2.Http2StreamChannel;
<<<<<<< HEAD
import org.apache.dubbo.common.logger.ErrorTypeAwareLogger;
=======
import io.netty.util.AttributeKey;
import org.apache.dubbo.common.logger.Logger;
>>>>>>> 21beaff7
import org.apache.dubbo.common.logger.LoggerFactory;
import org.apache.dubbo.rpc.HeaderFilter;
import org.apache.dubbo.rpc.PathResolver;
import org.apache.dubbo.rpc.TriRpcStatus;
import org.apache.dubbo.rpc.executor.ExecutorSupport;
import org.apache.dubbo.rpc.model.FrameworkModel;
import org.apache.dubbo.rpc.protocol.tri.compressor.DeCompressor;
import org.apache.dubbo.rpc.protocol.tri.stream.TripleServerStream;
import io.netty.handler.codec.http2.Http2Connection;
import io.netty.channel.ChannelDuplexHandler;
import io.netty.channel.ChannelHandlerContext;
import io.netty.handler.codec.http2.Http2DataFrame;
import io.netty.handler.codec.http2.Http2HeadersFrame;
import io.netty.handler.codec.http2.Http2ResetFrame;
import io.netty.util.ReferenceCountUtil;
import io.netty.util.ReferenceCounted;

import java.util.List;
import java.util.concurrent.Executor;

import static org.apache.dubbo.common.constants.LoggerCodeConstants.PROTOCOL_FAILED_RESPONSE;

public class TripleHttp2FrameServerHandler extends ChannelDuplexHandler {


    private static final ErrorTypeAwareLogger LOGGER = LoggerFactory.getErrorTypeAwareLogger(
        TripleHttp2FrameServerHandler.class);
    private final PathResolver pathResolver;
    private final ExecutorSupport executorSupport;
    private final String acceptEncoding;
    private final TripleServerStream tripleServerStream;

    private static final AttributeKey<TripleServerStream> CONNECTION_KEY = AttributeKey.valueOf(
        "tri_connection");

    public TripleHttp2FrameServerHandler(
        FrameworkModel frameworkModel,
        ExecutorSupport executorSupport,
        List<HeaderFilter> filters,
        Http2StreamChannel channel,
        TripleWriteQueue writeQueue) {
        this.executorSupport = executorSupport;
        this.acceptEncoding = String.join(",",
            frameworkModel.getExtensionLoader(DeCompressor.class).getSupportedExtensions());
        this.pathResolver = frameworkModel.getExtensionLoader(PathResolver.class)
            .getDefaultExtension();
        // The executor will be assigned in onHeadersRead method
        tripleServerStream = new TripleServerStream(channel, frameworkModel, null, pathResolver, acceptEncoding, filters, writeQueue);
    }

    @Override
    public void channelRead(ChannelHandlerContext ctx, Object msg) throws Exception {
        if (msg instanceof Http2HeadersFrame) {
            onHeadersRead(ctx, (Http2HeadersFrame) msg);
        } else if (msg instanceof Http2DataFrame) {
            onDataRead(ctx, (Http2DataFrame) msg);
        } else if (msg instanceof ReferenceCounted) {
            // ignored
            ReferenceCountUtil.release(msg);
        }
    }

    @Override
    public void userEventTriggered(ChannelHandlerContext ctx, Object evt) throws Exception {
        if (evt instanceof Http2ResetFrame) {
            onResetRead(ctx, (Http2ResetFrame) evt);
        } else {
            super.userEventTriggered(ctx, evt);
        }
    }

    public void onResetRead(ChannelHandlerContext ctx, Http2ResetFrame frame) {
        LOGGER.warn(PROTOCOL_FAILED_RESPONSE, "", "", "Triple Server received remote reset errorCode=" + frame.errorCode());
        if (tripleServerStream != null) {
            tripleServerStream.transportObserver.cancelByRemote(frame.errorCode());
        }
    }

    @Override
    public void exceptionCaught(ChannelHandlerContext ctx, Throwable cause) throws Exception {
        if (LOGGER.isWarnEnabled()) {
            LOGGER.warn(PROTOCOL_FAILED_RESPONSE, "", "", "Exception in processing triple message", cause);
        }
        TriRpcStatus status = TriRpcStatus.getStatus(cause,
            "Provider's error:\n" + cause.getMessage());
        tripleServerStream.cancelByLocal(status);
    }

    public void onDataRead(ChannelHandlerContext ctx, Http2DataFrame msg) throws Exception {
        tripleServerStream.transportObserver.onData(msg, msg.isEndStream());
    }

    public void onHeadersRead(ChannelHandlerContext ctx, Http2HeadersFrame msg) throws Exception {
<<<<<<< HEAD
        Executor executor = executorSupport.getExecutor(msg.headers());
        tripleServerStream.setExecutor(executor);
        tripleServerStream.transportObserver.onHeader(msg.headers(), msg.isEndStream());
=======
        //transmit connection to triple invoke to flowcontrol
        Http2Connection connection = (Http2Connection)ctx.channel().attr(CONNECTION_KEY).get();
        tripleServerStream.transportObserver.onHeader(msg.headers(), msg.isEndStream(), connection);
>>>>>>> 21beaff7
    }

}<|MERGE_RESOLUTION|>--- conflicted
+++ resolved
@@ -18,12 +18,8 @@
 package org.apache.dubbo.rpc.protocol.tri.transport;
 
 import io.netty.handler.codec.http2.Http2StreamChannel;
-<<<<<<< HEAD
 import org.apache.dubbo.common.logger.ErrorTypeAwareLogger;
-=======
 import io.netty.util.AttributeKey;
-import org.apache.dubbo.common.logger.Logger;
->>>>>>> 21beaff7
 import org.apache.dubbo.common.logger.LoggerFactory;
 import org.apache.dubbo.rpc.HeaderFilter;
 import org.apache.dubbo.rpc.PathResolver;
@@ -40,7 +36,6 @@
 import io.netty.handler.codec.http2.Http2ResetFrame;
 import io.netty.util.ReferenceCountUtil;
 import io.netty.util.ReferenceCounted;
-
 import java.util.List;
 import java.util.concurrent.Executor;
 
@@ -117,15 +112,12 @@
     }
 
     public void onHeadersRead(ChannelHandlerContext ctx, Http2HeadersFrame msg) throws Exception {
-<<<<<<< HEAD
+
         Executor executor = executorSupport.getExecutor(msg.headers());
         tripleServerStream.setExecutor(executor);
-        tripleServerStream.transportObserver.onHeader(msg.headers(), msg.isEndStream());
-=======
         //transmit connection to triple invoke to flowcontrol
         Http2Connection connection = (Http2Connection)ctx.channel().attr(CONNECTION_KEY).get();
         tripleServerStream.transportObserver.onHeader(msg.headers(), msg.isEndStream(), connection);
->>>>>>> 21beaff7
     }
 
 }