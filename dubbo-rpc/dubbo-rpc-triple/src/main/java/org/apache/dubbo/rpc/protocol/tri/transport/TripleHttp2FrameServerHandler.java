--- conflicted
+++ resolved
@@ -18,6 +18,7 @@
 package org.apache.dubbo.rpc.protocol.tri.transport;
 
 import io.netty.handler.codec.http2.Http2StreamChannel;
+import io.netty.util.AttributeKey;
 import org.apache.dubbo.common.logger.Logger;
 import org.apache.dubbo.common.logger.LoggerFactory;
 import org.apache.dubbo.rpc.HeaderFilter;
@@ -40,14 +41,6 @@
 
 public class TripleHttp2FrameServerHandler extends ChannelDuplexHandler {
 
-<<<<<<< HEAD
-=======
-    private static final AttributeKey<TripleServerStream> SERVER_STREAM_KEY = AttributeKey.valueOf(
-        "tri_server_stream");
-
-    private static final AttributeKey<TripleServerStream> CONNECTION_KEY = AttributeKey.valueOf(
-        "tri_connection");
->>>>>>> 4092f7c5
 
     private static final Logger LOGGER = LoggerFactory.getLogger(
         TripleHttp2FrameServerHandler.class);
@@ -57,6 +50,9 @@
     private final List<HeaderFilter> filters;
     private final String acceptEncoding;
     private final TripleServerStream tripleServerStream;
+
+    private static final AttributeKey<TripleServerStream> CONNECTION_KEY = AttributeKey.valueOf(
+        "tri_connection");
 
     public TripleHttp2FrameServerHandler(
         FrameworkModel frameworkModel,
@@ -113,27 +109,13 @@
     }
 
     public void onDataRead(ChannelHandlerContext ctx, Http2DataFrame msg) throws Exception {
-<<<<<<< HEAD
-        tripleServerStream.transportObserver.onData(msg.content(), msg.isEndStream());
-    }
-
-    public void onHeadersRead(ChannelHandlerContext ctx, Http2HeadersFrame msg) throws Exception {
-        tripleServerStream.transportObserver.onHeader(msg.headers(), msg.isEndStream());
-=======
-        final TripleServerStream tripleServerStream = ctx.channel().attr(SERVER_STREAM_KEY)
-            .get();
         tripleServerStream.transportObserver.onData(msg, msg.isEndStream());
     }
 
     public void onHeadersRead(ChannelHandlerContext ctx, Http2HeadersFrame msg) throws Exception {
-        TripleServerStream tripleServerStream = new TripleServerStream(ctx.channel(),
-            frameworkModel, executor,
-            pathResolver, acceptEncoding, filters);
-        ctx.channel().attr(SERVER_STREAM_KEY).set(tripleServerStream);
         //transmit connection to triple invoke to flowcontrol
         Http2Connection connection = (Http2Connection)ctx.channel().attr(CONNECTION_KEY).get();
         tripleServerStream.transportObserver.onHeader(msg.headers(), msg.isEndStream(), connection);
->>>>>>> 4092f7c5
     }
 
 }