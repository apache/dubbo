--- conflicted
+++ resolved
@@ -18,12 +18,6 @@
 package org.apache.dubbo.rpc.protocol.tri.stream;
 
 import org.apache.dubbo.common.URL;
-<<<<<<< HEAD
-import org.apache.dubbo.common.logger.Logger;
-import org.apache.dubbo.common.logger.LoggerFactory;
-=======
-import org.apache.dubbo.rpc.protocol.tri.AbstractTransportObserver;
->>>>>>> fa442f21
 import org.apache.dubbo.rpc.protocol.tri.DefaultFuture2;
 import org.apache.dubbo.rpc.protocol.tri.RequestMetadata;
 import org.apache.dubbo.rpc.protocol.tri.RpcStatus;
@@ -67,27 +61,23 @@
     public final H2TransportObserver remoteObserver = new ClientTransportObserver();
     private final WriteQueue writeQueue;
     private final long requestId;
-<<<<<<< HEAD
     private final URL url;
     private EventLoop eventLoop;
-    private boolean canceled;
-    private boolean headerReceived;
     private Deframer deframer;
-    private Http2Headers trailers;
-=======
 
     // for test
     ClientStream(URL url,
                  long requestId,
+                 Executor executor,
                  WriteQueue writeQueue,
                  ClientStreamListener listener) {
 
-        super(url);
+        super(executor);
+        this.url = url;
         this.requestId = requestId;
         this.listener = listener;
         this.writeQueue = writeQueue;
     }
->>>>>>> fa442f21
 
     public ClientStream(URL url,
                         long requestId,
@@ -105,13 +95,7 @@
         final Http2StreamChannelBootstrap bootstrap = new Http2StreamChannelBootstrap(parent);
         final Future<Http2StreamChannel> future = bootstrap.open().syncUninterruptibly();
         if (!future.isSuccess()) {
-<<<<<<< HEAD
-            listener.complete(RpcStatus.INTERNAL
-                .withDescription("Create remote stream failed"), null);
-            return null;
-=======
             throw new IllegalStateException("Create remote stream failed. channel:" + parent);
->>>>>>> fa442f21
         }
         final Http2StreamChannel channel = future.getNow();
         eventLoop = channel.eventLoop();
@@ -325,7 +309,6 @@
 
         @Override
         public void onData(ByteBuf data, boolean endStream) {
-<<<<<<< HEAD
             executor.execute(() -> {
                 if (transportError != null) {
                     transportError.appendDescription("Data:" + data.toString(StandardCharsets.UTF_8));
@@ -343,22 +326,6 @@
                 }
                 deframer.deframe(data);
             });
-=======
-            if (transportError != null) {
-                transportError.appendDescription("Data:" + data.toString(StandardCharsets.UTF_8));
-                ReferenceCountUtil.release(data);
-                if (transportError.description.length() > 512 || endStream) {
-                    handleH2TransportError(transportError);
-                }
-                return;
-            }
-            if (!headerReceived) {
-                handleH2TransportError(RpcStatus.INTERNAL
-                    .withDescription("headers not received before payload"));
-                return;
-            }
-            decoder.deframe(data);
->>>>>>> fa442f21
         }
 
         @Override
