/*
 * Licensed to the Apache Software Foundation (ASF) under one or more
 * contributor license agreements.  See the NOTICE file distributed with
 * this work for additional information regarding copyright ownership.
 * The ASF licenses this file to You under the Apache License, Version 2.0
 * (the "License"); you may not use this file except in compliance with
 * the License.  You may obtain a copy of the License at
 *
 *     http://www.apache.org/licenses/LICENSE-2.0
 *
 * Unless required by applicable law or agreed to in writing, software
 * distributed under the License is distributed on an "AS IS" BASIS,
 * WITHOUT WARRANTIES OR CONDITIONS OF ANY KIND, either express or implied.
 * See the License for the specific language governing permissions and
 * limitations under the License.
 */

package org.apache.dubbo.rpc.protocol.tri;

import org.apache.dubbo.common.URL;
import org.apache.dubbo.common.stream.StreamObserver;
import org.apache.dubbo.remoting.TimeoutException;
import org.apache.dubbo.rpc.AppResponse;
import org.apache.dubbo.rpc.Result;
import org.apache.dubbo.rpc.RpcContext;
import org.apache.dubbo.rpc.RpcException;
import org.apache.dubbo.rpc.RpcInvocation;

import io.netty.handler.codec.http.HttpHeaderNames;

import java.util.Map;
import java.util.concurrent.CompletionStage;
import java.util.function.BiConsumer;
import java.util.function.Function;

import static org.apache.dubbo.rpc.protocol.tri.GrpcStatus.rpcExceptionCodeToGrpc;

public class UnaryServerStream extends AbstractServerStream implements Stream {

    protected UnaryServerStream(URL url) {
        super(url);
    }

    @Override
    protected StreamObserver<Object> createStreamObserver() {
        return null;
    }

    @Override
    protected TransportObserver createTransportObserver() {
        return new UnaryServerTransportObserver();
    }

    private class UnaryServerTransportObserver extends UnaryTransportObserver implements TransportObserver {
        @Override
        protected void onError(GrpcStatus status) {
            transportError(status);
        }

        @Override
        public void doOnComplete() {
            if (getData() != null) {
                execute(this::invoke);
            } else {
                onError(GrpcStatus.fromCode(GrpcStatus.Code.INTERNAL)
                    .withDescription("Missing request data"));
            }
        }

        public void invoke() {

            RpcInvocation invocation;
            try {
                invocation = buildInvocation(getHeaders());
                final Object[] arguments = deserializeRequest(getData());
                if (arguments != null) {
                    invocation.setArguments(arguments);
                } else {
                    return;
                }
            } catch (Throwable t) {
                LOGGER.warn("Exception processing triple message", t);
                transportError(GrpcStatus.fromCode(GrpcStatus.Code.INTERNAL)
                    .withDescription("Decode request failed:" + t.getMessage()));
                return;
            }

            final Result result = getInvoker().invoke(invocation);
            CompletionStage<Object> future = result.thenApply(Function.identity());

            BiConsumer<Object, Throwable> onComplete = (appResult, t) -> {
                if (t != null) {
                    if (t instanceof TimeoutException) {
                        transportError(GrpcStatus.fromCode(GrpcStatus.Code.DEADLINE_EXCEEDED).withCause(t));
                    } else {
                        transportError(GrpcStatus.fromCode(GrpcStatus.Code.UNKNOWN).withCause(t));
                    }
                    return;
                }
                AppResponse response = (AppResponse) appResult;
                try {
                    if (response.hasException()) {
                        final Throwable exception = response.getException();
                        if (exception instanceof RpcException) {
<<<<<<< HEAD
                            transportError(rpcExceptionCodeToGrpc(((RpcException) exception).getCode())
                                .withCause(exception), response.getObjectAttachments());
=======
                            final GrpcStatus status = rpcExceptionCodeToGrpc(((RpcException) exception).getCode())
                                    .withCause(exception);
                            transportError(status, response.getObjectAttachments());
>>>>>>> 22f194a5
                        } else {
                            transportError(GrpcStatus.fromCode(GrpcStatus.Code.UNKNOWN)
                                .withCause(exception), response.getObjectAttachments());
                        }
                        return;
                    }
                    Metadata metadata = new DefaultMetadata();
                    metadata.put(HttpHeaderNames.CONTENT_TYPE, TripleConstant.CONTENT_PROTO);
                    getTransportSubscriber().onMetadata(metadata, false);

                    final ClassLoader tccl = Thread.currentThread().getContextClassLoader();
                    final byte[] data;
                    try {
                        ClassLoadUtil.switchContextLoader(
                            getProviderModel().getServiceInterfaceClass().getClassLoader());
                        data = encodeResponse(response.getValue());
                    } finally {
                        ClassLoadUtil.switchContextLoader(tccl);
                    }
                    getTransportSubscriber().onData(data, false);

                    Metadata trailers = new DefaultMetadata()
                        .put(TripleHeaderEnum.STATUS_KEY.getHeader(), Integer.toString(GrpcStatus.Code.OK.code));
                    final Map<String, Object> attachments = response.getObjectAttachments();
                    if (attachments != null) {
                        convertAttachment(trailers, attachments);
                    }
                    getTransportSubscriber().onMetadata(trailers, true);
                } catch (Throwable e) {
                    LOGGER.warn("Exception processing triple message", e);
                    if (e instanceof RpcException) {
                        final GrpcStatus status = rpcExceptionCodeToGrpc(((RpcException) e).getCode())
                                .withCause(e);
                        transportError(status, response.getObjectAttachments());
                    } else {
                        transportError(GrpcStatus.fromCode(GrpcStatus.Code.UNKNOWN)
                            .withDescription("Exception occurred in provider's execution:" + e.getMessage())
                            .withCause(e), response.getObjectAttachments());
                    }
                }
            };

            future.whenComplete(onComplete);
            RpcContext.removeContext();
        }
    }

}<|MERGE_RESOLUTION|>--- conflicted
+++ resolved
@@ -102,14 +102,11 @@
                     if (response.hasException()) {
                         final Throwable exception = response.getException();
                         if (exception instanceof RpcException) {
-<<<<<<< HEAD
                             transportError(rpcExceptionCodeToGrpc(((RpcException) exception).getCode())
                                 .withCause(exception), response.getObjectAttachments());
-=======
                             final GrpcStatus status = rpcExceptionCodeToGrpc(((RpcException) exception).getCode())
                                     .withCause(exception);
                             transportError(status, response.getObjectAttachments());
->>>>>>> 22f194a5
                         } else {
                             transportError(GrpcStatus.fromCode(GrpcStatus.Code.UNKNOWN)
                                 .withCause(exception), response.getObjectAttachments());
