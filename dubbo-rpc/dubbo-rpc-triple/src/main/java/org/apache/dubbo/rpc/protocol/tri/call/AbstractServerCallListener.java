--- conflicted
+++ resolved
@@ -54,10 +54,6 @@
         String remoteApp = (String) invocation.getAttributes()
             .remove(TripleHeaderEnum.CONSUMER_APP_NAME_KEY);
         if (null != remoteApp) {
-<<<<<<< HEAD
-            RpcContext.getServerResponseContext().setRemoteApplicationName(remoteApp);
-=======
->>>>>>> 1663a4b6
             RpcContext.getServiceContext().setRemoteApplicationName(remoteApp);
         }
         final long stInMillis = System.currentTimeMillis();
