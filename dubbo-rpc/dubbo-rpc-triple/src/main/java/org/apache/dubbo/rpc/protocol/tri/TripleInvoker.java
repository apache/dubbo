/*
 * Licensed to the Apache Software Foundation (ASF) under one or more
 * contributor license agreements.  See the NOTICE file distributed with
 * this work for additional information regarding copyright ownership.
 * The ASF licenses this file to You under the Apache License, Version 2.0
 * (the "License"); you may not use this file except in compliance with
 * the License.  You may obtain a copy of the License at
 *
 *     http://www.apache.org/licenses/LICENSE-2.0
 *
 * Unless required by applicable law or agreed to in writing, software
 * distributed under the License is distributed on an "AS IS" BASIS,
 * WITHOUT WARRANTIES OR CONDITIONS OF ANY KIND, either express or implied.
 * See the License for the specific language governing permissions and
 * limitations under the License.
 */

package org.apache.dubbo.rpc.protocol.tri;

import org.apache.dubbo.common.URL;
import org.apache.dubbo.common.constants.CommonConstants;
import org.apache.dubbo.common.logger.ErrorTypeAwareLogger;
import org.apache.dubbo.common.logger.LoggerFactory;
import org.apache.dubbo.common.stream.StreamObserver;
<<<<<<< HEAD
import org.apache.dubbo.common.threadpool.serial.SerializingExecutor;
import org.apache.dubbo.remoting.api.Connection;
import org.apache.dubbo.remoting.api.ConnectionManager;
=======
import org.apache.dubbo.remoting.api.connection.AbstractConnectionClient;
>>>>>>> 6db15f23
import org.apache.dubbo.rpc.AppResponse;
import org.apache.dubbo.rpc.AsyncRpcResult;
import org.apache.dubbo.rpc.CancellationContext;
import org.apache.dubbo.rpc.FutureContext;
import org.apache.dubbo.rpc.Invocation;
import org.apache.dubbo.rpc.Invoker;
import org.apache.dubbo.rpc.Result;
import org.apache.dubbo.rpc.RpcContext;
import org.apache.dubbo.rpc.RpcException;
import org.apache.dubbo.rpc.TriRpcStatus;
import org.apache.dubbo.rpc.model.ConsumerModel;
import org.apache.dubbo.rpc.model.MethodDescriptor;
import org.apache.dubbo.rpc.model.PackableMethod;
import org.apache.dubbo.rpc.model.ServiceDescriptor;
import org.apache.dubbo.rpc.model.StubMethodDescriptor;
import org.apache.dubbo.rpc.protocol.AbstractInvoker;
import org.apache.dubbo.rpc.protocol.tri.call.ClientCall;
import org.apache.dubbo.rpc.protocol.tri.call.ObserverToClientCallListenerAdapter;
import org.apache.dubbo.rpc.protocol.tri.call.TripleClientCall;
import org.apache.dubbo.rpc.protocol.tri.call.UnaryClientCallListener;
import org.apache.dubbo.rpc.protocol.tri.compressor.Compressor;
import org.apache.dubbo.rpc.protocol.tri.observer.ClientCallToObserverAdapter;
import org.apache.dubbo.rpc.protocol.tri.transport.TripleWriteQueue;
import org.apache.dubbo.rpc.support.RpcUtils;

import io.netty.util.AsciiString;

import java.util.Arrays;
import java.util.Objects;
import java.util.Set;
import java.util.concurrent.CompletableFuture;
import java.util.concurrent.Executor;
import java.util.concurrent.ExecutorService;
import java.util.concurrent.locks.ReentrantLock;

import static org.apache.dubbo.common.constants.CommonConstants.GROUP_KEY;
import static org.apache.dubbo.common.constants.CommonConstants.INTERFACE_KEY;
import static org.apache.dubbo.common.constants.CommonConstants.TIMEOUT_KEY;
import static org.apache.dubbo.common.constants.LoggerCodeConstants.PROTOCOL_FAILED_DESTROY_INVOKER;
import static org.apache.dubbo.common.constants.LoggerCodeConstants.PROTOCOL_FAILED_REQUEST;
import static org.apache.dubbo.rpc.Constants.TOKEN_KEY;

/**
 * TripleInvoker
 */
public class TripleInvoker<T> extends AbstractInvoker<T> {

    private static final ErrorTypeAwareLogger LOGGER = LoggerFactory.getErrorTypeAwareLogger(TripleInvoker.class);

    private final AbstractConnectionClient connectionClient;
    private final ReentrantLock destroyLock = new ReentrantLock();
    private final Set<Invoker<?>> invokers;
    private final Executor streamExecutor;
    private final SerializingExecutor serializingExecutor;
    private final String acceptEncodings;
    private final TripleWriteQueue writeQueue = new TripleWriteQueue();

    public TripleInvoker(Class<T> serviceType,
        URL url,
        String acceptEncodings,
        AbstractConnectionClient connectionClient,
        Set<Invoker<?>> invokers,
        ExecutorService streamExecutor) {
        super(serviceType, url, new String[]{INTERFACE_KEY, GROUP_KEY, TOKEN_KEY});
        this.invokers = invokers;
        this.connectionClient = connectionClient;
        this.acceptEncodings = acceptEncodings;
        this.streamExecutor = streamExecutor;
        this.serializingExecutor = new SerializingExecutor(streamExecutor);
    }

    private static AsciiString getSchemeFromUrl(URL url) {
        boolean ssl = url.getParameter(CommonConstants.SSL_ENABLED_KEY, false);
        return ssl ? TripleConstant.HTTPS_SCHEME : TripleConstant.HTTP_SCHEME;
    }

    @Override
    protected Result doInvoke(final Invocation invocation) {
        if (!connectionClient.isConnected()) {
            CompletableFuture<AppResponse> future = new CompletableFuture<>();
            RpcException exception = TriRpcStatus.UNAVAILABLE.withDescription(
                    String.format("upstream %s is unavailable", getUrl().getAddress()))
                .asException();
            future.completeExceptionally(exception);
            return new AsyncRpcResult(future, invocation);
        }

        ConsumerModel consumerModel = (ConsumerModel) (invocation.getServiceModel() != null
            ? invocation.getServiceModel() : getUrl().getServiceModel());
        ServiceDescriptor serviceDescriptor = consumerModel.getServiceModel();
        final MethodDescriptor methodDescriptor = serviceDescriptor.getMethod(
            invocation.getMethodName(),
            invocation.getParameterTypes());
        ClientCall call = new TripleClientCall(connectionClient, streamExecutor,
            getUrl().getOrDefaultFrameworkModel(), writeQueue);

        AsyncRpcResult result;
        try {
            switch (methodDescriptor.getRpcType()) {
                case UNARY:
                    call = new TripleClientCall(connection, serializingExecutor,
                        getUrl().getOrDefaultFrameworkModel(), writeQueue);
                    result = invokeUnary(methodDescriptor, invocation, call);
                    break;
                case SERVER_STREAM:
                    result = invokeServerStream(methodDescriptor, invocation, call);
                    break;
                case CLIENT_STREAM:
                case BI_STREAM:
                    result = invokeBiOrClientStream(methodDescriptor, invocation, call);
                    break;
                default:
                    throw new IllegalStateException("Can not reach here");
            }
            return result;
        } catch (Throwable t) {
            final TriRpcStatus status = TriRpcStatus.INTERNAL.withCause(t)
                .withDescription("Call aborted cause client exception");
            RpcException e = status.asException();
            try {
                call.cancelByLocal(e);
            } catch (Throwable t1) {
                LOGGER.error(PROTOCOL_FAILED_REQUEST, "", "", "Cancel triple request failed", t1);
            }
            CompletableFuture<AppResponse> future = new CompletableFuture<>();
            future.completeExceptionally(e);
            return new AsyncRpcResult(future, invocation);
        }
    }

    AsyncRpcResult invokeServerStream(MethodDescriptor methodDescriptor, Invocation invocation,
                                      ClientCall call) {
        RequestMetadata request = createRequest(methodDescriptor, invocation, null);
        StreamObserver<Object> responseObserver = (StreamObserver<Object>) invocation.getArguments()[1];
        final StreamObserver<Object> requestObserver = streamCall(call, request, responseObserver);
        requestObserver.onNext(invocation.getArguments()[0]);
        requestObserver.onCompleted();
        return new AsyncRpcResult(CompletableFuture.completedFuture(new AppResponse()), invocation);
    }

    AsyncRpcResult invokeBiOrClientStream(MethodDescriptor methodDescriptor, Invocation invocation,
                                          ClientCall call) {
        final AsyncRpcResult result;
        RequestMetadata request = createRequest(methodDescriptor, invocation, null);
        StreamObserver<Object> responseObserver = (StreamObserver<Object>) invocation.getArguments()[0];
        final StreamObserver<Object> requestObserver = streamCall(call, request, responseObserver);
        result = new AsyncRpcResult(
            CompletableFuture.completedFuture(new AppResponse(requestObserver)), invocation);
        return result;
    }

    StreamObserver<Object> streamCall(ClientCall call,
                                      RequestMetadata metadata,
                                      StreamObserver<Object> responseObserver) {
        ObserverToClientCallListenerAdapter listener = new ObserverToClientCallListenerAdapter(
            responseObserver);
        StreamObserver<Object> streamObserver = call.start(metadata, listener);
        if (responseObserver instanceof CancelableStreamObserver) {
            final CancellationContext context = new CancellationContext();
            CancelableStreamObserver<Object> cancelableStreamObserver = (CancelableStreamObserver<Object>) responseObserver;
            cancelableStreamObserver.setCancellationContext(context);
            context.addListener(context1 -> call.cancelByLocal(new IllegalStateException("Canceled by app")));
            listener.setOnStartConsumer(dummy -> cancelableStreamObserver.startRequest());
            cancelableStreamObserver.beforeStart((ClientCallToObserverAdapter<Object>) streamObserver);
        }
        return streamObserver;
    }

    AsyncRpcResult invokeUnary(MethodDescriptor methodDescriptor, Invocation invocation,
                               ClientCall call) {
        ExecutorService callbackExecutor = getCallbackExecutor(getUrl(), invocation);

        int timeout = RpcUtils.calculateTimeout(getUrl(), invocation, invocation.getMethodName(), 3000);
        if (timeout <= 0) {
            return AsyncRpcResult.newDefaultAsyncResult(new RpcException(RpcException.TIMEOUT_TERMINATE,
                "No time left for making the following call: " + invocation.getServiceName() + "."
                    + invocation.getMethodName() + ", terminate directly."), invocation);
        }
        invocation.setAttachment(TIMEOUT_KEY, String.valueOf(timeout));

        final AsyncRpcResult result;
        DeadlineFuture future = DeadlineFuture.newFuture(getUrl().getPath(),
            methodDescriptor.getMethodName(), getUrl().getAddress(), timeout, callbackExecutor);

        RequestMetadata request = createRequest(methodDescriptor, invocation, timeout);

        final Object pureArgument;

        if (methodDescriptor instanceof StubMethodDescriptor) {
            pureArgument = invocation.getArguments()[0];
        } else {
            pureArgument = invocation.getArguments();
        }
        result = new AsyncRpcResult(future, invocation);
        FutureContext.getContext().setCompatibleFuture(future);

        result.setExecutor(callbackExecutor);
        ClientCall.Listener callListener = new UnaryClientCallListener(future);

        final StreamObserver<Object> requestObserver = call.start(request, callListener);
        requestObserver.onNext(pureArgument);
        requestObserver.onCompleted();
        return result;
    }

    RequestMetadata createRequest(MethodDescriptor methodDescriptor, Invocation invocation,
                                  Integer timeout) {
        final String methodName = RpcUtils.getMethodName(invocation);
        Objects.requireNonNull(methodDescriptor,
            "MethodDescriptor not found for" + methodName + " params:" + Arrays.toString(
                invocation.getCompatibleParamSignatures()));
        final RequestMetadata meta = new RequestMetadata();
        final URL url = getUrl();
        if (methodDescriptor instanceof PackableMethod) {
            meta.packableMethod = (PackableMethod) methodDescriptor;
        } else {
            meta.packableMethod = ReflectionPackableMethod.init(methodDescriptor, url);
        }
        meta.convertNoLowerHeader = TripleProtocol.CONVERT_NO_LOWER_HEADER;
        meta.ignoreDefaultVersion = TripleProtocol.IGNORE_1_0_0_VERSION;
        meta.method = methodDescriptor;
        meta.scheme = getSchemeFromUrl(url);
        // TODO read compressor from config
        meta.compressor = Compressor.NONE;
        meta.cancellationContext = RpcContext.getCancellationContext();
        meta.address = url.getAddress();
        meta.service = url.getPath();
        meta.group = url.getGroup();
        meta.version = url.getVersion();
        meta.acceptEncoding = acceptEncodings;
        if (timeout != null) {
            meta.timeout = timeout + "m";
        }
        String application = (String) invocation.getObjectAttachmentWithoutConvert(CommonConstants.APPLICATION_KEY);
        if (application == null) {
            application = (String) invocation.getObjectAttachmentWithoutConvert(CommonConstants.REMOTE_APPLICATION_KEY);
        }
        meta.application = application;
        meta.attachments = invocation.getObjectAttachments();
        return meta;
    }

    @Override
    public boolean isAvailable() {
        if (!super.isAvailable()) {
            return false;
        }
        return connectionClient.isConnected();
    }

    @Override
    public void destroy() {
        // in order to avoid closing a client multiple times, a counter is used in case of connection per jvm, every
        // time when client.close() is called, counter counts down once, and when counter reaches zero, client will be
        // closed.
        if (!super.isDestroyed()) {
            // double check to avoid dup close
            destroyLock.lock();
            try {
                if (super.isDestroyed()) {
                    return;
                }
                super.destroy();
                if (invokers != null) {
                    invokers.remove(this);
                }
                try {
                    connectionClient.release();
                } catch (Throwable t) {
                    logger.warn(PROTOCOL_FAILED_DESTROY_INVOKER, "", "", t.getMessage(), t);
                }

            } finally {
                destroyLock.unlock();
            }
        }
    }
}<|MERGE_RESOLUTION|>--- conflicted
+++ resolved
@@ -22,13 +22,7 @@
 import org.apache.dubbo.common.logger.ErrorTypeAwareLogger;
 import org.apache.dubbo.common.logger.LoggerFactory;
 import org.apache.dubbo.common.stream.StreamObserver;
-<<<<<<< HEAD
-import org.apache.dubbo.common.threadpool.serial.SerializingExecutor;
-import org.apache.dubbo.remoting.api.Connection;
-import org.apache.dubbo.remoting.api.ConnectionManager;
-=======
 import org.apache.dubbo.remoting.api.connection.AbstractConnectionClient;
->>>>>>> 6db15f23
 import org.apache.dubbo.rpc.AppResponse;
 import org.apache.dubbo.rpc.AsyncRpcResult;
 import org.apache.dubbo.rpc.CancellationContext;
@@ -60,7 +54,6 @@
 import java.util.Objects;
 import java.util.Set;
 import java.util.concurrent.CompletableFuture;
-import java.util.concurrent.Executor;
 import java.util.concurrent.ExecutorService;
 import java.util.concurrent.locks.ReentrantLock;
 
@@ -81,8 +74,7 @@
     private final AbstractConnectionClient connectionClient;
     private final ReentrantLock destroyLock = new ReentrantLock();
     private final Set<Invoker<?>> invokers;
-    private final Executor streamExecutor;
-    private final SerializingExecutor serializingExecutor;
+    private final ExecutorService streamExecutor;
     private final String acceptEncodings;
     private final TripleWriteQueue writeQueue = new TripleWriteQueue();
 
@@ -97,7 +89,6 @@
         this.connectionClient = connectionClient;
         this.acceptEncodings = acceptEncodings;
         this.streamExecutor = streamExecutor;
-        this.serializingExecutor = new SerializingExecutor(streamExecutor);
     }
 
     private static AsciiString getSchemeFromUrl(URL url) {
@@ -129,8 +120,6 @@
         try {
             switch (methodDescriptor.getRpcType()) {
                 case UNARY:
-                    call = new TripleClientCall(connection, serializingExecutor,
-                        getUrl().getOrDefaultFrameworkModel(), writeQueue);
                     result = invokeUnary(methodDescriptor, invocation, call);
                     break;
                 case SERVER_STREAM:
