--- conflicted
+++ resolved
@@ -42,20 +42,6 @@
         }
 
         RequestMetadata httpMetadata = (RequestMetadata) data;
-<<<<<<< HEAD
-        HttpHeaders headers = httpMetadata.headers();
-
-        String path = httpMetadata.path();
-        int index = path.indexOf('/', 1);
-        if (index == -1) {
-            return null;
-        }
-
-        String interfaceName = path.substring(1, index);
-        String version = getHeader(headers, TripleHeaderEnum.SERVICE_VERSION, RestConstants.HEADER_SERVICE_VERSION);
-        String group = getHeader(headers, TripleHeaderEnum.SERVICE_GROUP, RestConstants.HEADER_SERVICE_GROUP);
-        return new ServiceKey(interfaceName, version, group);
-=======
         RequestPath path = RequestPath.parse(httpMetadata.path());
         if (path == null) {
             return null;
@@ -74,14 +60,5 @@
             value = headers.getFirst(key);
         }
         return value;
->>>>>>> 947c061a
-    }
-
-    private static String getHeader(HttpHeaders headers, TripleHeaderEnum en, String key) {
-        String value = headers.getFirst(en.getHeader());
-        if (value == null) {
-            value = headers.getFirst(key);
-        }
-        return value;
     }
 }