/*
 * Licensed to the Apache Software Foundation (ASF) under one or more
 * contributor license agreements.  See the NOTICE file distributed with
 * this work for additional information regarding copyright ownership.
 * The ASF licenses this file to You under the Apache License, Version 2.0
 * (the "License"); you may not use this file except in compliance with
 * the License.  You may obtain a copy of the License at
 *
 *     http://www.apache.org/licenses/LICENSE-2.0
 *
 * Unless required by applicable law or agreed to in writing, software
 * distributed under the License is distributed on an "AS IS" BASIS,
 * WITHOUT WARRANTIES OR CONDITIONS OF ANY KIND, either express or implied.
 * See the License for the specific language governing permissions and
 * limitations under the License.
 */

package org.apache.dubbo.rpc.protocol.tri;

import org.apache.dubbo.common.URL;
import org.apache.dubbo.common.constants.CommonConstants;
import org.apache.dubbo.common.serialize.MultipleSerialization;
import org.apache.dubbo.common.serialize.SerializationFilter;
import org.apache.dubbo.common.stream.StreamObserver;
import org.apache.dubbo.config.Constants;
import org.apache.dubbo.remoting.utils.UrlUtils;
import org.apache.dubbo.remoting.transport.CodecSupport;
import org.apache.dubbo.rpc.model.FrameworkModel;
import org.apache.dubbo.rpc.model.MethodDescriptor;
import org.apache.dubbo.rpc.model.PackableMethod;

import com.google.protobuf.Message;

import java.io.ByteArrayInputStream;
import java.io.ByteArrayOutputStream;
import java.io.IOException;
import java.lang.reflect.Method;
import java.lang.reflect.ParameterizedType;
import java.util.Collection;
import java.util.Iterator;
import java.util.List;
import java.util.stream.Stream;

import static org.apache.dubbo.common.constants.CommonConstants.$ECHO;
import static org.apache.dubbo.common.constants.CommonConstants.PROTOBUF_MESSAGE_CLASS_NAME;
import static org.apache.dubbo.rpc.protocol.tri.TripleProtocol.METHOD_ATTR_PACK;

public class ReflectionPackableMethod implements PackableMethod {

    private static final String GRPC_ASYNC_RETURN_CLASS = "com.google.common.util.concurrent.ListenableFuture";
    private static final String TRI_ASYNC_RETURN_CLASS = "java.util.concurrent.CompletableFuture";
    private static final String REACTOR_RETURN_CLASS = "reactor.core.publisher.Mono";
    private static final String RX_RETURN_CLASS = "io.reactivex.Single";
    private static final String GRPC_STREAM_CLASS = "io.grpc.stub.StreamObserver";
    private static final Pack PB_PACK = o -> ((Message) o).toByteArray();
    private static final List<SerializationFilter> SERIALIZATION_FILTERS = FrameworkModel.defaultModel()
        .getExtensionLoader(SerializationFilter.class).getActivateExtensions();

    private final Pack requestPack;
    private final Pack responsePack;
    private final UnPack requestUnpack;
    private final UnPack responseUnpack;

    private final boolean needWrapper;

    private final Collection<String> allSerialize;

    @Override
    public boolean needWrapper() {
        return this.needWrapper;
    }

    public ReflectionPackableMethod(MethodDescriptor method, URL url, String serializeName, Collection<String> allSerialize) {
        Class<?>[] actualRequestTypes;
        Class<?> actualResponseType;
        switch (method.getRpcType()) {
            case CLIENT_STREAM:
            case BI_STREAM:
                actualRequestTypes = new Class<?>[]{
                    (Class<?>) ((ParameterizedType) method.getMethod()
                        .getGenericReturnType()).getActualTypeArguments()[0]};
                actualResponseType = (Class<?>) ((ParameterizedType) method.getMethod()
                    .getGenericParameterTypes()[0]).getActualTypeArguments()[0];
                break;
            case SERVER_STREAM:
                actualRequestTypes = method.getMethod().getParameterTypes();
                actualResponseType = (Class<?>) ((ParameterizedType) method.getMethod()
                    .getGenericParameterTypes()[1]).getActualTypeArguments()[0];
                break;
            case UNARY:
                actualRequestTypes = method.getParameterClasses();
                actualResponseType = (Class<?>) method.getReturnTypes()[0];
                break;
            default:
                throw new IllegalStateException("Can not reach here");
        }

        boolean singleArgument = method.getRpcType() != MethodDescriptor.RpcType.UNARY;
        this.needWrapper = needWrap(method, actualRequestTypes, actualResponseType);
        if (!needWrapper) {
            requestPack = new PbArrayPacker(singleArgument);
            responsePack = PB_PACK;
            requestUnpack = new PbUnpack<>(actualRequestTypes[0]);
            responseUnpack = new PbUnpack<>(actualResponseType);
        } else {
            final MultipleSerialization serialization = url.getOrDefaultFrameworkModel()
                .getExtensionLoader(MultipleSerialization.class)
                .getExtension(url.getParameter(Constants.MULTI_SERIALIZATION_KEY,
                    CommonConstants.DEFAULT_KEY));
<<<<<<< HEAD
            // client
            this.requestPack = new WrapRequestPack(serialization, url, serializeName, actualRequestTypes,
                singleArgument, method.getMethod());
            this.responseUnpack = new WrapResponseUnpack(serialization, url, allSerialize, actualResponseType, method.getMethod());

            // server
            this.responsePack = new WrapResponsePack(serialization, url, serializeName, actualResponseType, method.getMethod());
            this.requestUnpack = new WrapRequestUnpack(serialization, url, allSerialize, actualRequestTypes, method.getMethod());
=======
            final String methodName = method.getMethodName();
            // client
            this.requestPack = new WrapRequestPack(serialization, url, serializeName, actualRequestTypes,
                singleArgument, methodName);
            this.responseUnpack = new WrapResponseUnpack(serialization, url, allSerialize, actualResponseType, methodName);

            // server
            this.responsePack = new WrapResponsePack(serialization, url, serializeName, actualResponseType, methodName);
            this.requestUnpack = new WrapRequestUnpack(serialization, url, allSerialize, actualRequestTypes, methodName);
>>>>>>> a728efcd
        }
        this.allSerialize = allSerialize;
    }

    public static ReflectionPackableMethod init(MethodDescriptor methodDescriptor, URL url) {
        final String serializeName = UrlUtils.serializationOrDefault(url);
        Object stored = methodDescriptor.getAttribute(METHOD_ATTR_PACK);
        if (stored != null) {
            return (ReflectionPackableMethod) stored;
        }
        final Collection<String> allSerialize = UrlUtils.allSerializations(url);
        ReflectionPackableMethod reflectionPackableMethod = new ReflectionPackableMethod(
            methodDescriptor, url, serializeName, allSerialize);
        methodDescriptor.addAttribute(METHOD_ATTR_PACK, reflectionPackableMethod);
        return reflectionPackableMethod;
    }

    static boolean isStreamType(Class<?> type) {
        return StreamObserver.class.isAssignableFrom(type) || GRPC_STREAM_CLASS.equalsIgnoreCase(
            type.getName());
    }

    /**
     * Determine if the request and response instance should be wrapped in Protobuf wrapper object
     *
     * @return true if the request and response object is not generated by protobuf
     */
    static boolean needWrap(MethodDescriptor methodDescriptor, Class<?>[] parameterClasses,
                            Class<?> returnClass) {
        String methodName = methodDescriptor.getMethodName();
        // generic call must be wrapped
        if (CommonConstants.$INVOKE.equals(methodName) || CommonConstants.$INVOKE_ASYNC.equals(
            methodName)) {
            return true;
        }
        // echo must be wrapped
        if ($ECHO.equals(methodName)) {
            return true;
        }
        boolean returnClassProtobuf = isProtobufClass(returnClass);
        // Response foo()
        if (parameterClasses.length == 0) {
            return !returnClassProtobuf;
        }
        int protobufParameterCount = 0;
        int javaParameterCount = 0;
        int streamParameterCount = 0;
        boolean secondParameterStream = false;
        // count normal and protobuf param
        for (int i = 0; i < parameterClasses.length; i++) {
            Class<?> parameterClass = parameterClasses[i];
            if (isProtobufClass(parameterClass)) {
                protobufParameterCount++;
            } else {
                if (isStreamType(parameterClass)) {
                    if (i == 1) {
                        secondParameterStream = true;
                    }
                    streamParameterCount++;
                } else {
                    javaParameterCount++;
                }
            }
        }
        // more than one stream param
        if (streamParameterCount > 1) {
            throw new IllegalStateException(
                "method params error: more than one Stream params. method=" + methodName);
        }
        // protobuf only support one param
        if (protobufParameterCount >= 2) {
            throw new IllegalStateException(
                "method params error: more than one protobuf params. method=" + methodName);
        }
        // server stream support one normal param and one stream param
        if (streamParameterCount == 1) {
            if (javaParameterCount + protobufParameterCount > 1) {
                throw new IllegalStateException(
                    "method params error: server stream does not support more than one normal param."
                        + " method=" + methodName);
            }
            // server stream: void foo(Request, StreamObserver<Response>)
            if (!secondParameterStream) {
                throw new IllegalStateException(
                    "method params error: server stream's second param must be StreamObserver."
                        + " method=" + methodName);
            }
        }
        if (methodDescriptor.getRpcType() != MethodDescriptor.RpcType.UNARY) {
            if (MethodDescriptor.RpcType.SERVER_STREAM == methodDescriptor.getRpcType()) {
                if (!secondParameterStream) {
                    throw new IllegalStateException(
                        "method params error:server stream's second param must be StreamObserver."
                            + " method=" + methodName);
                }
            }
            // param type must be consistent
            if (returnClassProtobuf) {
                if (javaParameterCount > 0) {
                    throw new IllegalStateException(
                        "method params error: both normal and protobuf param found. method="
                            + methodName);
                }
            } else {
                if (protobufParameterCount > 0) {
                    throw new IllegalStateException("method params error method=" + methodName);
                }
            }
        } else {
            if (streamParameterCount > 0) {
                throw new IllegalStateException(
                    "method params error: unary method should not contain any StreamObserver."
                        + " method=" + methodName);
            }
            if (protobufParameterCount > 0 && returnClassProtobuf) {
                return false;
            }
            // handler reactor or rxjava only consider gen by proto
            if (isMono(returnClass) || isRx(returnClass)) {
                return false;
            }
            if (protobufParameterCount <= 0 && !returnClassProtobuf) {
                return true;
            }
            // handle grpc stub only consider gen by proto
            if (GRPC_ASYNC_RETURN_CLASS.equalsIgnoreCase(returnClass.getName())
                && protobufParameterCount == 1) {
                return false;
            }
            // handle dubbo generated method
            if (TRI_ASYNC_RETURN_CLASS.equalsIgnoreCase(returnClass.getName())) {
                Class<?> actualReturnClass = (Class<?>) ((ParameterizedType) methodDescriptor.getMethod()
                    .getGenericReturnType()).getActualTypeArguments()[0];
                boolean actualReturnClassProtobuf = isProtobufClass(actualReturnClass);
                if (actualReturnClassProtobuf && protobufParameterCount == 1) {
                    return false;
                }
                if (!actualReturnClassProtobuf && protobufParameterCount == 0) {
                    return true;
                }
            }
            // todo remove this in future
            boolean ignore = checkNeedIgnore(returnClass);
            if (ignore) {
                return protobufParameterCount != 1;
            }
            throw new IllegalStateException("method params error method=" + methodName);
        }
        // java param should be wrapped
        return javaParameterCount > 0;
    }

    /**
     * fixme will produce error on grpc. but is harmless so ignore now
     */
    static boolean checkNeedIgnore(Class<?> returnClass) {
        return Iterator.class.isAssignableFrom(returnClass);
    }

    static boolean isMono(Class<?> clz) {
        return REACTOR_RETURN_CLASS.equalsIgnoreCase(clz.getName());
    }

    static boolean isRx(Class<?> clz) {
        return RX_RETURN_CLASS.equalsIgnoreCase(clz.getName());
    }

    static boolean isProtobufClass(Class<?> clazz) {
        while (clazz != Object.class && clazz != null) {
            Class<?>[] interfaces = clazz.getInterfaces();
            if (interfaces.length > 0) {
                for (Class<?> clazzInterface : interfaces) {
                    if (PROTOBUF_MESSAGE_CLASS_NAME.equalsIgnoreCase(clazzInterface.getName())) {
                        return true;
                    }
                }
            }
            clazz = clazz.getSuperclass();
        }
        return false;
    }

    private static String convertHessianFromWrapper(String serializeType) {
        if (TripleConstant.HESSIAN4.equals(serializeType)) {
            return TripleConstant.HESSIAN2;
        }
        return serializeType;
    }

    @Override
    public Pack getRequestPack() {
        return requestPack;
    }

    @Override
    public Pack getResponsePack() {
        return responsePack;
    }

    @Override
    public UnPack getResponseUnpack() {
        return responseUnpack;
    }

    @Override
    public UnPack getRequestUnpack() {
        return requestUnpack;
    }

    private static class WrapResponsePack implements Pack {

        private final MultipleSerialization multipleSerialization;
        private final URL url;

        private final Class<?> actualResponseType;
        
<<<<<<< HEAD
        private final Method method;
=======
        private final String methodName;
>>>>>>> a728efcd
        
        // wrapper request set serialize type
        String requestSerialize;

        private WrapResponsePack(MultipleSerialization multipleSerialization, URL url, String defaultSerialize,
<<<<<<< HEAD
                                 Class<?> actualResponseType, Method method) {
=======
                                 Class<?> actualResponseType, String methodName) {
>>>>>>> a728efcd
            this.multipleSerialization = multipleSerialization;
            this.url = url;
            this.actualResponseType = actualResponseType;
            this.requestSerialize = defaultSerialize;
<<<<<<< HEAD
            this.method = method;
=======
            this.methodName = methodName;
>>>>>>> a728efcd
        }

        @Override
        public byte[] pack(Object obj) throws IOException {
<<<<<<< HEAD
            SERIALIZATION_FILTERS.forEach(filter -> filter.filterResponse(url, method, actualResponseType));
=======
            SERIALIZATION_FILTERS.forEach(filter -> filter.filterResponse(url, methodName, actualResponseType));
>>>>>>> a728efcd
            ByteArrayOutputStream bos = new ByteArrayOutputStream();
            multipleSerialization.serialize(url, requestSerialize, actualResponseType, obj, bos);
            return TripleCustomerProtocolWapper.TripleResponseWrapper.Builder.newBuilder()
                .setSerializeType(requestSerialize)
                .setType(actualResponseType.getName())
                .setData(bos.toByteArray())
                .build()
                .toByteArray();
        }
    }

    private static class WrapResponseUnpack implements WrapperUnPack {

        private final MultipleSerialization serialization;
        private final URL url;
        private final Class<?> returnClass;
<<<<<<< HEAD
        private final Method method;
        private final Collection<String> allSerialize;


        private WrapResponseUnpack(MultipleSerialization serialization, URL url, Collection<String> allSerialize, Class<?> returnClass, Method method) {
=======
        private final String methodName;
        private final Collection<String> allSerialize;


        private WrapResponseUnpack(MultipleSerialization serialization, URL url, Collection<String> allSerialize, Class<?> returnClass, String methodName) {
>>>>>>> a728efcd
            this.serialization = serialization;
            this.url = url;
            this.returnClass = returnClass;
            this.allSerialize = allSerialize;
<<<<<<< HEAD
            this.method = method;
=======
            this.methodName = methodName;
>>>>>>> a728efcd
        }

        @Override
        public Object unpack(byte[] data) throws IOException, ClassNotFoundException {
<<<<<<< HEAD
            SERIALIZATION_FILTERS.forEach(filter -> filter.filterResponse(url, method, returnClass));
=======
            SERIALIZATION_FILTERS.forEach(filter -> filter.filterResponse(url, methodName, returnClass));
>>>>>>> a728efcd
            return unpack(data, false);
        }


        public Object unpack(byte[] data, boolean isReturnTriException) throws IOException, ClassNotFoundException {
            SERIALIZATION_FILTERS.forEach(filter -> filter.filterResponse(url, method, returnClass));
            TripleCustomerProtocolWapper.TripleResponseWrapper wrapper = TripleCustomerProtocolWapper.TripleResponseWrapper
                .parseFrom(data);
            final String serializeType = convertHessianFromWrapper(wrapper.getSerializeType());

            CodecSupport.checkSerialization(serializeType, allSerialize);

            ByteArrayInputStream bais = new ByteArrayInputStream(wrapper.getData());
            if (isReturnTriException) {
                return serialization.deserialize(url, serializeType, Exception.class, bais);
            }
            return serialization.deserialize(url, serializeType, returnClass, bais);
        }
    }

    private static class WrapRequestPack implements Pack {

        private final String serialize;
        private final MultipleSerialization multipleSerialization;
        private final String[] argumentsType;
        private final Class<?>[] actualRequestTypes;
        private final URL url;
        private final boolean singleArgument;
<<<<<<< HEAD
        private final Method method;
=======
        private final String methodName;
>>>>>>> a728efcd

        private WrapRequestPack(MultipleSerialization multipleSerialization,
                                URL url,
                                String serialize,
                                Class<?>[] actualRequestTypes,
                                boolean singleArgument, 
<<<<<<< HEAD
                                Method method) {
=======
                                String methodName) {
>>>>>>> a728efcd
            this.url = url;
            this.serialize = convertHessianToWrapper(serialize);
            this.multipleSerialization = multipleSerialization;
            this.actualRequestTypes = actualRequestTypes;
            this.argumentsType = Stream.of(actualRequestTypes).map(Class::getName).toArray(String[]::new);
            this.singleArgument = singleArgument;
<<<<<<< HEAD
            this.method = method;
=======
            this.methodName = methodName;
>>>>>>> a728efcd
        }

        @Override
        public byte[] pack(Object obj) throws IOException {
<<<<<<< HEAD
            SERIALIZATION_FILTERS.forEach(filter -> filter.filterRequest(url, method, actualRequestTypes));
=======
            SERIALIZATION_FILTERS.forEach(filter -> filter.filterRequest(url, methodName, actualRequestTypes));
>>>>>>> a728efcd
            Object[] arguments;
            if (singleArgument) {
                arguments = new Object[]{obj};
            } else {
                arguments = (Object[]) obj;
            }
            final TripleCustomerProtocolWapper.TripleRequestWrapper.Builder builder = TripleCustomerProtocolWapper.TripleRequestWrapper.Builder.newBuilder();
            builder.setSerializeType(serialize);
            for (String type : argumentsType) {
                builder.addArgTypes(type);
            }
            ByteArrayOutputStream bos = new ByteArrayOutputStream();
            for (int i = 0; i < arguments.length; i++) {
                Object argument = arguments[i];
                multipleSerialization.serialize(url, serialize, actualRequestTypes[i], argument, bos);
                builder.addArgs(bos.toByteArray());
                bos.reset();
            }
            return builder.build().toByteArray();
        }

        /**
         * Convert hessian version from Dubbo's SPI version(hessian2) to wrapper API version
         * (hessian4)
         *
         * @param serializeType literal type
         * @return hessian4 if the param is hessian2, otherwise return the param
         */
        private String convertHessianToWrapper(String serializeType) {
            if (TripleConstant.HESSIAN2.equals(serializeType)) {
                return TripleConstant.HESSIAN4;
            }
            return serializeType;
        }

    }

    private static class PbArrayPacker implements Pack {

        private final boolean singleArgument;

        private PbArrayPacker(boolean singleArgument) {
            this.singleArgument = singleArgument;
        }

        @Override
        public byte[] pack(Object obj) throws IOException {
            if (!singleArgument) {
                obj = ((Object[]) obj)[0];
            }
            return PB_PACK.pack(obj);
        }
    }

    private class WrapRequestUnpack implements WrapperUnPack {

        private final MultipleSerialization serialization;
        private final URL url;

        private final Class<?>[] actualRequestTypes;

        private final Collection<String> allSerialize;
        
<<<<<<< HEAD
        private final Method method;

        private WrapRequestUnpack(MultipleSerialization serialization, URL url, Collection<String> allSerialize, Class<?>[] actualRequestTypes, Method method) {
=======
        private final String methodName;

        private WrapRequestUnpack(MultipleSerialization serialization, URL url, Collection<String> allSerialize, Class<?>[] actualRequestTypes, String methodName) {
>>>>>>> a728efcd
            this.serialization = serialization;
            this.url = url;
            this.actualRequestTypes = actualRequestTypes;
            this.allSerialize = allSerialize;
<<<<<<< HEAD
            this.method = method;
        }

        public Object unpack(byte[] data, boolean isReturnTriException) throws IOException, ClassNotFoundException {
            SERIALIZATION_FILTERS.forEach(filter -> filter.filterRequest(url, method, actualRequestTypes));
=======
            this.methodName = methodName;
        }

        public Object unpack(byte[] data, boolean isReturnTriException) throws IOException, ClassNotFoundException {
            SERIALIZATION_FILTERS.forEach(filter -> filter.filterRequest(url, methodName, actualRequestTypes));
>>>>>>> a728efcd
            TripleCustomerProtocolWapper.TripleRequestWrapper wrapper = TripleCustomerProtocolWapper.TripleRequestWrapper.parseFrom(
                data);

            String wrapperSerializeType = convertHessianFromWrapper(wrapper.getSerializeType());
            CodecSupport.checkSerialization(wrapperSerializeType, allSerialize);

            Object[] ret = new Object[wrapper.getArgs().size()];
            ((WrapResponsePack) responsePack).requestSerialize = wrapper.getSerializeType();
            for (int i = 0; i < wrapper.getArgs().size(); i++) {
                ByteArrayInputStream bais = new ByteArrayInputStream(
                    wrapper.getArgs().get(i));
                ret[i] = serialization.deserialize(url, wrapper.getSerializeType(),
                    actualRequestTypes[i],
                    bais);
            }
            return ret;
        }
    }
}<|MERGE_RESOLUTION|>--- conflicted
+++ resolved
@@ -107,7 +107,6 @@
                 .getExtensionLoader(MultipleSerialization.class)
                 .getExtension(url.getParameter(Constants.MULTI_SERIALIZATION_KEY,
                     CommonConstants.DEFAULT_KEY));
-<<<<<<< HEAD
             // client
             this.requestPack = new WrapRequestPack(serialization, url, serializeName, actualRequestTypes,
                 singleArgument, method.getMethod());
@@ -116,17 +115,6 @@
             // server
             this.responsePack = new WrapResponsePack(serialization, url, serializeName, actualResponseType, method.getMethod());
             this.requestUnpack = new WrapRequestUnpack(serialization, url, allSerialize, actualRequestTypes, method.getMethod());
-=======
-            final String methodName = method.getMethodName();
-            // client
-            this.requestPack = new WrapRequestPack(serialization, url, serializeName, actualRequestTypes,
-                singleArgument, methodName);
-            this.responseUnpack = new WrapResponseUnpack(serialization, url, allSerialize, actualResponseType, methodName);
-
-            // server
-            this.responsePack = new WrapResponsePack(serialization, url, serializeName, actualResponseType, methodName);
-            this.requestUnpack = new WrapRequestUnpack(serialization, url, allSerialize, actualRequestTypes, methodName);
->>>>>>> a728efcd
         }
         this.allSerialize = allSerialize;
     }
@@ -342,40 +330,24 @@
         private final URL url;
 
         private final Class<?> actualResponseType;
-        
-<<<<<<< HEAD
+
         private final Method method;
-=======
-        private final String methodName;
->>>>>>> a728efcd
-        
+
         // wrapper request set serialize type
         String requestSerialize;
 
         private WrapResponsePack(MultipleSerialization multipleSerialization, URL url, String defaultSerialize,
-<<<<<<< HEAD
                                  Class<?> actualResponseType, Method method) {
-=======
-                                 Class<?> actualResponseType, String methodName) {
->>>>>>> a728efcd
             this.multipleSerialization = multipleSerialization;
             this.url = url;
             this.actualResponseType = actualResponseType;
             this.requestSerialize = defaultSerialize;
-<<<<<<< HEAD
             this.method = method;
-=======
-            this.methodName = methodName;
->>>>>>> a728efcd
         }
 
         @Override
         public byte[] pack(Object obj) throws IOException {
-<<<<<<< HEAD
             SERIALIZATION_FILTERS.forEach(filter -> filter.filterResponse(url, method, actualResponseType));
-=======
-            SERIALIZATION_FILTERS.forEach(filter -> filter.filterResponse(url, methodName, actualResponseType));
->>>>>>> a728efcd
             ByteArrayOutputStream bos = new ByteArrayOutputStream();
             multipleSerialization.serialize(url, requestSerialize, actualResponseType, obj, bos);
             return TripleCustomerProtocolWapper.TripleResponseWrapper.Builder.newBuilder()
@@ -392,37 +364,21 @@
         private final MultipleSerialization serialization;
         private final URL url;
         private final Class<?> returnClass;
-<<<<<<< HEAD
         private final Method method;
         private final Collection<String> allSerialize;
 
 
         private WrapResponseUnpack(MultipleSerialization serialization, URL url, Collection<String> allSerialize, Class<?> returnClass, Method method) {
-=======
-        private final String methodName;
-        private final Collection<String> allSerialize;
-
-
-        private WrapResponseUnpack(MultipleSerialization serialization, URL url, Collection<String> allSerialize, Class<?> returnClass, String methodName) {
->>>>>>> a728efcd
             this.serialization = serialization;
             this.url = url;
             this.returnClass = returnClass;
             this.allSerialize = allSerialize;
-<<<<<<< HEAD
             this.method = method;
-=======
-            this.methodName = methodName;
->>>>>>> a728efcd
         }
 
         @Override
         public Object unpack(byte[] data) throws IOException, ClassNotFoundException {
-<<<<<<< HEAD
             SERIALIZATION_FILTERS.forEach(filter -> filter.filterResponse(url, method, returnClass));
-=======
-            SERIALIZATION_FILTERS.forEach(filter -> filter.filterResponse(url, methodName, returnClass));
->>>>>>> a728efcd
             return unpack(data, false);
         }
 
@@ -451,42 +407,26 @@
         private final Class<?>[] actualRequestTypes;
         private final URL url;
         private final boolean singleArgument;
-<<<<<<< HEAD
         private final Method method;
-=======
-        private final String methodName;
->>>>>>> a728efcd
 
         private WrapRequestPack(MultipleSerialization multipleSerialization,
                                 URL url,
                                 String serialize,
                                 Class<?>[] actualRequestTypes,
-                                boolean singleArgument, 
-<<<<<<< HEAD
+                                boolean singleArgument,
                                 Method method) {
-=======
-                                String methodName) {
->>>>>>> a728efcd
             this.url = url;
             this.serialize = convertHessianToWrapper(serialize);
             this.multipleSerialization = multipleSerialization;
             this.actualRequestTypes = actualRequestTypes;
             this.argumentsType = Stream.of(actualRequestTypes).map(Class::getName).toArray(String[]::new);
             this.singleArgument = singleArgument;
-<<<<<<< HEAD
             this.method = method;
-=======
-            this.methodName = methodName;
->>>>>>> a728efcd
         }
 
         @Override
         public byte[] pack(Object obj) throws IOException {
-<<<<<<< HEAD
             SERIALIZATION_FILTERS.forEach(filter -> filter.filterRequest(url, method, actualRequestTypes));
-=======
-            SERIALIZATION_FILTERS.forEach(filter -> filter.filterRequest(url, methodName, actualRequestTypes));
->>>>>>> a728efcd
             Object[] arguments;
             if (singleArgument) {
                 arguments = new Object[]{obj};
@@ -549,33 +489,19 @@
         private final Class<?>[] actualRequestTypes;
 
         private final Collection<String> allSerialize;
-        
-<<<<<<< HEAD
+
         private final Method method;
 
         private WrapRequestUnpack(MultipleSerialization serialization, URL url, Collection<String> allSerialize, Class<?>[] actualRequestTypes, Method method) {
-=======
-        private final String methodName;
-
-        private WrapRequestUnpack(MultipleSerialization serialization, URL url, Collection<String> allSerialize, Class<?>[] actualRequestTypes, String methodName) {
->>>>>>> a728efcd
             this.serialization = serialization;
             this.url = url;
             this.actualRequestTypes = actualRequestTypes;
             this.allSerialize = allSerialize;
-<<<<<<< HEAD
             this.method = method;
         }
 
         public Object unpack(byte[] data, boolean isReturnTriException) throws IOException, ClassNotFoundException {
             SERIALIZATION_FILTERS.forEach(filter -> filter.filterRequest(url, method, actualRequestTypes));
-=======
-            this.methodName = methodName;
-        }
-
-        public Object unpack(byte[] data, boolean isReturnTriException) throws IOException, ClassNotFoundException {
-            SERIALIZATION_FILTERS.forEach(filter -> filter.filterRequest(url, methodName, actualRequestTypes));
->>>>>>> a728efcd
             TripleCustomerProtocolWapper.TripleRequestWrapper wrapper = TripleCustomerProtocolWapper.TripleRequestWrapper.parseFrom(
                 data);
 
