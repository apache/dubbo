/*
 * Licensed to the Apache Software Foundation (ASF) under one or more
 * contributor license agreements.  See the NOTICE file distributed with
 * this work for additional information regarding copyright ownership.
 * The ASF licenses this file to You under the Apache License, Version 2.0
 * (the "License"); you may not use this file except in compliance with
 * the License.  You may obtain a copy of the License at
 *
 *     http://www.apache.org/licenses/LICENSE-2.0
 *
 * Unless required by applicable law or agreed to in writing, software
 * distributed under the License is distributed on an "AS IS" BASIS,
 * WITHOUT WARRANTIES OR CONDITIONS OF ANY KIND, either express or implied.
 * See the License for the specific language governing permissions and
 * limitations under the License.
 */

package org.apache.dubbo.rpc.protocol.tri;

import java.io.ByteArrayInputStream;
import java.io.ByteArrayOutputStream;
import java.io.IOException;
import java.lang.reflect.ParameterizedType;
import java.nio.ByteBuffer;
import java.util.ArrayList;
import java.util.Iterator;
import java.util.List;

import org.apache.dubbo.common.URL;
import org.apache.dubbo.common.constants.CommonConstants;
import org.apache.dubbo.common.serialize.MultipleSerialization;
import org.apache.dubbo.common.stream.StreamObserver;
import org.apache.dubbo.config.Constants;
import org.apache.dubbo.remoting.utils.UrlUtils;
import org.apache.dubbo.rpc.model.MethodDescriptor;
import org.apache.dubbo.rpc.model.PackableMethod;

import com.google.protobuf.Message;

import java.util.stream.Stream;

import static org.apache.dubbo.common.constants.CommonConstants.$ECHO;
import static org.apache.dubbo.common.constants.CommonConstants.PROTOBUF_MESSAGE_CLASS_NAME;
import static org.apache.dubbo.rpc.protocol.tri.TripleProtocol.METHOD_ATTR_PACK;

public class ReflectionPackableMethod implements PackableMethod {

    private static final String GRPC_ASYNC_RETURN_CLASS = "com.google.common.util.concurrent.ListenableFuture";
    private static final String TRI_ASYNC_RETURN_CLASS = "java.util.concurrent.CompletableFuture";
    private static final String REACTOR_RETURN_CLASS = "reactor.core.publisher.Mono";
    private static final String RX_RETURN_CLASS = "io.reactivex.Single";
    private static final String GRPC_STREAM_CLASS = "io.grpc.stub.StreamObserver";
    private static final Pack PB_PACK = o -> ((Message) o).toByteArray();

    private final Pack requestPack;
    private final Pack responsePack;
    private final UnPack requestUnpack;
    private final UnPack responseUnpack;
    private final Pack originalPack;
    private final UnPack originalUnpack;

<<<<<<< HEAD
    public ReflectionPackableMethod(MethodDescriptor method, URL url, String serializeName, boolean isServer) {
        Class<?>[] actualTypes;
=======
    private final boolean needWrapper;

    @Override
    public boolean needWrapper() {
        return this.needWrapper;
    }

    public ReflectionPackableMethod(MethodDescriptor method, URL url, String serializeName) {
>>>>>>> fd61fc38
        Class<?>[] actualRequestTypes;
        Class<?> actualResponseType;
        switch (method.getRpcType()) {
            case CLIENT_STREAM:
            case BI_STREAM:
                actualRequestTypes = new Class<?>[]{
                    (Class<?>) ((ParameterizedType) method.getMethod()
                        .getGenericReturnType()).getActualTypeArguments()[0]};
                actualResponseType = (Class<?>) ((ParameterizedType) method.getMethod()
                    .getGenericParameterTypes()[0]).getActualTypeArguments()[0];
                break;
            case SERVER_STREAM:
                actualRequestTypes = method.getMethod().getParameterTypes();
                actualResponseType = (Class<?>) ((ParameterizedType) method.getMethod()
                    .getGenericParameterTypes()[1]).getActualTypeArguments()[0];
                break;
            case UNARY:
                actualRequestTypes = method.getParameterClasses();
                actualResponseType = (Class<?>) method.getReturnTypes()[0];
                break;
            default:
                throw new IllegalStateException("Can not reach here");
        }

        boolean singleArgument = method.getRpcType() != MethodDescriptor.RpcType.UNARY;
        this.needWrapper = needWrap(method, actualRequestTypes, actualResponseType);
        if (!needWrapper) {
            requestPack = new PbArrayPacker(singleArgument);
            originalPack = new PbArrayPacker(singleArgument);
            responsePack = PB_PACK;
            requestUnpack = new PbUnpack<>(actualRequestTypes[0]);
            responseUnpack = new PbUnpack<>(actualResponseType);
            originalUnpack = new PbUnpack<>(actualResponseType);

        } else {
            final MultipleSerialization serialization = url.getOrDefaultFrameworkModel()
                .getExtensionLoader(MultipleSerialization.class)
                .getExtension(url.getParameter(Constants.MULTI_SERIALIZATION_KEY,
                    CommonConstants.DEFAULT_KEY));

            this.requestPack = new WrapRequestPack(serialization, url, serializeName, actualRequestTypes,
                singleArgument);
            this.responsePack = new WrapResponsePack(serialization, url, actualResponseType);
            this.requestUnpack = new WrapRequestUnpack(serialization, url, actualRequestTypes);
            this.responseUnpack = new WrapResponseUnpack(serialization, url, actualResponseType);


            singleArgument = isServer ? isServer : singleArgument;

            actualTypes = isServer ? new Class[]{actualResponseType} : actualRequestTypes;
            this.originalPack = new OriginalPack(serialization, url, actualTypes, singleArgument);
            actualTypes = isServer ? actualRequestTypes : new Class[]{actualResponseType};
            this.originalUnpack = new OriginalUnpack(serialization, url, actualTypes);
        }
    }

    public static ReflectionPackableMethod init(MethodDescriptor methodDescriptor, URL url, boolean isServer) {
        final String serializeName = UrlUtils.serializationOrDefault(url);
        Object stored = methodDescriptor.getAttribute(METHOD_ATTR_PACK);
        if (stored != null) {
            return (ReflectionPackableMethod) stored;
        }
        ReflectionPackableMethod reflectionPackableMethod = new ReflectionPackableMethod(
            methodDescriptor, url, serializeName, isServer);
        methodDescriptor.addAttribute(METHOD_ATTR_PACK, reflectionPackableMethod);
        return reflectionPackableMethod;
    }

    static boolean isStreamType(Class<?> type) {
        return StreamObserver.class.isAssignableFrom(type) || GRPC_STREAM_CLASS.equalsIgnoreCase(
            type.getName());
    }

    /**
     * Determine if the request and response instance should be wrapped in Protobuf wrapper object
     *
     * @return true if the request and response object is not generated by protobuf
     */
    static boolean needWrap(MethodDescriptor methodDescriptor, Class<?>[] parameterClasses,
                            Class<?> returnClass) {
        String methodName = methodDescriptor.getMethodName();
        // generic call must be wrapped
        if (CommonConstants.$INVOKE.equals(methodName) || CommonConstants.$INVOKE_ASYNC.equals(
            methodName)) {
            return true;
        }
        // echo must be wrapped
        if ($ECHO.equals(methodName)) {
            return true;
        }
        boolean returnClassProtobuf = isProtobufClass(returnClass);
        // Response foo()
        if (parameterClasses.length == 0) {
            return !returnClassProtobuf;
        }
        int protobufParameterCount = 0;
        int javaParameterCount = 0;
        int streamParameterCount = 0;
        boolean secondParameterStream = false;
        // count normal and protobuf param
        for (int i = 0; i < parameterClasses.length; i++) {
            Class<?> parameterClass = parameterClasses[i];
            if (isProtobufClass(parameterClass)) {
                protobufParameterCount++;
            } else {
                if (isStreamType(parameterClass)) {
                    if (i == 1) {
                        secondParameterStream = true;
                    }
                    streamParameterCount++;
                } else {
                    javaParameterCount++;
                }
            }
        }
        // more than one stream param
        if (streamParameterCount > 1) {
            throw new IllegalStateException(
                "method params error: more than one Stream params. method=" + methodName);
        }
        // protobuf only support one param
        if (protobufParameterCount >= 2) {
            throw new IllegalStateException(
                "method params error: more than one protobuf params. method=" + methodName);
        }
        // server stream support one normal param and one stream param
        if (streamParameterCount == 1) {
            if (javaParameterCount + protobufParameterCount > 1) {
                throw new IllegalStateException(
                    "method params error: server stream does not support more than one normal param."
                        + " method=" + methodName);
            }
            // server stream: void foo(Request, StreamObserver<Response>)
            if (!secondParameterStream) {
                throw new IllegalStateException(
                    "method params error: server stream's second param must be StreamObserver."
                        + " method=" + methodName);
            }
        }
        if (methodDescriptor.getRpcType() != MethodDescriptor.RpcType.UNARY) {
            if (MethodDescriptor.RpcType.SERVER_STREAM == methodDescriptor.getRpcType()) {
                if (!secondParameterStream) {
                    throw new IllegalStateException(
                        "method params error:server stream's second param must be StreamObserver."
                            + " method=" + methodName);
                }
            }
            // param type must be consistent
            if (returnClassProtobuf) {
                if (javaParameterCount > 0) {
                    throw new IllegalStateException(
                        "method params error: both normal and protobuf param found. method="
                            + methodName);
                }
            } else {
                if (protobufParameterCount > 0) {
                    throw new IllegalStateException("method params error method=" + methodName);
                }
            }
        } else {
            if (streamParameterCount > 0) {
                throw new IllegalStateException(
                    "method params error: unary method should not contain any StreamObserver."
                        + " method=" + methodName);
            }
            if (protobufParameterCount > 0 && returnClassProtobuf) {
                return false;
            }
            // handler reactor or rxjava only consider gen by proto
            if (isMono(returnClass) || isRx(returnClass)) {
                return false;
            }
            if (protobufParameterCount <= 0 && !returnClassProtobuf) {
                return true;
            }
            // handle grpc stub only consider gen by proto
            if (GRPC_ASYNC_RETURN_CLASS.equalsIgnoreCase(returnClass.getName())
                && protobufParameterCount == 1) {
                return false;
            }
            // handle dubbo generated method
            if (TRI_ASYNC_RETURN_CLASS.equalsIgnoreCase(returnClass.getName())) {
                Class<?> actualReturnClass = (Class<?>) ((ParameterizedType) methodDescriptor.getMethod()
                    .getGenericReturnType()).getActualTypeArguments()[0];
                boolean actualReturnClassProtobuf = isProtobufClass(actualReturnClass);
                if (actualReturnClassProtobuf && protobufParameterCount == 1) {
                    return false;
                }
                if (!actualReturnClassProtobuf && protobufParameterCount == 0) {
                    return true;
                }
            }
            // todo remove this in future
            boolean ignore = checkNeedIgnore(returnClass);
            if (ignore) {
                return protobufParameterCount != 1;
            }
            throw new IllegalStateException("method params error method=" + methodName);
        }
        // java param should be wrapped
        return javaParameterCount > 0;
    }

    /**
     * fixme will produce error on grpc. but is harmless so ignore now
     */
    static boolean checkNeedIgnore(Class<?> returnClass) {
        return Iterator.class.isAssignableFrom(returnClass);
    }

    static boolean isMono(Class<?> clz) {
        return REACTOR_RETURN_CLASS.equalsIgnoreCase(clz.getName());
    }

    static boolean isRx(Class<?> clz) {
        return RX_RETURN_CLASS.equalsIgnoreCase(clz.getName());
    }

    static boolean isProtobufClass(Class<?> clazz) {
        while (clazz != Object.class && clazz != null) {
            Class<?>[] interfaces = clazz.getInterfaces();
            if (interfaces.length > 0) {
                for (Class<?> clazzInterface : interfaces) {
                    if (PROTOBUF_MESSAGE_CLASS_NAME.equalsIgnoreCase(clazzInterface.getName())) {
                        return true;
                    }
                }
            }
            clazz = clazz.getSuperclass();
        }
        return false;
    }

    private static String convertHessianFromWrapper(String serializeType) {
        if (TripleConstant.HESSIAN4.equals(serializeType)) {
            return TripleConstant.HESSIAN2;
        }
        return serializeType;
    }

    @Override
    public Pack getRequestPack(String contentType) {
        if (isNotOriginalSerializeType(contentType)) {
            return requestPack;
        }
        ((OriginalPack) originalPack).serialize = getSerializeType(contentType);
        return originalPack;
    }

    @Override
    public Pack getResponsePack(String contentType) {
        if (isNotOriginalSerializeType(contentType)) {
            return responsePack;
        }
        ((OriginalPack) originalPack).serialize = getSerializeType(contentType);
        return originalPack;
    }

    @Override
    public UnPack getResponseUnpack(String contentType) {
        if (isNotOriginalSerializeType(contentType)) {
            return responseUnpack;
        }
        ((OriginalUnpack) originalUnpack).serialize = getSerializeType(contentType);
        return originalUnpack;
    }

    @Override
    public UnPack getRequestUnpack(String contentType) {
        if (isNotOriginalSerializeType(contentType)) {
            return requestUnpack;
        }
        ((OriginalUnpack) originalUnpack).serialize = getSerializeType(contentType);
        return originalUnpack;
    }

    private boolean isNotOriginalSerializeType(String contentType) {

        return TripleConstant.CONTENT_PROTO.contains(contentType);
    }

    private String getSerializeType(String contentType) {
        // contentType：application/grpc、application/grpc+proto ...
        String[] contentTypes = contentType.split("\\+");
        return contentTypes[1];
    }

    private static class WrapResponsePack implements Pack {

        private final MultipleSerialization multipleSerialization;
        private final URL url;

        private final Class<?> actualResponseType;
        String serialize;

        private WrapResponsePack(MultipleSerialization multipleSerialization, URL url,
                                 Class<?> actualResponseType) {
            this.multipleSerialization = multipleSerialization;
            this.url = url;
            this.actualResponseType = actualResponseType;
        }

        @Override
        public byte[] pack(Object obj) throws IOException {
            ByteArrayOutputStream bos = new ByteArrayOutputStream();
            multipleSerialization.serialize(url, serialize, actualResponseType, obj, bos);
            return TripleCustomerProtocolWapper.TripleResponseWrapper.Builder.newBuilder()
                .setSerializeType(serialize)
                .setType(actualResponseType.getName())
                .setData(bos.toByteArray())
                .build()
                .toByteArray();
        }
    }

    private static class WrapResponseUnpack implements UnPack {

        private final MultipleSerialization serialization;
        private final URL url;
        private final Class<?> returnClass;

        private WrapResponseUnpack(MultipleSerialization serialization, URL url, Class<?> returnClass) {
            this.serialization = serialization;
            this.url = url;
            this.returnClass = returnClass;
        }

        @Override
        public Object unpack(byte[] data) throws IOException, ClassNotFoundException {
            TripleCustomerProtocolWapper.TripleResponseWrapper wrapper = TripleCustomerProtocolWapper.TripleResponseWrapper
                .parseFrom(data);
            final String serializeType = convertHessianFromWrapper(wrapper.getSerializeType());
            ByteArrayInputStream bais = new ByteArrayInputStream(wrapper.getData());
            return serialization.deserialize(url, serializeType, returnClass, bais);
        }
    }

    private static class WrapRequestPack implements Pack {

        private final String serialize;
        private final MultipleSerialization multipleSerialization;
        private final String[] argumentsType;
        private final Class<?>[] actualRequestTypes;
        private final URL url;
        private final boolean singleArgument;


        private WrapRequestPack(MultipleSerialization multipleSerialization,
                                URL url,
                                String serialize,
                                Class<?>[] actualRequestTypes,
                                boolean singleArgument) {
            this.url = url;
            this.serialize = serialize;
            this.multipleSerialization = multipleSerialization;
            this.actualRequestTypes = actualRequestTypes;
            this.argumentsType = Stream.of(actualRequestTypes).map(Class::getName).toArray(String[]::new);
            this.singleArgument = singleArgument;
        }

        @Override
        public byte[] pack(Object obj) throws IOException {
            Object[] arguments;
            if (singleArgument) {
                arguments = new Object[]{obj};
            } else {
                arguments = (Object[]) obj;
            }
            final TripleCustomerProtocolWapper.TripleRequestWrapper.Builder builder = TripleCustomerProtocolWapper.TripleRequestWrapper.Builder.newBuilder();
            builder.setSerializeType(serialize);
            for (String type : argumentsType) {
                builder.addArgTypes(type);
            }
            ByteArrayOutputStream bos = new ByteArrayOutputStream();
            for (int i = 0; i < arguments.length; i++) {
                Object argument = arguments[i];
                multipleSerialization.serialize(url, serialize, actualRequestTypes[i], argument, bos);
                builder.addArgs(bos.toByteArray());
                bos.reset();
            }
            return builder.build().toByteArray();
        }

    }

    private static class PbArrayPacker implements Pack {

        private final boolean singleArgument;

        private PbArrayPacker(boolean singleArgument) {
            this.singleArgument = singleArgument;
        }

        @Override
        public byte[] pack(Object obj) throws IOException {
            if (!singleArgument) {
                obj = ((Object[]) obj)[0];
            }
            return PB_PACK.pack(obj);
        }
    }

    private class WrapRequestUnpack implements UnPack {

        private final MultipleSerialization serialization;
        private final URL url;

        private final Class<?>[] actualRequestTypes;

        private WrapRequestUnpack(MultipleSerialization serialization, URL url, Class<?>[] actualRequestTypes) {
            this.serialization = serialization;
            this.url = url;
            this.actualRequestTypes = actualRequestTypes;
        }

        @Override
        public Object unpack(byte[] data) throws IOException, ClassNotFoundException {
            TripleCustomerProtocolWapper.TripleRequestWrapper wrapper = TripleCustomerProtocolWapper.TripleRequestWrapper.parseFrom(
                data);
            Object[] ret = new Object[wrapper.getArgs().size()];
            ((WrapResponsePack) responsePack).serialize = wrapper.getSerializeType();
            for (int i = 0; i < wrapper.getArgs().size(); i++) {
                ByteArrayInputStream bais = new ByteArrayInputStream(
                    wrapper.getArgs().get(i));
                ret[i] = serialization.deserialize(url, wrapper.getSerializeType(),
                    actualRequestTypes[i],
                    bais);
            }
            return ret;
        }


    }

    private static class OriginalPack implements Pack {

        private final MultipleSerialization multipleSerialization;
        private final URL url;
        private final boolean singleArgument;
        private final Class<?>[] actualTypes;

        String serialize;

        private OriginalPack(MultipleSerialization multipleSerialization,
                             URL url,
                             Class<?>[] actualTypes,
                             boolean singleArgument) {
            this.url = url;
            this.multipleSerialization = multipleSerialization;
            this.singleArgument = singleArgument;
            this.actualTypes = actualTypes;
        }

        @Override
        public byte[] pack(Object obj) throws IOException {
            Object[] arguments = singleArgument ? new Object[]{obj} : (Object[]) obj;
            List<byte[]> argumentByteList = new ArrayList<>(arguments.length);

            for (int i = 0; i < arguments.length; i++) {
                ByteArrayOutputStream bos = new ByteArrayOutputStream();
                Class<?> clazz = arguments[i] == null ? actualTypes[i] : arguments[i].getClass();
                multipleSerialization.serialize(url, serialize, clazz, arguments[i], bos);
                argumentByteList.add(bos.toByteArray());
            }

            return argumentByteList.size() == 1 ? argumentByteList.get(0) : buildArgumentBytes(argumentByteList);
        }

        private byte[] buildArgumentBytes(List<byte[]> argumentByteList) {
            int totalSize = 0;
            int argTag = TripleCustomerProtocolWapper.makeTag(2, 2);

            totalSize += TripleCustomerProtocolWapper.varIntComputeLength(argTag) * argumentByteList.size();
            for (byte[] arg : argumentByteList) {
                totalSize += arg.length + TripleCustomerProtocolWapper.varIntComputeLength(arg.length);
            }

            ByteBuffer byteBuffer = ByteBuffer.allocate(totalSize);
            byte[] argTagBytes = TripleCustomerProtocolWapper.varIntEncode(argTag);
            for (byte[] arg : argumentByteList) {
                byteBuffer
                    .put(argTagBytes)
                    .put(TripleCustomerProtocolWapper.varIntEncode(arg.length))
                    .put(arg);
            }

            return byteBuffer.array();
        }

    }

    private static class OriginalUnpack implements UnPack {
        private final MultipleSerialization serialization;
        private final URL url;
        private final Class<?>[] actualTypes;
        private final boolean singleArgument;

        String serialize;

        private OriginalUnpack(MultipleSerialization serialization, URL url, Class<?>[] actualTypes) {
            this.serialization = serialization;
            this.url = url;
            this.actualTypes = actualTypes;
            this.singleArgument = actualTypes.length == 1 ;
        }

        @Override
        public Object unpack(byte[] data) throws IOException, ClassNotFoundException {
            List<byte[]> bytes;
            if (singleArgument) {
                List<byte[]> singleArgumentData = new ArrayList<>();
                singleArgumentData.add(data);
                bytes = singleArgumentData;
            }else{
                bytes = revertArgumentBytes(data);
            }

            Object[] ret = new Object[actualTypes.length];
            for (int i = 0; i < actualTypes.length; i++) {
                ByteArrayInputStream bais = new ByteArrayInputStream(bytes.get(i));
                ret[i] = serialization.deserialize(url, serialize, actualTypes[i], bais);
            }

            return singleArgument ? ret[0] : ret;
        }

        private List<byte[]> revertArgumentBytes(byte[] data) {
            ByteBuffer byteBuffer = ByteBuffer.wrap(data);
            List<byte[]> args = new ArrayList<>();
            while (byteBuffer.position() < byteBuffer.limit()) {
                int tag = TripleCustomerProtocolWapper.readRawVarint32(byteBuffer);
                int fieldNum = TripleCustomerProtocolWapper.extractFieldNumFromTag(tag);
                if (fieldNum == 2) {
                    int argLength = TripleCustomerProtocolWapper.readRawVarint32(byteBuffer);
                    byte[] argBytes = new byte[argLength];
                    byteBuffer.get(argBytes, 0, argLength);
                    args.add(argBytes);
                } else {
                    throw new RuntimeException("fieldNum should is 2 ");
                }
            }
            return args;
        }

    }

}<|MERGE_RESOLUTION|>--- conflicted
+++ resolved
@@ -58,11 +58,6 @@
     private final UnPack responseUnpack;
     private final Pack originalPack;
     private final UnPack originalUnpack;
-
-<<<<<<< HEAD
-    public ReflectionPackableMethod(MethodDescriptor method, URL url, String serializeName, boolean isServer) {
-        Class<?>[] actualTypes;
-=======
     private final boolean needWrapper;
 
     @Override
@@ -71,7 +66,6 @@
     }
 
     public ReflectionPackableMethod(MethodDescriptor method, URL url, String serializeName) {
->>>>>>> fd61fc38
         Class<?>[] actualRequestTypes;
         Class<?> actualResponseType;
         switch (method.getRpcType()) {
