--- conflicted
+++ resolved
@@ -17,14 +17,11 @@
 
 package org.apache.dubbo.rpc.protocol.tri.stream;
 
-<<<<<<< HEAD
 import io.netty.buffer.ByteBufUtil;
 import io.netty.handler.codec.http2.DefaultHttp2DataFrame;
 import io.netty.handler.codec.http2.DefaultHttp2HeadersFrame;
 import io.netty.handler.codec.http2.DefaultHttp2ResetFrame;
-=======
 import io.netty.handler.codec.http2.Http2StreamChannel;
->>>>>>> 83f4ad8b
 import org.apache.dubbo.common.URL;
 import org.apache.dubbo.common.logger.Logger;
 import org.apache.dubbo.common.logger.LoggerFactory;
@@ -91,12 +88,9 @@
     private ServerStream.Listener listener;
     private final InetSocketAddress remoteAddress;
     private Deframer deframer;
-<<<<<<< HEAD
     private final Framer framer;
-=======
     private boolean rst = false;
     private final Http2StreamChannel http2StreamChannel;
->>>>>>> 83f4ad8b
 
     public TripleServerStream(Http2StreamChannel channel,
                               FrameworkModel frameworkModel,
@@ -111,11 +105,8 @@
         this.filters = filters;
         this.writeQueue = writeQueue;
         this.remoteAddress = (InetSocketAddress) channel.remoteAddress();
-<<<<<<< HEAD
         this.framer = new MessageFramer(writeQueue, new ChannelWritableBufferAllocator(channel.alloc()));
-=======
         this.http2StreamChannel = channel;
->>>>>>> 83f4ad8b
     }
 
     @Override
@@ -144,16 +135,12 @@
     }
 
     public ChannelFuture reset(Http2Error cause) {
-<<<<<<< HEAD
-        return writeQueue.enqueue(FrameQueueCommand.createGrpcCommand(new DefaultHttp2ResetFrame(cause)), true);
-=======
         ChannelFuture checkResult = preCheck();
         if (!checkResult.isSuccess()) {
             return checkResult;
         }
         this.rst = true;
-        return writeQueue.enqueue(CancelQueueCommand.createCommand(cause).channel(http2StreamChannel));
->>>>>>> 83f4ad8b
+        return writeQueue.enqueue(FrameQueueCommand.createGrpcCommand(new DefaultHttp2ResetFrame(cause)).channel(http2StreamChannel), true);
     }
 
     @Override
@@ -172,12 +159,7 @@
             return checkResult;
         }
         headerSent = true;
-<<<<<<< HEAD
-
-        return writeQueue.enqueueSoon(FrameQueueCommand.createGrpcCommand(new DefaultHttp2HeadersFrame(headers, false)), false)
-=======
-        return writeQueue.enqueue(HeaderQueueCommand.createHeaders(headers, false).channel(http2StreamChannel))
->>>>>>> 83f4ad8b
+        return writeQueue.enqueueSoon(FrameQueueCommand.createGrpcCommand(new DefaultHttp2HeadersFrame(headers, false)).channel(http2StreamChannel), false)
             .addListener(f -> {
                 if (!f.isSuccess()) {
                     reset(Http2Error.INTERNAL_ERROR);
@@ -213,11 +195,7 @@
         }
         headerSent = true;
         trailersSent = true;
-<<<<<<< HEAD
-        return writeQueue.enqueueSoon(FrameQueueCommand.createGrpcCommand(new DefaultHttp2HeadersFrame(trailers, true)), true)
-=======
-        return writeQueue.enqueue(HeaderQueueCommand.createHeaders(trailers, true).channel(http2StreamChannel))
->>>>>>> 83f4ad8b
+        return writeQueue.enqueueSoon(FrameQueueCommand.createGrpcCommand(new DefaultHttp2HeadersFrame(trailers, true)).channel(http2StreamChannel), true)
             .addListener(f -> {
                 if (!f.isSuccess()) {
                     reset(Http2Error.INTERNAL_ERROR);
@@ -282,16 +260,12 @@
             return http2StreamChannel.newFailedFuture(
                 new IllegalStateException("Trailers already sent, no more body allowed"));
         }
-<<<<<<< HEAD
-        framer.writePayload(message);
-        return channel.newSucceededFuture();
-=======
         ChannelFuture checkResult = preCheck();
         if (!checkResult.isSuccess()) {
             return checkResult;
         }
-        return writeQueue.enqueue(DataQueueCommand.createGrpcCommand(message, false, compressFlag).channel(http2StreamChannel));
->>>>>>> 83f4ad8b
+        framer.writePayload(message);
+        return http2StreamChannel.newSucceededFuture();
     }
 
     /**
@@ -309,14 +283,9 @@
             .setInt(TripleHeaderEnum.STATUS_KEY.getHeader(), status.code.code)
             .set(TripleHeaderEnum.MESSAGE_KEY.getHeader(), status.description)
             .set(TripleHeaderEnum.CONTENT_TYPE_KEY.getHeader(), TripleConstant.TEXT_PLAIN_UTF8);
-<<<<<<< HEAD
-        writeQueue.enqueueSoon(FrameQueueCommand.createGrpcCommand(new DefaultHttp2HeadersFrame(headers, false)), false);
-        ByteBuf buf = ByteBufUtil.writeUtf8(channel.alloc(), status.description);
-        writeQueue.enqueueSoon(FrameQueueCommand.createGrpcCommand(new DefaultHttp2DataFrame(buf, true)), true);
-=======
-        writeQueue.enqueue(HeaderQueueCommand.createHeaders( headers, false).channel(http2StreamChannel));
-        writeQueue.enqueue(TextDataQueueCommand.createCommand(status.description, true).channel(http2StreamChannel));
->>>>>>> 83f4ad8b
+        writeQueue.enqueueSoon(FrameQueueCommand.createGrpcCommand(new DefaultHttp2HeadersFrame(headers, false)).channel(http2StreamChannel), false);
+        ByteBuf buf = ByteBufUtil.writeUtf8(http2StreamChannel.alloc(), status.description);
+        writeQueue.enqueueSoon(FrameQueueCommand.createGrpcCommand(new DefaultHttp2DataFrame(buf, true)).channel(http2StreamChannel), true);
     }
 
     /**
