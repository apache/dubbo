--- conflicted
+++ resolved
@@ -55,10 +55,6 @@
     @Override
     protected void customizeHeaders(HttpHeaders headers, Throwable throwable, HttpOutputMessage message) {
         super.customizeHeaders(headers, throwable, message);
-<<<<<<< HEAD
-        int contentLength = message == null ? 0 : ((ByteBufOutputStream) message.getBody()).writtenBytes();
-        headers.set(HttpHeaderNames.CONTENT_LENGTH.getKey(), String.valueOf(contentLength));
-=======
         int contentLength = 0;
         if (message != null) {
             OutputStream body = message.getBody();
@@ -70,8 +66,7 @@
                 throw new IllegalArgumentException("Unsupported body type: " + body.getClass());
             }
         }
-        headers.set(HttpHeaderNames.CONTENT_LENGTH.getName(), String.valueOf(contentLength));
->>>>>>> 70f6e036
+        headers.set(HttpHeaderNames.CONTENT_LENGTH.getKey(), String.valueOf(contentLength));
     }
 
     @Override
