/*
 * Licensed to the Apache Software Foundation (ASF) under one or more
 * contributor license agreements.  See the NOTICE file distributed with
 * this work for additional information regarding copyright ownership.
 * The ASF licenses this file to You under the Apache License, Version 2.0
 * (the "License"); you may not use this file except in compliance with
 * the License.  You may obtain a copy of the License at
 *
 *     http://www.apache.org/licenses/LICENSE-2.0
 *
 * Unless required by applicable law or agreed to in writing, software
 * distributed under the License is distributed on an "AS IS" BASIS,
 * WITHOUT WARRANTIES OR CONDITIONS OF ANY KIND, either express or implied.
 * See the License for the specific language governing permissions and
 * limitations under the License.
 */
package org.apache.dubbo.rpc.protocol.tri.h12.http2;

import org.apache.dubbo.common.URL;
import org.apache.dubbo.common.io.StreamUtils;
import org.apache.dubbo.common.threadpool.manager.ExecutorRepository;
import org.apache.dubbo.common.threadpool.serial.SerializingExecutor;
<<<<<<< HEAD
import org.apache.dubbo.remoting.Constants;
import org.apache.dubbo.remoting.http12.HttpMethods;
=======
>>>>>>> 667f98a4
import org.apache.dubbo.remoting.http12.h2.CancelStreamException;
import org.apache.dubbo.remoting.http12.h2.H2StreamChannel;
import org.apache.dubbo.remoting.http12.h2.Http2Header;
import org.apache.dubbo.remoting.http12.h2.Http2InputMessage;
import org.apache.dubbo.remoting.http12.h2.Http2ServerChannelObserver;
import org.apache.dubbo.remoting.http12.h2.Http2TransportListener;
import org.apache.dubbo.remoting.http12.message.DefaultListeningDecoder;
import org.apache.dubbo.remoting.http12.message.DefaultStreamingDecoder;
import org.apache.dubbo.remoting.http12.message.ListeningDecoder;
import org.apache.dubbo.remoting.http12.message.MethodMetadata;
import org.apache.dubbo.remoting.http12.message.StreamingDecoder;
import org.apache.dubbo.remoting.http12.message.codec.JsonCodec;
import org.apache.dubbo.rpc.CancellationContext;
import org.apache.dubbo.rpc.Invoker;
import org.apache.dubbo.rpc.RpcContext;
import org.apache.dubbo.rpc.RpcInvocation;
import org.apache.dubbo.rpc.executor.ExecutorSupport;
import org.apache.dubbo.rpc.model.FrameworkModel;
import org.apache.dubbo.rpc.model.MethodDescriptor;
import org.apache.dubbo.rpc.protocol.tri.ReflectionPackableMethod;
import org.apache.dubbo.rpc.protocol.tri.RpcInvocationBuildContext;
import org.apache.dubbo.rpc.protocol.tri.TripleProtocol;
import org.apache.dubbo.rpc.protocol.tri.h12.AbstractServerTransportListener;
import org.apache.dubbo.rpc.protocol.tri.h12.BiStreamServerCallListener;
import org.apache.dubbo.rpc.protocol.tri.h12.HttpMessageListener;
import org.apache.dubbo.rpc.protocol.tri.h12.ServerCallListener;
import org.apache.dubbo.rpc.protocol.tri.h12.ServerStreamServerCallListener;
import org.apache.dubbo.rpc.protocol.tri.h12.StreamingHttpMessageListener;
import org.apache.dubbo.rpc.protocol.tri.h12.UnaryServerCallListener;

import java.util.concurrent.Executor;

public class GenericHttp2ServerTransportListener extends AbstractServerTransportListener<Http2Header, Http2InputMessage>
        implements Http2TransportListener {

<<<<<<< HEAD
    private static final Http2InputMessage END_MESSAGE = new Http2InputMessageFrame(StreamUtils.EMPTY, true);

=======
>>>>>>> 667f98a4
    private final ExecutorSupport executorSupport;
    private final StreamingDecoder streamingDecoder;
    private final FrameworkModel frameworkModel;
    private final H2StreamChannel h2StreamChannel;
    private Http2ServerChannelObserver serverChannelObserver;
    private ServerCallListener serverCallListener;

    public GenericHttp2ServerTransportListener(
            H2StreamChannel h2StreamChannel, URL url, FrameworkModel frameworkModel) {
        super(frameworkModel, url, h2StreamChannel);
        executorSupport = ExecutorRepository.getInstance(url.getOrDefaultApplicationModel())
                .getExecutorSupport(url);
        streamingDecoder = newStreamingDecoder();
        serverChannelObserver = newHttp2ServerChannelObserver(frameworkModel, h2StreamChannel);
        serverChannelObserver.setResponseEncoder(JsonCodec.INSTANCE);
        serverChannelObserver.setStreamingDecoder(streamingDecoder);
        this.frameworkModel = frameworkModel;
        this.h2StreamChannel = h2StreamChannel;
    }

    protected StreamingDecoder newStreamingDecoder() {
        return new DefaultStreamingDecoder();
    }

    protected Http2ServerChannelObserver newHttp2ServerChannelObserver(
            FrameworkModel frameworkModel, H2StreamChannel h2StreamChannel) {
        return new Http2ServerCallToObserverAdapter(frameworkModel, h2StreamChannel);
    }

    @Override
    protected Executor initializeExecutor(Http2Header metadata) {
        return new SerializingExecutor(executorSupport.getExecutor(metadata));
    }

    @Override
<<<<<<< HEAD
    protected void doOnMetadata(Http2Header metadata) {
        if (metadata.isEndStream()) {
            if (!HttpMethods.supportBody(metadata.method())) {
                super.doOnMetadata(metadata);
                doOnData(END_MESSAGE);
            }
            return;
        }
        super.doOnMetadata(metadata);
    }

    @Override
=======
>>>>>>> 667f98a4
    protected HttpMessageListener buildHttpMessageListener() {
        RpcInvocationBuildContext context = getContext();
        RpcInvocation rpcInvocation = buildRpcInvocation(context);

        serverCallListener = startListener(rpcInvocation, context.getMethodDescriptor(), context.getInvoker());

        DefaultListeningDecoder listeningDecoder = new DefaultListeningDecoder(
                context.getHttpMessageDecoder(), context.getMethodMetadata().getActualRequestTypes());
        listeningDecoder.setListener(new Http2StreamingDecodeListener(serverCallListener));
        streamingDecoder.setFragmentListener(new StreamingDecoder.DefaultFragmentListener(listeningDecoder));
        getServerChannelObserver().setStreamingDecoder(streamingDecoder);
        return new StreamingHttpMessageListener(streamingDecoder);
    }

    private ServerCallListener startListener(
            RpcInvocation invocation, MethodDescriptor methodDescriptor, Invoker<?> invoker) {
        switch (methodDescriptor.getRpcType()) {
            case UNARY:
                onUnary();
                boolean applyCustomizeException = false;
                if (!getContext().isHasStub()) {
                    MethodMetadata methodMetadata = getContext().getMethodMetadata();
                    applyCustomizeException = ReflectionPackableMethod.needWrap(
                            methodDescriptor,
                            methodMetadata.getActualRequestTypes(),
                            methodMetadata.getActualResponseType());
                }
                onListenerStart();
                UnaryServerCallListener unaryServerCallListener =
                        startUnary(invocation, invoker, getServerChannelObserver());
                unaryServerCallListener.setApplyCustomizeException(applyCustomizeException);
                return unaryServerCallListener;
            case SERVER_STREAM:
                onListenerStart();
                return startServerStreaming(invocation, invoker, getServerChannelObserver());
            case BI_STREAM:
            case CLIENT_STREAM:
                onListenerStart();
                return startBiStreaming(invocation, invoker, getServerChannelObserver());
            default:
                throw new IllegalStateException("Can not reach here");
        }
    }

    protected void onUnary() {
        serverChannelObserver = new Http2ServerUnaryChannelObserver(frameworkModel, h2StreamChannel);
        serverChannelObserver.setResponseEncoder(JsonCodec.INSTANCE);
        serverChannelObserver.setStreamingDecoder(streamingDecoder);
    }

    protected void onListenerStart() {
        CancellationContext cancellationContext = RpcContext.getCancellationContext();
        serverChannelObserver.setCancellationContext(cancellationContext);
    }

    private UnaryServerCallListener startUnary(
            RpcInvocation invocation, Invoker<?> invoker, Http2ServerChannelObserver responseObserver) {
        return new UnaryServerCallListener(invocation, invoker, responseObserver);
    }

    private ServerStreamServerCallListener startServerStreaming(
            RpcInvocation invocation, Invoker<?> invoker, Http2ServerChannelObserver responseObserver) {
        return new ServerStreamServerCallListener(invocation, invoker, responseObserver);
    }

    private BiStreamServerCallListener startBiStreaming(
            RpcInvocation invocation, Invoker<?> invoker, Http2ServerChannelObserver responseObserver) {
        return new BiStreamServerCallListener(invocation, invoker, responseObserver);
    }

    @Override
    protected void initializeAltSvc(URL url) {
        if (TripleProtocol.isHttp3Enabled(url)) {
            int bindPort = url.getParameter(Constants.BIND_PORT_KEY, url.getPort());
            serverChannelObserver.setAltSvc("h3=\":" + bindPort + "\"");
        }
    }

    @Override
    protected void onMetadataCompletion(Http2Header metadata) {
        serverChannelObserver.setResponseEncoder(getContext().getHttpMessageEncoder());
        serverChannelObserver.request(1);
        if (metadata.isEndStream()) {
            getStreamingDecoder().close();
        }
    }

    @Override
    protected void onDataCompletion(Http2InputMessage message) {
        if (message.isEndStream()) {
            getStreamingDecoder().close();
        }
    }

    @Override
    protected void onError(Throwable throwable) {
        serverChannelObserver.onError(throwable);
    }

    @Override
    protected void onError(Http2InputMessage message, Throwable throwable) {
        try {
            message.close();
        } catch (Exception e) {
            throwable.addSuppressed(e);
        }
        onError(throwable);
    }

    @Override
    protected void onFinally(Http2InputMessage message) {}

    @Override
    public void cancelByRemote(long errorCode) {
        serverChannelObserver.cancel(CancelStreamException.fromRemote(errorCode));
        serverCallListener.onCancel(errorCode);
    }

    protected StreamingDecoder getStreamingDecoder() {
        return streamingDecoder;
    }

    protected final Http2ServerChannelObserver getServerChannelObserver() {
        return serverChannelObserver;
    }

    @Override
    public void close() throws Exception {
        getServerChannelObserver().close();
    }

    private static class Http2StreamingDecodeListener implements ListeningDecoder.Listener {

        private final ServerCallListener serverCallListener;

        private Http2StreamingDecodeListener(ServerCallListener serverCallListener) {
            this.serverCallListener = serverCallListener;
        }

        @Override
        public void onMessage(Object message) {
            serverCallListener.onMessage(message);
        }

        @Override
        public void onClose() {
            serverCallListener.onComplete();
        }
    }
}<|MERGE_RESOLUTION|>--- conflicted
+++ resolved
@@ -17,14 +17,9 @@
 package org.apache.dubbo.rpc.protocol.tri.h12.http2;
 
 import org.apache.dubbo.common.URL;
-import org.apache.dubbo.common.io.StreamUtils;
 import org.apache.dubbo.common.threadpool.manager.ExecutorRepository;
 import org.apache.dubbo.common.threadpool.serial.SerializingExecutor;
-<<<<<<< HEAD
 import org.apache.dubbo.remoting.Constants;
-import org.apache.dubbo.remoting.http12.HttpMethods;
-=======
->>>>>>> 667f98a4
 import org.apache.dubbo.remoting.http12.h2.CancelStreamException;
 import org.apache.dubbo.remoting.http12.h2.H2StreamChannel;
 import org.apache.dubbo.remoting.http12.h2.Http2Header;
@@ -60,11 +55,6 @@
 public class GenericHttp2ServerTransportListener extends AbstractServerTransportListener<Http2Header, Http2InputMessage>
         implements Http2TransportListener {
 
-<<<<<<< HEAD
-    private static final Http2InputMessage END_MESSAGE = new Http2InputMessageFrame(StreamUtils.EMPTY, true);
-
-=======
->>>>>>> 667f98a4
     private final ExecutorSupport executorSupport;
     private final StreamingDecoder streamingDecoder;
     private final FrameworkModel frameworkModel;
@@ -100,21 +90,6 @@
     }
 
     @Override
-<<<<<<< HEAD
-    protected void doOnMetadata(Http2Header metadata) {
-        if (metadata.isEndStream()) {
-            if (!HttpMethods.supportBody(metadata.method())) {
-                super.doOnMetadata(metadata);
-                doOnData(END_MESSAGE);
-            }
-            return;
-        }
-        super.doOnMetadata(metadata);
-    }
-
-    @Override
-=======
->>>>>>> 667f98a4
     protected HttpMessageListener buildHttpMessageListener() {
         RpcInvocationBuildContext context = getContext();
         RpcInvocation rpcInvocation = buildRpcInvocation(context);
