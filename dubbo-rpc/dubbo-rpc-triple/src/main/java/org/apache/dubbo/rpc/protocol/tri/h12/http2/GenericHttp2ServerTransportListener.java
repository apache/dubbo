--- conflicted
+++ resolved
@@ -114,37 +114,10 @@
         }
     }
 
-<<<<<<< HEAD
-    protected void onUnary() {
-        serverChannelObserver = new Http2ServerUnaryChannelObserver(frameworkModel, h2StreamChannel);
-        serverChannelObserver.setResponseEncoder(JsonCodec.INSTANCE);
-        serverChannelObserver.setStreamingDecoder(streamingDecoder);
-    }
-
-    protected void onListenerStart() {
-        CancellationContext cancellationContext = RpcContext.getCancellationContext();
-        serverChannelObserver.setCancellationContext(cancellationContext);
-    }
-
-    protected UnaryServerCallListener startUnary(
-            RpcInvocation invocation, Invoker<?> invoker, Http2ServerChannelObserver responseObserver) {
-        return new UnaryServerCallListener(invocation, invoker, responseObserver, applyCustomizeException());
-    }
-
-    protected ServerStreamServerCallListener startServerStreaming(
-            RpcInvocation invocation, Invoker<?> invoker, Http2ServerChannelObserver responseObserver) {
-        return new ServerStreamServerCallListener(invocation, invoker, responseObserver);
-    }
-
-    protected BiStreamServerCallListener startBiStreaming(
-            RpcInvocation invocation, Invoker<?> invoker, Http2ServerChannelObserver responseObserver) {
-        return new BiStreamServerCallListener(invocation, invoker, responseObserver);
-=======
     protected void prepareUnaryServerCall() {}
 
     protected void prepareStreamServerCall() {
         responseObserver = prepareResponseObserver(newStreamResponseObserver(h2StreamChannel));
->>>>>>> bf51a34c
     }
 
     @Override
