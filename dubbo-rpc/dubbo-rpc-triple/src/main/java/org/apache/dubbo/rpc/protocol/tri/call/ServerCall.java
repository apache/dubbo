--- conflicted
+++ resolved
@@ -384,26 +384,6 @@
 
         @Override
         public void onMessage(byte[] message) {
-<<<<<<< HEAD
-            executor.execute(() -> {
-                if (closed) {
-                    return;
-                }
-                ClassLoader tccl = Thread.currentThread().getContextClassLoader();
-                try {
-                    trySetMethodDescriptor(message);
-                    trySetListener();
-                    if (providerModel != null) {
-                        ClassLoadUtil.switchContextLoader(providerModel.getServiceInterfaceClass().getClassLoader());
-                    }
-                    final Object obj = unpack.unpack(message);
-                    listener.onMessage(obj);
-                } catch (Throwable t) {
-                    close(RpcStatus.INTERNAL.withDescription("Server error")
-                            .withCause(t), null);
-                } finally {
-                    ClassLoadUtil.switchContextLoader(tccl);
-=======
             if (closed) {
                 return;
             }
@@ -413,13 +393,12 @@
                 trySetListener();
                 if (providerModel != null) {
                     ClassLoadUtil.switchContextLoader(providerModel.getServiceInterfaceClass().getClassLoader());
->>>>>>> 6633d1ca
                 }
                 final Object obj = unpack.unpack(message);
                 listener.onMessage(obj);
-            } catch (IOException e) {
+            } catch (Throwable t) {
                 close(RpcStatus.INTERNAL.withDescription("Server error")
-                    .withCause(e), null);
+                    .withCause(t), null);
             } finally {
                 ClassLoadUtil.switchContextLoader(tccl);
             }
