--- conflicted
+++ resolved
@@ -66,18 +66,14 @@
         request.appendData(data);
 
         int processed = data.readableBytes() + padding;
-<<<<<<< HEAD
-        if (endOfStream) {
-            Invocation invocation = buildInvocation(request.getHeaders(), request.getData());
+        final ByteBuf trunk = request.getAvailableTrunk();
+
+        if(trunk!=null){
+            Invocation invocation = buildInvocation(request.getHeaders(), trunk);
             final String path = request.getHeaders().path().toString();
             String[] parts = path.split("/");
             // todo parts illegal service not found
             String serviceName = parts[1];
-=======
-        final ByteBuf trunk = request.getAvailableTrunk();
-        if(trunk!=null){
-            Invocation invocation = buildInvocation(request.getHeaders(), trunk);
->>>>>>> 16b5b890
             // TODO add version/group support
             //TODO add method not found / service not found err
             Result result = serviceContainer.resolve(serviceName).invoke(invocation);
