--- conflicted
+++ resolved
@@ -38,14 +38,6 @@
     @Override
     public void configServerPipeline(ChannelPipeline pipeline, SslContext sslContext) {
         final Http2FrameCodec codec = Http2FrameCodecBuilder.forServer()
-<<<<<<< HEAD
-            .gracefulShutdownTimeoutMillis(10000)
-            .initialSettings(new Http2Settings()
-                .maxHeaderListSize(8192)
-                .initialWindowSize(1048576))
-            .frameLogger(SERVER_LOGGER)
-            .build();
-=======
                 .gracefulShutdownTimeoutMillis(10000)
                 .initialSettings(new Http2Settings()
                         .maxHeaderListSize(8192)
@@ -54,7 +46,6 @@
                         .initialWindowSize(1048576))
                 .frameLogger(SERVER_LOGGER)
                 .build();
->>>>>>> be54ec20
         final Http2MultiplexHandler handler = new Http2MultiplexHandler(new TripleServerInitializer());
         pipeline.addLast(codec, new TripleServerConnectionHandler(), handler,
             new SimpleChannelInboundHandler<Object>() {
@@ -68,14 +59,6 @@
     @Override
     public void configClientPipeline(ChannelPipeline pipeline, SslContext sslContext) {
         final Http2FrameCodec codec = Http2FrameCodecBuilder.forClient()
-<<<<<<< HEAD
-            .initialSettings(new Http2Settings()
-                .maxHeaderListSize(8192)
-                .initialWindowSize(1048576))
-            .gracefulShutdownTimeoutMillis(10000)
-            .frameLogger(CLIENT_LOGGER)
-            .build();
-=======
                 .initialSettings(new Http2Settings()
                         .maxHeaderListSize(8192)
                         .maxFrameSize(2 << 16)
@@ -84,7 +67,6 @@
                 .gracefulShutdownTimeoutMillis(10000)
                 .frameLogger(CLIENT_LOGGER)
                 .build();
->>>>>>> be54ec20
         final Http2MultiplexHandler handler = new Http2MultiplexHandler(new SimpleChannelInboundHandler<Object>() {
             @Override
             protected void channelRead0(ChannelHandlerContext ctx, Object msg) {
