--- conflicted
+++ resolved
@@ -32,17 +32,6 @@
 import io.netty.handler.codec.http2.Http2MultiplexHandler;
 import io.netty.handler.codec.http2.Http2Settings;
 import io.netty.handler.ssl.SslContext;
-<<<<<<< HEAD
-
-import org.apache.dubbo.common.URL;
-import org.apache.dubbo.common.config.Configuration;
-import org.apache.dubbo.common.config.ConfigurationUtils;
-import org.apache.dubbo.common.extension.Activate;
-import org.apache.dubbo.remoting.api.Http2WireProtocol;
-import org.apache.dubbo.rpc.model.FrameworkModel;
-import org.apache.dubbo.rpc.model.ScopeModelAware;
-=======
->>>>>>> 8e4d9f69
 
 import static org.apache.dubbo.rpc.Constants.H2_SETTINGS_ENABLE_PUSH_KEY;
 import static org.apache.dubbo.rpc.Constants.H2_SETTINGS_HEADER_TABLE_SIZE_KEY;
@@ -69,17 +58,6 @@
     public void configServerPipeline(URL url, ChannelPipeline pipeline, SslContext sslContext) {
         final Configuration config = ConfigurationUtils.getGlobalConfiguration(url.getScopeModel());
         final Http2FrameCodec codec = Http2FrameCodecBuilder.forServer()
-<<<<<<< HEAD
-            .gracefulShutdownTimeoutMillis(10000)
-            .initialSettings(new Http2Settings()
-                .headerTableSize(config.getInt(H2_SETTINGS_HEADER_TABLE_SIZE_KEY, 4096))
-                .maxConcurrentStreams(config.getInt(H2_SETTINGS_MAX_CONCURRENT_STREAMS_KEY, Integer.MAX_VALUE))
-                .initialWindowSize(config.getInt(H2_SETTINGS_INITIAL_WINDOW_SIZE_KEY, 1 << 20))
-                .maxFrameSize(config.getInt(H2_SETTINGS_MAX_FRAME_SIZE_KEY, 2 << 14))
-                .maxHeaderListSize(config.getInt(H2_SETTINGS_MAX_HEADER_LIST_SIZE_KEY, 8192)))
-            .frameLogger(SERVER_LOGGER)
-            .build();
-=======
                 .gracefulShutdownTimeoutMillis(10000)
                 .initialSettings(new Http2Settings()
                         .headerTableSize(config.getInt(H2_SETTINGS_HEADER_TABLE_SIZE_KEY, 4096))
@@ -89,7 +67,6 @@
                         .maxHeaderListSize(config.getInt(H2_SETTINGS_MAX_HEADER_LIST_SIZE_KEY, 8192)))
                 .frameLogger(SERVER_LOGGER)
                 .build();
->>>>>>> 8e4d9f69
         final Http2MultiplexHandler handler = new Http2MultiplexHandler(new TripleServerInitializer(frameworkModel));
         pipeline.addLast(codec, new TripleServerConnectionHandler(), handler);
     }
@@ -98,18 +75,6 @@
     public void configClientPipeline(URL url, ChannelPipeline pipeline, SslContext sslContext) {
         final Configuration config = ConfigurationUtils.getGlobalConfiguration(url.getScopeModel());
         final Http2FrameCodec codec = Http2FrameCodecBuilder.forClient()
-<<<<<<< HEAD
-            .gracefulShutdownTimeoutMillis(10000)
-            .initialSettings(new Http2Settings()
-                .headerTableSize(config.getInt(H2_SETTINGS_HEADER_TABLE_SIZE_KEY, 4096))
-                .pushEnabled(config.getBoolean(H2_SETTINGS_ENABLE_PUSH_KEY, false))
-                .maxConcurrentStreams(config.getInt(H2_SETTINGS_MAX_CONCURRENT_STREAMS_KEY, Integer.MAX_VALUE))
-                .initialWindowSize(config.getInt(H2_SETTINGS_INITIAL_WINDOW_SIZE_KEY, 1 << 20))
-                .maxFrameSize(config.getInt(H2_SETTINGS_MAX_FRAME_SIZE_KEY, 2 << 14))
-                .maxHeaderListSize(config.getInt(H2_SETTINGS_MAX_HEADER_LIST_SIZE_KEY, 8192)))
-            .frameLogger(CLIENT_LOGGER)
-            .build();
-=======
                 .gracefulShutdownTimeoutMillis(10000)
                 .initialSettings(new Http2Settings()
                         .headerTableSize(config.getInt(H2_SETTINGS_HEADER_TABLE_SIZE_KEY, 4096))
@@ -120,7 +85,6 @@
                         .maxHeaderListSize(config.getInt(H2_SETTINGS_MAX_HEADER_LIST_SIZE_KEY, 8192)))
                 .frameLogger(CLIENT_LOGGER)
                 .build();
->>>>>>> 8e4d9f69
         final Http2MultiplexHandler handler = new Http2MultiplexHandler(new SimpleChannelInboundHandler<Object>() {
             @Override
             protected void channelRead0(ChannelHandlerContext ctx, Object msg) {
