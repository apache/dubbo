/*
 * Licensed to the Apache Software Foundation (ASF) under one or more
 * contributor license agreements.  See the NOTICE file distributed with
 * this work for additional information regarding copyright ownership.
 * The ASF licenses this file to You under the Apache License, Version 2.0
 * (the "License"); you may not use this file except in compliance with
 * the License.  You may obtain a copy of the License at
 *
 *     http://www.apache.org/licenses/LICENSE-2.0
 *
 * Unless required by applicable law or agreed to in writing, software
 * distributed under the License is distributed on an "AS IS" BASIS,
 * WITHOUT WARRANTIES OR CONDITIONS OF ANY KIND, either express or implied.
 * See the License for the specific language governing permissions and
 * limitations under the License.
 */

package org.apache.dubbo.rpc.protocol.tri;

import org.apache.dubbo.common.URL;
import org.apache.dubbo.common.config.Configuration;
import org.apache.dubbo.common.config.ConfigurationUtils;
import org.apache.dubbo.common.extension.Activate;
import org.apache.dubbo.common.extension.ExtensionLoader;
import org.apache.dubbo.common.threadpool.manager.ExecutorRepository;
import org.apache.dubbo.remoting.ChannelHandler;
import org.apache.dubbo.remoting.api.AbstractWireProtocol;
import org.apache.dubbo.remoting.api.pu.ChannelHandlerPretender;
import org.apache.dubbo.remoting.api.pu.ChannelOperator;
import org.apache.dubbo.rpc.HeaderFilter;
import org.apache.dubbo.rpc.executor.ExecutorSupport;
import org.apache.dubbo.rpc.model.ApplicationModel;
import org.apache.dubbo.rpc.model.FrameworkModel;
import org.apache.dubbo.rpc.model.ScopeModelAware;
import org.apache.dubbo.rpc.protocol.tri.transport.TripleClientHandler;
import org.apache.dubbo.rpc.protocol.tri.transport.TripleHttp2FrameServerHandler;
import org.apache.dubbo.rpc.protocol.tri.transport.TripleServerConnectionHandler;
import org.apache.dubbo.rpc.protocol.tri.transport.TripleTailHandler;

import io.netty.channel.ChannelInitializer;
import io.netty.channel.ChannelPipeline;
import io.netty.handler.codec.http2.Http2StreamChannel;
import io.netty.handler.codec.http2.Http2FrameCodec;
import io.netty.handler.codec.http2.Http2FrameCodecBuilder;
import io.netty.handler.codec.http2.Http2FrameLogger;
import io.netty.handler.codec.http2.Http2MultiplexHandler;
import io.netty.handler.codec.http2.Http2Settings;
import io.netty.handler.logging.LogLevel;
import io.netty.handler.ssl.SslContext;

import org.apache.dubbo.rpc.protocol.tri.transport.TripleWriteQueue;

import java.util.ArrayList;
import java.util.Collections;
import java.util.List;
import java.util.concurrent.Executor;

import static org.apache.dubbo.common.constants.CommonConstants.HEADER_FILTER_KEY;
import static org.apache.dubbo.rpc.Constants.H2_SETTINGS_ENABLE_PUSH_KEY;
import static org.apache.dubbo.rpc.Constants.H2_SETTINGS_HEADER_TABLE_SIZE_KEY;
import static org.apache.dubbo.rpc.Constants.H2_SETTINGS_INITIAL_WINDOW_SIZE_KEY;
import static org.apache.dubbo.rpc.Constants.H2_SETTINGS_MAX_CONCURRENT_STREAMS_KEY;
import static org.apache.dubbo.rpc.Constants.H2_SETTINGS_MAX_FRAME_SIZE_KEY;
import static org.apache.dubbo.rpc.Constants.H2_SETTINGS_MAX_HEADER_LIST_SIZE_KEY;

@Activate
public class TripleHttp2Protocol extends AbstractWireProtocol implements ScopeModelAware {

    // 1 MiB
    private static final int MIB_1 = 1 << 20;
    private static final int MIB_8 = 1 << 23;
    private static final int KIB_32 = 1 << 15;
    private static final int DEFAULT_MAX_HEADER_LIST_SIZE = KIB_32;
    private static final int DEFAULT_SETTING_HEADER_LIST_SIZE = 4096;
    private static final int DEFAULT_MAX_FRAME_SIZE = MIB_8;
    private static final int DEFAULT_WINDOW_INIT_SIZE = MIB_8;

    public static final Http2FrameLogger CLIENT_LOGGER = new Http2FrameLogger(LogLevel.DEBUG, "H2_CLIENT");

    public static final Http2FrameLogger SERVER_LOGGER = new Http2FrameLogger(LogLevel.DEBUG, "H2_SERVER");

    private ExtensionLoader<HeaderFilter> filtersLoader;
    private FrameworkModel frameworkModel;
    private Configuration config = ConfigurationUtils.getGlobalConfiguration(
        ApplicationModel.defaultModel());

    public TripleHttp2Protocol() {
        super(new Http2ProtocolDetector());
    }

    @Override
    public void setFrameworkModel(FrameworkModel frameworkModel) {
        this.frameworkModel = frameworkModel;
    }

    @Override
    public void setApplicationModel(ApplicationModel applicationModel) {
        this.config = ConfigurationUtils.getGlobalConfiguration(applicationModel);
        this.filtersLoader = applicationModel.getExtensionLoader(HeaderFilter.class);
    }

    @Override
    public void close() {
        super.close();
    }

    @Override
    public void configServerProtocolHandler(URL url, ChannelOperator operator) {

        final List<HeaderFilter> headFilters;
        if (filtersLoader != null) {
            headFilters = filtersLoader.getActivateExtension(url,
                HEADER_FILTER_KEY);
        } else {
            headFilters = Collections.emptyList();
        }
        final Http2FrameCodec codec = Http2FrameCodecBuilder.forServer()
            .gracefulShutdownTimeoutMillis(10000)
            .initialSettings(new Http2Settings().headerTableSize(
                    config.getInt(H2_SETTINGS_HEADER_TABLE_SIZE_KEY, DEFAULT_SETTING_HEADER_LIST_SIZE))
                .maxConcurrentStreams(
                    config.getInt(H2_SETTINGS_MAX_CONCURRENT_STREAMS_KEY, Integer.MAX_VALUE))
                .initialWindowSize(
                    config.getInt(H2_SETTINGS_INITIAL_WINDOW_SIZE_KEY, DEFAULT_WINDOW_INIT_SIZE))
                .maxFrameSize(config.getInt(H2_SETTINGS_MAX_FRAME_SIZE_KEY, DEFAULT_MAX_FRAME_SIZE))
                .maxHeaderListSize(config.getInt(H2_SETTINGS_MAX_HEADER_LIST_SIZE_KEY,
                    DEFAULT_MAX_HEADER_LIST_SIZE)))
            .frameLogger(SERVER_LOGGER)
            .build();
        ExecutorSupport executorSupport = ExecutorRepository.getInstance(url.getOrDefaultApplicationModel()).getExecutorSupport(url);
        TripleWriteQueue writeQueue = new TripleWriteQueue();
        final Http2MultiplexHandler handler = new Http2MultiplexHandler(
            new ChannelInitializer<Http2StreamChannel>() {
                @Override
                protected void initChannel(Http2StreamChannel ch) {
                    final ChannelPipeline p = ch.pipeline();
<<<<<<< HEAD
                    p.addLast(new TripleHttp2FrameServerHandler(frameworkModel, lookupExecutor(url),
=======
                    p.addLast(new TripleCommandOutBoundHandler());
                    p.addLast(new TripleHttp2FrameServerHandler(frameworkModel, executorSupport,
>>>>>>> c96a3a1a
                        headFilters, ch, writeQueue));
                }
            });
        List<ChannelHandler> handlers = new ArrayList<>();
        handlers.add(new ChannelHandlerPretender(codec));
        handlers.add(new ChannelHandlerPretender(new TripleServerConnectionHandler()));
        handlers.add(new ChannelHandlerPretender(handler));
        handlers.add(new ChannelHandlerPretender(new TripleTailHandler()));
        operator.configChannelHandler(handlers);


    }


    private Executor lookupExecutor(URL url) {
        return url.getOrDefaultApplicationModel()
            .getExtensionLoader(ExecutorRepository.class)
            .getDefaultExtension().getExecutor(url);
    }

    @Override
    public void configClientPipeline(URL url, ChannelPipeline pipeline, SslContext sslContext) {
        final Http2FrameCodec codec = Http2FrameCodecBuilder.forClient()
            .gracefulShutdownTimeoutMillis(10000)
            .initialSettings(new Http2Settings().headerTableSize(
                    config.getInt(H2_SETTINGS_HEADER_TABLE_SIZE_KEY, DEFAULT_SETTING_HEADER_LIST_SIZE))
                .pushEnabled(config.getBoolean(H2_SETTINGS_ENABLE_PUSH_KEY, false))
                .maxConcurrentStreams(
                    config.getInt(H2_SETTINGS_MAX_CONCURRENT_STREAMS_KEY, Integer.MAX_VALUE))
                .initialWindowSize(
                    config.getInt(H2_SETTINGS_INITIAL_WINDOW_SIZE_KEY, DEFAULT_WINDOW_INIT_SIZE))
                .maxFrameSize(config.getInt(H2_SETTINGS_MAX_FRAME_SIZE_KEY, DEFAULT_MAX_FRAME_SIZE))
                .maxHeaderListSize(config.getInt(H2_SETTINGS_MAX_HEADER_LIST_SIZE_KEY,
                    DEFAULT_MAX_HEADER_LIST_SIZE)))
            .frameLogger(CLIENT_LOGGER)
            .build();
        final Http2MultiplexHandler handler = new Http2MultiplexHandler(
            new TripleClientHandler(frameworkModel));
        pipeline.addLast(codec, handler, new TripleTailHandler());
    }
}<|MERGE_RESOLUTION|>--- conflicted
+++ resolved
@@ -134,12 +134,7 @@
                 @Override
                 protected void initChannel(Http2StreamChannel ch) {
                     final ChannelPipeline p = ch.pipeline();
-<<<<<<< HEAD
-                    p.addLast(new TripleHttp2FrameServerHandler(frameworkModel, lookupExecutor(url),
-=======
-                    p.addLast(new TripleCommandOutBoundHandler());
                     p.addLast(new TripleHttp2FrameServerHandler(frameworkModel, executorSupport,
->>>>>>> c96a3a1a
                         headFilters, ch, writeQueue));
                 }
             });
