/*
 * Licensed to the Apache Software Foundation (ASF) under one or more
 * contributor license agreements.  See the NOTICE file distributed with
 * this work for additional information regarding copyright ownership.
 * The ASF licenses this file to You under the Apache License, Version 2.0
 * (the "License"); you may not use this file except in compliance with
 * the License.  You may obtain a copy of the License at
 *
 *     http://www.apache.org/licenses/LICENSE-2.0
 *
 * Unless required by applicable law or agreed to in writing, software
 * distributed under the License is distributed on an "AS IS" BASIS,
 * WITHOUT WARRANTIES OR CONDITIONS OF ANY KIND, either express or implied.
 * See the License for the specific language governing permissions and
 * limitations under the License.
 */
package org.apache.dubbo.rpc.protocol.tri;

import io.netty.channel.ChannelHandlerContext;
import io.netty.channel.ChannelPipeline;
import io.netty.channel.SimpleChannelInboundHandler;
import io.netty.handler.codec.http2.Http2FrameCodec;
import io.netty.handler.codec.http2.Http2FrameCodecBuilder;
import io.netty.handler.codec.http2.Http2MultiplexHandler;
import io.netty.handler.codec.http2.Http2Settings;
import io.netty.handler.ssl.SslContext;
import org.apache.dubbo.common.URL;
import org.apache.dubbo.common.config.Configuration;
import org.apache.dubbo.common.config.ConfigurationUtils;
import org.apache.dubbo.common.extension.Activate;
import org.apache.dubbo.remoting.api.Http2WireProtocol;
import org.apache.dubbo.rpc.model.FrameworkModel;
import org.apache.dubbo.rpc.model.ScopeModelAware;

import static org.apache.dubbo.rpc.Constants.H2_SETTINGS_ENABLE_PUSH_KEY;
import static org.apache.dubbo.rpc.Constants.H2_SETTINGS_HEADER_TABLE_SIZE_KEY;
import static org.apache.dubbo.rpc.Constants.H2_SETTINGS_INITIAL_WINDOW_SIZE_KEY;
import static org.apache.dubbo.rpc.Constants.H2_SETTINGS_MAX_CONCURRENT_STREAMS_KEY;
import static org.apache.dubbo.rpc.Constants.H2_SETTINGS_MAX_FRAME_SIZE_KEY;
import static org.apache.dubbo.rpc.Constants.H2_SETTINGS_MAX_HEADER_LIST_SIZE_KEY;

@Activate
public class TripleHttp2Protocol extends Http2WireProtocol implements ScopeModelAware {
    private FrameworkModel frameworkModel;

    @Override
    public void setFrameworkModel(FrameworkModel frameworkModel) {
        this.frameworkModel = frameworkModel;
    }

    @Override
    public void close() {
        super.close();
    }

    @Override
    public void configServerPipeline(URL url, ChannelPipeline pipeline, SslContext sslContext) {
        final Configuration config = ConfigurationUtils.getGlobalConfiguration(url.getScopeModel());
        final Http2FrameCodec codec = Http2FrameCodecBuilder.forServer()
<<<<<<< HEAD
            .gracefulShutdownTimeoutMillis(10000)
            .initialSettings(new Http2Settings()
                .maxHeaderListSize(8192)
                .maxFrameSize(2 << 16)
                .maxConcurrentStreams(Integer.MAX_VALUE)
                .initialWindowSize(1048576))
            .frameLogger(SERVER_LOGGER)
            .build();
        final Http2MultiplexHandler handler = new Http2MultiplexHandler(new TripleServerInitializer());
        pipeline.addLast(codec, new TripleServerConnectionHandler(), handler);
=======
                .gracefulShutdownTimeoutMillis(10000)
                .initialSettings(new Http2Settings()
                    .headerTableSize(config.getInt(H2_SETTINGS_HEADER_TABLE_SIZE_KEY, 4096))
                    .maxConcurrentStreams(config.getInt(H2_SETTINGS_MAX_CONCURRENT_STREAMS_KEY, Integer.MAX_VALUE))
                    .initialWindowSize(config.getInt(H2_SETTINGS_INITIAL_WINDOW_SIZE_KEY, 1 << 20))
                    .maxFrameSize(config.getInt(H2_SETTINGS_MAX_FRAME_SIZE_KEY, 2 << 14))
                    .maxHeaderListSize(config.getInt(H2_SETTINGS_MAX_HEADER_LIST_SIZE_KEY, 8192)))
                .frameLogger(SERVER_LOGGER)
                .build();
        final Http2MultiplexHandler handler = new Http2MultiplexHandler(new TripleServerInitializer(frameworkModel));
        pipeline.addLast(codec, new TripleServerConnectionHandler(), handler,
                new SimpleChannelInboundHandler<Object>() {
                    @Override
                    protected void channelRead0(ChannelHandlerContext ctx, Object msg) {
                        // empty
                    }
                });
>>>>>>> 78944300
    }

    @Override
    public void configClientPipeline(URL url, ChannelPipeline pipeline, SslContext sslContext) {
        final Configuration config = ConfigurationUtils.getGlobalConfiguration(url.getScopeModel());
        final Http2FrameCodec codec = Http2FrameCodecBuilder.forClient()
<<<<<<< HEAD
            .initialSettings(new Http2Settings()
                .maxHeaderListSize(8192)
                .maxFrameSize(2 << 16)
                .maxConcurrentStreams(Integer.MAX_VALUE)
                .initialWindowSize(1048576))
            .gracefulShutdownTimeoutMillis(10000)
            .frameLogger(CLIENT_LOGGER)
            .build();
=======
                .gracefulShutdownTimeoutMillis(10000)
                .initialSettings(new Http2Settings()
                    .headerTableSize(config.getInt(H2_SETTINGS_HEADER_TABLE_SIZE_KEY, 4096))
                    .pushEnabled(config.getBoolean(H2_SETTINGS_ENABLE_PUSH_KEY, false))
                    .maxConcurrentStreams(config.getInt(H2_SETTINGS_MAX_CONCURRENT_STREAMS_KEY, Integer.MAX_VALUE))
                    .initialWindowSize(config.getInt(H2_SETTINGS_INITIAL_WINDOW_SIZE_KEY, 1 << 20))
                    .maxFrameSize(config.getInt(H2_SETTINGS_MAX_FRAME_SIZE_KEY, 2 << 14))
                    .maxHeaderListSize(config.getInt(H2_SETTINGS_MAX_HEADER_LIST_SIZE_KEY, 8192)))
                .frameLogger(CLIENT_LOGGER)
                .build();
>>>>>>> 78944300
        final Http2MultiplexHandler handler = new Http2MultiplexHandler(new SimpleChannelInboundHandler<Object>() {
            @Override
            protected void channelRead0(ChannelHandlerContext ctx, Object msg) {
                // empty
            }
        });
        pipeline.addLast(codec, handler, new TripleClientHandler(frameworkModel));
    }
}<|MERGE_RESOLUTION|>--- conflicted
+++ resolved
@@ -24,6 +24,7 @@
 import io.netty.handler.codec.http2.Http2MultiplexHandler;
 import io.netty.handler.codec.http2.Http2Settings;
 import io.netty.handler.ssl.SslContext;
+
 import org.apache.dubbo.common.URL;
 import org.apache.dubbo.common.config.Configuration;
 import org.apache.dubbo.common.config.ConfigurationUtils;
@@ -57,63 +58,33 @@
     public void configServerPipeline(URL url, ChannelPipeline pipeline, SslContext sslContext) {
         final Configuration config = ConfigurationUtils.getGlobalConfiguration(url.getScopeModel());
         final Http2FrameCodec codec = Http2FrameCodecBuilder.forServer()
-<<<<<<< HEAD
             .gracefulShutdownTimeoutMillis(10000)
             .initialSettings(new Http2Settings()
-                .maxHeaderListSize(8192)
-                .maxFrameSize(2 << 16)
-                .maxConcurrentStreams(Integer.MAX_VALUE)
-                .initialWindowSize(1048576))
+                .headerTableSize(config.getInt(H2_SETTINGS_HEADER_TABLE_SIZE_KEY, 4096))
+                .maxConcurrentStreams(config.getInt(H2_SETTINGS_MAX_CONCURRENT_STREAMS_KEY, Integer.MAX_VALUE))
+                .initialWindowSize(config.getInt(H2_SETTINGS_INITIAL_WINDOW_SIZE_KEY, 1 << 20))
+                .maxFrameSize(config.getInt(H2_SETTINGS_MAX_FRAME_SIZE_KEY, 2 << 14))
+                .maxHeaderListSize(config.getInt(H2_SETTINGS_MAX_HEADER_LIST_SIZE_KEY, 8192)))
             .frameLogger(SERVER_LOGGER)
             .build();
-        final Http2MultiplexHandler handler = new Http2MultiplexHandler(new TripleServerInitializer());
+        final Http2MultiplexHandler handler = new Http2MultiplexHandler(new TripleServerInitializer(frameworkModel));
         pipeline.addLast(codec, new TripleServerConnectionHandler(), handler);
-=======
-                .gracefulShutdownTimeoutMillis(10000)
-                .initialSettings(new Http2Settings()
-                    .headerTableSize(config.getInt(H2_SETTINGS_HEADER_TABLE_SIZE_KEY, 4096))
-                    .maxConcurrentStreams(config.getInt(H2_SETTINGS_MAX_CONCURRENT_STREAMS_KEY, Integer.MAX_VALUE))
-                    .initialWindowSize(config.getInt(H2_SETTINGS_INITIAL_WINDOW_SIZE_KEY, 1 << 20))
-                    .maxFrameSize(config.getInt(H2_SETTINGS_MAX_FRAME_SIZE_KEY, 2 << 14))
-                    .maxHeaderListSize(config.getInt(H2_SETTINGS_MAX_HEADER_LIST_SIZE_KEY, 8192)))
-                .frameLogger(SERVER_LOGGER)
-                .build();
-        final Http2MultiplexHandler handler = new Http2MultiplexHandler(new TripleServerInitializer(frameworkModel));
-        pipeline.addLast(codec, new TripleServerConnectionHandler(), handler,
-                new SimpleChannelInboundHandler<Object>() {
-                    @Override
-                    protected void channelRead0(ChannelHandlerContext ctx, Object msg) {
-                        // empty
-                    }
-                });
->>>>>>> 78944300
     }
 
     @Override
     public void configClientPipeline(URL url, ChannelPipeline pipeline, SslContext sslContext) {
         final Configuration config = ConfigurationUtils.getGlobalConfiguration(url.getScopeModel());
         final Http2FrameCodec codec = Http2FrameCodecBuilder.forClient()
-<<<<<<< HEAD
+            .gracefulShutdownTimeoutMillis(10000)
             .initialSettings(new Http2Settings()
-                .maxHeaderListSize(8192)
-                .maxFrameSize(2 << 16)
-                .maxConcurrentStreams(Integer.MAX_VALUE)
-                .initialWindowSize(1048576))
-            .gracefulShutdownTimeoutMillis(10000)
+                .headerTableSize(config.getInt(H2_SETTINGS_HEADER_TABLE_SIZE_KEY, 4096))
+                .pushEnabled(config.getBoolean(H2_SETTINGS_ENABLE_PUSH_KEY, false))
+                .maxConcurrentStreams(config.getInt(H2_SETTINGS_MAX_CONCURRENT_STREAMS_KEY, Integer.MAX_VALUE))
+                .initialWindowSize(config.getInt(H2_SETTINGS_INITIAL_WINDOW_SIZE_KEY, 1 << 20))
+                .maxFrameSize(config.getInt(H2_SETTINGS_MAX_FRAME_SIZE_KEY, 2 << 14))
+                .maxHeaderListSize(config.getInt(H2_SETTINGS_MAX_HEADER_LIST_SIZE_KEY, 8192)))
             .frameLogger(CLIENT_LOGGER)
             .build();
-=======
-                .gracefulShutdownTimeoutMillis(10000)
-                .initialSettings(new Http2Settings()
-                    .headerTableSize(config.getInt(H2_SETTINGS_HEADER_TABLE_SIZE_KEY, 4096))
-                    .pushEnabled(config.getBoolean(H2_SETTINGS_ENABLE_PUSH_KEY, false))
-                    .maxConcurrentStreams(config.getInt(H2_SETTINGS_MAX_CONCURRENT_STREAMS_KEY, Integer.MAX_VALUE))
-                    .initialWindowSize(config.getInt(H2_SETTINGS_INITIAL_WINDOW_SIZE_KEY, 1 << 20))
-                    .maxFrameSize(config.getInt(H2_SETTINGS_MAX_FRAME_SIZE_KEY, 2 << 14))
-                    .maxHeaderListSize(config.getInt(H2_SETTINGS_MAX_HEADER_LIST_SIZE_KEY, 8192)))
-                .frameLogger(CLIENT_LOGGER)
-                .build();
->>>>>>> 78944300
         final Http2MultiplexHandler handler = new Http2MultiplexHandler(new SimpleChannelInboundHandler<Object>() {
             @Override
             protected void channelRead0(ChannelHandlerContext ctx, Object msg) {
