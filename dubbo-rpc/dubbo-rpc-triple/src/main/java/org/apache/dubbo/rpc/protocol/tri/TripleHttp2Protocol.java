/*
 * Licensed to the Apache Software Foundation (ASF) under one or more
 * contributor license agreements.  See the NOTICE file distributed with
 * this work for additional information regarding copyright ownership.
 * The ASF licenses this file to You under the Apache License, Version 2.0
 * (the "License"); you may not use this file except in compliance with
 * the License.  You may obtain a copy of the License at
 *
 *     http://www.apache.org/licenses/LICENSE-2.0
 *
 * Unless required by applicable law or agreed to in writing, software
 * distributed under the License is distributed on an "AS IS" BASIS,
 * WITHOUT WARRANTIES OR CONDITIONS OF ANY KIND, either express or implied.
 * See the License for the specific language governing permissions and
 * limitations under the License.
 */

package org.apache.dubbo.rpc.protocol.tri;

import org.apache.dubbo.common.URL;
import org.apache.dubbo.common.config.Configuration;
import org.apache.dubbo.common.config.ConfigurationUtils;
import org.apache.dubbo.common.extension.Activate;
import org.apache.dubbo.common.extension.ExtensionLoader;
import org.apache.dubbo.common.threadpool.manager.ExecutorRepository;
import org.apache.dubbo.remoting.ChannelHandler;
import org.apache.dubbo.remoting.api.AbstractWireProtocol;
import org.apache.dubbo.remoting.api.pu.ChannelHandlerPretender;
import org.apache.dubbo.remoting.api.pu.ChannelOperator;
import org.apache.dubbo.rpc.HeaderFilter;
import org.apache.dubbo.rpc.executor.ExecutorSupport;
import org.apache.dubbo.rpc.model.ApplicationModel;
import org.apache.dubbo.rpc.model.FrameworkModel;
import org.apache.dubbo.rpc.model.ScopeModelAware;
import org.apache.dubbo.rpc.protocol.tri.transport.TripleClientHandler;
import org.apache.dubbo.rpc.protocol.tri.transport.TripleCommandOutBoundHandler;
import org.apache.dubbo.rpc.protocol.tri.transport.TripleHttp2FrameServerHandler;
import org.apache.dubbo.rpc.protocol.tri.transport.TripleServerConnectionHandler;
import org.apache.dubbo.rpc.protocol.tri.transport.TripleTailHandler;

import io.netty.channel.ChannelInitializer;
import io.netty.channel.ChannelPipeline;
import io.netty.handler.codec.http2.Http2StreamChannel;
import io.netty.handler.codec.http2.Http2FrameCodec;
import io.netty.handler.codec.http2.Http2FrameCodecBuilder;
import io.netty.handler.codec.http2.Http2FrameLogger;
import io.netty.handler.codec.http2.Http2MultiplexHandler;
import io.netty.handler.codec.http2.Http2Settings;
import io.netty.handler.logging.LogLevel;
import io.netty.handler.ssl.SslContext;
import io.netty.util.AttributeKey;
import org.apache.dubbo.rpc.protocol.tri.transport.TripleWriteQueue;

import java.util.ArrayList;
import java.util.Collections;
import java.util.List;
import java.util.concurrent.Executor;

import static org.apache.dubbo.common.constants.CommonConstants.HEADER_FILTER_KEY;
import static org.apache.dubbo.rpc.Constants.H2_SETTINGS_ENABLE_PUSH_KEY;
import static org.apache.dubbo.rpc.Constants.H2_SETTINGS_HEADER_TABLE_SIZE_KEY;
import static org.apache.dubbo.rpc.Constants.H2_SETTINGS_INITIAL_WINDOW_SIZE_KEY;
import static org.apache.dubbo.rpc.Constants.H2_SETTINGS_MAX_CONCURRENT_STREAMS_KEY;
import static org.apache.dubbo.rpc.Constants.H2_SETTINGS_MAX_FRAME_SIZE_KEY;
import static org.apache.dubbo.rpc.Constants.H2_SETTINGS_MAX_HEADER_LIST_SIZE_KEY;

@Activate
public class TripleHttp2Protocol extends AbstractWireProtocol implements ScopeModelAware {

    // 1 MiB
    private static final int MIB_1 = 1 << 20;
    private static final int MIB_8 = 1 << 23;
    private static final int KIB_32 = 1 << 15;
    private static final int DEFAULT_MAX_HEADER_LIST_SIZE = KIB_32;
    private static final int DEFAULT_SETTING_HEADER_LIST_SIZE = 4096;
    private static final int DEFAULT_MAX_FRAME_SIZE = MIB_8;
    private static final int DEFAULT_WINDOW_INIT_SIZE = MIB_8;

    public static final Http2FrameLogger CLIENT_LOGGER = new Http2FrameLogger(LogLevel.DEBUG, "H2_CLIENT");

    public static final Http2FrameLogger SERVER_LOGGER = new Http2FrameLogger(LogLevel.DEBUG, "H2_SERVER");

    private static final String CONNECTION_KEY = "tri_connection";

    private ExtensionLoader<HeaderFilter> filtersLoader;
    private FrameworkModel frameworkModel;
    private Configuration config = ConfigurationUtils.getGlobalConfiguration(
        ApplicationModel.defaultModel());

    public TripleHttp2Protocol() {
        super(new Http2ProtocolDetector());
    }

    @Override
    public void setFrameworkModel(FrameworkModel frameworkModel) {
        this.frameworkModel = frameworkModel;
    }

    @Override
    public void setApplicationModel(ApplicationModel applicationModel) {
        this.config = ConfigurationUtils.getGlobalConfiguration(applicationModel);
        this.filtersLoader = applicationModel.getExtensionLoader(HeaderFilter.class);
    }

    @Override
    public void close() {
        super.close();
    }

    @Override
    public void configServerProtocolHandler(URL url, ChannelOperator operator) {

        final List<HeaderFilter> headFilters;
        if (filtersLoader != null) {
            headFilters = filtersLoader.getActivateExtension(url,
                HEADER_FILTER_KEY);
        } else {
            headFilters = Collections.emptyList();
        }
        final Http2FrameCodec codec = Http2FrameCodecBuilder.forServer()
            .gracefulShutdownTimeoutMillis(10000)
            .initialSettings(new Http2Settings().headerTableSize(
                    config.getInt(H2_SETTINGS_HEADER_TABLE_SIZE_KEY, DEFAULT_SETTING_HEADER_LIST_SIZE))
                .maxConcurrentStreams(
                    config.getInt(H2_SETTINGS_MAX_CONCURRENT_STREAMS_KEY, Integer.MAX_VALUE))
                .initialWindowSize(
                    config.getInt(H2_SETTINGS_INITIAL_WINDOW_SIZE_KEY, DEFAULT_WINDOW_INIT_SIZE))
                .maxFrameSize(config.getInt(H2_SETTINGS_MAX_FRAME_SIZE_KEY, DEFAULT_MAX_FRAME_SIZE))
                .maxHeaderListSize(config.getInt(H2_SETTINGS_MAX_HEADER_LIST_SIZE_KEY,
                    DEFAULT_MAX_HEADER_LIST_SIZE)))
            .frameLogger(SERVER_LOGGER)
            .build();
<<<<<<< HEAD
        ExecutorSupport executorSupport = ExecutorRepository.getInstance(url.getOrDefaultApplicationModel()).getExecutorSupport(url);
=======
        //add triple flowcontroller
        codec.connection().local().flowController(new TriHttp2LocalFlowController(codec.connection()));
        codec.connection().local().flowController().frameWriter(codec.encoder().frameWriter());
>>>>>>> 21beaff7
        TripleWriteQueue writeQueue = new TripleWriteQueue();
        final Http2MultiplexHandler handler = new Http2MultiplexHandler(
            new ChannelInitializer<Http2StreamChannel>() {
                @Override
                protected void initChannel(Http2StreamChannel ch) {
                    final ChannelPipeline p = ch.pipeline();
                    //add connection to channel  to flowcontrol
                    AttributeKey key = AttributeKey.valueOf(CONNECTION_KEY);
                    ch.attr(key).set(codec.connection());
                    p.addLast(new TripleCommandOutBoundHandler());
                    p.addLast(new TripleHttp2FrameServerHandler(frameworkModel, executorSupport,
                        headFilters, ch, writeQueue));
                }
            });
        List<ChannelHandler> handlers = new ArrayList<>();
        handlers.add(new ChannelHandlerPretender(codec));
        handlers.add(new ChannelHandlerPretender(new TripleServerConnectionHandler()));
        handlers.add(new ChannelHandlerPretender(handler));
        handlers.add(new ChannelHandlerPretender(new TripleTailHandler()));
        operator.configChannelHandler(handlers);


    }


    private Executor lookupExecutor(URL url) {
        return url.getOrDefaultApplicationModel()
            .getExtensionLoader(ExecutorRepository.class)
            .getDefaultExtension().getExecutor(url);
    }

    @Override
    public void configClientPipeline(URL url, ChannelPipeline pipeline, SslContext sslContext) {
        final Http2FrameCodec codec = Http2FrameCodecBuilder.forClient()
            .gracefulShutdownTimeoutMillis(10000)
            .initialSettings(new Http2Settings().headerTableSize(
                    config.getInt(H2_SETTINGS_HEADER_TABLE_SIZE_KEY, DEFAULT_SETTING_HEADER_LIST_SIZE))
                .pushEnabled(config.getBoolean(H2_SETTINGS_ENABLE_PUSH_KEY, false))
                .maxConcurrentStreams(
                    config.getInt(H2_SETTINGS_MAX_CONCURRENT_STREAMS_KEY, Integer.MAX_VALUE))
                .initialWindowSize(
                    config.getInt(H2_SETTINGS_INITIAL_WINDOW_SIZE_KEY, DEFAULT_WINDOW_INIT_SIZE))
                .maxFrameSize(config.getInt(H2_SETTINGS_MAX_FRAME_SIZE_KEY, DEFAULT_MAX_FRAME_SIZE))
                .maxHeaderListSize(config.getInt(H2_SETTINGS_MAX_HEADER_LIST_SIZE_KEY,
                    DEFAULT_MAX_HEADER_LIST_SIZE)))
            .frameLogger(CLIENT_LOGGER)
            .build();
        codec.connection().remote().flowController(new TriHttp2RemoteFlowController(codec.connection()));
        codec.connection().local().flowController().frameWriter(codec.encoder().frameWriter());
        final Http2MultiplexHandler handler = new Http2MultiplexHandler(
            new TripleClientHandler(frameworkModel));
        pipeline.addLast(codec, handler, new TripleTailHandler());
    }
}<|MERGE_RESOLUTION|>--- conflicted
+++ resolved
@@ -130,13 +130,10 @@
                     DEFAULT_MAX_HEADER_LIST_SIZE)))
             .frameLogger(SERVER_LOGGER)
             .build();
-<<<<<<< HEAD
         ExecutorSupport executorSupport = ExecutorRepository.getInstance(url.getOrDefaultApplicationModel()).getExecutorSupport(url);
-=======
         //add triple flowcontroller
         codec.connection().local().flowController(new TriHttp2LocalFlowController(codec.connection()));
         codec.connection().local().flowController().frameWriter(codec.encoder().frameWriter());
->>>>>>> 21beaff7
         TripleWriteQueue writeQueue = new TripleWriteQueue();
         final Http2MultiplexHandler handler = new Http2MultiplexHandler(
             new ChannelInitializer<Http2StreamChannel>() {
