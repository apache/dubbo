--- conflicted
+++ resolved
@@ -142,12 +142,7 @@
                 protocol -> {
                     if (AsciiString.contentEquals(Http2CodecUtil.HTTP_UPGRADE_PROTOCOL_NAME, protocol)) {
                         return new Http2ServerUpgradeCodec(
-<<<<<<< HEAD
                                 buildHttp2FrameCodec(url),
-                                new HttpServerAfterUpgradeHandler(),
-=======
-                                buildHttp2FrameCodec(config, url.getOrDefaultApplicationModel()),
->>>>>>> 80ffcd7a
                                 new HttpWriteQueueHandler(),
                                 new FlushConsolidationHandler(64, true),
                                 new TripleServerConnectionHandler(),
