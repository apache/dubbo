/*
 * Licensed to the Apache Software Foundation (ASF) under one or more
 * contributor license agreements.  See the NOTICE file distributed with
 * this work for additional information regarding copyright ownership.
 * The ASF licenses this file to You under the Apache License, Version 2.0
 * (the "License"); you may not use this file except in compliance with
 * the License.  You may obtain a copy of the License at
 *
 *     http://www.apache.org/licenses/LICENSE-2.0
 *
 * Unless required by applicable law or agreed to in writing, software
 * distributed under the License is distributed on an "AS IS" BASIS,
 * WITHOUT WARRANTIES OR CONDITIONS OF ANY KIND, either express or implied.
 * See the License for the specific language governing permissions and
 * limitations under the License.
 */
package org.apache.dubbo.rpc.protocol.tri;

import org.apache.dubbo.common.URL;
import org.apache.dubbo.common.constants.CommonConstants;
import org.apache.dubbo.remoting.Constants;
import org.apache.dubbo.remoting.api.Connection;
import org.apache.dubbo.remoting.exchange.Request;
import org.apache.dubbo.remoting.exchange.Response;
import org.apache.dubbo.remoting.exchange.support.DefaultFuture2;
import org.apache.dubbo.rpc.AppResponse;
import org.apache.dubbo.rpc.Invocation;
import org.apache.dubbo.rpc.RpcInvocation;
import org.apache.dubbo.rpc.model.ApplicationModel;
import org.apache.dubbo.rpc.model.ConsumerModel;
import org.apache.dubbo.rpc.model.MethodDescriptor;
import org.apache.dubbo.rpc.model.ServiceRepository;
import org.apache.dubbo.triple.TripleWrapper;

import io.netty.buffer.ByteBuf;
import io.netty.channel.ChannelHandlerContext;
import io.netty.channel.ChannelPromise;
import io.netty.handler.codec.http.HttpHeaderNames;
import io.netty.handler.codec.http.HttpHeaderValues;
import io.netty.handler.codec.http.HttpMethod;
import io.netty.handler.codec.http.HttpResponseStatus;
import io.netty.handler.codec.http2.DefaultHttp2DataFrame;
import io.netty.handler.codec.http2.DefaultHttp2Headers;
import io.netty.handler.codec.http2.DefaultHttp2HeadersFrame;
import io.netty.handler.codec.http2.Http2Headers;
import io.netty.handler.codec.http2.Http2NoMoreStreamIdsException;
import io.netty.handler.codec.http2.Http2StreamChannel;
import io.netty.handler.codec.http2.Http2StreamChannelBootstrap;
import io.netty.util.AsciiString;

import java.io.IOException;
import java.io.InputStream;
import java.util.Map;
import java.util.concurrent.Executor;

import static org.apache.dubbo.rpc.Constants.CONSUMER_MODEL;

public class ClientStream extends AbstractStream implements Stream {
    private static final GrpcStatus MISSING_RESP = GrpcStatus.fromCode(GrpcStatus.Code.INTERNAL)
            .withDescription("Missing Response");
    private static final AsciiString SCHEME = AsciiString.of("http");
    private final String authority;
    private final Request request;
    private final RpcInvocation invocation;
    private final Executor callback;

    public ClientStream(URL url, ChannelHandlerContext ctx, boolean needWrap, Request request, Executor callback) {
        super(url, ctx, needWrap);
        this.callback = callback;
        if (needWrap) {
            setSerializeType((String) ((RpcInvocation) (request.getData())).getObjectAttachment(Constants.SERIALIZATION_KEY));
        }
        this.authority = url.getAddress();
        this.request = request;
        this.invocation = (RpcInvocation) request.getData();
    }

    public static ConsumerModel getConsumerModel(Invocation invocation) {
        Object o = invocation.get(CONSUMER_MODEL);
        if (o instanceof ConsumerModel) {
            return (ConsumerModel) o;
        }
        String serviceKey = invocation.getInvoker().getUrl().getServiceKey();
        return ApplicationModel.getConsumerModel(serviceKey);
    }

    @Override
    public void onError(GrpcStatus status) {
        Response response = new Response(request.getId(), request.getVersion());
        if (status.description != null) {
            response.setErrorMessage(status.description);
        } else {
            response.setErrorMessage(status.cause.getMessage());
        }
        final byte code = GrpcStatus.toDubboStatus(status.code);
        response.setStatus(code);
        DefaultFuture2.received(Connection.getConnectionFromChannel(getCtx().channel()), response);
    }

    @Override
    public void write(Object obj, ChannelPromise promise) throws IOException {
        final Http2StreamChannelBootstrap streamChannelBootstrap = new Http2StreamChannelBootstrap(getCtx().channel());
        final Http2StreamChannel streamChannel = streamChannelBootstrap.open().syncUninterruptibly().getNow();

        Http2Headers headers = new DefaultHttp2Headers()
                .authority(authority)
                .scheme(SCHEME)
                .method(HttpMethod.POST.asciiName())
                .path("/" + invocation.getObjectAttachment(CommonConstants.PATH_KEY) + "/" + invocation.getMethodName())
                .set(HttpHeaderNames.CONTENT_TYPE, TripleConstant.CONTENT_PROTO)
<<<<<<< HEAD
                .set(TripleConstant.TIMEOUT, invocation.get(CommonConstants.TIMEOUT_KEY) +"m")
=======
                .set(TripleConstant.TIMEOUT, invocation.get(CommonConstants.TIMEOUT_KEY) + "m")
>>>>>>> 22f53100
                .set(HttpHeaderNames.TE, HttpHeaderValues.TRAILERS);

        final String version = invocation.getInvoker().getUrl().getVersion();
        if (version != null) {
            headers.set(TripleConstant.SERVICE_VERSION, version);
        }

        final String app = (String) invocation.getObjectAttachment(CommonConstants.APPLICATION_KEY);
        if (app != null) {
            headers.set(TripleConstant.CONSUMER_APP_NAME_KEY, app);
            invocation.getObjectAttachments().remove(CommonConstants.APPLICATION_KEY);
        }

        final String group = invocation.getInvoker().getUrl().getGroup();
        if (group != null) {
            headers.set(TripleConstant.SERVICE_GROUP, group);
            invocation.getObjectAttachments().remove(CommonConstants.GROUP_KEY);
        }
        final Map<String, Object> attachments = invocation.getObjectAttachments();
        if (attachments != null) {
            convertAttachment(headers, attachments);
        }
        headers.remove("path");
        headers.remove("interface");
        DefaultHttp2HeadersFrame frame = new DefaultHttp2HeadersFrame(headers);
        final TripleHttp2ClientResponseHandler responseHandler = new TripleHttp2ClientResponseHandler();


        TripleUtil.setClientStream(streamChannel, this);
        streamChannel.pipeline().addLast(responseHandler)
                .addLast(new GrpcDataDecoder(Integer.MAX_VALUE))
                .addLast(new TripleClientInboundHandler());
        streamChannel.write(frame).addListener(future -> {
            if (!future.isSuccess()) {
                if (future.cause() instanceof Http2NoMoreStreamIdsException) {
                    getCtx().close();
                }
                promise.setFailure(future.cause());
            }
        });
        final ByteBuf out;

        ClassLoader tccl = Thread.currentThread().getContextClassLoader();
        try {
            final ConsumerModel model = getConsumerModel(invocation);
            if (model != null) {
                ClassLoadUtil.switchContextLoader(model.getClassLoader());
            }
            if (isNeedWrap()) {
                final TripleWrapper.TripleRequestWrapper wrap = TripleUtil.wrapReq(getUrl(), invocation, getMultipleSerialization());
                out = TripleUtil.pack(getCtx(), wrap);
            } else {
                out = TripleUtil.pack(getCtx(), invocation.getArguments()[0]);
            }
        } finally {
            ClassLoadUtil.switchContextLoader(tccl);
        }
        final DefaultHttp2DataFrame data = new DefaultHttp2DataFrame(out, true);
<<<<<<< HEAD
        streamChannel.write(data).addListener(f->{
            if(f.isSuccess()){
                promise.trySuccess();
            }else{
=======
        streamChannel.write(data).addListener(f -> {
            if (f.isSuccess()) {
                promise.trySuccess();
            } else {
>>>>>>> 22f53100
                promise.tryFailure(f.cause());
            }
        });
    }

    public void halfClose() {
        final int httpCode = HttpResponseStatus.parseLine(getHeaders().status()).code();
        if (HttpResponseStatus.OK.code() != httpCode) {
            final Integer code = getHeaders().getInt(TripleConstant.STATUS_KEY);
            final GrpcStatus status = GrpcStatus.fromCode(code)
                    .withDescription(TripleUtil.percentDecode(getHeaders().get(TripleConstant.MESSAGE_KEY)));
            onError(status);
            return;
        }
        final Http2Headers te = getTe() == null ? getHeaders() : getTe();
        final Integer code = te.getInt(TripleConstant.STATUS_KEY);
        if (!GrpcStatus.Code.isOk(code)) {
            final GrpcStatus status = GrpcStatus.fromCode(code)
                    .withDescription(TripleUtil.percentDecode(getHeaders().get(TripleConstant.MESSAGE_KEY)));
            onError(status);
            return;
        }
        final InputStream data = getData();
        if (data == null) {
            onError(MISSING_RESP);
            return;
        }
        callback.execute(() -> {
            final Invocation invocation = (Invocation) (request.getData());
            ServiceRepository repo = ApplicationModel.getServiceRepository();
            MethodDescriptor methodDescriptor = repo.lookupMethod(invocation.getServiceName(), invocation.getMethodName());
            ClassLoader tccl = Thread.currentThread().getContextClassLoader();
            try {
                final Object resp;
                final ConsumerModel model = getConsumerModel(invocation);
                if (model != null) {
                    ClassLoadUtil.switchContextLoader(model.getClassLoader());
                }
                if (isNeedWrap()) {
                    final TripleWrapper.TripleResponseWrapper message = TripleUtil.unpack(data, TripleWrapper.TripleResponseWrapper.class);
                    resp = TripleUtil.unwrapResp(getUrl(), message, getMultipleSerialization());
                } else {
                    resp = TripleUtil.unpack(data, methodDescriptor.getReturnClass());
                }
                Response response = new Response(request.getId(), request.getVersion());
                final AppResponse result = new AppResponse(resp);
                result.setObjectAttachments(parseHeadersToMap(te));
                response.setResult(result);
                DefaultFuture2.received(Connection.getConnectionFromChannel(getCtx().channel()), response);
            } catch (Exception e) {
                final GrpcStatus status = GrpcStatus.fromCode(GrpcStatus.Code.INTERNAL)
                        .withCause(e)
                        .withDescription("Failed to deserialize response");
                onError(status);
            } finally {
                ClassLoadUtil.switchContextLoader(tccl);
            }
        });
    }

}<|MERGE_RESOLUTION|>--- conflicted
+++ resolved
@@ -108,11 +108,7 @@
                 .method(HttpMethod.POST.asciiName())
                 .path("/" + invocation.getObjectAttachment(CommonConstants.PATH_KEY) + "/" + invocation.getMethodName())
                 .set(HttpHeaderNames.CONTENT_TYPE, TripleConstant.CONTENT_PROTO)
-<<<<<<< HEAD
-                .set(TripleConstant.TIMEOUT, invocation.get(CommonConstants.TIMEOUT_KEY) +"m")
-=======
                 .set(TripleConstant.TIMEOUT, invocation.get(CommonConstants.TIMEOUT_KEY) + "m")
->>>>>>> 22f53100
                 .set(HttpHeaderNames.TE, HttpHeaderValues.TRAILERS);
 
         final String version = invocation.getInvoker().getUrl().getVersion();
@@ -171,17 +167,10 @@
             ClassLoadUtil.switchContextLoader(tccl);
         }
         final DefaultHttp2DataFrame data = new DefaultHttp2DataFrame(out, true);
-<<<<<<< HEAD
-        streamChannel.write(data).addListener(f->{
-            if(f.isSuccess()){
-                promise.trySuccess();
-            }else{
-=======
         streamChannel.write(data).addListener(f -> {
             if (f.isSuccess()) {
                 promise.trySuccess();
             } else {
->>>>>>> 22f53100
                 promise.tryFailure(f.cause());
             }
         });
