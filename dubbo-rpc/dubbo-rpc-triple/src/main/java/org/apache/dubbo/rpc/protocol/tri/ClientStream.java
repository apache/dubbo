/*
 * Licensed to the Apache Software Foundation (ASF) under one or more
 * contributor license agreements.  See the NOTICE file distributed with
 * this work for additional information regarding copyright ownership.
 * The ASF licenses this file to You under the Apache License, Version 2.0
 * (the "License"); you may not use this file except in compliance with
 * the License.  You may obtain a copy of the License at
 *
 *     http://www.apache.org/licenses/LICENSE-2.0
 *
 * Unless required by applicable law or agreed to in writing, software
 * distributed under the License is distributed on an "AS IS" BASIS,
 * WITHOUT WARRANTIES OR CONDITIONS OF ANY KIND, either express or implied.
 * See the License for the specific language governing permissions and
 * limitations under the License.
 */
package org.apache.dubbo.rpc.protocol.tri;

import java.io.InputStream;
import java.util.Map;

import io.netty.buffer.ByteBuf;
import io.netty.channel.ChannelHandlerContext;
import io.netty.channel.ChannelPromise;
import io.netty.handler.codec.http.HttpHeaderNames;
import io.netty.handler.codec.http.HttpHeaderValues;
import io.netty.handler.codec.http.HttpMethod;
import io.netty.handler.codec.http.HttpResponseStatus;
import io.netty.handler.codec.http2.DefaultHttp2DataFrame;
import io.netty.handler.codec.http2.DefaultHttp2Headers;
import io.netty.handler.codec.http2.DefaultHttp2HeadersFrame;
import io.netty.handler.codec.http2.Http2Headers;
import io.netty.handler.codec.http2.Http2NoMoreStreamIdsException;
import io.netty.handler.codec.http2.Http2StreamChannel;
import io.netty.handler.codec.http2.Http2StreamChannelBootstrap;
import io.netty.util.AsciiString;
<<<<<<< HEAD
import org.apache.dubbo.common.URL;
import org.apache.dubbo.common.constants.CommonConstants;
import org.apache.dubbo.remoting.Constants;
import org.apache.dubbo.remoting.api.Connection;
import org.apache.dubbo.remoting.exchange.Request;
import org.apache.dubbo.remoting.exchange.Response;
import org.apache.dubbo.remoting.exchange.support.DefaultFuture2;
import org.apache.dubbo.rpc.AppResponse;
import org.apache.dubbo.rpc.Invocation;
import org.apache.dubbo.rpc.RpcInvocation;
import org.apache.dubbo.rpc.model.ApplicationModel;
import org.apache.dubbo.rpc.model.ConsumerModel;
import org.apache.dubbo.rpc.model.MethodDescriptor;
=======

import java.io.IOException;
import java.io.InputStream;
import java.util.Map;
import java.util.concurrent.Executor;
>>>>>>> be54ec20

import static org.apache.dubbo.rpc.Constants.CONSUMER_MODEL;

public class ClientStream extends AbstractStream implements Stream {
    private static final GrpcStatus MISSING_RESP = GrpcStatus.fromCode(GrpcStatus.Code.INTERNAL)
        .withDescription("Missing Response");
    private static final AsciiString SCHEME = AsciiString.of("http");
    private final String authority;
    private final Request request;
    private final RpcInvocation invocation;
<<<<<<< HEAD
    private Http2StreamChannel streamChannel;
    private Message message;

    public ClientStream(URL url, ChannelHandlerContext ctx, MethodDescriptor md, Request request) {
        super(url, ctx, md);
        if (md.isNeedWrap()) {
            setSerializeType(
                (String)((RpcInvocation)(request.getData())).getObjectAttachment(Constants.SERIALIZATION_KEY));
=======
    private final Executor callback;

    public ClientStream(URL url, ChannelHandlerContext ctx, boolean needWrap, Request request, Executor callback) {
        super(url, ctx, needWrap);
        this.callback = callback;
        if (needWrap) {
            setSerializeType((String) ((RpcInvocation) (request.getData())).getObjectAttachment(Constants.SERIALIZATION_KEY));
>>>>>>> be54ec20
        }
        this.authority = url.getAddress();
        this.request = request;
        this.invocation = (RpcInvocation)request.getData();
        setProcessor(new Processor(this, getMd(), getUrl(), getSerializeType(), getMultipleSerialization()));
    }

    public static ConsumerModel getConsumerModel(Invocation invocation) {
        Object o = invocation.get(CONSUMER_MODEL);
        if (o instanceof ConsumerModel) {
            return (ConsumerModel)o;
        }
        String serviceKey = invocation.getInvoker().getUrl().getServiceKey();
        return ApplicationModel.getConsumerModel(serviceKey);
    }

    @Override
    public void onError(GrpcStatus status) {
        Response response = new Response(request.getId(), request.getVersion());
        if (status.description != null) {
            response.setErrorMessage(status.description);
        } else {
            response.setErrorMessage(status.cause.getMessage());
        }
        final byte code = GrpcStatus.toDubboStatus(status.code);
        response.setStatus(code);
        DefaultFuture2.received(Connection.getConnectionFromChannel(getCtx().channel()), response);
    }

    @Override
    public void streamCreated(Object msg, ChannelPromise promise) {

        final Http2StreamChannelBootstrap streamChannelBootstrap = new Http2StreamChannelBootstrap(getCtx().channel());
        streamChannel = streamChannelBootstrap.open().syncUninterruptibly().getNow();
        TripleUtil.setClientStream(streamChannel, this);

        Http2Headers headers = new DefaultHttp2Headers()
<<<<<<< HEAD
            .authority(authority)
            .scheme(SCHEME)
            .method(HttpMethod.POST.asciiName())
            .path("/" + invocation.getObjectAttachment(CommonConstants.PATH_KEY) + "/" + invocation.getMethodName())
            .set(HttpHeaderNames.CONTENT_TYPE, TripleConstant.CONTENT_PROTO)
            .set(HttpHeaderNames.TE, HttpHeaderValues.TRAILERS);

        final String version = (String)invocation.getObjectAttachment(CommonConstants.VERSION_KEY);
=======
                .authority(authority)
                .scheme(SCHEME)
                .method(HttpMethod.POST.asciiName())
                .path("/" + invocation.getObjectAttachment(CommonConstants.PATH_KEY) + "/" + invocation.getMethodName())
                .set(HttpHeaderNames.CONTENT_TYPE, TripleConstant.CONTENT_PROTO)
                .set(TripleConstant.TIMEOUT, invocation.get(CommonConstants.TIMEOUT_KEY) + "m")
                .set(HttpHeaderNames.TE, HttpHeaderValues.TRAILERS);

        final String version = invocation.getInvoker().getUrl().getVersion();
>>>>>>> be54ec20
        if (version != null) {
            headers.set(TripleConstant.SERVICE_VERSION, version);
        }

        final String app = (String)invocation.getObjectAttachment(CommonConstants.APPLICATION_KEY);
        if (app != null) {
            headers.set(TripleConstant.CONSUMER_APP_NAME_KEY, app);
            invocation.getObjectAttachments().remove(CommonConstants.APPLICATION_KEY);
        }

<<<<<<< HEAD
        final String group = (String)invocation.getObjectAttachment(CommonConstants.GROUP_KEY);
=======
        final String group = invocation.getInvoker().getUrl().getGroup();
>>>>>>> be54ec20
        if (group != null) {
            headers.set(TripleConstant.SERVICE_GROUP, group);
            invocation.getObjectAttachments().remove(CommonConstants.GROUP_KEY);
        }
        final Map<String, Object> attachments = invocation.getObjectAttachments();
        if (attachments != null) {
            convertAttachment(headers, attachments);
        }
        headers.remove("path");
        headers.remove("interface");
        DefaultHttp2HeadersFrame frame = new DefaultHttp2HeadersFrame(headers);
        final TripleHttp2ClientResponseHandler responseHandler = new TripleHttp2ClientResponseHandler();

        TripleUtil.setClientStream(streamChannel, this);
        streamChannel.pipeline().addLast(responseHandler)
            .addLast(new GrpcDataDecoder(Integer.MAX_VALUE))
            .addLast(new TripleClientInboundHandler());
        streamChannel.write(frame).addListener(future -> {
            if (!future.isSuccess()) {
                if (future.cause() instanceof Http2NoMoreStreamIdsException) {
                    getCtx().close();
                }
                promise.setFailure(future.cause());
            }
        });
    }

    @Override
    public void onNext(Object data) {
        write(data, null);
    }

    public void writeInvocation(ChannelPromise promise) {
        final boolean endStream = !getMd().isStream();
        final ByteBuf out;

        ClassLoader tccl = Thread.currentThread().getContextClassLoader();
        try {
            final ConsumerModel model = getConsumerModel(invocation);
            if (model != null) {
                ClassLoadUtil.switchContextLoader(model.getClassLoader());
            }
            out = getProcessor().encodeRequest(invocation, getCtx());
        } finally {
            ClassLoadUtil.switchContextLoader(tccl);
        }
<<<<<<< HEAD
        final DefaultHttp2DataFrame data = new DefaultHttp2DataFrame(out, endStream);
        streamChannel.writeAndFlush(data, promise);
=======
        final DefaultHttp2DataFrame data = new DefaultHttp2DataFrame(out, true);
        streamChannel.write(data).addListener(f -> {
            if (f.isSuccess()) {
                promise.trySuccess();
            } else {
                promise.tryFailure(f.cause());
            }
        });
>>>>>>> be54ec20
    }

    public void halfClose() {
        final int httpCode = HttpResponseStatus.parseLine(getHeaders().status()).code();
        if (HttpResponseStatus.OK.code() != httpCode) {
            final Integer code = getHeaders().getInt(TripleConstant.STATUS_KEY);
            final GrpcStatus status = GrpcStatus.fromCode(code)
                .withDescription(TripleUtil.percentDecode(getHeaders().get(TripleConstant.MESSAGE_KEY)));
            onError(status);
            return;
        }
        final Http2Headers te = getTe() == null ? getHeaders() : getTe();
        final Integer code = te.getInt(TripleConstant.STATUS_KEY);
        if (!GrpcStatus.Code.isOk(code)) {
            final GrpcStatus status = GrpcStatus.fromCode(code)
                .withDescription(TripleUtil.percentDecode(getHeaders().get(TripleConstant.MESSAGE_KEY)));
            onError(status);
            return;
        }
        final InputStream data = message.getIs();
        if (data == null) {
            onError(MISSING_RESP);
            return;
        }
<<<<<<< HEAD
        final Invocation invocation = (Invocation)(request.getData());

        ClassLoader tccl = Thread.currentThread().getContextClassLoader();
        try {
            final Object resp;
            final ConsumerModel model = getConsumerModel(invocation);
            if (model != null) {
                ClassLoadUtil.switchContextLoader(model.getClassLoader());
            }
            resp = getProcessor().decodeResponseMessage(data);
            Response response = new Response(request.getId(), request.getVersion());
            final AppResponse result = new AppResponse(resp);
            result.setObjectAttachments(parseHeadersToMap(te));
            response.setResult(result);
            DefaultFuture2.received(Connection.getConnectionFromChannel(getCtx().channel()), response);
        } catch (Exception e) {
            final GrpcStatus status = GrpcStatus.fromCode(GrpcStatus.Code.INTERNAL)
                .withCause(e)
                .withDescription("Failed to deserialize response");
            onError(status);
        } finally {
            ClassLoadUtil.switchContextLoader(tccl);
        }
=======
        callback.execute(() -> {
            final Invocation invocation = (Invocation) (request.getData());
            ServiceRepository repo = ApplicationModel.getServiceRepository();
            MethodDescriptor methodDescriptor = repo.lookupMethod(invocation.getServiceName(), invocation.getMethodName());
            ClassLoader tccl = Thread.currentThread().getContextClassLoader();
            try {
                final Object resp;
                final ConsumerModel model = getConsumerModel(invocation);
                if (model != null) {
                    ClassLoadUtil.switchContextLoader(model.getClassLoader());
                }
                if (isNeedWrap()) {
                    final TripleWrapper.TripleResponseWrapper message = TripleUtil.unpack(data, TripleWrapper.TripleResponseWrapper.class);
                    resp = TripleUtil.unwrapResp(getUrl(), message, getMultipleSerialization());
                } else {
                    resp = TripleUtil.unpack(data, methodDescriptor.getReturnClass());
                }
                Response response = new Response(request.getId(), request.getVersion());
                final AppResponse result = new AppResponse(resp);
                result.setObjectAttachments(parseHeadersToMap(te));
                response.setResult(result);
                DefaultFuture2.received(Connection.getConnectionFromChannel(getCtx().channel()), response);
            } catch (Exception e) {
                final GrpcStatus status = GrpcStatus.fromCode(GrpcStatus.Code.INTERNAL)
                        .withCause(e)
                        .withDescription("Failed to deserialize response");
                onError(status);
            } finally {
                ClassLoadUtil.switchContextLoader(tccl);
            }
        });
>>>>>>> be54ec20
    }

    @Override
    protected void onSingleMessage(InputStream in) {
        if (getMd().isStream()) {
            getProcessor().onSingleMessage(in);
        } else {
            message = new Message(getHeaders(), in);
        }
    }

    public void onCompleted() {
        if (getCanceled().compareAndSet(false, true)) {
            streamChannel.writeAndFlush(new DefaultHttp2DataFrame(true));
        }
    }

    @Override
    public void write(Object obj, ChannelPromise promise) {
        final com.google.protobuf.Message message = (com.google.protobuf.Message)obj;
        final ByteBuf buf = getProcessor().encodeResponse(message, getCtx());
        streamChannel.write(new DefaultHttp2DataFrame(buf));
    }
}<|MERGE_RESOLUTION|>--- conflicted
+++ resolved
@@ -34,7 +34,6 @@
 import io.netty.handler.codec.http2.Http2StreamChannel;
 import io.netty.handler.codec.http2.Http2StreamChannelBootstrap;
 import io.netty.util.AsciiString;
-<<<<<<< HEAD
 import org.apache.dubbo.common.URL;
 import org.apache.dubbo.common.constants.CommonConstants;
 import org.apache.dubbo.remoting.Constants;
@@ -48,13 +47,11 @@
 import org.apache.dubbo.rpc.model.ApplicationModel;
 import org.apache.dubbo.rpc.model.ConsumerModel;
 import org.apache.dubbo.rpc.model.MethodDescriptor;
-=======
 
 import java.io.IOException;
 import java.io.InputStream;
 import java.util.Map;
 import java.util.concurrent.Executor;
->>>>>>> be54ec20
 
 import static org.apache.dubbo.rpc.Constants.CONSUMER_MODEL;
 
@@ -65,25 +62,18 @@
     private final String authority;
     private final Request request;
     private final RpcInvocation invocation;
-<<<<<<< HEAD
+    private final Executor callback;
     private Http2StreamChannel streamChannel;
     private Message message;
 
-    public ClientStream(URL url, ChannelHandlerContext ctx, MethodDescriptor md, Request request) {
+    public ClientStream(URL url, ChannelHandlerContext ctx, MethodDescriptor md, Request request, Executor callback) {
         super(url, ctx, md);
+
         if (md.isNeedWrap()) {
             setSerializeType(
                 (String)((RpcInvocation)(request.getData())).getObjectAttachment(Constants.SERIALIZATION_KEY));
-=======
-    private final Executor callback;
-
-    public ClientStream(URL url, ChannelHandlerContext ctx, boolean needWrap, Request request, Executor callback) {
-        super(url, ctx, needWrap);
+        }
         this.callback = callback;
-        if (needWrap) {
-            setSerializeType((String) ((RpcInvocation) (request.getData())).getObjectAttachment(Constants.SERIALIZATION_KEY));
->>>>>>> be54ec20
-        }
         this.authority = url.getAddress();
         this.request = request;
         this.invocation = (RpcInvocation)request.getData();
@@ -120,16 +110,6 @@
         TripleUtil.setClientStream(streamChannel, this);
 
         Http2Headers headers = new DefaultHttp2Headers()
-<<<<<<< HEAD
-            .authority(authority)
-            .scheme(SCHEME)
-            .method(HttpMethod.POST.asciiName())
-            .path("/" + invocation.getObjectAttachment(CommonConstants.PATH_KEY) + "/" + invocation.getMethodName())
-            .set(HttpHeaderNames.CONTENT_TYPE, TripleConstant.CONTENT_PROTO)
-            .set(HttpHeaderNames.TE, HttpHeaderValues.TRAILERS);
-
-        final String version = (String)invocation.getObjectAttachment(CommonConstants.VERSION_KEY);
-=======
                 .authority(authority)
                 .scheme(SCHEME)
                 .method(HttpMethod.POST.asciiName())
@@ -139,7 +119,6 @@
                 .set(HttpHeaderNames.TE, HttpHeaderValues.TRAILERS);
 
         final String version = invocation.getInvoker().getUrl().getVersion();
->>>>>>> be54ec20
         if (version != null) {
             headers.set(TripleConstant.SERVICE_VERSION, version);
         }
@@ -150,11 +129,7 @@
             invocation.getObjectAttachments().remove(CommonConstants.APPLICATION_KEY);
         }
 
-<<<<<<< HEAD
-        final String group = (String)invocation.getObjectAttachment(CommonConstants.GROUP_KEY);
-=======
         final String group = invocation.getInvoker().getUrl().getGroup();
->>>>>>> be54ec20
         if (group != null) {
             headers.set(TripleConstant.SERVICE_GROUP, group);
             invocation.getObjectAttachments().remove(CommonConstants.GROUP_KEY);
@@ -201,10 +176,6 @@
         } finally {
             ClassLoadUtil.switchContextLoader(tccl);
         }
-<<<<<<< HEAD
-        final DefaultHttp2DataFrame data = new DefaultHttp2DataFrame(out, endStream);
-        streamChannel.writeAndFlush(data, promise);
-=======
         final DefaultHttp2DataFrame data = new DefaultHttp2DataFrame(out, true);
         streamChannel.write(data).addListener(f -> {
             if (f.isSuccess()) {
@@ -213,7 +184,6 @@
                 promise.tryFailure(f.cause());
             }
         });
->>>>>>> be54ec20
     }
 
     public void halfClose() {
@@ -238,35 +208,9 @@
             onError(MISSING_RESP);
             return;
         }
-<<<<<<< HEAD
-        final Invocation invocation = (Invocation)(request.getData());
-
-        ClassLoader tccl = Thread.currentThread().getContextClassLoader();
-        try {
-            final Object resp;
-            final ConsumerModel model = getConsumerModel(invocation);
-            if (model != null) {
-                ClassLoadUtil.switchContextLoader(model.getClassLoader());
-            }
-            resp = getProcessor().decodeResponseMessage(data);
-            Response response = new Response(request.getId(), request.getVersion());
-            final AppResponse result = new AppResponse(resp);
-            result.setObjectAttachments(parseHeadersToMap(te));
-            response.setResult(result);
-            DefaultFuture2.received(Connection.getConnectionFromChannel(getCtx().channel()), response);
-        } catch (Exception e) {
-            final GrpcStatus status = GrpcStatus.fromCode(GrpcStatus.Code.INTERNAL)
-                .withCause(e)
-                .withDescription("Failed to deserialize response");
-            onError(status);
-        } finally {
-            ClassLoadUtil.switchContextLoader(tccl);
-        }
-=======
+
         callback.execute(() -> {
             final Invocation invocation = (Invocation) (request.getData());
-            ServiceRepository repo = ApplicationModel.getServiceRepository();
-            MethodDescriptor methodDescriptor = repo.lookupMethod(invocation.getServiceName(), invocation.getMethodName());
             ClassLoader tccl = Thread.currentThread().getContextClassLoader();
             try {
                 final Object resp;
@@ -274,12 +218,7 @@
                 if (model != null) {
                     ClassLoadUtil.switchContextLoader(model.getClassLoader());
                 }
-                if (isNeedWrap()) {
-                    final TripleWrapper.TripleResponseWrapper message = TripleUtil.unpack(data, TripleWrapper.TripleResponseWrapper.class);
-                    resp = TripleUtil.unwrapResp(getUrl(), message, getMultipleSerialization());
-                } else {
-                    resp = TripleUtil.unpack(data, methodDescriptor.getReturnClass());
-                }
+                resp = getProcessor().decodeResponseMessage(data);
                 Response response = new Response(request.getId(), request.getVersion());
                 final AppResponse result = new AppResponse(resp);
                 result.setObjectAttachments(parseHeadersToMap(te));
@@ -294,7 +233,6 @@
                 ClassLoadUtil.switchContextLoader(tccl);
             }
         });
->>>>>>> be54ec20
     }
 
     @Override
