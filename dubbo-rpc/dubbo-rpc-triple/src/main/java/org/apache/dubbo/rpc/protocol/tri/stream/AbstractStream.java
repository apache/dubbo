/*
 * Licensed to the Apache Software Foundation (ASF) under one or more
 * contributor license agreements.  See the NOTICE file distributed with
 * this work for additional information regarding copyright ownership.
 * The ASF licenses this file to You under the Apache License, Version 2.0
 * (the "License"); you may not use this file except in compliance with
 * the License.  You may obtain a copy of the License at
 *
 *     http://www.apache.org/licenses/LICENSE-2.0
 *
 * Unless required by applicable law or agreed to in writing, software
 * distributed under the License is distributed on an "AS IS" BASIS,
 * WITHOUT WARRANTIES OR CONDITIONS OF ANY KIND, either express or implied.
 * See the License for the specific language governing permissions and
 * limitations under the License.
 */

package org.apache.dubbo.rpc.protocol.tri.stream;

import io.netty.channel.EventLoop;

<<<<<<< HEAD
import java.util.concurrent.Executor;
=======
public abstract class AbstractStream implements Stream {
    final URL url;
    final CancellationContext cancellationContext;
>>>>>>> fa442f21

public abstract class AbstractStream implements Stream {

    protected final Executor executor;

    public AbstractStream(Executor executor) {
        this.executor = executor;
    }

<<<<<<< HEAD
    abstract EventLoop getEventLoop();

    void runOnEventLoop(final Runnable r) {
        if (getEventLoop().inEventLoop()) {
            r.run();
            return;
        }
        getEventLoop().execute(r);
    }
=======
>>>>>>> fa442f21
}<|MERGE_RESOLUTION|>--- conflicted
+++ resolved
@@ -17,25 +17,20 @@
 
 package org.apache.dubbo.rpc.protocol.tri.stream;
 
+import org.apache.dubbo.common.threadpool.serial.SerializingExecutor;
+
 import io.netty.channel.EventLoop;
 
-<<<<<<< HEAD
 import java.util.concurrent.Executor;
-=======
-public abstract class AbstractStream implements Stream {
-    final URL url;
-    final CancellationContext cancellationContext;
->>>>>>> fa442f21
 
 public abstract class AbstractStream implements Stream {
 
     protected final Executor executor;
 
     public AbstractStream(Executor executor) {
-        this.executor = executor;
+        this.executor = new SerializingExecutor(executor);
     }
 
-<<<<<<< HEAD
     abstract EventLoop getEventLoop();
 
     void runOnEventLoop(final Runnable r) {
@@ -45,6 +40,4 @@
         }
         getEventLoop().execute(r);
     }
-=======
->>>>>>> fa442f21
 }