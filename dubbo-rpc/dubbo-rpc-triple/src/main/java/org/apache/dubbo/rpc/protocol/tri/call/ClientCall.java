--- conflicted
+++ resolved
@@ -20,17 +20,16 @@
 import org.apache.dubbo.common.URL;
 import org.apache.dubbo.common.logger.Logger;
 import org.apache.dubbo.common.logger.LoggerFactory;
-import org.apache.dubbo.common.threadpool.serial.SerializingExecutor;
 import org.apache.dubbo.remoting.api.Connection;
 import org.apache.dubbo.rpc.RpcException;
 import org.apache.dubbo.rpc.protocol.tri.ClassLoadUtil;
 import org.apache.dubbo.rpc.protocol.tri.ExceptionUtils;
-import org.apache.dubbo.rpc.protocol.tri.observer.H2TransportObserver;
 import org.apache.dubbo.rpc.protocol.tri.RequestMetadata;
 import org.apache.dubbo.rpc.protocol.tri.RpcStatus;
 import org.apache.dubbo.rpc.protocol.tri.TripleHeaderEnum;
 import org.apache.dubbo.rpc.protocol.tri.compressor.Compressor;
 import org.apache.dubbo.rpc.protocol.tri.compressor.Identity;
+import org.apache.dubbo.rpc.protocol.tri.observer.H2TransportObserver;
 import org.apache.dubbo.rpc.protocol.tri.pack.PbPack;
 import org.apache.dubbo.rpc.protocol.tri.pack.PbUnpack;
 import org.apache.dubbo.rpc.protocol.tri.stream.ClientStream;
@@ -63,7 +62,7 @@
                       ExecutorService executor
     ) {
         this.url = url;
-        this.executor = new SerializingExecutor(executor);
+        this.executor = executor;
         this.connection = connection;
     }
 
@@ -92,22 +91,20 @@
     }
 
     public void halfClose() {
-        executor.execute(() -> {
-            if (!headerSent) {
-                return;
-            }
-            if (canceled) {
-                return;
-            }
-            stream.halfClose();
-        });
+        if (!headerSent) {
+            return;
+        }
+        if (canceled) {
+            return;
+        }
+        stream.halfClose();
     }
 
     public void setCompression(String compression) {
         this.requestMetadata.compressor = Compressor.getCompressor(url.getOrDefaultFrameworkModel(), compression);
     }
 
-    public void start(RequestMetadata metadata, StartListener responseListener) {
+    public void start(RequestMetadata metadata, ClientCall.StartListener responseListener) {
         this.requestMetadata = metadata;
         final PbUnpack<?> unpack = requestMetadata.method.isNeedWrap() ?
             PbUnpack.RESP_PB_UNPACK : new PbUnpack<>(requestMetadata.method.getReturnClass());
@@ -115,20 +112,12 @@
         this.stream = new ClientStream(
             url,
             metadata.requestId,
-<<<<<<< HEAD
             executor,
-=======
->>>>>>> fa442f21
             connection.getChannel(),
             new ClientStreamListenerImpl(responseListener, unpack));
     }
 
-
     public void cancel(String message, Throwable t) {
-        executor.execute(() -> doCancel(message, t));
-    }
-
-    public void doCancel(String message, Throwable t) {
         if (canceled) {
             return;
         }
@@ -180,7 +169,11 @@
 
         @Override
         public void onMessage(byte[] message) {
-<<<<<<< HEAD
+            if (done) {
+                LOGGER.warn("Received message from closed stream,connection=" + connection
+                    + " service=" + requestMetadata.service + " method=" + requestMetadata.method.getMethodName());
+                return;
+            }
             try {
                 final Object unpacked = unpack.unpack(message);
                 listener.onMessage(unpacked);
@@ -189,31 +182,10 @@
                     .withDescription("Deserialize response failed")
                     .withCause(e));
             }
-=======
-            executor.execute(() -> {
-                if (done) {
-                    LOGGER.warn("Received message from closed stream,connection=" + connection
-                        + " service=" + requestMetadata.service + " method=" + requestMetadata.method.getMethodName());
-                    return;
-                }
-                try {
-                    final Object unpacked = unpack.unpack(message);
-                    listener.onMessage(unpacked);
-                } catch (IOException e) {
-                    cancelByErr(RpcStatus.INTERNAL
-                        .withDescription("Deserialize response failed")
-                        .withCause(e));
-                }
-            });
->>>>>>> fa442f21
         }
 
         @Override
         public void complete(RpcStatus status, Map<String, Object> attachments, Map<String, String> excludeHeaders) {
-<<<<<<< HEAD
-            if (done) {
-                return;
-            }
             done = true;
             final Throwable throwableFromTrailers = getThrowableFromTrailers(excludeHeaders);
             if (throwableFromTrailers != null) {
@@ -226,22 +198,6 @@
                     .withDescription("Close stream error")
                     .withCause(t));
             }
-=======
-            executor.execute(() -> {
-                done = true;
-                final Throwable throwableFromTrailers = getThrowableFromTrailers(excludeHeaders);
-                if (throwableFromTrailers != null) {
-                    status.withCause(throwableFromTrailers);
-                }
-                try {
-                    listener.onClose(status, attachments);
-                } catch (Throwable t) {
-                    cancelByErr(RpcStatus.INTERNAL
-                        .withDescription("Close stream error")
-                        .withCause(t));
-                }
-            });
->>>>>>> fa442f21
         }
 
         void cancelByErr(RpcStatus status) {
