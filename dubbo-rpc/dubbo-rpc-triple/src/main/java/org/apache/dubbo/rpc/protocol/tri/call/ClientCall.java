/*
 * Licensed to the Apache Software Foundation (ASF) under one or more
 * contributor license agreements.  See the NOTICE file distributed with
 * this work for additional information regarding copyright ownership.
 * The ASF licenses this file to You under the Apache License, Version 2.0
 * (the "License"); you may not use this file except in compliance with
 * the License.  You may obtain a copy of the License at
 *
 *     http://www.apache.org/licenses/LICENSE-2.0
 *
 * Unless required by applicable law or agreed to in writing, software
 * distributed under the License is distributed on an "AS IS" BASIS,
 * WITHOUT WARRANTIES OR CONDITIONS OF ANY KIND, either express or implied.
 * See the License for the specific language governing permissions and
 * limitations under the License.
 */

package org.apache.dubbo.rpc.protocol.tri.call;

import org.apache.dubbo.common.URL;
import org.apache.dubbo.common.logger.Logger;
import org.apache.dubbo.common.logger.LoggerFactory;
import org.apache.dubbo.remoting.api.Connection;
import org.apache.dubbo.rpc.protocol.tri.ClassLoadUtil;
import org.apache.dubbo.rpc.protocol.tri.ExceptionUtils;
import org.apache.dubbo.rpc.protocol.tri.RequestMetadata;
import org.apache.dubbo.rpc.protocol.tri.RpcStatus;
import org.apache.dubbo.rpc.protocol.tri.TripleHeaderEnum;
import org.apache.dubbo.rpc.protocol.tri.compressor.Compressor;
import org.apache.dubbo.rpc.protocol.tri.compressor.Identity;
import org.apache.dubbo.rpc.protocol.tri.observer.H2TransportObserver;
import org.apache.dubbo.rpc.protocol.tri.pack.PbPack;
import org.apache.dubbo.rpc.protocol.tri.pack.PbUnpack;
import org.apache.dubbo.rpc.protocol.tri.stream.ClientStream;
import org.apache.dubbo.rpc.protocol.tri.stream.ClientStreamListener;

import com.google.protobuf.Any;
import com.google.rpc.DebugInfo;
import com.google.rpc.ErrorInfo;
import com.google.rpc.Status;

import java.io.IOException;
import java.util.HashMap;
import java.util.List;
import java.util.Map;
import java.util.concurrent.Executor;
import java.util.concurrent.ExecutorService;

public class ClientCall {
    private static final Logger LOGGER = LoggerFactory.getLogger(ClientCall.class);
    private final Connection connection;
    private final Executor executor;
    private final URL url;
    private RequestMetadata requestMetadata;
    private ClientStream stream;
    private boolean canceled;
    private boolean headerSent;

    public ClientCall(URL url,
                      Connection connection,
                      ExecutorService executor
    ) {
        this.url = url;
        this.executor = executor;
        this.connection = connection;
    }

    public void sendMessage(Object message) {
        if (canceled) {
            throw new IllegalStateException("Call already canceled");
        }
        if (!headerSent) {
            headerSent = true;
            stream.startCall(requestMetadata);
        }
        final byte[] data;
        try {
            data = PbPack.INSTANCE.pack(message);
            int compressed = Identity.MESSAGE_ENCODING.equals(requestMetadata.compressor.getMessageEncoding()) ? 0 : 1;
            final byte[] compress = requestMetadata.compressor.compress(data);
            stream.writeMessage(compress, compressed);
        } catch (IOException e) {
            cancel("Serialize request failed", e);
        }
    }


    public void requestN(int n) {
        stream.requestN(n);
    }

    public void halfClose() {
        if (!headerSent) {
            return;
        }
        if (canceled) {
            return;
        }
        stream.halfClose();
    }

    public void setCompression(String compression) {
        this.requestMetadata.compressor = Compressor.getCompressor(url.getOrDefaultFrameworkModel(), compression);
    }

    public void start(RequestMetadata metadata, ClientCall.StartListener responseListener) {
        this.requestMetadata = metadata;
        final PbUnpack<?> unpack = requestMetadata.method.isNeedWrap() ?
            PbUnpack.RESP_PB_UNPACK : new PbUnpack<>(requestMetadata.method.getReturnClass());

        this.stream = new ClientStream(
            url,
            metadata.requestId,
            executor,
            connection.getChannel(),
            new ClientStreamListenerImpl(responseListener, unpack));
    }

    public void cancel(String message, Throwable t) {
        if (canceled) {
            return;
        }
        // did not create stream
        if (!headerSent) {
            return;
        }
        canceled = true;
        if (stream == null) {
            return;
        }
        RpcStatus status = RpcStatus.CANCELLED.withCause(t);
        if (message != null) {
            status = status.withDescription(message);
        } else {
            status = status.withDescription("Cancel by client without message");
        }
        stream.cancelByLocal(status);
    }

    interface Listener {

        void onMessage(Object message);

        void onClose(RpcStatus status, Map<String, Object> trailers);
    }


    public interface StartListener extends Listener {

        void onStart();
    }

    class ClientStreamListenerImpl implements ClientStreamListener {

        private final StartListener listener;
        private final PbUnpack<?> unpack;
        private boolean done;

        ClientStreamListenerImpl(StartListener listener, PbUnpack<?> unpack) {
            this.unpack = unpack;
            this.listener = listener;
        }

        @Override
        public void onStart() {
            listener.onStart();
        }

        @Override
        public void onMessage(byte[] message) {
            if (done) {
                LOGGER.warn("Received message from closed stream,connection=" + connection
                    + " service=" + requestMetadata.service + " method=" + requestMetadata.method.getMethodName());
                return;
            }
            try {
                final Object unpacked = unpack.unpack(message);
                listener.onMessage(unpacked);
            } catch (IOException e) {
                cancelByErr(RpcStatus.INTERNAL
                    .withDescription("Deserialize response failed")
                    .withCause(e));
            }
        }

        @Override
        public void complete(RpcStatus status, Map<String, Object> attachments, Map<String, String> excludeHeaders) {
<<<<<<< HEAD
            executor.execute(() -> {
                done = true;
                final RpcStatus detailStatus;
                final RpcStatus statusFromTrailers = getStatusFromTrailers(excludeHeaders);
                if (statusFromTrailers != null) {
                    detailStatus = statusFromTrailers;
                } else {
                    detailStatus = status;
                }
                try {
                    listener.onClose(detailStatus, attachments);
                } catch (Throwable t) {
                    cancelByErr(RpcStatus.INTERNAL
                        .withDescription("Close stream error")
                        .withCause(t));
                }
            });
=======
            done = true;
            final Throwable throwableFromTrailers = getThrowableFromTrailers(excludeHeaders);
            if (throwableFromTrailers != null) {
                status.withCause(throwableFromTrailers);
            }
            try {
                listener.onClose(status, attachments);
            } catch (Throwable t) {
                cancelByErr(RpcStatus.INTERNAL
                    .withDescription("Close stream error")
                    .withCause(t));
            }
>>>>>>> 6633d1ca
        }

        void cancelByErr(RpcStatus status) {
            stream.cancelByLocal(status);
        }

        RpcStatus getStatusFromTrailers(Map<String, String> metadata) {
            if (null == metadata) {
                return null;
            }
            // second get status detail
            if (!metadata.containsKey(TripleHeaderEnum.STATUS_DETAIL_KEY.getHeader())) {
                return null;
            }
            final String raw = (metadata.remove(TripleHeaderEnum.STATUS_DETAIL_KEY.getHeader()));
            byte[] statusDetailBin = H2TransportObserver.decodeASCIIByte(raw);
            ClassLoader tccl = Thread.currentThread().getContextClassLoader();
            try {
                final Status statusDetail = Status.parseFrom(statusDetailBin);
                List<Any> detailList = statusDetail.getDetailsList();
                Map<Class<?>, Object> classObjectMap = tranFromStatusDetails(detailList);

                // get common exception from DebugInfo
                RpcStatus status = RpcStatus.fromCode(statusDetail.getCode())
                    .withDescription(RpcStatus.decodeMessage(statusDetail.getMessage()));
                DebugInfo debugInfo = (DebugInfo) classObjectMap.get(DebugInfo.class);
                if (debugInfo != null) {
                    String msg = ExceptionUtils.getStackFrameString(debugInfo.getStackEntriesList());
                    status = status.appendDescription(msg);
                }
                return status;
            } catch (IOException ioException) {
                return null;
            } finally {
                ClassLoadUtil.switchContextLoader(tccl);
            }

        }

        private Map<Class<?>, Object> tranFromStatusDetails(List<Any> detailList) {
            Map<Class<?>, Object> map = new HashMap<>();
            try {
                for (Any any : detailList) {
                    if (any.is(ErrorInfo.class)) {
                        ErrorInfo errorInfo = any.unpack(ErrorInfo.class);
                        map.putIfAbsent(ErrorInfo.class, errorInfo);
                    } else if (any.is(DebugInfo.class)) {
                        DebugInfo debugInfo = any.unpack(DebugInfo.class);
                        map.putIfAbsent(DebugInfo.class, debugInfo);
                    }
                    // support others type but now only support this
                }
            } catch (Throwable t) {
                LOGGER.error("tran from grpc-status-details error", t);
            }
            return map;
        }
    }
}<|MERGE_RESOLUTION|>--- conflicted
+++ resolved
@@ -185,7 +185,6 @@
 
         @Override
         public void complete(RpcStatus status, Map<String, Object> attachments, Map<String, String> excludeHeaders) {
-<<<<<<< HEAD
             executor.execute(() -> {
                 done = true;
                 final RpcStatus detailStatus;
@@ -203,20 +202,6 @@
                         .withCause(t));
                 }
             });
-=======
-            done = true;
-            final Throwable throwableFromTrailers = getThrowableFromTrailers(excludeHeaders);
-            if (throwableFromTrailers != null) {
-                status.withCause(throwableFromTrailers);
-            }
-            try {
-                listener.onClose(status, attachments);
-            } catch (Throwable t) {
-                cancelByErr(RpcStatus.INTERNAL
-                    .withDescription("Close stream error")
-                    .withCause(t));
-            }
->>>>>>> 6633d1ca
         }
 
         void cancelByErr(RpcStatus status) {
