/*
 * Licensed to the Apache Software Foundation (ASF) under one or more
 * contributor license agreements.  See the NOTICE file distributed with
 * this work for additional information regarding copyright ownership.
 * The ASF licenses this file to You under the Apache License, Version 2.0
 * (the "License"); you may not use this file except in compliance with
 * the License.  You may obtain a copy of the License at
 *
 *     http://www.apache.org/licenses/LICENSE-2.0
 *
 * Unless required by applicable law or agreed to in writing, software
 * distributed under the License is distributed on an "AS IS" BASIS,
 * WITHOUT WARRANTIES OR CONDITIONS OF ANY KIND, either express or implied.
 * See the License for the specific language governing permissions and
 * limitations under the License.
 */

package org.apache.dubbo.rpc.protocol.tri.call;

import org.apache.dubbo.common.URL;
import org.apache.dubbo.common.threadpool.manager.ExecutorRepository;
import org.apache.dubbo.remoting.api.Connection;
import org.apache.dubbo.rpc.RpcInvocation;
import org.apache.dubbo.rpc.model.MethodDescriptor;
import org.apache.dubbo.rpc.model.ReflectionMethodDescriptor;
import org.apache.dubbo.rpc.model.ReflectionServiceDescriptor;
import org.apache.dubbo.rpc.model.ServiceDescriptor;
import org.apache.dubbo.rpc.protocol.tri.RequestMetadata;
import org.apache.dubbo.rpc.protocol.tri.compressor.Compressor;
import org.apache.dubbo.rpc.protocol.tri.stream.StreamUtils;
import org.apache.dubbo.rpc.protocol.tri.support.IGreeter;

import org.junit.jupiter.api.Test;
import org.mockito.Mockito;

import java.util.concurrent.ExecutorService;

class ClientCallTest {
    @Test
    public void testNewCall() throws NoSuchMethodException {
        Connection connection = Mockito.mock(Connection.class);
        URL url = URL.valueOf("tri://127.0.0.1:9103/" + IGreeter.class.getName());
        ExecutorService executorService = url.getOrDefaultApplicationModel().getExtensionLoader(ExecutorRepository.class)
            .getDefaultExtension()
            .createExecutorIfAbsent(url);
        ClientCall call = new ClientCall(connection, executorService, url.getOrDefaultFrameworkModel());
        RpcInvocation invocation = new RpcInvocation();
        invocation.setMethodName("test");
<<<<<<< HEAD
        MethodDescriptor echoMethod = new ReflectionMethodDescriptor(IGreeter.class.getDeclaredMethod("echo", String.class));
        ServiceDescriptor serviceDescriptor=new ReflectionServiceDescriptor(IGreeter.class.getName(),IGreeter.class);
        final RequestMetadata request = StreamUtils.createRequest(url, serviceDescriptor, echoMethod, invocation, 1L, Compressor.NONE, "", 3000);
=======
        MethodDescriptor echoMethod = new MethodDescriptor(IGreeter.class.getDeclaredMethod("echo", String.class));
        final RequestMetadata request = StreamUtils.createRequest(url, echoMethod, invocation, 1L, Compressor.NONE, "", 3000,
            null, null);
>>>>>>> 6eaf0953
        ClientCallUtil.call(call, request);
    }

}<|MERGE_RESOLUTION|>--- conflicted
+++ resolved
@@ -46,15 +46,9 @@
         ClientCall call = new ClientCall(connection, executorService, url.getOrDefaultFrameworkModel());
         RpcInvocation invocation = new RpcInvocation();
         invocation.setMethodName("test");
-<<<<<<< HEAD
         MethodDescriptor echoMethod = new ReflectionMethodDescriptor(IGreeter.class.getDeclaredMethod("echo", String.class));
         ServiceDescriptor serviceDescriptor=new ReflectionServiceDescriptor(IGreeter.class.getName(),IGreeter.class);
         final RequestMetadata request = StreamUtils.createRequest(url, serviceDescriptor, echoMethod, invocation, 1L, Compressor.NONE, "", 3000);
-=======
-        MethodDescriptor echoMethod = new MethodDescriptor(IGreeter.class.getDeclaredMethod("echo", String.class));
-        final RequestMetadata request = StreamUtils.createRequest(url, echoMethod, invocation, 1L, Compressor.NONE, "", 3000,
-            null, null);
->>>>>>> 6eaf0953
         ClientCallUtil.call(call, request);
     }
 
