--- conflicted
+++ resolved
@@ -1,375 +1,3 @@
-<<<<<<< HEAD
-/*
- * Licensed to the Apache Software Foundation (ASF) under one or more
- * contributor license agreements.  See the NOTICE file distributed with
- * this work for additional information regarding copyright ownership.
- * The ASF licenses this file to You under the Apache License, Version 2.0
- * (the "License"); you may not use this file except in compliance with
- * the License.  You may obtain a copy of the License at
- *
- *     http://www.apache.org/licenses/LICENSE-2.0
- *
- * Unless required by applicable law or agreed to in writing, software
- * distributed under the License is distributed on an "AS IS" BASIS,
- * WITHOUT WARRANTIES OR CONDITIONS OF ANY KIND, either express or implied.
- * See the License for the specific language governing permissions and
- * limitations under the License.
- */
-package org.apache.dubbo.rpc.protocol.tri;
-
-import org.apache.dubbo.common.URL;
-import org.apache.dubbo.common.constants.CommonConstants;
-import org.apache.dubbo.common.serialize.DefaultMultipleSerialization;
-import org.apache.dubbo.common.stream.StreamObserver;
-import org.apache.dubbo.remoting.Constants;
-import org.apache.dubbo.remoting.api.Connection;
-import org.apache.dubbo.remoting.exchange.Request;
-import org.apache.dubbo.rpc.AppResponse;
-import org.apache.dubbo.rpc.Invoker;
-import org.apache.dubbo.rpc.RpcInvocation;
-import org.apache.dubbo.rpc.model.ApplicationModel;
-import org.apache.dubbo.rpc.model.ConsumerModel;
-import org.apache.dubbo.rpc.model.ModuleServiceRepository;
-import org.apache.dubbo.rpc.model.ServiceDescriptor;
-import org.apache.dubbo.rpc.model.ServiceMetadata;
-import org.apache.dubbo.rpc.protocol.tri.command.DataQueueCommand;
-import org.apache.dubbo.rpc.protocol.tri.command.HeaderQueueCommand;
-import org.apache.dubbo.rpc.protocol.tri.command.QueuedCommand;
-import org.apache.dubbo.rpc.protocol.tri.compressor.Compressor;
-import org.apache.dubbo.rpc.protocol.tri.observer.H2TransportObserver;
-import org.apache.dubbo.rpc.protocol.tri.stream.ClientStream;
-import org.apache.dubbo.rpc.protocol.tri.support.IGreeter;
-import org.apache.dubbo.rpc.protocol.tri.support.MockStreamObserver;
-import org.apache.dubbo.triple.TripleWrapper;
-
-import com.google.protobuf.ByteString;
-import io.netty.buffer.ByteBufAllocator;
-import io.netty.channel.ChannelFuture;
-import io.netty.channel.ChannelPromise;
-import io.netty.channel.DefaultEventLoop;
-import io.netty.channel.EventLoop;
-import io.netty.handler.codec.http.HttpHeaderNames;
-import io.netty.handler.codec.http.HttpHeaderValues;
-import io.netty.handler.codec.http.HttpMethod;
-import io.netty.handler.codec.http.HttpResponseStatus;
-import io.netty.handler.codec.http2.DefaultHttp2Headers;
-import io.netty.handler.codec.http2.Http2Headers;
-import io.netty.handler.codec.http2.Http2StreamChannel;
-import io.netty.util.Attribute;
-import org.junit.jupiter.api.Assertions;
-import org.junit.jupiter.api.BeforeEach;
-import org.junit.jupiter.api.Test;
-import org.mockito.ArgumentCaptor;
-import org.mockito.Mockito;
-import org.mockito.stubbing.Answer;
-
-import java.io.ByteArrayInputStream;
-import java.io.ByteArrayOutputStream;
-import java.io.IOException;
-import java.lang.reflect.Method;
-import java.util.List;
-import java.util.concurrent.ExecutorService;
-import java.util.concurrent.TimeUnit;
-import java.util.concurrent.atomic.AtomicInteger;
-
-import static org.apache.dubbo.rpc.protocol.tri.TripleConstant.HTTP_SCHEME;
-import static org.apache.dubbo.rpc.protocol.tri.TripleHeaderEnum.GRPC_ENCODING;
-
-/**
- * {@link ClientStream}
- * {@link UnaryClientStream}
- * {@link AbstractClientStream}
- */
-public class ClientStreamTest {
-
-    private URL url;
-    private ConsumerModel consumerModel;
-    private Invoker<IGreeter> invoker;
-    private Connection connection;
-    private int timeout = 100000;
-    private AtomicInteger writeMethodCalledTimes = new AtomicInteger(0);
-
-
-    @BeforeEach
-    public void init() {
-        url = URL.valueOf("tri://127.0.0.1:9103/" + IGreeter.class.getName());
-        ModuleServiceRepository serviceRepository = ApplicationModel.defaultModel().getDefaultModule().getServiceRepository();
-        ServiceDescriptor serviceDescriptor = serviceRepository.registerService(IGreeter.class);
-        consumerModel = new ConsumerModel(url.getServiceKey(), null, serviceDescriptor, null,
-            new ServiceMetadata(), null);
-        url = url.setServiceModel(consumerModel);
-
-        invoker = Mockito.mock(Invoker.class);
-        Mockito.when(invoker.getUrl()).thenReturn(url);
-
-        connection = Mockito.mock(Connection.class);
-
-        writeMethodCalledTimes.set(0);
-    }
-
-    @Test
-    public void testNewClientStream() throws Exception {
-
-        Method echoMethod = IGreeter.class.getDeclaredMethod("echo", String.class);
-        RpcInvocation rpcInvocation = new RpcInvocation(consumerModel, echoMethod, IGreeter.class.getName(), url.getProtocolServiceKey(), new Object[]{"ECHO"});
-        rpcInvocation.setInvoker(invoker);
-
-        Request request = new Request(1);
-        request.setData(rpcInvocation);
-
-        // test UnaryClientStream
-        AbstractClientStream stream = AbstractClientStream.newClientStream(request, connection);
-
-        Assertions.assertTrue(stream instanceof UnaryClientStream);
-        UnaryClientStream unaryClientStream = (UnaryClientStream) stream;
-        Assertions.assertEquals(unaryClientStream.getConnection(), connection);
-        Assertions.assertEquals(unaryClientStream.getConsumerModel(), consumerModel);
-        Assertions.assertEquals(unaryClientStream.getMethodName(), echoMethod.getName());
-        Assertions.assertEquals(unaryClientStream.getUrl(), url);
-        Assertions.assertEquals(unaryClientStream.getRequestId(), request.getId());
-        Assertions.assertEquals(unaryClientStream.getRpcInvocation(), rpcInvocation);
-        Assertions.assertEquals(unaryClientStream.getCompressor(), Compressor.NONE);
-        Assertions.assertEquals(unaryClientStream.getDeCompressor(), Compressor.NONE);
-        Assertions.assertEquals(stream.getScheme(), HTTP_SCHEME);
-        Assertions.assertEquals(stream.getAcceptEncoding(), "gzip");
-        Assertions.assertFalse(stream.getCancellationContext().getListeners().isEmpty());
-        Assertions.assertTrue(stream.getMultipleSerialization() instanceof DefaultMultipleSerialization);
-
-        // test ClientStream
-        Method serverStreamMethod = IGreeter.class.getDeclaredMethod("serverStream", String.class, StreamObserver.class);
-        rpcInvocation = new RpcInvocation(consumerModel, serverStreamMethod, IGreeter.class.getName(), url.getProtocolServiceKey(), new Object[]{null, null});
-        request.setData(rpcInvocation);
-        rpcInvocation.setInvoker(invoker);
-        stream = AbstractClientStream.newClientStream(request, connection);
-        Assertions.assertTrue(stream instanceof ClientStream);
-    }
-
-    @Test
-    public void testStartCall_UnaryClientStream() throws Throwable {
-        //  1. test startCall
-        Method echoMethod = IGreeter.class.getDeclaredMethod("echo", String.class);
-        RpcInvocation rpcInvocation = new RpcInvocation(consumerModel, echoMethod, IGreeter.class.getName(),
-            url.getProtocolServiceKey(), new Object[]{"ECHO"});
-        rpcInvocation.setInvoker(invoker);
-        rpcInvocation.setObjectAttachment(Constants.SERIALIZATION_KEY, TripleConstant.HESSIAN2);
-        rpcInvocation.setObjectAttachment(CommonConstants.PATH_KEY, url.getPath());
-        rpcInvocation.put(CommonConstants.TIMEOUT_KEY, timeout);
-        Request request = new Request(1);
-        request.setData(rpcInvocation);
-
-        ExecutorService executor = Mockito.mock(ExecutorService.class);
-        DefaultFuture2 future = DefaultFuture2.newFuture(connection, request, timeout, executor);
-
-        AbstractClientStream stream = AbstractClientStream.newClientStream(request, connection);
-
-        ChannelPromise promise = Mockito.mock(ChannelPromise.class);
-        Http2StreamChannel streamChannel = getHttp2StreamChannel(stream);
-
-        // startCall
-        WriteQueue writeQueue = new WriteQueue(streamChannel);
-        stream.startCall(writeQueue, promise);
-        // Wait for the asynchronous operation to complete
-        while (writeMethodCalledTimes.get() != 3) {
-            Thread.sleep(50);
-        }
-
-        Assertions.assertNotNull(stream.outboundTransportObserver());
-        ArgumentCaptor<QueuedCommand> commandArgumentCaptor = ArgumentCaptor.forClass(QueuedCommand.class);
-        ArgumentCaptor<ChannelPromise> promiseArgumentCaptor = ArgumentCaptor.forClass(ChannelPromise.class);
-        Mockito.verify(streamChannel, Mockito.times(3)).write(commandArgumentCaptor.capture(), promiseArgumentCaptor.capture());
-        List<QueuedCommand> queuedCommands = commandArgumentCaptor.getAllValues();
-
-        HeaderQueueCommand headerQueueCommand = (HeaderQueueCommand) queuedCommands.get(0);
-        Http2Headers headers = headerQueueCommand.getHeaders();
-        Assertions.assertEquals(headers.get(Http2Headers.PseudoHeaderName.SCHEME.value()), HTTP_SCHEME);
-        Assertions.assertEquals(headers.get(Http2Headers.PseudoHeaderName.PATH.value()), "/" + url.getPath() + "/" + rpcInvocation.getMethodName());
-        Assertions.assertEquals(headers.get(Http2Headers.PseudoHeaderName.AUTHORITY.value()), url.getAddress());
-        Assertions.assertEquals(headers.get(Http2Headers.PseudoHeaderName.METHOD.value()), HttpMethod.POST.asciiName());
-        Assertions.assertEquals(headers.get(HttpHeaderNames.TE), HttpHeaderValues.TRAILERS);
-        Assertions.assertNull(headers.get(GRPC_ENCODING.getHeader()));
-        Assertions.assertEquals(headers.get(TripleHeaderEnum.GRPC_ACCEPT_ENCODING.getHeader()), stream.getAcceptEncoding());
-        Assertions.assertEquals(headers.get(TripleHeaderEnum.CONTENT_TYPE_KEY.getHeader()), TripleHeaderEnum.CONTENT_PROTO.getHeader());
-        Assertions.assertEquals(headers.get(TripleHeaderEnum.TIMEOUT.getHeader()), timeout + "m");
-
-        DataQueueCommand dataQueueCommand1 = (DataQueueCommand) queuedCommands.get(1);
-        Assertions.assertTrue(dataQueueCommand1.getData().length > 0);
-        Assertions.assertFalse(dataQueueCommand1.isEndStream());
-        Assertions.assertTrue(dataQueueCommand1.isClient());
-        TripleWrapper.TripleRequestWrapper requestWrapper = stream.unpack(dataQueueCommand1.getData(), TripleWrapper.TripleRequestWrapper.class);
-        ByteArrayInputStream bais = new ByteArrayInputStream(requestWrapper.getArgs(0).toByteArray());
-        Object ret = stream.getMultipleSerialization().deserialize(url, stream.getSerializeType(), requestWrapper.getArgTypes(0), bais);
-        bais.close();
-        Assertions.assertEquals(ret.toString(), "ECHO");
-
-        DataQueueCommand dataQueueCommand2 = (DataQueueCommand) queuedCommands.get(2);
-        Assertions.assertNull(dataQueueCommand2.getData());
-        Assertions.assertTrue(dataQueueCommand2.isEndStream());
-        // 2. Verify the data from the server()
-        // NOTE: The onXX method of inboundTransportObserver is usually triggered when receiving server data,
-        // here we manually call to simulate the behavior of the [server -> client]
-        H2TransportObserver inboundTransportObserver = stream.inboundTransportObserver();
-        headers = getHttp2Headers(stream);
-        inboundTransportObserver.onHeader(new Http2HeaderMeta(headers), false);
-        Object resp = "RESPONSE";
-        byte[] bytes = getPackedData(stream, resp);
-        inboundTransportObserver.onData(bytes, false);
-        inboundTransportObserver.onHeader(TripleConstant.getSuccessResponseMeta(), false); // trailers
-        inboundTransportObserver.onComplete();
-        Object result = future.get();
-        Assertions.assertEquals(((AppResponse) result).recreate(), resp);
-        // TODO onError case
-    }
-
-    @Test
-    public void testStartCall_ClientStream_ServerStream() throws Throwable {
-        //  1. test startCall
-        StreamObserver<String> outboundMessageSubscriber = new MockStreamObserver();
-        Method serverStreamMethod = IGreeter.class.getDeclaredMethod("serverStream", String.class, StreamObserver.class);
-        RpcInvocation rpcInvocation = new RpcInvocation(consumerModel, serverStreamMethod, IGreeter.class.getName(),
-            url.getProtocolServiceKey(), new Object[]{"stringData", outboundMessageSubscriber});
-        rpcInvocation.setInvoker(invoker);
-        rpcInvocation.setObjectAttachment(Constants.SERIALIZATION_KEY, TripleConstant.HESSIAN2);
-        Request request = new Request(1);
-        request.setData(rpcInvocation);
-        ExecutorService executor = Mockito.mock(ExecutorService.class);
-        DefaultFuture2 future = DefaultFuture2.newFuture(connection, request, timeout, executor);
-        AbstractClientStream stream = AbstractClientStream.newClientStream(request, connection);
-
-        ChannelPromise promise = Mockito.mock(ChannelPromise.class);
-        Http2StreamChannel streamChannel = getHttp2StreamChannel(stream);
-        // startCall
-        WriteQueue writeQueue = new WriteQueue(streamChannel);
-        stream.startCall(writeQueue, promise);
-        // Wait for the asynchronous operation to complete
-        while (writeMethodCalledTimes.get() != 3) {
-            Thread.sleep(50);
-        }
-        Assertions.assertNull(DefaultFuture2.getFuture(request.getId()));
-        Assertions.assertNull(((AppResponse) future.get()).recreate());
-        // NOTE: Send one header frame and two data frames. The previous test case has been verified, so I won’t go into details here.
-        Mockito.verify(streamChannel, Mockito.times(3)).write(Mockito.any(), Mockito.any());
-
-        // 2. Verify the data from the server()
-        // NOTE: The onXX method of inboundTransportObserver is usually triggered when receiving server data,
-        // here we manually call to simulate the behavior of the [server -> client]
-        H2TransportObserver inboundTransportObserver = stream.inboundTransportObserver();
-        DefaultHttp2Headers headers = getHttp2Headers(stream);
-        inboundTransportObserver.onHeader(new Http2HeaderMeta(headers), false);
-        Object resp = "RESPONSE";
-        byte[] bytes = getPackedData(stream, resp);
-        inboundTransportObserver.onData(bytes, false);
-        inboundTransportObserver.onHeader(TripleConstant.SUCCESS_RESPONSE_META, false);
-        inboundTransportObserver.onComplete();
-        MockStreamObserver observer = (MockStreamObserver) outboundMessageSubscriber;
-        observer.getLatch().await(1000, TimeUnit.MILLISECONDS); // Wait for the asynchronous operation to complete
-        Assertions.assertEquals(observer.getOnNextData(), resp);
-        Assertions.assertTrue(observer.isOnCompleted());
-
-    }
-
-
-    @Test
-    public void testStartCall_ClientStream_BidirectionalStream() throws Throwable {
-        //  1. test startCall
-        StreamObserver<String> outboundMessageSubscriber = new MockStreamObserver();
-        Method bidirectionalStreamMethod = IGreeter.class.getDeclaredMethod("bidirectionalStream", StreamObserver.class);
-        RpcInvocation rpcInvocation = new RpcInvocation(consumerModel, bidirectionalStreamMethod, IGreeter.class.getName(),
-            url.getProtocolServiceKey(), new Object[]{outboundMessageSubscriber});
-        rpcInvocation.setInvoker(invoker);
-        rpcInvocation.setObjectAttachment(Constants.SERIALIZATION_KEY, TripleConstant.HESSIAN2);
-        Request request = new Request(1);
-        request.setData(rpcInvocation);
-        ExecutorService executor = Mockito.mock(ExecutorService.class);
-        DefaultFuture2 future = DefaultFuture2.newFuture(connection, request, timeout, executor);
-        AbstractClientStream stream = AbstractClientStream.newClientStream(request, connection);
-        ChannelPromise promise = Mockito.mock(ChannelPromise.class);
-        Http2StreamChannel streamChannel = getHttp2StreamChannel(stream);
-        // startCall
-        WriteQueue writeQueue = new WriteQueue(streamChannel);
-        stream.startCall(writeQueue, promise);
-        // Wait for the asynchronous operation to complete
-        while (DefaultFuture2.getFuture(request.getId()) != null) {
-            Thread.sleep(50);
-        }
-        Assertions.assertNull(DefaultFuture2.getFuture(request.getId()));
-        Assertions.assertEquals(stream.outboundMessageSubscriber(), outboundMessageSubscriber);
-        Assertions.assertEquals(((AppResponse) future.get()).recreate(), stream.inboundMessageObserver());
-        Mockito.verify(streamChannel, Mockito.times(0)).write(Mockito.any(), Mockito.any());
-
-        // 2. Verify the data from the server()
-        // Simulate the client to initiate a call
-        StreamObserver<Object> inboundMessageObserver = stream.inboundMessageObserver();
-        inboundMessageObserver.onNext("TEST");
-        inboundMessageObserver.onCompleted();
-        while (writeMethodCalledTimes.get() != 3) {
-            Thread.sleep(50);
-        }
-        Mockito.verify(streamChannel, Mockito.times(3)).write(Mockito.any(), Mockito.any());
-
-        // NOTE: The onXX method of inboundTransportObserver is usually triggered when receiving server data,
-        // here we manually call to simulate the behavior of the [server -> client]
-        H2TransportObserver inboundTransportObserver = stream.inboundTransportObserver();
-        DefaultHttp2Headers headers = getHttp2Headers(stream);
-        inboundTransportObserver.onHeader(new Http2HeaderMeta(headers), false);
-        Object resp = "RESPONSE";
-        byte[] bytes = getPackedData(stream, resp);
-        inboundTransportObserver.onData(bytes, false);
-        inboundTransportObserver.onHeader(TripleConstant.SUCCESS_RESPONSE_META, false);
-        inboundTransportObserver.onComplete();
-
-        MockStreamObserver observer = (MockStreamObserver) outboundMessageSubscriber;
-        observer.getLatch().await(1000, TimeUnit.MILLISECONDS);
-        Assertions.assertEquals(observer.getOnNextData(), resp);
-        Assertions.assertTrue(observer.isOnCompleted());
-    }
-
-
-    private Http2StreamChannel getHttp2StreamChannel(AbstractClientStream stream) {
-        ChannelFuture channelFuture = Mockito.mock(ChannelFuture.class);
-        Http2StreamChannel streamChannel = Mockito.mock(Http2StreamChannel.class);
-        Attribute<AbstractClientStream> attribute = Mockito.mock(Attribute.class);
-        ChannelPromise promise = Mockito.mock(ChannelPromise.class);
-        EventLoop eventLoop = new DefaultEventLoop();
-
-        Mockito.when(attribute.get()).thenReturn(stream);
-        Mockito.when(streamChannel.writeAndFlush(Mockito.any())).thenReturn(channelFuture);
-        Mockito.when(streamChannel.alloc()).thenReturn(ByteBufAllocator.DEFAULT);
-        Mockito.when(streamChannel.attr(TripleConstant.CLIENT_STREAM_KEY)).thenReturn(attribute);
-        Mockito.when(streamChannel.isActive()).thenReturn(true);
-        Mockito.when(streamChannel.eventLoop()).thenReturn(eventLoop);
-        Mockito.when(streamChannel.newPromise()).thenReturn(promise);
-
-        Mockito.when(streamChannel.write(Mockito.any(), Mockito.any())).thenAnswer(
-            (Answer<ChannelPromise>) invocationOnMock -> {
-                writeMethodCalledTimes.incrementAndGet();
-                return promise;
-            });
-        return streamChannel;
-    }
-
-    private DefaultHttp2Headers getHttp2Headers(AbstractClientStream stream) {
-        DefaultHttp2Headers headers = new DefaultHttp2Headers(true);
-        headers.set(Http2Headers.PseudoHeaderName.STATUS.value(), HttpResponseStatus.OK.codeAsText());
-        headers.set(HttpHeaderNames.CONTENT_TYPE, TripleConstant.CONTENT_PROTO);
-        headers.set(TripleHeaderEnum.GRPC_ENCODING.getHeader(), stream.getCompressor().getMessageEncoding());
-        headers.set(TripleHeaderEnum.GRPC_ACCEPT_ENCODING.getHeader(), stream.getAcceptEncoding());
-        return headers;
-    }
-
-    private byte[] getPackedData(AbstractClientStream stream, Object resp) throws IOException {
-        final TripleWrapper.TripleResponseWrapper.Builder builder = TripleWrapper.TripleResponseWrapper.newBuilder()
-            .setType(stream.getMethodDescriptor().getReturnClass().getName())
-            .setSerializeType(TripleConstant.HESSIAN4);
-        ByteArrayOutputStream bos = new ByteArrayOutputStream();
-        stream.getMultipleSerialization().serialize(url, TripleConstant.HESSIAN2, stream.getMethodDescriptor().getReturnClass().getName(), resp, bos);
-        builder.setData(ByteString.copyFrom(bos.toByteArray()));
-        bos.close();
-        TripleWrapper.TripleResponseWrapper responseWrapper = builder.build();
-        byte[] bytes = stream.pack(responseWrapper);
-        return bytes;
-    }
-}
-=======
 ///*
 // * Licensed to the Apache Software Foundation (ASF) under one or more
 // * contributor license agreements.  See the NOTICE file distributed with
@@ -737,5 +365,4 @@
 //        byte[] bytes = stream.pack(responseWrapper);
 //        return bytes;
 //    }
-//}
->>>>>>> fa442f21
+//}