<<<<<<< HEAD
/*
 * Licensed to the Apache Software Foundation (ASF) under one or more
 * contributor license agreements.  See the NOTICE file distributed with
 * this work for additional information regarding copyright ownership.
 * The ASF licenses this file to You under the Apache License, Version 2.0
 * (the "License"); you may not use this file except in compliance with
 * the License.  You may obtain a copy of the License at
 *
 *     http://www.apache.org/licenses/LICENSE-2.0
 *
 * Unless required by applicable law or agreed to in writing, software
 * distributed under the License is distributed on an "AS IS" BASIS,
 * WITHOUT WARRANTIES OR CONDITIONS OF ANY KIND, either express or implied.
 * See the License for the specific language governing permissions and
 * limitations under the License.
 */
package org.apache.dubbo.rpc.protocol.webservice;

import org.apache.cxf.binding.soap.SoapTransportFactory;
import org.apache.cxf.common.util.StringUtils;
import org.apache.cxf.endpoint.Server;
import org.apache.cxf.service.model.OperationInfo;
import org.apache.cxf.transport.Destination;

import org.apache.cxf.transport.http.HTTPConduit;
import org.apache.cxf.transport.http.AbstractHTTPDestination;
import org.apache.cxf.transport.http.DestinationRegistry;
import org.apache.cxf.transport.http.DestinationRegistryImpl;
import org.apache.cxf.transport.http.HttpDestinationFactory;
import org.apache.cxf.wsdl.service.factory.AbstractServiceConfiguration;
import org.apache.dubbo.common.URL;
import org.apache.dubbo.remoting.Constants;
import org.apache.dubbo.remoting.http.HttpBinder;
import org.apache.dubbo.remoting.http.HttpHandler;
import org.apache.dubbo.remoting.http.HttpServer;
import org.apache.dubbo.remoting.http.servlet.DispatcherServlet;
import org.apache.dubbo.rpc.RpcContext;
import org.apache.dubbo.rpc.RpcException;
import org.apache.dubbo.rpc.protocol.AbstractProxyProtocol;

import org.apache.cxf.bus.extension.ExtensionManagerBus;
import org.apache.cxf.endpoint.Client;
import org.apache.cxf.frontend.ClientProxy;
import org.apache.cxf.frontend.ClientProxyFactoryBean;
import org.apache.cxf.frontend.ServerFactoryBean;
import org.apache.cxf.interceptor.Fault;
import org.apache.cxf.transport.servlet.ServletController;
import org.apache.cxf.transport.servlet.ServletDestinationFactory;
import org.apache.cxf.transports.http.configuration.HTTPClientPolicy;

import javax.servlet.ServletException;
import javax.servlet.http.HttpServlet;
import javax.servlet.http.HttpServletRequest;
import javax.servlet.http.HttpServletResponse;
import java.io.IOException;
import java.lang.reflect.Method;
import java.net.SocketTimeoutException;
import java.util.Map;
import java.util.concurrent.ConcurrentHashMap;

import static org.apache.dubbo.common.constants.CommonConstants.DEFAULT_TIMEOUT;
import static org.apache.dubbo.common.constants.CommonConstants.TIMEOUT_KEY;

/**
 * WebServiceProtocol.
 */
public class WebServiceProtocol extends AbstractProxyProtocol {

    public static final int DEFAULT_PORT = 80;

    private final Map<String, HttpServer> serverMap = new ConcurrentHashMap<String, HttpServer>();

    private final ExtensionManagerBus bus = new ExtensionManagerBus();

    private SoapTransportFactory transportFactory = null;

    private ServerFactoryBean serverFactoryBean = null;

    private DestinationRegistry destinationRegistry=null;

    private HttpBinder httpBinder;

    private Server server = null;

    public WebServiceProtocol() {
        super(Fault.class);
        bus.setExtension(new ServletDestinationFactory(), HttpDestinationFactory.class);
    }

    public void setHttpBinder(HttpBinder httpBinder) {
        this.httpBinder = httpBinder;
    }

    @Override
    public int getDefaultPort() {
        return DEFAULT_PORT;
    }


    @Override
    protected <T> Runnable doExport(T impl, Class<T> type, URL url) throws RpcException {
        transportFactory = new SoapTransportFactory();
        destinationRegistry  = new DestinationRegistryImpl();
        String addr = getAddr(url);
        HttpServer httpServer = serverMap.get(addr);
        if (httpServer == null) {
            httpServer = httpBinder.bind(url, new WebServiceHandler());
            serverMap.put(addr, httpServer);
        }
        serverFactoryBean = new ServerFactoryBean();
        serverFactoryBean.setAddress(url.getAbsolutePath());
        serverFactoryBean.setServiceClass(type);
        serverFactoryBean.setServiceBean(impl);
        serverFactoryBean.setBus(bus);
        serverFactoryBean.setDestinationFactory(transportFactory);
        serverFactoryBean.getServiceFactory().getConfigurations().add(new URLHashMethodNameSoapActionServiceConfiguration());
        server = serverFactoryBean.create();
        return new Runnable() {
            @Override
            public void run() {
                if(serverFactoryBean.getServer()!= null) {
                    serverFactoryBean.getServer().destroy();
                }
                if(serverFactoryBean.getBus()!=null) {
                    serverFactoryBean.getBus().shutdown(true);
                }
                HttpServer httpServer = serverMap.get(addr);
                if(httpServer != null){
                    httpServer.close();
                    serverMap.remove(addr);
                }
            }
        };
    }

    @Override
    @SuppressWarnings("unchecked")
    protected <T> T doRefer(final Class<T> serviceType, final URL url) throws RpcException {
        ClientProxyFactoryBean proxyFactoryBean = new ClientProxyFactoryBean();
        proxyFactoryBean.setAddress(url.setProtocol("http").toIdentityString());
        proxyFactoryBean.setServiceClass(serviceType);
        proxyFactoryBean.setBus(bus);
        T ref = (T) proxyFactoryBean.create();
        Client proxy = ClientProxy.getClient(ref);
        HTTPConduit conduit = (HTTPConduit) proxy.getConduit();
        HTTPClientPolicy policy = new HTTPClientPolicy();
        policy.setConnectionTimeout(url.getParameter(Constants.CONNECT_TIMEOUT_KEY, Constants.DEFAULT_CONNECT_TIMEOUT));
        policy.setReceiveTimeout(url.getParameter(TIMEOUT_KEY, DEFAULT_TIMEOUT));
        conduit.setClient(policy);
        return ref;
    }

    @Override
    protected int getErrorCode(Throwable e) {
        if (e instanceof Fault) {
            e = e.getCause();
        }
        if (e instanceof SocketTimeoutException) {
            return RpcException.TIMEOUT_EXCEPTION;
        } else if (e instanceof IOException) {
            return RpcException.NETWORK_EXCEPTION;
        }
        return super.getErrorCode(e);
    }

    private class WebServiceHandler implements HttpHandler {

        private volatile ServletController servletController;

        @Override
        public void handle(HttpServletRequest request, HttpServletResponse response) throws IOException, ServletException {
            if (servletController == null) {
                HttpServlet httpServlet = DispatcherServlet.getInstance();
                if (httpServlet == null) {
                    response.sendError(500, "No such DispatcherServlet instance.");
                    return;
                }
                synchronized (this) {
                    if (servletController == null) {

                        if(server == null){
                            server = WebServiceProtocol.this.serverFactoryBean.getServer();
                        }
                        Destination d = WebServiceProtocol.this.transportFactory.getDestination(server.getEndpoint().getEndpointInfo(),bus);
                        destinationRegistry.addDestination((AbstractHTTPDestination) d);
                        this.servletController = new ServletController(destinationRegistry, httpServlet.getServletConfig(), httpServlet);
                    }
                }
            }
            RpcContext.getContext().setRemoteAddress(request.getRemoteAddr(), request.getRemotePort());
            servletController.invoke(request, response);
        }

    }

    private class URLHashMethodNameSoapActionServiceConfiguration extends AbstractServiceConfiguration {
        public String getAction(OperationInfo op, Method method) {
            String uri = op.getName().getNamespaceURI();
            String action = op.getName().getLocalPart();
            if (StringUtils.isEmpty(action)) {
                action = method.getName();
            }
            return uri+"#"+action;
        }
    }

}
=======
/*
 * Licensed to the Apache Software Foundation (ASF) under one or more
 * contributor license agreements.  See the NOTICE file distributed with
 * this work for additional information regarding copyright ownership.
 * The ASF licenses this file to You under the Apache License, Version 2.0
 * (the "License"); you may not use this file except in compliance with
 * the License.  You may obtain a copy of the License at
 *
 *     http://www.apache.org/licenses/LICENSE-2.0
 *
 * Unless required by applicable law or agreed to in writing, software
 * distributed under the License is distributed on an "AS IS" BASIS,
 * WITHOUT WARRANTIES OR CONDITIONS OF ANY KIND, either express or implied.
 * See the License for the specific language governing permissions and
 * limitations under the License.
 */
package org.apache.dubbo.rpc.protocol.webservice;

import org.apache.dubbo.common.URL;
import org.apache.dubbo.remoting.Constants;
import org.apache.dubbo.remoting.RemotingServer;
import org.apache.dubbo.remoting.http.HttpBinder;
import org.apache.dubbo.remoting.http.HttpHandler;
import org.apache.dubbo.remoting.http.servlet.DispatcherServlet;
import org.apache.dubbo.rpc.ProtocolServer;
import org.apache.dubbo.rpc.RpcContext;
import org.apache.dubbo.rpc.RpcException;
import org.apache.dubbo.rpc.protocol.AbstractProxyProtocol;

import org.apache.cxf.bus.extension.ExtensionManagerBus;
import org.apache.cxf.endpoint.Client;
import org.apache.cxf.frontend.ClientProxy;
import org.apache.cxf.frontend.ClientProxyFactoryBean;
import org.apache.cxf.frontend.ServerFactoryBean;
import org.apache.cxf.interceptor.Fault;
import org.apache.cxf.transport.http.HTTPConduit;
import org.apache.cxf.transport.http.HTTPTransportFactory;
import org.apache.cxf.transport.http.HttpDestinationFactory;
import org.apache.cxf.transport.servlet.ServletController;
import org.apache.cxf.transport.servlet.ServletDestinationFactory;
import org.apache.cxf.transports.http.configuration.HTTPClientPolicy;

import javax.servlet.ServletException;
import javax.servlet.http.HttpServlet;
import javax.servlet.http.HttpServletRequest;
import javax.servlet.http.HttpServletResponse;
import java.io.IOException;
import java.net.SocketTimeoutException;

import static org.apache.dubbo.common.constants.CommonConstants.DEFAULT_TIMEOUT;
import static org.apache.dubbo.common.constants.CommonConstants.TIMEOUT_KEY;

/**
 * WebServiceProtocol.
 */
public class WebServiceProtocol extends AbstractProxyProtocol {

    public static final int DEFAULT_PORT = 80;

    private final ExtensionManagerBus bus = new ExtensionManagerBus();

    private final HTTPTransportFactory transportFactory = new HTTPTransportFactory();

    private HttpBinder httpBinder;

    public WebServiceProtocol() {
        super(Fault.class);
        bus.setExtension(new ServletDestinationFactory(), HttpDestinationFactory.class);
    }

    public void setHttpBinder(HttpBinder httpBinder) {
        this.httpBinder = httpBinder;
    }

    @Override
    public int getDefaultPort() {
        return DEFAULT_PORT;
    }

    @Override
    protected <T> Runnable doExport(T impl, Class<T> type, URL url) throws RpcException {
        String addr = getAddr(url);
        ProtocolServer protocolServer = serverMap.get(addr);
        if (protocolServer == null) {
            RemotingServer remotingServer = httpBinder.bind(url, new WebServiceHandler());
            serverMap.put(addr, new ProxyProtocolServer(remotingServer));
        }
        final ServerFactoryBean serverFactoryBean = new ServerFactoryBean();
        serverFactoryBean.setAddress(url.getAbsolutePath());
        serverFactoryBean.setServiceClass(type);
        serverFactoryBean.setServiceBean(impl);
        serverFactoryBean.setBus(bus);
        serverFactoryBean.setDestinationFactory(transportFactory);
        serverFactoryBean.create();
        return new Runnable() {
            @Override
            public void run() {
                if(serverFactoryBean.getServer()!= null) {
                    serverFactoryBean.getServer().destroy();
                }
                if(serverFactoryBean.getBus()!=null) {
                    serverFactoryBean.getBus().shutdown(true);
                }
            }
        };
    }

    @Override
    @SuppressWarnings("unchecked")
    protected <T> T doRefer(final Class<T> serviceType, final URL url) throws RpcException {
        ClientProxyFactoryBean proxyFactoryBean = new ClientProxyFactoryBean();
        proxyFactoryBean.setAddress(url.setProtocol("http").toIdentityString());
        proxyFactoryBean.setServiceClass(serviceType);
        proxyFactoryBean.setBus(bus);
        T ref = (T) proxyFactoryBean.create();
        Client proxy = ClientProxy.getClient(ref);
        HTTPConduit conduit = (HTTPConduit) proxy.getConduit();
        HTTPClientPolicy policy = new HTTPClientPolicy();
        policy.setConnectionTimeout(url.getParameter(Constants.CONNECT_TIMEOUT_KEY, Constants.DEFAULT_CONNECT_TIMEOUT));
        policy.setReceiveTimeout(url.getParameter(TIMEOUT_KEY, DEFAULT_TIMEOUT));
        conduit.setClient(policy);
        return ref;
    }

    @Override
    protected int getErrorCode(Throwable e) {
        if (e instanceof Fault) {
            e = e.getCause();
        }
        if (e instanceof SocketTimeoutException) {
            return RpcException.TIMEOUT_EXCEPTION;
        } else if (e instanceof IOException) {
            return RpcException.NETWORK_EXCEPTION;
        }
        return super.getErrorCode(e);
    }

    private class WebServiceHandler implements HttpHandler {

        private volatile ServletController servletController;

        @Override
        public void handle(HttpServletRequest request, HttpServletResponse response) throws IOException, ServletException {
            if (servletController == null) {
                HttpServlet httpServlet = DispatcherServlet.getInstance();
                if (httpServlet == null) {
                    response.sendError(500, "No such DispatcherServlet instance.");
                    return;
                }
                synchronized (this) {
                    if (servletController == null) {
                        servletController = new ServletController(transportFactory.getRegistry(), httpServlet.getServletConfig(), httpServlet);
                    }
                }
            }
            RpcContext.getContext().setRemoteAddress(request.getRemoteAddr(), request.getRemotePort());
            servletController.invoke(request, response);
        }

    }

}
>>>>>>> 95ea6c9e
<|MERGE_RESOLUTION|>--- conflicted
+++ resolved
@@ -1,4 +1,3 @@
-<<<<<<< HEAD
 /*
  * Licensed to the Apache Software Foundation (ASF) under one or more
  * contributor license agreements.  See the NOTICE file distributed with
@@ -31,10 +30,11 @@
 import org.apache.cxf.wsdl.service.factory.AbstractServiceConfiguration;
 import org.apache.dubbo.common.URL;
 import org.apache.dubbo.remoting.Constants;
+import org.apache.dubbo.remoting.RemotingServer;
 import org.apache.dubbo.remoting.http.HttpBinder;
 import org.apache.dubbo.remoting.http.HttpHandler;
-import org.apache.dubbo.remoting.http.HttpServer;
 import org.apache.dubbo.remoting.http.servlet.DispatcherServlet;
+import org.apache.dubbo.rpc.ProtocolServer;
 import org.apache.dubbo.rpc.RpcContext;
 import org.apache.dubbo.rpc.RpcException;
 import org.apache.dubbo.rpc.protocol.AbstractProxyProtocol;
@@ -56,8 +56,6 @@
 import java.io.IOException;
 import java.lang.reflect.Method;
 import java.net.SocketTimeoutException;
-import java.util.Map;
-import java.util.concurrent.ConcurrentHashMap;
 
 import static org.apache.dubbo.common.constants.CommonConstants.DEFAULT_TIMEOUT;
 import static org.apache.dubbo.common.constants.CommonConstants.TIMEOUT_KEY;
@@ -69,8 +67,6 @@
 
     public static final int DEFAULT_PORT = 80;
 
-    private final Map<String, HttpServer> serverMap = new ConcurrentHashMap<String, HttpServer>();
-
     private final ExtensionManagerBus bus = new ExtensionManagerBus();
 
     private SoapTransportFactory transportFactory = null;
@@ -103,10 +99,10 @@
         transportFactory = new SoapTransportFactory();
         destinationRegistry  = new DestinationRegistryImpl();
         String addr = getAddr(url);
-        HttpServer httpServer = serverMap.get(addr);
-        if (httpServer == null) {
-            httpServer = httpBinder.bind(url, new WebServiceHandler());
-            serverMap.put(addr, httpServer);
+        ProtocolServer protocolServer = serverMap.get(addr);
+        if (protocolServer == null) {
+            RemotingServer remotingServer = httpBinder.bind(url, new WebServiceHandler());
+            serverMap.put(addr, new ProxyProtocolServer(remotingServer));
         }
         serverFactoryBean = new ServerFactoryBean();
         serverFactoryBean.setAddress(url.getAbsolutePath());
@@ -125,7 +121,7 @@
                 if(serverFactoryBean.getBus()!=null) {
                     serverFactoryBean.getBus().shutdown(true);
                 }
-                HttpServer httpServer = serverMap.get(addr);
+                ProtocolServer httpServer = serverMap.get(addr);
                 if(httpServer != null){
                     httpServer.close();
                     serverMap.remove(addr);
@@ -205,168 +201,4 @@
         }
     }
 
-}
-=======
-/*
- * Licensed to the Apache Software Foundation (ASF) under one or more
- * contributor license agreements.  See the NOTICE file distributed with
- * this work for additional information regarding copyright ownership.
- * The ASF licenses this file to You under the Apache License, Version 2.0
- * (the "License"); you may not use this file except in compliance with
- * the License.  You may obtain a copy of the License at
- *
- *     http://www.apache.org/licenses/LICENSE-2.0
- *
- * Unless required by applicable law or agreed to in writing, software
- * distributed under the License is distributed on an "AS IS" BASIS,
- * WITHOUT WARRANTIES OR CONDITIONS OF ANY KIND, either express or implied.
- * See the License for the specific language governing permissions and
- * limitations under the License.
- */
-package org.apache.dubbo.rpc.protocol.webservice;
-
-import org.apache.dubbo.common.URL;
-import org.apache.dubbo.remoting.Constants;
-import org.apache.dubbo.remoting.RemotingServer;
-import org.apache.dubbo.remoting.http.HttpBinder;
-import org.apache.dubbo.remoting.http.HttpHandler;
-import org.apache.dubbo.remoting.http.servlet.DispatcherServlet;
-import org.apache.dubbo.rpc.ProtocolServer;
-import org.apache.dubbo.rpc.RpcContext;
-import org.apache.dubbo.rpc.RpcException;
-import org.apache.dubbo.rpc.protocol.AbstractProxyProtocol;
-
-import org.apache.cxf.bus.extension.ExtensionManagerBus;
-import org.apache.cxf.endpoint.Client;
-import org.apache.cxf.frontend.ClientProxy;
-import org.apache.cxf.frontend.ClientProxyFactoryBean;
-import org.apache.cxf.frontend.ServerFactoryBean;
-import org.apache.cxf.interceptor.Fault;
-import org.apache.cxf.transport.http.HTTPConduit;
-import org.apache.cxf.transport.http.HTTPTransportFactory;
-import org.apache.cxf.transport.http.HttpDestinationFactory;
-import org.apache.cxf.transport.servlet.ServletController;
-import org.apache.cxf.transport.servlet.ServletDestinationFactory;
-import org.apache.cxf.transports.http.configuration.HTTPClientPolicy;
-
-import javax.servlet.ServletException;
-import javax.servlet.http.HttpServlet;
-import javax.servlet.http.HttpServletRequest;
-import javax.servlet.http.HttpServletResponse;
-import java.io.IOException;
-import java.net.SocketTimeoutException;
-
-import static org.apache.dubbo.common.constants.CommonConstants.DEFAULT_TIMEOUT;
-import static org.apache.dubbo.common.constants.CommonConstants.TIMEOUT_KEY;
-
-/**
- * WebServiceProtocol.
- */
-public class WebServiceProtocol extends AbstractProxyProtocol {
-
-    public static final int DEFAULT_PORT = 80;
-
-    private final ExtensionManagerBus bus = new ExtensionManagerBus();
-
-    private final HTTPTransportFactory transportFactory = new HTTPTransportFactory();
-
-    private HttpBinder httpBinder;
-
-    public WebServiceProtocol() {
-        super(Fault.class);
-        bus.setExtension(new ServletDestinationFactory(), HttpDestinationFactory.class);
-    }
-
-    public void setHttpBinder(HttpBinder httpBinder) {
-        this.httpBinder = httpBinder;
-    }
-
-    @Override
-    public int getDefaultPort() {
-        return DEFAULT_PORT;
-    }
-
-    @Override
-    protected <T> Runnable doExport(T impl, Class<T> type, URL url) throws RpcException {
-        String addr = getAddr(url);
-        ProtocolServer protocolServer = serverMap.get(addr);
-        if (protocolServer == null) {
-            RemotingServer remotingServer = httpBinder.bind(url, new WebServiceHandler());
-            serverMap.put(addr, new ProxyProtocolServer(remotingServer));
-        }
-        final ServerFactoryBean serverFactoryBean = new ServerFactoryBean();
-        serverFactoryBean.setAddress(url.getAbsolutePath());
-        serverFactoryBean.setServiceClass(type);
-        serverFactoryBean.setServiceBean(impl);
-        serverFactoryBean.setBus(bus);
-        serverFactoryBean.setDestinationFactory(transportFactory);
-        serverFactoryBean.create();
-        return new Runnable() {
-            @Override
-            public void run() {
-                if(serverFactoryBean.getServer()!= null) {
-                    serverFactoryBean.getServer().destroy();
-                }
-                if(serverFactoryBean.getBus()!=null) {
-                    serverFactoryBean.getBus().shutdown(true);
-                }
-            }
-        };
-    }
-
-    @Override
-    @SuppressWarnings("unchecked")
-    protected <T> T doRefer(final Class<T> serviceType, final URL url) throws RpcException {
-        ClientProxyFactoryBean proxyFactoryBean = new ClientProxyFactoryBean();
-        proxyFactoryBean.setAddress(url.setProtocol("http").toIdentityString());
-        proxyFactoryBean.setServiceClass(serviceType);
-        proxyFactoryBean.setBus(bus);
-        T ref = (T) proxyFactoryBean.create();
-        Client proxy = ClientProxy.getClient(ref);
-        HTTPConduit conduit = (HTTPConduit) proxy.getConduit();
-        HTTPClientPolicy policy = new HTTPClientPolicy();
-        policy.setConnectionTimeout(url.getParameter(Constants.CONNECT_TIMEOUT_KEY, Constants.DEFAULT_CONNECT_TIMEOUT));
-        policy.setReceiveTimeout(url.getParameter(TIMEOUT_KEY, DEFAULT_TIMEOUT));
-        conduit.setClient(policy);
-        return ref;
-    }
-
-    @Override
-    protected int getErrorCode(Throwable e) {
-        if (e instanceof Fault) {
-            e = e.getCause();
-        }
-        if (e instanceof SocketTimeoutException) {
-            return RpcException.TIMEOUT_EXCEPTION;
-        } else if (e instanceof IOException) {
-            return RpcException.NETWORK_EXCEPTION;
-        }
-        return super.getErrorCode(e);
-    }
-
-    private class WebServiceHandler implements HttpHandler {
-
-        private volatile ServletController servletController;
-
-        @Override
-        public void handle(HttpServletRequest request, HttpServletResponse response) throws IOException, ServletException {
-            if (servletController == null) {
-                HttpServlet httpServlet = DispatcherServlet.getInstance();
-                if (httpServlet == null) {
-                    response.sendError(500, "No such DispatcherServlet instance.");
-                    return;
-                }
-                synchronized (this) {
-                    if (servletController == null) {
-                        servletController = new ServletController(transportFactory.getRegistry(), httpServlet.getServletConfig(), httpServlet);
-                    }
-                }
-            }
-            RpcContext.getContext().setRemoteAddress(request.getRemoteAddr(), request.getRemotePort());
-            servletController.invoke(request, response);
-        }
-
-    }
-
-}
->>>>>>> 95ea6c9e
+}