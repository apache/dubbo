/*
 * Licensed to the Apache Software Foundation (ASF) under one or more
 * contributor license agreements.  See the NOTICE file distributed with
 * this work for additional information regarding copyright ownership.
 * The ASF licenses this file to You under the Apache License, Version 2.0
 * (the "License"); you may not use this file except in compliance with
 * the License.  You may obtain a copy of the License at
 *
 *     http://www.apache.org/licenses/LICENSE-2.0
 *
 * Unless required by applicable law or agreed to in writing, software
 * distributed under the License is distributed on an "AS IS" BASIS,
 * WITHOUT WARRANTIES OR CONDITIONS OF ANY KIND, either express or implied.
 * See the License for the specific language governing permissions and
 * limitations under the License.
 */
package org.apache.dubbo.rpc.protocol.memcached;

import org.apache.dubbo.common.URL;
<<<<<<< HEAD
import org.apache.dubbo.rpc.AsyncRpcResult;
=======
import org.apache.dubbo.common.constants.RemotingConstants;
>>>>>>> e6908640
import org.apache.dubbo.rpc.Exporter;
import org.apache.dubbo.rpc.Invocation;
import org.apache.dubbo.rpc.Invoker;
import org.apache.dubbo.rpc.Result;
import org.apache.dubbo.rpc.RpcException;
import org.apache.dubbo.rpc.protocol.AbstractInvoker;
import org.apache.dubbo.rpc.protocol.AbstractProtocol;

import net.rubyeye.xmemcached.MemcachedClient;
import net.rubyeye.xmemcached.MemcachedClientBuilder;
import net.rubyeye.xmemcached.XMemcachedClientBuilder;
import net.rubyeye.xmemcached.exception.MemcachedException;
import net.rubyeye.xmemcached.utils.AddrUtil;

import java.io.IOException;
import java.net.SocketTimeoutException;
import java.util.Map;
import java.util.concurrent.TimeoutException;

/**
 * MemcachedProtocol
 */
public class MemcachedProtocol extends AbstractProtocol {

    public static final int DEFAULT_PORT = 11211;

    @Override
    public int getDefaultPort() {
        return DEFAULT_PORT;
    }

    @Override
    public <T> Exporter<T> export(final Invoker<T> invoker) throws RpcException {
        throw new UnsupportedOperationException("Unsupported export memcached service. url: " + invoker.getUrl());
    }

    @Override
    public <T> Invoker<T> doRefer(final Class<T> type, final URL url) throws RpcException {
        try {
            String address = url.getAddress();
            String backup = url.getParameter(RemotingConstants.BACKUP_KEY);
            if (backup != null && backup.length() > 0) {
                address += "," + backup;
            }
            MemcachedClientBuilder builder = new XMemcachedClientBuilder(AddrUtil.getAddresses(address));
            final MemcachedClient memcachedClient = builder.build();
            final int expiry = url.getParameter("expiry", 0);
            final String get = url.getParameter("get", "get");
            final String set = url.getParameter("set", Map.class.equals(type) ? "put" : "set");
            final String delete = url.getParameter("delete", Map.class.equals(type) ? "remove" : "delete");
            return new AbstractInvoker<T>(type, url) {
                @Override
                protected Result doInvoke(Invocation invocation) throws Throwable {
                    try {
                        Object value = null;
                        if (get.equals(invocation.getMethodName())) {
                            if (invocation.getArguments().length != 1) {
                                throw new IllegalArgumentException("The memcached get method arguments mismatch, must only one arguments. interface: " + type.getName() + ", method: " + invocation.getMethodName() + ", url: " + url);
                            }
                            value = memcachedClient.get(String.valueOf(invocation.getArguments()[0]));
                        } else if (set.equals(invocation.getMethodName())) {
                            if (invocation.getArguments().length != 2) {
                                throw new IllegalArgumentException("The memcached set method arguments mismatch, must be two arguments. interface: " + type.getName() + ", method: " + invocation.getMethodName() + ", url: " + url);
                            }
                            memcachedClient.set(String.valueOf(invocation.getArguments()[0]), expiry, invocation.getArguments()[1]);
                        } else if (delete.equals(invocation.getMethodName())) {
                            if (invocation.getArguments().length != 1) {
                                throw new IllegalArgumentException("The memcached delete method arguments mismatch, must only one arguments. interface: " + type.getName() + ", method: " + invocation.getMethodName() + ", url: " + url);
                            }
                            memcachedClient.delete(String.valueOf(invocation.getArguments()[0]));
                        } else {
                            throw new UnsupportedOperationException("Unsupported method " + invocation.getMethodName() + " in memcached service.");
                        }
                        return AsyncRpcResult.newDefaultAsyncResult(value, invocation);
                    } catch (Throwable t) {
                        RpcException re = new RpcException("Failed to invoke memcached service method. interface: " + type.getName() + ", method: " + invocation.getMethodName() + ", url: " + url + ", cause: " + t.getMessage(), t);
                        if (t instanceof TimeoutException || t instanceof SocketTimeoutException) {
                            re.setCode(RpcException.TIMEOUT_EXCEPTION);
                        } else if (t instanceof MemcachedException || t instanceof IOException) {
                            re.setCode(RpcException.NETWORK_EXCEPTION);
                        }
                        throw re;
                    }
                }

                @Override
                public void destroy() {
                    super.destroy();
                    try {
                        memcachedClient.shutdown();
                    } catch (Throwable e) {
                        logger.warn(e.getMessage(), e);
                    }
                }
            };
        } catch (Throwable t) {
            throw new RpcException("Failed to refer memcached service. interface: " + type.getName() + ", url: " + url + ", cause: " + t.getMessage(), t);
        }
    }

}
<|MERGE_RESOLUTION|>--- conflicted
+++ resolved
@@ -1,125 +1,122 @@
-/*
- * Licensed to the Apache Software Foundation (ASF) under one or more
- * contributor license agreements.  See the NOTICE file distributed with
- * this work for additional information regarding copyright ownership.
- * The ASF licenses this file to You under the Apache License, Version 2.0
- * (the "License"); you may not use this file except in compliance with
- * the License.  You may obtain a copy of the License at
- *
- *     http://www.apache.org/licenses/LICENSE-2.0
- *
- * Unless required by applicable law or agreed to in writing, software
- * distributed under the License is distributed on an "AS IS" BASIS,
- * WITHOUT WARRANTIES OR CONDITIONS OF ANY KIND, either express or implied.
- * See the License for the specific language governing permissions and
- * limitations under the License.
- */
-package org.apache.dubbo.rpc.protocol.memcached;
-
-import org.apache.dubbo.common.URL;
-<<<<<<< HEAD
-import org.apache.dubbo.rpc.AsyncRpcResult;
-=======
-import org.apache.dubbo.common.constants.RemotingConstants;
->>>>>>> e6908640
-import org.apache.dubbo.rpc.Exporter;
-import org.apache.dubbo.rpc.Invocation;
-import org.apache.dubbo.rpc.Invoker;
-import org.apache.dubbo.rpc.Result;
-import org.apache.dubbo.rpc.RpcException;
-import org.apache.dubbo.rpc.protocol.AbstractInvoker;
-import org.apache.dubbo.rpc.protocol.AbstractProtocol;
-
-import net.rubyeye.xmemcached.MemcachedClient;
-import net.rubyeye.xmemcached.MemcachedClientBuilder;
-import net.rubyeye.xmemcached.XMemcachedClientBuilder;
-import net.rubyeye.xmemcached.exception.MemcachedException;
-import net.rubyeye.xmemcached.utils.AddrUtil;
-
-import java.io.IOException;
-import java.net.SocketTimeoutException;
-import java.util.Map;
-import java.util.concurrent.TimeoutException;
-
-/**
- * MemcachedProtocol
- */
-public class MemcachedProtocol extends AbstractProtocol {
-
-    public static final int DEFAULT_PORT = 11211;
-
-    @Override
-    public int getDefaultPort() {
-        return DEFAULT_PORT;
-    }
-
-    @Override
-    public <T> Exporter<T> export(final Invoker<T> invoker) throws RpcException {
-        throw new UnsupportedOperationException("Unsupported export memcached service. url: " + invoker.getUrl());
-    }
-
-    @Override
-    public <T> Invoker<T> doRefer(final Class<T> type, final URL url) throws RpcException {
-        try {
-            String address = url.getAddress();
-            String backup = url.getParameter(RemotingConstants.BACKUP_KEY);
-            if (backup != null && backup.length() > 0) {
-                address += "," + backup;
-            }
-            MemcachedClientBuilder builder = new XMemcachedClientBuilder(AddrUtil.getAddresses(address));
-            final MemcachedClient memcachedClient = builder.build();
-            final int expiry = url.getParameter("expiry", 0);
-            final String get = url.getParameter("get", "get");
-            final String set = url.getParameter("set", Map.class.equals(type) ? "put" : "set");
-            final String delete = url.getParameter("delete", Map.class.equals(type) ? "remove" : "delete");
-            return new AbstractInvoker<T>(type, url) {
-                @Override
-                protected Result doInvoke(Invocation invocation) throws Throwable {
-                    try {
-                        Object value = null;
-                        if (get.equals(invocation.getMethodName())) {
-                            if (invocation.getArguments().length != 1) {
-                                throw new IllegalArgumentException("The memcached get method arguments mismatch, must only one arguments. interface: " + type.getName() + ", method: " + invocation.getMethodName() + ", url: " + url);
-                            }
-                            value = memcachedClient.get(String.valueOf(invocation.getArguments()[0]));
-                        } else if (set.equals(invocation.getMethodName())) {
-                            if (invocation.getArguments().length != 2) {
-                                throw new IllegalArgumentException("The memcached set method arguments mismatch, must be two arguments. interface: " + type.getName() + ", method: " + invocation.getMethodName() + ", url: " + url);
-                            }
-                            memcachedClient.set(String.valueOf(invocation.getArguments()[0]), expiry, invocation.getArguments()[1]);
-                        } else if (delete.equals(invocation.getMethodName())) {
-                            if (invocation.getArguments().length != 1) {
-                                throw new IllegalArgumentException("The memcached delete method arguments mismatch, must only one arguments. interface: " + type.getName() + ", method: " + invocation.getMethodName() + ", url: " + url);
-                            }
-                            memcachedClient.delete(String.valueOf(invocation.getArguments()[0]));
-                        } else {
-                            throw new UnsupportedOperationException("Unsupported method " + invocation.getMethodName() + " in memcached service.");
-                        }
-                        return AsyncRpcResult.newDefaultAsyncResult(value, invocation);
-                    } catch (Throwable t) {
-                        RpcException re = new RpcException("Failed to invoke memcached service method. interface: " + type.getName() + ", method: " + invocation.getMethodName() + ", url: " + url + ", cause: " + t.getMessage(), t);
-                        if (t instanceof TimeoutException || t instanceof SocketTimeoutException) {
-                            re.setCode(RpcException.TIMEOUT_EXCEPTION);
-                        } else if (t instanceof MemcachedException || t instanceof IOException) {
-                            re.setCode(RpcException.NETWORK_EXCEPTION);
-                        }
-                        throw re;
-                    }
-                }
-
-                @Override
-                public void destroy() {
-                    super.destroy();
-                    try {
-                        memcachedClient.shutdown();
-                    } catch (Throwable e) {
-                        logger.warn(e.getMessage(), e);
-                    }
-                }
-            };
-        } catch (Throwable t) {
-            throw new RpcException("Failed to refer memcached service. interface: " + type.getName() + ", url: " + url + ", cause: " + t.getMessage(), t);
-        }
-    }
-
-}
+/*
+ * Licensed to the Apache Software Foundation (ASF) under one or more
+ * contributor license agreements.  See the NOTICE file distributed with
+ * this work for additional information regarding copyright ownership.
+ * The ASF licenses this file to You under the Apache License, Version 2.0
+ * (the "License"); you may not use this file except in compliance with
+ * the License.  You may obtain a copy of the License at
+ *
+ *     http://www.apache.org/licenses/LICENSE-2.0
+ *
+ * Unless required by applicable law or agreed to in writing, software
+ * distributed under the License is distributed on an "AS IS" BASIS,
+ * WITHOUT WARRANTIES OR CONDITIONS OF ANY KIND, either express or implied.
+ * See the License for the specific language governing permissions and
+ * limitations under the License.
+ */
+package org.apache.dubbo.rpc.protocol.memcached;
+
+import org.apache.dubbo.common.URL;
+import org.apache.dubbo.common.constants.RemotingConstants;
+import org.apache.dubbo.rpc.AsyncRpcResult;
+import org.apache.dubbo.rpc.Exporter;
+import org.apache.dubbo.rpc.Invocation;
+import org.apache.dubbo.rpc.Invoker;
+import org.apache.dubbo.rpc.Result;
+import org.apache.dubbo.rpc.RpcException;
+import org.apache.dubbo.rpc.protocol.AbstractInvoker;
+import org.apache.dubbo.rpc.protocol.AbstractProtocol;
+
+import net.rubyeye.xmemcached.MemcachedClient;
+import net.rubyeye.xmemcached.MemcachedClientBuilder;
+import net.rubyeye.xmemcached.XMemcachedClientBuilder;
+import net.rubyeye.xmemcached.exception.MemcachedException;
+import net.rubyeye.xmemcached.utils.AddrUtil;
+
+import java.io.IOException;
+import java.net.SocketTimeoutException;
+import java.util.Map;
+import java.util.concurrent.TimeoutException;
+
+/**
+ * MemcachedProtocol
+ */
+public class MemcachedProtocol extends AbstractProtocol {
+
+    public static final int DEFAULT_PORT = 11211;
+
+    @Override
+    public int getDefaultPort() {
+        return DEFAULT_PORT;
+    }
+
+    @Override
+    public <T> Exporter<T> export(final Invoker<T> invoker) throws RpcException {
+        throw new UnsupportedOperationException("Unsupported export memcached service. url: " + invoker.getUrl());
+    }
+
+    @Override
+    public <T> Invoker<T> doRefer(final Class<T> type, final URL url) throws RpcException {
+        try {
+            String address = url.getAddress();
+            String backup = url.getParameter(RemotingConstants.BACKUP_KEY);
+            if (backup != null && backup.length() > 0) {
+                address += "," + backup;
+            }
+            MemcachedClientBuilder builder = new XMemcachedClientBuilder(AddrUtil.getAddresses(address));
+            final MemcachedClient memcachedClient = builder.build();
+            final int expiry = url.getParameter("expiry", 0);
+            final String get = url.getParameter("get", "get");
+            final String set = url.getParameter("set", Map.class.equals(type) ? "put" : "set");
+            final String delete = url.getParameter("delete", Map.class.equals(type) ? "remove" : "delete");
+            return new AbstractInvoker<T>(type, url) {
+                @Override
+                protected Result doInvoke(Invocation invocation) throws Throwable {
+                    try {
+                        Object value = null;
+                        if (get.equals(invocation.getMethodName())) {
+                            if (invocation.getArguments().length != 1) {
+                                throw new IllegalArgumentException("The memcached get method arguments mismatch, must only one arguments. interface: " + type.getName() + ", method: " + invocation.getMethodName() + ", url: " + url);
+                            }
+                            value = memcachedClient.get(String.valueOf(invocation.getArguments()[0]));
+                        } else if (set.equals(invocation.getMethodName())) {
+                            if (invocation.getArguments().length != 2) {
+                                throw new IllegalArgumentException("The memcached set method arguments mismatch, must be two arguments. interface: " + type.getName() + ", method: " + invocation.getMethodName() + ", url: " + url);
+                            }
+                            memcachedClient.set(String.valueOf(invocation.getArguments()[0]), expiry, invocation.getArguments()[1]);
+                        } else if (delete.equals(invocation.getMethodName())) {
+                            if (invocation.getArguments().length != 1) {
+                                throw new IllegalArgumentException("The memcached delete method arguments mismatch, must only one arguments. interface: " + type.getName() + ", method: " + invocation.getMethodName() + ", url: " + url);
+                            }
+                            memcachedClient.delete(String.valueOf(invocation.getArguments()[0]));
+                        } else {
+                            throw new UnsupportedOperationException("Unsupported method " + invocation.getMethodName() + " in memcached service.");
+                        }
+                        return AsyncRpcResult.newDefaultAsyncResult(value, invocation);
+                    } catch (Throwable t) {
+                        RpcException re = new RpcException("Failed to invoke memcached service method. interface: " + type.getName() + ", method: " + invocation.getMethodName() + ", url: " + url + ", cause: " + t.getMessage(), t);
+                        if (t instanceof TimeoutException || t instanceof SocketTimeoutException) {
+                            re.setCode(RpcException.TIMEOUT_EXCEPTION);
+                        } else if (t instanceof MemcachedException || t instanceof IOException) {
+                            re.setCode(RpcException.NETWORK_EXCEPTION);
+                        }
+                        throw re;
+                    }
+                }
+
+                @Override
+                public void destroy() {
+                    super.destroy();
+                    try {
+                        memcachedClient.shutdown();
+                    } catch (Throwable e) {
+                        logger.warn(e.getMessage(), e);
+                    }
+                }
+            };
+        } catch (Throwable t) {
+            throw new RpcException("Failed to refer memcached service. interface: " + type.getName() + ", url: " + url + ", cause: " + t.getMessage(), t);
+        }
+    }
+
+}