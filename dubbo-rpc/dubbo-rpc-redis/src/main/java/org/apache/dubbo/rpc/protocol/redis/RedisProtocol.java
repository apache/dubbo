--- conflicted
+++ resolved
@@ -1,190 +1,187 @@
-/*
- * Licensed to the Apache Software Foundation (ASF) under one or more
- * contributor license agreements.  See the NOTICE file distributed with
- * this work for additional information regarding copyright ownership.
- * The ASF licenses this file to You under the Apache License, Version 2.0
- * (the "License"); you may not use this file except in compliance with
- * the License.  You may obtain a copy of the License at
- *
- *     http://www.apache.org/licenses/LICENSE-2.0
- *
- * Unless required by applicable law or agreed to in writing, software
- * distributed under the License is distributed on an "AS IS" BASIS,
- * WITHOUT WARRANTIES OR CONDITIONS OF ANY KIND, either express or implied.
- * See the License for the specific language governing permissions and
- * limitations under the License.
- */
-package org.apache.dubbo.rpc.protocol.redis;
-
-import org.apache.dubbo.common.URL;
-import org.apache.dubbo.common.extension.ExtensionLoader;
-import org.apache.dubbo.common.serialize.ObjectInput;
-import org.apache.dubbo.common.serialize.ObjectOutput;
-import org.apache.dubbo.common.serialize.Serialization;
-import org.apache.dubbo.common.utils.StringUtils;
-<<<<<<< HEAD
-import org.apache.dubbo.rpc.AsyncRpcResult;
-=======
-import org.apache.dubbo.remoting.Constants;
->>>>>>> bfb60773
-import org.apache.dubbo.rpc.Exporter;
-import org.apache.dubbo.rpc.Invocation;
-import org.apache.dubbo.rpc.Invoker;
-import org.apache.dubbo.rpc.Result;
-import org.apache.dubbo.rpc.RpcException;
-import org.apache.dubbo.rpc.protocol.AbstractInvoker;
-import org.apache.dubbo.rpc.protocol.AbstractProtocol;
-
-import org.apache.commons.pool2.impl.GenericObjectPoolConfig;
-import redis.clients.jedis.Jedis;
-import redis.clients.jedis.JedisPool;
-import redis.clients.jedis.exceptions.JedisConnectionException;
-import redis.clients.jedis.exceptions.JedisDataException;
-
-import java.io.ByteArrayInputStream;
-import java.io.ByteArrayOutputStream;
-import java.io.IOException;
-import java.net.SocketTimeoutException;
-import java.util.Map;
-import java.util.concurrent.TimeoutException;
-
-import static org.apache.dubbo.common.constants.CommonConstants.DEFAULT_TIMEOUT;
-import static org.apache.dubbo.common.constants.CommonConstants.TIMEOUT_KEY;
-
-
-/**
- * RedisProtocol
- */
-public class RedisProtocol extends AbstractProtocol {
-
-    public static final int DEFAULT_PORT = 6379;
-
-    @Override
-    public int getDefaultPort() {
-        return DEFAULT_PORT;
-    }
-
-    @Override
-    public <T> Exporter<T> export(final Invoker<T> invoker) throws RpcException {
-        throw new UnsupportedOperationException("Unsupported export redis service. url: " + invoker.getUrl());
-    }
-
-    private Serialization getSerialization(URL url) {
-        return ExtensionLoader.getExtensionLoader(Serialization.class).getExtension(url.getParameter(Constants.SERIALIZATION_KEY, "java"));
-    }
-
-    @Override
-    protected <T> Invoker<T> protocolBindingRefer(final Class<T> type, final URL url) throws RpcException {
-        try {
-            GenericObjectPoolConfig config = new GenericObjectPoolConfig();
-            config.setTestOnBorrow(url.getParameter("test.on.borrow", true));
-            config.setTestOnReturn(url.getParameter("test.on.return", false));
-            config.setTestWhileIdle(url.getParameter("test.while.idle", false));
-            if (url.getParameter("max.idle", 0) > 0) {
-                config.setMaxIdle(url.getParameter("max.idle", 0));
-            }
-            if (url.getParameter("min.idle", 0) > 0) {
-                config.setMinIdle(url.getParameter("min.idle", 0));
-            }
-            if (url.getParameter("max.active", 0) > 0) {
-                config.setMaxTotal(url.getParameter("max.active", 0));
-            }
-            if (url.getParameter("max.total", 0) > 0) {
-                config.setMaxTotal(url.getParameter("max.total", 0));
-            }
-            if (url.getParameter("max.wait", 0) > 0) {
-                config.setMaxWaitMillis(url.getParameter("max.wait", 0));
-            }
-            if (url.getParameter("num.tests.per.eviction.run", 0) > 0) {
-                config.setNumTestsPerEvictionRun(url.getParameter("num.tests.per.eviction.run", 0));
-            }
-            if (url.getParameter("time.between.eviction.runs.millis", 0) > 0) {
-                config.setTimeBetweenEvictionRunsMillis(url.getParameter("time.between.eviction.runs.millis", 0));
-            }
-            if (url.getParameter("min.evictable.idle.time.millis", 0) > 0) {
-                config.setMinEvictableIdleTimeMillis(url.getParameter("min.evictable.idle.time.millis", 0));
-            }
-            final JedisPool jedisPool = new JedisPool(config, url.getHost(), url.getPort(DEFAULT_PORT),
-                    url.getParameter(TIMEOUT_KEY, DEFAULT_TIMEOUT),
-                    StringUtils.isBlank(url.getPassword()) ? null : url.getPassword(),
-                    url.getParameter("db.index", 0));
-            final int expiry = url.getParameter("expiry", 0);
-            final String get = url.getParameter("get", "get");
-            final String set = url.getParameter("set", Map.class.equals(type) ? "put" : "set");
-            final String delete = url.getParameter("delete", Map.class.equals(type) ? "remove" : "delete");
-            return new AbstractInvoker<T>(type, url) {
-                @Override
-                protected Result doInvoke(Invocation invocation) throws Throwable {
-                    Jedis jedis = null;
-                    try {
-                        jedis = jedisPool.getResource();
-
-                        if (get.equals(invocation.getMethodName())) {
-                            if (invocation.getArguments().length != 1) {
-                                throw new IllegalArgumentException("The redis get method arguments mismatch, must only one arguments. interface: " + type.getName() + ", method: " + invocation.getMethodName() + ", url: " + url);
-                            }
-                            byte[] value = jedis.get(String.valueOf(invocation.getArguments()[0]).getBytes());
-                            if (value == null) {
-                                return AsyncRpcResult.newDefaultAsyncResult(invocation);
-                            }
-                            ObjectInput oin = getSerialization(url).deserialize(url, new ByteArrayInputStream(value));
-                            return AsyncRpcResult.newDefaultAsyncResult(oin.readObject(), invocation);
-                        } else if (set.equals(invocation.getMethodName())) {
-                            if (invocation.getArguments().length != 2) {
-                                throw new IllegalArgumentException("The redis set method arguments mismatch, must be two arguments. interface: " + type.getName() + ", method: " + invocation.getMethodName() + ", url: " + url);
-                            }
-                            byte[] key = String.valueOf(invocation.getArguments()[0]).getBytes();
-                            ByteArrayOutputStream output = new ByteArrayOutputStream();
-                            ObjectOutput value = getSerialization(url).serialize(url, output);
-                            value.writeObject(invocation.getArguments()[1]);
-                            jedis.set(key, output.toByteArray());
-                            if (expiry > 1000) {
-                                jedis.expire(key, expiry / 1000);
-                            }
-                            return AsyncRpcResult.newDefaultAsyncResult(invocation);
-                        } else if (delete.equals(invocation.getMethodName())) {
-                            if (invocation.getArguments().length != 1) {
-                                throw new IllegalArgumentException("The redis delete method arguments mismatch, must only one arguments. interface: " + type.getName() + ", method: " + invocation.getMethodName() + ", url: " + url);
-                            }
-                            jedis.del(String.valueOf(invocation.getArguments()[0]).getBytes());
-                            return AsyncRpcResult.newDefaultAsyncResult(invocation);
-                        } else {
-                            throw new UnsupportedOperationException("Unsupported method " + invocation.getMethodName() + " in redis service.");
-                        }
-                    } catch (Throwable t) {
-                        RpcException re = new RpcException("Failed to invoke redis service method. interface: " + type.getName() + ", method: " + invocation.getMethodName() + ", url: " + url + ", cause: " + t.getMessage(), t);
-                        if (t instanceof TimeoutException || t instanceof SocketTimeoutException) {
-                            re.setCode(RpcException.TIMEOUT_EXCEPTION);
-                        } else if (t instanceof JedisConnectionException || t instanceof IOException) {
-                            re.setCode(RpcException.NETWORK_EXCEPTION);
-                        } else if (t instanceof JedisDataException) {
-                            re.setCode(RpcException.SERIALIZATION_EXCEPTION);
-                        }
-                        throw re;
-                    } finally {
-                        if (jedis != null) {
-                            try {
-                                jedis.close();
-                            } catch (Throwable t) {
-                                logger.warn("returnResource error: " + t.getMessage(), t);
-                            }
-                        }
-                    }
-                }
-
-                @Override
-                public void destroy() {
-                    super.destroy();
-                    try {
-                        jedisPool.destroy();
-                    } catch (Throwable e) {
-                        logger.warn(e.getMessage(), e);
-                    }
-                }
-            };
-        } catch (Throwable t) {
-            throw new RpcException("Failed to refer redis service. interface: " + type.getName() + ", url: " + url + ", cause: " + t.getMessage(), t);
-        }
-    }
-
-}
+/*
+ * Licensed to the Apache Software Foundation (ASF) under one or more
+ * contributor license agreements.  See the NOTICE file distributed with
+ * this work for additional information regarding copyright ownership.
+ * The ASF licenses this file to You under the Apache License, Version 2.0
+ * (the "License"); you may not use this file except in compliance with
+ * the License.  You may obtain a copy of the License at
+ *
+ *     http://www.apache.org/licenses/LICENSE-2.0
+ *
+ * Unless required by applicable law or agreed to in writing, software
+ * distributed under the License is distributed on an "AS IS" BASIS,
+ * WITHOUT WARRANTIES OR CONDITIONS OF ANY KIND, either express or implied.
+ * See the License for the specific language governing permissions and
+ * limitations under the License.
+ */
+package org.apache.dubbo.rpc.protocol.redis;
+
+import org.apache.dubbo.common.URL;
+import org.apache.dubbo.common.extension.ExtensionLoader;
+import org.apache.dubbo.common.serialize.ObjectInput;
+import org.apache.dubbo.common.serialize.ObjectOutput;
+import org.apache.dubbo.common.serialize.Serialization;
+import org.apache.dubbo.common.utils.StringUtils;
+import org.apache.dubbo.remoting.Constants;
+import org.apache.dubbo.rpc.AsyncRpcResult;
+import org.apache.dubbo.rpc.Exporter;
+import org.apache.dubbo.rpc.Invocation;
+import org.apache.dubbo.rpc.Invoker;
+import org.apache.dubbo.rpc.Result;
+import org.apache.dubbo.rpc.RpcException;
+import org.apache.dubbo.rpc.protocol.AbstractInvoker;
+import org.apache.dubbo.rpc.protocol.AbstractProtocol;
+
+import org.apache.commons.pool2.impl.GenericObjectPoolConfig;
+import redis.clients.jedis.Jedis;
+import redis.clients.jedis.JedisPool;
+import redis.clients.jedis.exceptions.JedisConnectionException;
+import redis.clients.jedis.exceptions.JedisDataException;
+
+import java.io.ByteArrayInputStream;
+import java.io.ByteArrayOutputStream;
+import java.io.IOException;
+import java.net.SocketTimeoutException;
+import java.util.Map;
+import java.util.concurrent.TimeoutException;
+
+import static org.apache.dubbo.common.constants.CommonConstants.DEFAULT_TIMEOUT;
+import static org.apache.dubbo.common.constants.CommonConstants.TIMEOUT_KEY;
+
+
+/**
+ * RedisProtocol
+ */
+public class RedisProtocol extends AbstractProtocol {
+
+    public static final int DEFAULT_PORT = 6379;
+
+    @Override
+    public int getDefaultPort() {
+        return DEFAULT_PORT;
+    }
+
+    @Override
+    public <T> Exporter<T> export(final Invoker<T> invoker) throws RpcException {
+        throw new UnsupportedOperationException("Unsupported export redis service. url: " + invoker.getUrl());
+    }
+
+    private Serialization getSerialization(URL url) {
+        return ExtensionLoader.getExtensionLoader(Serialization.class).getExtension(url.getParameter(Constants.SERIALIZATION_KEY, "java"));
+    }
+
+    @Override
+    protected <T> Invoker<T> protocolBindingRefer(final Class<T> type, final URL url) throws RpcException {
+        try {
+            GenericObjectPoolConfig config = new GenericObjectPoolConfig();
+            config.setTestOnBorrow(url.getParameter("test.on.borrow", true));
+            config.setTestOnReturn(url.getParameter("test.on.return", false));
+            config.setTestWhileIdle(url.getParameter("test.while.idle", false));
+            if (url.getParameter("max.idle", 0) > 0) {
+                config.setMaxIdle(url.getParameter("max.idle", 0));
+            }
+            if (url.getParameter("min.idle", 0) > 0) {
+                config.setMinIdle(url.getParameter("min.idle", 0));
+            }
+            if (url.getParameter("max.active", 0) > 0) {
+                config.setMaxTotal(url.getParameter("max.active", 0));
+            }
+            if (url.getParameter("max.total", 0) > 0) {
+                config.setMaxTotal(url.getParameter("max.total", 0));
+            }
+            if (url.getParameter("max.wait", 0) > 0) {
+                config.setMaxWaitMillis(url.getParameter("max.wait", 0));
+            }
+            if (url.getParameter("num.tests.per.eviction.run", 0) > 0) {
+                config.setNumTestsPerEvictionRun(url.getParameter("num.tests.per.eviction.run", 0));
+            }
+            if (url.getParameter("time.between.eviction.runs.millis", 0) > 0) {
+                config.setTimeBetweenEvictionRunsMillis(url.getParameter("time.between.eviction.runs.millis", 0));
+            }
+            if (url.getParameter("min.evictable.idle.time.millis", 0) > 0) {
+                config.setMinEvictableIdleTimeMillis(url.getParameter("min.evictable.idle.time.millis", 0));
+            }
+            final JedisPool jedisPool = new JedisPool(config, url.getHost(), url.getPort(DEFAULT_PORT),
+                    url.getParameter(TIMEOUT_KEY, DEFAULT_TIMEOUT),
+                    StringUtils.isBlank(url.getPassword()) ? null : url.getPassword(),
+                    url.getParameter("db.index", 0));
+            final int expiry = url.getParameter("expiry", 0);
+            final String get = url.getParameter("get", "get");
+            final String set = url.getParameter("set", Map.class.equals(type) ? "put" : "set");
+            final String delete = url.getParameter("delete", Map.class.equals(type) ? "remove" : "delete");
+            return new AbstractInvoker<T>(type, url) {
+                @Override
+                protected Result doInvoke(Invocation invocation) throws Throwable {
+                    Jedis jedis = null;
+                    try {
+                        jedis = jedisPool.getResource();
+
+                        if (get.equals(invocation.getMethodName())) {
+                            if (invocation.getArguments().length != 1) {
+                                throw new IllegalArgumentException("The redis get method arguments mismatch, must only one arguments. interface: " + type.getName() + ", method: " + invocation.getMethodName() + ", url: " + url);
+                            }
+                            byte[] value = jedis.get(String.valueOf(invocation.getArguments()[0]).getBytes());
+                            if (value == null) {
+                                return AsyncRpcResult.newDefaultAsyncResult(invocation);
+                            }
+                            ObjectInput oin = getSerialization(url).deserialize(url, new ByteArrayInputStream(value));
+                            return AsyncRpcResult.newDefaultAsyncResult(oin.readObject(), invocation);
+                        } else if (set.equals(invocation.getMethodName())) {
+                            if (invocation.getArguments().length != 2) {
+                                throw new IllegalArgumentException("The redis set method arguments mismatch, must be two arguments. interface: " + type.getName() + ", method: " + invocation.getMethodName() + ", url: " + url);
+                            }
+                            byte[] key = String.valueOf(invocation.getArguments()[0]).getBytes();
+                            ByteArrayOutputStream output = new ByteArrayOutputStream();
+                            ObjectOutput value = getSerialization(url).serialize(url, output);
+                            value.writeObject(invocation.getArguments()[1]);
+                            jedis.set(key, output.toByteArray());
+                            if (expiry > 1000) {
+                                jedis.expire(key, expiry / 1000);
+                            }
+                            return AsyncRpcResult.newDefaultAsyncResult(invocation);
+                        } else if (delete.equals(invocation.getMethodName())) {
+                            if (invocation.getArguments().length != 1) {
+                                throw new IllegalArgumentException("The redis delete method arguments mismatch, must only one arguments. interface: " + type.getName() + ", method: " + invocation.getMethodName() + ", url: " + url);
+                            }
+                            jedis.del(String.valueOf(invocation.getArguments()[0]).getBytes());
+                            return AsyncRpcResult.newDefaultAsyncResult(invocation);
+                        } else {
+                            throw new UnsupportedOperationException("Unsupported method " + invocation.getMethodName() + " in redis service.");
+                        }
+                    } catch (Throwable t) {
+                        RpcException re = new RpcException("Failed to invoke redis service method. interface: " + type.getName() + ", method: " + invocation.getMethodName() + ", url: " + url + ", cause: " + t.getMessage(), t);
+                        if (t instanceof TimeoutException || t instanceof SocketTimeoutException) {
+                            re.setCode(RpcException.TIMEOUT_EXCEPTION);
+                        } else if (t instanceof JedisConnectionException || t instanceof IOException) {
+                            re.setCode(RpcException.NETWORK_EXCEPTION);
+                        } else if (t instanceof JedisDataException) {
+                            re.setCode(RpcException.SERIALIZATION_EXCEPTION);
+                        }
+                        throw re;
+                    } finally {
+                        if (jedis != null) {
+                            try {
+                                jedis.close();
+                            } catch (Throwable t) {
+                                logger.warn("returnResource error: " + t.getMessage(), t);
+                            }
+                        }
+                    }
+                }
+
+                @Override
+                public void destroy() {
+                    super.destroy();
+                    try {
+                        jedisPool.destroy();
+                    } catch (Throwable e) {
+                        logger.warn(e.getMessage(), e);
+                    }
+                }
+            };
+        } catch (Throwable t) {
+            throw new RpcException("Failed to refer redis service. interface: " + type.getName() + ", url: " + url + ", cause: " + t.getMessage(), t);
+        }
+    }
+
+}