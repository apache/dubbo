--- conflicted
+++ resolved
@@ -27,7 +27,6 @@
 import org.apache.dubbo.rpc.ProxyFactory;
 import org.apache.dubbo.rpc.RpcException;
 
-import org.apache.commons.lang3.SystemUtils;
 import org.apache.commons.pool2.impl.GenericObjectPoolConfig;
 import org.junit.jupiter.api.AfterEach;
 import org.junit.jupiter.api.Assertions;
@@ -63,28 +62,16 @@
     private URL registryUrl;
 
     @BeforeEach
-<<<<<<< HEAD
-    public void setUp(TestInfo testInfo) throws IOException {
-        int redisPort = NetUtils.getAvailablePort();
-        String methodName = testInfo.getTestMethod().get().getName();
-        if ("testAuthRedis".equals(methodName) || ("testWrongAuthRedis".equals(methodName))) {
-            String password = "123456";
-            RedisServerBuilder builder = RedisServer.newRedisServer().port(redisPort).setting("requirepass " + password);
-            if (SystemUtils.IS_OS_WINDOWS) {
-                // set maxheap to fix Windows error 0x70 while starting redis
-                builder.setting("maxheap 128mb");
-            }
-            redisServer = builder.build();
-            this.registryUrl = URL.valueOf("redis://username:" + password + "@localhost:" + redisPort + "?db.index=0");
-        } else {
-            RedisServerBuilder builder = RedisServer.newRedisServer().port(redisPort);
-            if (SystemUtils.IS_OS_WINDOWS) {
-                // set maxheap to fix Windows error 0x70 while starting redis
-                builder.setting("maxheap 128mb");
-            }
-            redisServer = builder.build();
-            this.registryUrl = URL.valueOf("redis://localhost:" + redisPort);
-        }
+    public void setUp(final TestInfo testInfo) throws IOException {
+        final int redisPort = NetUtils.getAvailablePort();
+
+        final boolean usesAuthentication = usesAuthentication(testInfo);
+
+        redisServer = newRedisServer()
+            .port(redisPort)
+            .settingIf(usesAuthentication, "requirepass " + REDIS_PASSWORD)
+            .settingIf(IS_OS_WINDOWS, "maxheap 128mb")
+            .build();
         IOException exception = null;
         for (int i = 0; i < 10; i++) {
             try {
@@ -98,18 +85,6 @@
             }
         }
         Assertions.assertNull(exception);
-=======
-    public void setUp(final TestInfo testInfo) throws IOException {
-        final int redisPort = NetUtils.getAvailablePort();
-
-        final boolean usesAuthentication = usesAuthentication(testInfo);
-
-        redisServer = newRedisServer()
-            .port(redisPort)
-            .settingIf(usesAuthentication, "requirepass " + REDIS_PASSWORD)
-            .settingIf(IS_OS_WINDOWS, "maxheap 128mb")
-            .build();
-        redisServer.start();
         registryUrl = newRedisUrl(usesAuthentication, redisPort);
     }
 
@@ -121,7 +96,6 @@
         final String urlAuthSection = usesAuthentication ? REDIS_URL_AUTH_SECTION : "";
         final String urlSuffix = usesAuthentication ? "?db.index=0" : "";
         return URL.valueOf(String.format(REDIS_URL_TEMPLATE, urlAuthSection, redisPort) + urlSuffix);
->>>>>>> 6ec857ab
     }
 
     @AfterEach
