<<<<<<< HEAD
/*
 * Licensed to the Apache Software Foundation (ASF) under one or more
 * contributor license agreements.  See the NOTICE file distributed with
 * this work for additional information regarding copyright ownership.
 * The ASF licenses this file to You under the Apache License, Version 2.0
 * (the "License"); you may not use this file except in compliance with
 * the License.  You may obtain a copy of the License at
 *
 *     http://www.apache.org/licenses/LICENSE-2.0
 *
 * Unless required by applicable law or agreed to in writing, software
 * distributed under the License is distributed on an "AS IS" BASIS,
 * WITHOUT WARRANTIES OR CONDITIONS OF ANY KIND, either express or implied.
 * See the License for the specific language governing permissions and
 * limitations under the License.
 */

package org.apache.dubbo.rpc.protocol;

import org.apache.dubbo.common.URL;
import org.apache.dubbo.common.utils.NetUtils;
import org.apache.dubbo.remoting.Constants;
import org.apache.dubbo.rpc.Exporter;
import org.apache.dubbo.rpc.Invocation;
import org.apache.dubbo.rpc.Invoker;
import org.apache.dubbo.rpc.ProxyFactory;
import org.apache.dubbo.rpc.Result;
import org.apache.dubbo.rpc.RpcException;

import java.util.List;
import java.util.Objects;
import java.util.concurrent.CopyOnWriteArrayList;

import static org.apache.dubbo.common.constants.CommonConstants.ANYHOST_KEY;
import static org.apache.dubbo.common.constants.CommonConstants.ANYHOST_VALUE;

/**
 * AbstractProxyProtocol
 */
public abstract class AbstractProxyProtocol extends AbstractProtocol {

    private final List<Class<?>> rpcExceptions = new CopyOnWriteArrayList<Class<?>>();

    private ProxyFactory proxyFactory;

    public AbstractProxyProtocol() {
    }

    public AbstractProxyProtocol(Class<?>... exceptions) {
        for (Class<?> exception : exceptions) {
            addRpcException(exception);
        }
    }

    public void addRpcException(Class<?> exception) {
        this.rpcExceptions.add(exception);
    }

    public ProxyFactory getProxyFactory() {
        return proxyFactory;
    }

    public void setProxyFactory(ProxyFactory proxyFactory) {
        this.proxyFactory = proxyFactory;
    }

    @Override
    @SuppressWarnings("unchecked")
    public <T> Exporter<T> export(final Invoker<T> invoker) throws RpcException {
        Exporter<T> exporter = (Exporter<T>) getExporter(invoker.getUrl());
        if (exporter != null) {
            // When modifying the configuration through override, you need to re-expose the newly modified service.
            if (Objects.equals(exporter.getInvoker().getUrl(), invoker.getUrl())) {
                return exporter;
            }
        }
        final Runnable runnable = doExport(proxyFactory.getProxy(invoker, true), invoker.getInterface(), invoker.getUrl());
        return createExporter(invoker, runnable);
    }

    @Override
    protected <T> Invoker<T> protocolBindingRefer(final Class<T> type, final URL url) throws RpcException {
        final Invoker<T> target = proxyFactory.getInvoker(doRefer(type, url), type, url);
        Invoker<T> invoker = new AbstractInvoker<T>(type, url) {
            @Override
            protected Result doInvoke(Invocation invocation) throws Throwable {
                try {
                    Result result = target.invoke(invocation);
                    // FIXME result is an AsyncRpcResult instance.
                    Throwable e = result.getException();
                    if (e != null) {
                        for (Class<?> rpcException : rpcExceptions) {
                            if (rpcException.isAssignableFrom(e.getClass())) {
                                throw getRpcException(type, url, invocation, e);
                            }
                        }
                    }
                    return result;
                } catch (RpcException e) {
                    if (e.getCode() == RpcException.UNKNOWN_EXCEPTION) {
                        e.setCode(getErrorCode(e.getCause()));
                    }
                    throw e;
                } catch (Throwable e) {
                    throw getRpcException(type, url, invocation, e);
                }
            }
        };
        invokers.add(invoker);
        return invoker;
    }

    protected RpcException getRpcException(Class<?> type, URL url, Invocation invocation, Throwable e) {
        RpcException re = new RpcException("Failed to invoke remote service: " + type + ", method: "
                + invocation.getMethodName() + ", cause: " + e.getMessage(), e);
        re.setCode(getErrorCode(e));
        return re;
    }

    protected String getAddr(URL url) {
        String bindIp = url.getParameter(Constants.BIND_IP_KEY, url.getHost());
        if (url.getParameter(ANYHOST_KEY, false)) {
            bindIp = ANYHOST_VALUE;
        }
        return NetUtils.getIpByHost(bindIp) + ":" + url.getParameter(Constants.BIND_PORT_KEY, url.getPort());
    }

    protected int getErrorCode(Throwable e) {
        return RpcException.UNKNOWN_EXCEPTION;
    }

    protected abstract <T> Runnable doExport(T impl, Class<T> type, URL url) throws RpcException;

    protected abstract <T> T doRefer(Class<T> type, URL url) throws RpcException;

}
=======
/*
 * Licensed to the Apache Software Foundation (ASF) under one or more
 * contributor license agreements.  See the NOTICE file distributed with
 * this work for additional information regarding copyright ownership.
 * The ASF licenses this file to You under the Apache License, Version 2.0
 * (the "License"); you may not use this file except in compliance with
 * the License.  You may obtain a copy of the License at
 *
 *     http://www.apache.org/licenses/LICENSE-2.0
 *
 * Unless required by applicable law or agreed to in writing, software
 * distributed under the License is distributed on an "AS IS" BASIS,
 * WITHOUT WARRANTIES OR CONDITIONS OF ANY KIND, either express or implied.
 * See the License for the specific language governing permissions and
 * limitations under the License.
 */

package org.apache.dubbo.rpc.protocol;

import org.apache.dubbo.common.Parameters;
import org.apache.dubbo.common.URL;
import org.apache.dubbo.common.utils.NetUtils;
import org.apache.dubbo.common.utils.StringUtils;
import org.apache.dubbo.remoting.Channel;
import org.apache.dubbo.remoting.ChannelHandler;
import org.apache.dubbo.remoting.Constants;
import org.apache.dubbo.remoting.RemotingException;
import org.apache.dubbo.remoting.RemotingServer;
import org.apache.dubbo.rpc.Exporter;
import org.apache.dubbo.rpc.Invocation;
import org.apache.dubbo.rpc.Invoker;
import org.apache.dubbo.rpc.ProtocolServer;
import org.apache.dubbo.rpc.ProxyFactory;
import org.apache.dubbo.rpc.Result;
import org.apache.dubbo.rpc.RpcException;

import java.net.InetSocketAddress;
import java.util.Collection;
import java.util.List;
import java.util.Objects;
import java.util.concurrent.CopyOnWriteArrayList;

import static org.apache.dubbo.common.constants.CommonConstants.ANYHOST_KEY;
import static org.apache.dubbo.common.constants.CommonConstants.ANYHOST_VALUE;

/**
 * AbstractProxyProtocol
 */
public abstract class AbstractProxyProtocol extends AbstractProtocol {

    private final List<Class<?>> rpcExceptions = new CopyOnWriteArrayList<Class<?>>();

    protected ProxyFactory proxyFactory;

    public AbstractProxyProtocol() {
    }

    public AbstractProxyProtocol(Class<?>... exceptions) {
        for (Class<?> exception : exceptions) {
            addRpcException(exception);
        }
    }

    public void addRpcException(Class<?> exception) {
        this.rpcExceptions.add(exception);
    }

    public ProxyFactory getProxyFactory() {
        return proxyFactory;
    }

    public void setProxyFactory(ProxyFactory proxyFactory) {
        this.proxyFactory = proxyFactory;
    }

    @Override
    @SuppressWarnings("unchecked")
    public <T> Exporter<T> export(final Invoker<T> invoker) throws RpcException {
        final String uri = serviceKey(invoker.getUrl());
        Exporter<T> exporter = (Exporter<T>) exporterMap.get(uri);
        if (exporter != null) {
            // When modifying the configuration through override, you need to re-expose the newly modified service.
            if (Objects.equals(exporter.getInvoker().getUrl(), invoker.getUrl())) {
                return exporter;
            }
        }
        final Runnable runnable = doExport(proxyFactory.getProxy(invoker, true), invoker.getInterface(), invoker.getUrl());
        exporter = new AbstractExporter<T>(invoker) {
            @Override
            public void afterUnExport() {
                exporterMap.remove(uri);
                if (runnable != null) {
                    try {
                        runnable.run();
                    } catch (Throwable t) {
                        logger.warn(t.getMessage(), t);
                    }
                }
            }
        };
        exporterMap.put(uri, exporter);
        return exporter;
    }

    @Override
    protected <T> Invoker<T> protocolBindingRefer(final Class<T> type, final URL url) throws RpcException {
        final Invoker<T> target = proxyFactory.getInvoker(doRefer(type, url), type, url);
        Invoker<T> invoker = new AbstractInvoker<T>(type, url) {
            @Override
            protected Result doInvoke(Invocation invocation) throws Throwable {
                try {
                    Result result = target.invoke(invocation);
                    // FIXME result is an AsyncRpcResult instance.
                    Throwable e = result.getException();
                    if (e != null) {
                        for (Class<?> rpcException : rpcExceptions) {
                            if (rpcException.isAssignableFrom(e.getClass())) {
                                throw getRpcException(type, url, invocation, e);
                            }
                        }
                    }
                    return result;
                } catch (RpcException e) {
                    if (e.getCode() == RpcException.UNKNOWN_EXCEPTION) {
                        e.setCode(getErrorCode(e.getCause()));
                    }
                    throw e;
                } catch (Throwable e) {
                    throw getRpcException(type, url, invocation, e);
                }
            }

            @Override
            public void destroy() {
                super.destroy();
                target.destroy();
                invokers.remove(this);
            }
        };
        invokers.add(invoker);
        return invoker;
    }

    protected RpcException getRpcException(Class<?> type, URL url, Invocation invocation, Throwable e) {
        RpcException re = new RpcException("Failed to invoke remote service: " + type + ", method: "
                + invocation.getMethodName() + ", cause: " + e.getMessage(), e);
        re.setCode(getErrorCode(e));
        return re;
    }

    protected String getAddr(URL url) {
        String bindIp = url.getParameter(Constants.BIND_IP_KEY, url.getHost());
        if (url.getParameter(ANYHOST_KEY, false)) {
            bindIp = ANYHOST_VALUE;
        }
        return NetUtils.getIpByHost(bindIp) + ":" + url.getParameter(Constants.BIND_PORT_KEY, url.getPort());
    }

    protected int getErrorCode(Throwable e) {
        return RpcException.UNKNOWN_EXCEPTION;
    }

    protected abstract <T> Runnable doExport(T impl, Class<T> type, URL url) throws RpcException;

    protected abstract <T> T doRefer(Class<T> type, URL url) throws RpcException;

    protected class ProxyProtocolServer implements ProtocolServer {

        private RemotingServer server;
        private String address;

        public ProxyProtocolServer(RemotingServer server) {
            this.server = server;
        }

        @Override
        public RemotingServer getRemotingServer() {
            return server;
        }

        @Override
        public String getAddress() {
            return StringUtils.isNotEmpty(address) ? address : server.getUrl().getAddress();
        }

        @Override
        public void setAddress(String address) {
            this.address = address;
        }

        @Override
        public URL getUrl() {
            return server.getUrl();
        }

        @Override
        public void close() {
            server.close();
        }
    }

    protected abstract class RemotingServerAdapter implements RemotingServer {

        public abstract Object getDelegateServer();

        /**
         * @return
         */
        @Override
        public boolean isBound() {
            return false;
        }

        @Override
        public Collection<Channel> getChannels() {
            return null;
        }

        @Override
        public Channel getChannel(InetSocketAddress remoteAddress) {
            return null;
        }

        @Override
        public void reset(Parameters parameters) {

        }

        @Override
        public void reset(URL url) {

        }

        @Override
        public URL getUrl() {
            return null;
        }

        @Override
        public ChannelHandler getChannelHandler() {
            return null;
        }

        @Override
        public InetSocketAddress getLocalAddress() {
            return null;
        }

        @Override
        public void send(Object message) throws RemotingException {

        }

        @Override
        public void send(Object message, boolean sent) throws RemotingException {

        }

        @Override
        public void close() {

        }

        @Override
        public void close(int timeout) {

        }

        @Override
        public void startClose() {

        }

        @Override
        public boolean isClosed() {
            return false;
        }
    }


}
>>>>>>> f8e25ec7
<|MERGE_RESOLUTION|>--- conflicted
+++ resolved
@@ -1,420 +1,281 @@
-<<<<<<< HEAD
-/*
- * Licensed to the Apache Software Foundation (ASF) under one or more
- * contributor license agreements.  See the NOTICE file distributed with
- * this work for additional information regarding copyright ownership.
- * The ASF licenses this file to You under the Apache License, Version 2.0
- * (the "License"); you may not use this file except in compliance with
- * the License.  You may obtain a copy of the License at
- *
- *     http://www.apache.org/licenses/LICENSE-2.0
- *
- * Unless required by applicable law or agreed to in writing, software
- * distributed under the License is distributed on an "AS IS" BASIS,
- * WITHOUT WARRANTIES OR CONDITIONS OF ANY KIND, either express or implied.
- * See the License for the specific language governing permissions and
- * limitations under the License.
- */
-
-package org.apache.dubbo.rpc.protocol;
-
-import org.apache.dubbo.common.URL;
-import org.apache.dubbo.common.utils.NetUtils;
-import org.apache.dubbo.remoting.Constants;
-import org.apache.dubbo.rpc.Exporter;
-import org.apache.dubbo.rpc.Invocation;
-import org.apache.dubbo.rpc.Invoker;
-import org.apache.dubbo.rpc.ProxyFactory;
-import org.apache.dubbo.rpc.Result;
-import org.apache.dubbo.rpc.RpcException;
-
-import java.util.List;
-import java.util.Objects;
-import java.util.concurrent.CopyOnWriteArrayList;
-
-import static org.apache.dubbo.common.constants.CommonConstants.ANYHOST_KEY;
-import static org.apache.dubbo.common.constants.CommonConstants.ANYHOST_VALUE;
-
-/**
- * AbstractProxyProtocol
- */
-public abstract class AbstractProxyProtocol extends AbstractProtocol {
-
-    private final List<Class<?>> rpcExceptions = new CopyOnWriteArrayList<Class<?>>();
-
-    private ProxyFactory proxyFactory;
-
-    public AbstractProxyProtocol() {
-    }
-
-    public AbstractProxyProtocol(Class<?>... exceptions) {
-        for (Class<?> exception : exceptions) {
-            addRpcException(exception);
-        }
-    }
-
-    public void addRpcException(Class<?> exception) {
-        this.rpcExceptions.add(exception);
-    }
-
-    public ProxyFactory getProxyFactory() {
-        return proxyFactory;
-    }
-
-    public void setProxyFactory(ProxyFactory proxyFactory) {
-        this.proxyFactory = proxyFactory;
-    }
-
-    @Override
-    @SuppressWarnings("unchecked")
-    public <T> Exporter<T> export(final Invoker<T> invoker) throws RpcException {
-        Exporter<T> exporter = (Exporter<T>) getExporter(invoker.getUrl());
-        if (exporter != null) {
-            // When modifying the configuration through override, you need to re-expose the newly modified service.
-            if (Objects.equals(exporter.getInvoker().getUrl(), invoker.getUrl())) {
-                return exporter;
-            }
-        }
-        final Runnable runnable = doExport(proxyFactory.getProxy(invoker, true), invoker.getInterface(), invoker.getUrl());
-        return createExporter(invoker, runnable);
-    }
-
-    @Override
-    protected <T> Invoker<T> protocolBindingRefer(final Class<T> type, final URL url) throws RpcException {
-        final Invoker<T> target = proxyFactory.getInvoker(doRefer(type, url), type, url);
-        Invoker<T> invoker = new AbstractInvoker<T>(type, url) {
-            @Override
-            protected Result doInvoke(Invocation invocation) throws Throwable {
-                try {
-                    Result result = target.invoke(invocation);
-                    // FIXME result is an AsyncRpcResult instance.
-                    Throwable e = result.getException();
-                    if (e != null) {
-                        for (Class<?> rpcException : rpcExceptions) {
-                            if (rpcException.isAssignableFrom(e.getClass())) {
-                                throw getRpcException(type, url, invocation, e);
-                            }
-                        }
-                    }
-                    return result;
-                } catch (RpcException e) {
-                    if (e.getCode() == RpcException.UNKNOWN_EXCEPTION) {
-                        e.setCode(getErrorCode(e.getCause()));
-                    }
-                    throw e;
-                } catch (Throwable e) {
-                    throw getRpcException(type, url, invocation, e);
-                }
-            }
-        };
-        invokers.add(invoker);
-        return invoker;
-    }
-
-    protected RpcException getRpcException(Class<?> type, URL url, Invocation invocation, Throwable e) {
-        RpcException re = new RpcException("Failed to invoke remote service: " + type + ", method: "
-                + invocation.getMethodName() + ", cause: " + e.getMessage(), e);
-        re.setCode(getErrorCode(e));
-        return re;
-    }
-
-    protected String getAddr(URL url) {
-        String bindIp = url.getParameter(Constants.BIND_IP_KEY, url.getHost());
-        if (url.getParameter(ANYHOST_KEY, false)) {
-            bindIp = ANYHOST_VALUE;
-        }
-        return NetUtils.getIpByHost(bindIp) + ":" + url.getParameter(Constants.BIND_PORT_KEY, url.getPort());
-    }
-
-    protected int getErrorCode(Throwable e) {
-        return RpcException.UNKNOWN_EXCEPTION;
-    }
-
-    protected abstract <T> Runnable doExport(T impl, Class<T> type, URL url) throws RpcException;
-
-    protected abstract <T> T doRefer(Class<T> type, URL url) throws RpcException;
-
-}
-=======
-/*
- * Licensed to the Apache Software Foundation (ASF) under one or more
- * contributor license agreements.  See the NOTICE file distributed with
- * this work for additional information regarding copyright ownership.
- * The ASF licenses this file to You under the Apache License, Version 2.0
- * (the "License"); you may not use this file except in compliance with
- * the License.  You may obtain a copy of the License at
- *
- *     http://www.apache.org/licenses/LICENSE-2.0
- *
- * Unless required by applicable law or agreed to in writing, software
- * distributed under the License is distributed on an "AS IS" BASIS,
- * WITHOUT WARRANTIES OR CONDITIONS OF ANY KIND, either express or implied.
- * See the License for the specific language governing permissions and
- * limitations under the License.
- */
-
-package org.apache.dubbo.rpc.protocol;
-
-import org.apache.dubbo.common.Parameters;
-import org.apache.dubbo.common.URL;
-import org.apache.dubbo.common.utils.NetUtils;
-import org.apache.dubbo.common.utils.StringUtils;
-import org.apache.dubbo.remoting.Channel;
-import org.apache.dubbo.remoting.ChannelHandler;
-import org.apache.dubbo.remoting.Constants;
-import org.apache.dubbo.remoting.RemotingException;
-import org.apache.dubbo.remoting.RemotingServer;
-import org.apache.dubbo.rpc.Exporter;
-import org.apache.dubbo.rpc.Invocation;
-import org.apache.dubbo.rpc.Invoker;
-import org.apache.dubbo.rpc.ProtocolServer;
-import org.apache.dubbo.rpc.ProxyFactory;
-import org.apache.dubbo.rpc.Result;
-import org.apache.dubbo.rpc.RpcException;
-
-import java.net.InetSocketAddress;
-import java.util.Collection;
-import java.util.List;
-import java.util.Objects;
-import java.util.concurrent.CopyOnWriteArrayList;
-
-import static org.apache.dubbo.common.constants.CommonConstants.ANYHOST_KEY;
-import static org.apache.dubbo.common.constants.CommonConstants.ANYHOST_VALUE;
-
-/**
- * AbstractProxyProtocol
- */
-public abstract class AbstractProxyProtocol extends AbstractProtocol {
-
-    private final List<Class<?>> rpcExceptions = new CopyOnWriteArrayList<Class<?>>();
-
-    protected ProxyFactory proxyFactory;
-
-    public AbstractProxyProtocol() {
-    }
-
-    public AbstractProxyProtocol(Class<?>... exceptions) {
-        for (Class<?> exception : exceptions) {
-            addRpcException(exception);
-        }
-    }
-
-    public void addRpcException(Class<?> exception) {
-        this.rpcExceptions.add(exception);
-    }
-
-    public ProxyFactory getProxyFactory() {
-        return proxyFactory;
-    }
-
-    public void setProxyFactory(ProxyFactory proxyFactory) {
-        this.proxyFactory = proxyFactory;
-    }
-
-    @Override
-    @SuppressWarnings("unchecked")
-    public <T> Exporter<T> export(final Invoker<T> invoker) throws RpcException {
-        final String uri = serviceKey(invoker.getUrl());
-        Exporter<T> exporter = (Exporter<T>) exporterMap.get(uri);
-        if (exporter != null) {
-            // When modifying the configuration through override, you need to re-expose the newly modified service.
-            if (Objects.equals(exporter.getInvoker().getUrl(), invoker.getUrl())) {
-                return exporter;
-            }
-        }
-        final Runnable runnable = doExport(proxyFactory.getProxy(invoker, true), invoker.getInterface(), invoker.getUrl());
-        exporter = new AbstractExporter<T>(invoker) {
-            @Override
-            public void afterUnExport() {
-                exporterMap.remove(uri);
-                if (runnable != null) {
-                    try {
-                        runnable.run();
-                    } catch (Throwable t) {
-                        logger.warn(t.getMessage(), t);
-                    }
-                }
-            }
-        };
-        exporterMap.put(uri, exporter);
-        return exporter;
-    }
-
-    @Override
-    protected <T> Invoker<T> protocolBindingRefer(final Class<T> type, final URL url) throws RpcException {
-        final Invoker<T> target = proxyFactory.getInvoker(doRefer(type, url), type, url);
-        Invoker<T> invoker = new AbstractInvoker<T>(type, url) {
-            @Override
-            protected Result doInvoke(Invocation invocation) throws Throwable {
-                try {
-                    Result result = target.invoke(invocation);
-                    // FIXME result is an AsyncRpcResult instance.
-                    Throwable e = result.getException();
-                    if (e != null) {
-                        for (Class<?> rpcException : rpcExceptions) {
-                            if (rpcException.isAssignableFrom(e.getClass())) {
-                                throw getRpcException(type, url, invocation, e);
-                            }
-                        }
-                    }
-                    return result;
-                } catch (RpcException e) {
-                    if (e.getCode() == RpcException.UNKNOWN_EXCEPTION) {
-                        e.setCode(getErrorCode(e.getCause()));
-                    }
-                    throw e;
-                } catch (Throwable e) {
-                    throw getRpcException(type, url, invocation, e);
-                }
-            }
-
-            @Override
-            public void destroy() {
-                super.destroy();
-                target.destroy();
-                invokers.remove(this);
-            }
-        };
-        invokers.add(invoker);
-        return invoker;
-    }
-
-    protected RpcException getRpcException(Class<?> type, URL url, Invocation invocation, Throwable e) {
-        RpcException re = new RpcException("Failed to invoke remote service: " + type + ", method: "
-                + invocation.getMethodName() + ", cause: " + e.getMessage(), e);
-        re.setCode(getErrorCode(e));
-        return re;
-    }
-
-    protected String getAddr(URL url) {
-        String bindIp = url.getParameter(Constants.BIND_IP_KEY, url.getHost());
-        if (url.getParameter(ANYHOST_KEY, false)) {
-            bindIp = ANYHOST_VALUE;
-        }
-        return NetUtils.getIpByHost(bindIp) + ":" + url.getParameter(Constants.BIND_PORT_KEY, url.getPort());
-    }
-
-    protected int getErrorCode(Throwable e) {
-        return RpcException.UNKNOWN_EXCEPTION;
-    }
-
-    protected abstract <T> Runnable doExport(T impl, Class<T> type, URL url) throws RpcException;
-
-    protected abstract <T> T doRefer(Class<T> type, URL url) throws RpcException;
-
-    protected class ProxyProtocolServer implements ProtocolServer {
-
-        private RemotingServer server;
-        private String address;
-
-        public ProxyProtocolServer(RemotingServer server) {
-            this.server = server;
-        }
-
-        @Override
-        public RemotingServer getRemotingServer() {
-            return server;
-        }
-
-        @Override
-        public String getAddress() {
-            return StringUtils.isNotEmpty(address) ? address : server.getUrl().getAddress();
-        }
-
-        @Override
-        public void setAddress(String address) {
-            this.address = address;
-        }
-
-        @Override
-        public URL getUrl() {
-            return server.getUrl();
-        }
-
-        @Override
-        public void close() {
-            server.close();
-        }
-    }
-
-    protected abstract class RemotingServerAdapter implements RemotingServer {
-
-        public abstract Object getDelegateServer();
-
-        /**
-         * @return
-         */
-        @Override
-        public boolean isBound() {
-            return false;
-        }
-
-        @Override
-        public Collection<Channel> getChannels() {
-            return null;
-        }
-
-        @Override
-        public Channel getChannel(InetSocketAddress remoteAddress) {
-            return null;
-        }
-
-        @Override
-        public void reset(Parameters parameters) {
-
-        }
-
-        @Override
-        public void reset(URL url) {
-
-        }
-
-        @Override
-        public URL getUrl() {
-            return null;
-        }
-
-        @Override
-        public ChannelHandler getChannelHandler() {
-            return null;
-        }
-
-        @Override
-        public InetSocketAddress getLocalAddress() {
-            return null;
-        }
-
-        @Override
-        public void send(Object message) throws RemotingException {
-
-        }
-
-        @Override
-        public void send(Object message, boolean sent) throws RemotingException {
-
-        }
-
-        @Override
-        public void close() {
-
-        }
-
-        @Override
-        public void close(int timeout) {
-
-        }
-
-        @Override
-        public void startClose() {
-
-        }
-
-        @Override
-        public boolean isClosed() {
-            return false;
-        }
-    }
-
-
-}
->>>>>>> f8e25ec7
+/*
+ * Licensed to the Apache Software Foundation (ASF) under one or more
+ * contributor license agreements.  See the NOTICE file distributed with
+ * this work for additional information regarding copyright ownership.
+ * The ASF licenses this file to You under the Apache License, Version 2.0
+ * (the "License"); you may not use this file except in compliance with
+ * the License.  You may obtain a copy of the License at
+ *
+ *     http://www.apache.org/licenses/LICENSE-2.0
+ *
+ * Unless required by applicable law or agreed to in writing, software
+ * distributed under the License is distributed on an "AS IS" BASIS,
+ * WITHOUT WARRANTIES OR CONDITIONS OF ANY KIND, either express or implied.
+ * See the License for the specific language governing permissions and
+ * limitations under the License.
+ */
+
+package org.apache.dubbo.rpc.protocol;
+
+import org.apache.dubbo.common.Parameters;
+import org.apache.dubbo.common.URL;
+import org.apache.dubbo.common.utils.NetUtils;
+import org.apache.dubbo.common.utils.StringUtils;
+import org.apache.dubbo.remoting.Channel;
+import org.apache.dubbo.remoting.ChannelHandler;
+import org.apache.dubbo.remoting.Constants;
+import org.apache.dubbo.remoting.RemotingException;
+import org.apache.dubbo.remoting.RemotingServer;
+import org.apache.dubbo.rpc.Exporter;
+import org.apache.dubbo.rpc.Invocation;
+import org.apache.dubbo.rpc.Invoker;
+import org.apache.dubbo.rpc.ProtocolServer;
+import org.apache.dubbo.rpc.ProxyFactory;
+import org.apache.dubbo.rpc.Result;
+import org.apache.dubbo.rpc.RpcException;
+
+import java.net.InetSocketAddress;
+import java.util.Collection;
+import java.util.List;
+import java.util.Objects;
+import java.util.concurrent.CopyOnWriteArrayList;
+
+import static org.apache.dubbo.common.constants.CommonConstants.ANYHOST_KEY;
+import static org.apache.dubbo.common.constants.CommonConstants.ANYHOST_VALUE;
+
+/**
+ * AbstractProxyProtocol
+ */
+public abstract class AbstractProxyProtocol extends AbstractProtocol {
+
+    private final List<Class<?>> rpcExceptions = new CopyOnWriteArrayList<Class<?>>();
+
+    protected ProxyFactory proxyFactory;
+
+    public AbstractProxyProtocol() {
+    }
+
+    public AbstractProxyProtocol(Class<?>... exceptions) {
+        for (Class<?> exception : exceptions) {
+            addRpcException(exception);
+        }
+    }
+
+    public void addRpcException(Class<?> exception) {
+        this.rpcExceptions.add(exception);
+    }
+
+    public ProxyFactory getProxyFactory() {
+        return proxyFactory;
+    }
+
+    public void setProxyFactory(ProxyFactory proxyFactory) {
+        this.proxyFactory = proxyFactory;
+    }
+
+    @Override
+    @SuppressWarnings("unchecked")
+    public <T> Exporter<T> export(final Invoker<T> invoker) throws RpcException {
+        final String uri = serviceKey(invoker.getUrl());
+        Exporter<T> exporter = (Exporter<T>) exporterMap.get(uri);
+        if (exporter != null) {
+            // When modifying the configuration through override, you need to re-expose the newly modified service.
+            if (Objects.equals(exporter.getInvoker().getUrl(), invoker.getUrl())) {
+                return exporter;
+            }
+        }
+        final Runnable runnable = doExport(proxyFactory.getProxy(invoker, true), invoker.getInterface(), invoker.getUrl());
+        exporter = new AbstractExporter<T>(invoker) {
+            @Override
+            public void afterUnExport() {
+                exporterMap.remove(uri);
+                if (runnable != null) {
+                    try {
+                        runnable.run();
+                    } catch (Throwable t) {
+                        logger.warn(t.getMessage(), t);
+                    }
+                }
+            }
+        };
+        exporterMap.put(uri, exporter);
+        return exporter;
+    }
+
+    @Override
+    protected <T> Invoker<T> protocolBindingRefer(final Class<T> type, final URL url) throws RpcException {
+        final Invoker<T> target = proxyFactory.getInvoker(doRefer(type, url), type, url);
+        Invoker<T> invoker = new AbstractInvoker<T>(type, url) {
+            @Override
+            protected Result doInvoke(Invocation invocation) throws Throwable {
+                try {
+                    Result result = target.invoke(invocation);
+                    // FIXME result is an AsyncRpcResult instance.
+                    Throwable e = result.getException();
+                    if (e != null) {
+                        for (Class<?> rpcException : rpcExceptions) {
+                            if (rpcException.isAssignableFrom(e.getClass())) {
+                                throw getRpcException(type, url, invocation, e);
+                            }
+                        }
+                    }
+                    return result;
+                } catch (RpcException e) {
+                    if (e.getCode() == RpcException.UNKNOWN_EXCEPTION) {
+                        e.setCode(getErrorCode(e.getCause()));
+                    }
+                    throw e;
+                } catch (Throwable e) {
+                    throw getRpcException(type, url, invocation, e);
+                }
+            }
+
+            @Override
+            public void destroy() {
+                super.destroy();
+                target.destroy();
+                invokers.remove(this);
+            }
+        };
+        invokers.add(invoker);
+        return invoker;
+    }
+
+    protected RpcException getRpcException(Class<?> type, URL url, Invocation invocation, Throwable e) {
+        RpcException re = new RpcException("Failed to invoke remote service: " + type + ", method: "
+                + invocation.getMethodName() + ", cause: " + e.getMessage(), e);
+        re.setCode(getErrorCode(e));
+        return re;
+    }
+
+    protected String getAddr(URL url) {
+        String bindIp = url.getParameter(Constants.BIND_IP_KEY, url.getHost());
+        if (url.getParameter(ANYHOST_KEY, false)) {
+            bindIp = ANYHOST_VALUE;
+        }
+        return NetUtils.getIpByHost(bindIp) + ":" + url.getParameter(Constants.BIND_PORT_KEY, url.getPort());
+    }
+
+    protected int getErrorCode(Throwable e) {
+        return RpcException.UNKNOWN_EXCEPTION;
+    }
+
+    protected abstract <T> Runnable doExport(T impl, Class<T> type, URL url) throws RpcException;
+
+    protected abstract <T> T doRefer(Class<T> type, URL url) throws RpcException;
+
+    protected class ProxyProtocolServer implements ProtocolServer {
+
+        private RemotingServer server;
+        private String address;
+
+        public ProxyProtocolServer(RemotingServer server) {
+            this.server = server;
+        }
+
+        @Override
+        public RemotingServer getRemotingServer() {
+            return server;
+        }
+
+        @Override
+        public String getAddress() {
+            return StringUtils.isNotEmpty(address) ? address : server.getUrl().getAddress();
+        }
+
+        @Override
+        public void setAddress(String address) {
+            this.address = address;
+        }
+
+        @Override
+        public URL getUrl() {
+            return server.getUrl();
+        }
+
+        @Override
+        public void close() {
+            server.close();
+        }
+    }
+
+    protected abstract class RemotingServerAdapter implements RemotingServer {
+
+        public abstract Object getDelegateServer();
+
+        /**
+         * @return
+         */
+        @Override
+        public boolean isBound() {
+            return false;
+        }
+
+        @Override
+        public Collection<Channel> getChannels() {
+            return null;
+        }
+
+        @Override
+        public Channel getChannel(InetSocketAddress remoteAddress) {
+            return null;
+        }
+
+        @Override
+        public void reset(Parameters parameters) {
+
+        }
+
+        @Override
+        public void reset(URL url) {
+
+        }
+
+        @Override
+        public URL getUrl() {
+            return null;
+        }
+
+        @Override
+        public ChannelHandler getChannelHandler() {
+            return null;
+        }
+
+        @Override
+        public InetSocketAddress getLocalAddress() {
+            return null;
+        }
+
+        @Override
+        public void send(Object message) throws RemotingException {
+
+        }
+
+        @Override
+        public void send(Object message, boolean sent) throws RemotingException {
+
+        }
+
+        @Override
+        public void close() {
+
+        }
+
+        @Override
+        public void close(int timeout) {
+
+        }
+
+        @Override
+        public void startClose() {
+
+        }
+
+        @Override
+        public boolean isClosed() {
+            return false;
+        }
+    }
+
+
+}