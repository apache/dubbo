/*
 * Licensed to the Apache Software Foundation (ASF) under one or more
 * contributor license agreements.  See the NOTICE file distributed with
 * this work for additional information regarding copyright ownership.
 * The ASF licenses this file to You under the Apache License, Version 2.0
 * (the "License"); you may not use this file except in compliance with
 * the License.  You may obtain a copy of the License at
 *
 *     http://www.apache.org/licenses/LICENSE-2.0
 *
 * Unless required by applicable law or agreed to in writing, software
 * distributed under the License is distributed on an "AS IS" BASIS,
 * WITHOUT WARRANTIES OR CONDITIONS OF ANY KIND, either express or implied.
 * See the License for the specific language governing permissions and
 * limitations under the License.
 */
package org.apache.dubbo.rpc.proxy;

import org.apache.dubbo.common.URL;
import org.apache.dubbo.common.logger.Logger;
import org.apache.dubbo.common.logger.LoggerFactory;
import org.apache.dubbo.common.profiler.Profiler;
import org.apache.dubbo.common.profiler.ProfilerEntry;
import org.apache.dubbo.common.profiler.ProfilerSwitch;
import org.apache.dubbo.rpc.AppResponse;
import org.apache.dubbo.rpc.AsyncContextImpl;
import org.apache.dubbo.rpc.AsyncRpcResult;
import org.apache.dubbo.rpc.Invocation;
import org.apache.dubbo.rpc.Invoker;
import org.apache.dubbo.rpc.Result;
import org.apache.dubbo.rpc.RpcContext;
import org.apache.dubbo.rpc.RpcException;

import java.lang.reflect.InvocationTargetException;
import java.util.concurrent.CompletableFuture;
import java.util.concurrent.CompletionException;

import static org.apache.dubbo.common.constants.CommonConstants.PROVIDER_ASYNC_KEY;

/**
 * This Invoker works on provider side, delegates RPC to interface implementation.
 */
public abstract class AbstractProxyInvoker<T> implements Invoker<T> {
    Logger logger = LoggerFactory.getLogger(AbstractProxyInvoker.class);

    private final T proxy;

    private final Class<T> type;

    private final URL url;

    public AbstractProxyInvoker(T proxy, Class<T> type, URL url) {
        if (proxy == null) {
            throw new IllegalArgumentException("proxy == null");
        }
        if (type == null) {
            throw new IllegalArgumentException("interface == null");
        }
        if (!type.isInstance(proxy)) {
            throw new IllegalArgumentException(proxy.getClass().getName() + " not implement interface " + type);
        }
        this.proxy = proxy;
        this.type = type;
        this.url = url;
    }

    @Override
    public Class<T> getInterface() {
        return type;
    }

    @Override
    public URL getUrl() {
        return url;
    }

    @Override
    public boolean isAvailable() {
        return true;
    }

    @Override
    public void destroy() {
    }

    @Override
    public Result invoke(Invocation invocation) throws RpcException {
        try {
            if (ProfilerSwitch.isEnableSimpleProfiler()) {
                Object fromInvocation = invocation.get(Profiler.PROFILER_KEY);
                if (fromInvocation instanceof ProfilerEntry) {
                    ProfilerEntry profiler = Profiler.enter((ProfilerEntry) fromInvocation, "Receive request. Server biz impl invoke begin.");
                    invocation.put(Profiler.PROFILER_KEY, profiler);
                    // TODO clear after invoke
                    Profiler.setToBizProfiler(profiler);
                }
            }

            Object value = doInvoke(proxy, invocation.getMethodName(), invocation.getParameterTypes(), invocation.getArguments());
<<<<<<< HEAD

            if (ProfilerSwitch.isEnableSimpleProfiler()) {
                Object fromInvocation = invocation.get(Profiler.PROFILER_KEY);
                if (fromInvocation instanceof ProfilerEntry) {
                    ProfilerEntry profiler = Profiler.release((ProfilerEntry) fromInvocation);
                    invocation.put(Profiler.PROFILER_KEY, profiler);
                }
            }
            Profiler.removeBizProfiler();

            CompletableFuture<Object> future = wrapWithFuture(value);
=======
            CompletableFuture<Object> future = wrapWithFuture(value, invocation);
>>>>>>> f33398f8
            CompletableFuture<AppResponse> appResponseFuture = future.handle((obj, t) -> {
                AppResponse result = new AppResponse(invocation);
                if (t != null) {
                    if (t instanceof CompletionException) {
                        result.setException(t.getCause());
                    } else {
                        result.setException(t);
                    }
                } else {
                    result.setValue(obj);
                }
                return result;
            });
            return new AsyncRpcResult(appResponseFuture, invocation);
        } catch (InvocationTargetException e) {
            if (RpcContext.getServiceContext().isAsyncStarted() && !RpcContext.getServiceContext().stopAsync()) {
                logger.error("Provider async started, but got an exception from the original method, cannot write the exception back to consumer because an async result may have returned the new thread.", e);
            }
            return AsyncRpcResult.newDefaultAsyncResult(null, e.getTargetException(), invocation);
        } catch (Throwable e) {
            throw new RpcException("Failed to invoke remote proxy method " + invocation.getMethodName() + " to " + getUrl() + ", cause: " + e.getMessage(), e);
        }
    }

    private CompletableFuture<Object> wrapWithFuture(Object value, Invocation invocation) {
        if (value instanceof CompletableFuture) {
            invocation.put(PROVIDER_ASYNC_KEY, Boolean.TRUE);
            return (CompletableFuture<Object>) value;
        } else if (RpcContext.getServiceContext().isAsyncStarted()) {
            invocation.put(PROVIDER_ASYNC_KEY, Boolean.TRUE);
            return ((AsyncContextImpl) (RpcContext.getServiceContext().getAsyncContext())).getInternalFuture();
        }
        return CompletableFuture.completedFuture(value);
    }

    protected abstract Object doInvoke(T proxy, String methodName, Class<?>[] parameterTypes, Object[] arguments) throws Throwable;

    @Override
    public String toString() {
        return getInterface() + " -> " + (getUrl() == null ? " " : getUrl().toString());
    }


}<|MERGE_RESOLUTION|>--- conflicted
+++ resolved
@@ -97,7 +97,6 @@
             }
 
             Object value = doInvoke(proxy, invocation.getMethodName(), invocation.getParameterTypes(), invocation.getArguments());
-<<<<<<< HEAD
 
             if (ProfilerSwitch.isEnableSimpleProfiler()) {
                 Object fromInvocation = invocation.get(Profiler.PROFILER_KEY);
@@ -108,10 +107,7 @@
             }
             Profiler.removeBizProfiler();
 
-            CompletableFuture<Object> future = wrapWithFuture(value);
-=======
             CompletableFuture<Object> future = wrapWithFuture(value, invocation);
->>>>>>> f33398f8
             CompletableFuture<AppResponse> appResponseFuture = future.handle((obj, t) -> {
                 AppResponse result = new AppResponse(invocation);
                 if (t != null) {
