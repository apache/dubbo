--- conflicted
+++ resolved
@@ -70,16 +70,12 @@
                 if (args == null) {
                     args = new Object[params.length];
                 }
-<<<<<<< HEAD
-=======
-                String generic = inv.getAttachment(GENERIC_KEY);
->>>>>>> c9d1c1a5
 
                 if (args.length != types.length) {
                     throw new RpcException("args.length != types.length");
                 }
-                String generic = (String) inv.getAttachment(GENERIC_KEY);
-              
+                String generic = inv.getAttachment(GENERIC_KEY);
+
                 if (StringUtils.isBlank(generic)) {
                     generic = RpcContext.getContext().getAttachment(GENERIC_KEY);
                 }
@@ -143,7 +139,7 @@
                                         args[0].getClass().getName());
                     }
                 }
-              
+
                 RpcInvocation rpcInvocation = new RpcInvocation(method, invoker.getInterface().getName(), args, inv.getAttachments(), inv.getAttributes());
                 rpcInvocation.setInvoker(inv.getInvoker());
                 rpcInvocation.setTargetServiceUniqueName(inv.getTargetServiceUniqueName());
