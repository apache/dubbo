--- conflicted
+++ resolved
@@ -65,11 +65,7 @@
             return protocol.export(invoker);
         }
         /**
-<<<<<<< HEAD
-         * InjvmProtocol或dubboProtocol   【spi】
-=======
          * spi
->>>>>>> b6a494ef
          */
         return new ListenerExporterWrapper<T>(protocol.export(invoker),
                 Collections.unmodifiableList(ExtensionLoader.getExtensionLoader(ExporterListener.class)
