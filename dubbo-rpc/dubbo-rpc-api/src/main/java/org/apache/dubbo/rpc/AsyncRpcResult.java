--- conflicted
+++ resolved
@@ -167,15 +167,11 @@
 
     @Override
     public Result get(long timeout, TimeUnit unit) throws InterruptedException, ExecutionException, TimeoutException {
-<<<<<<< HEAD
-        return super.get(timeout, unit);
-=======
         if (executor != null) {
             ThreadlessExecutor threadlessExecutor = (ThreadlessExecutor) executor;
             threadlessExecutor.waitAndDrain();
         }
         return responseFuture.get(timeout, unit);
->>>>>>> 3b5dc6e5
     }
 
     @Override
