--- conflicted
+++ resolved
@@ -113,21 +113,6 @@
         return (new RpcResult()).recreate();
     }
 
-<<<<<<< HEAD
-    public Result get() throws InterruptedException, ExecutionException {
-        return resultFuture.get();
-    }
-
-    @Override
-    public Result thenApplyWithContext(Function<Result, Result> fn) {
-        this.resultFuture = resultFuture.thenApply(fn.compose(beforeContext).andThen(afterContext));
-        return this;
-    }
-
-    @Override
-    public <U> CompletableFuture<U> thenApply(Function<Result,? extends U> fn) {
-        return this.resultFuture.thenApply(fn);
-=======
     public AsyncRpcResult thenApplyWithContext(Function<Result, Result> fn) {
         CompletableFuture<Result> future = this.thenApply(fn.compose(beforeContext).andThen(afterContext));
         AsyncRpcResult nextAsyncRpcResult = new AsyncRpcResult(this);
@@ -143,7 +128,6 @@
                 this.complete((Result) obj);
             }
         });
->>>>>>> 0338c88f
     }
 
     @Override
@@ -211,10 +195,6 @@
         RpcContext.restoreServerContext(tmpServerContext);
         return result;
     };
-
-    public static AsyncRpcResult newDefaultAsyncResult(RpcResult result, Invocation invocation) {
-        return new AsyncRpcResult(CompletableFuture.completedFuture(result), invocation);
-    }
 
     public static AsyncRpcResult newDefaultAsyncResult(Invocation invocation) {
         return newDefaultAsyncResult(null, null, invocation);
