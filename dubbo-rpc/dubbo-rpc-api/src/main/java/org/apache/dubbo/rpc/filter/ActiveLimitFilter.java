/*
 * Licensed to the Apache Software Foundation (ASF) under one or more
 * contributor license agreements.  See the NOTICE file distributed with
 * this work for additional information regarding copyright ownership.
 * The ASF licenses this file to You under the Apache License, Version 2.0
 * (the "License"); you may not use this file except in compliance with
 * the License.  You may obtain a copy of the License at
 *
 *     http://www.apache.org/licenses/LICENSE-2.0
 *
 * Unless required by applicable law or agreed to in writing, software
 * distributed under the License is distributed on an "AS IS" BASIS,
 * WITHOUT WARRANTIES OR CONDITIONS OF ANY KIND, either express or implied.
 * See the License for the specific language governing permissions and
 * limitations under the License.
 */
package org.apache.dubbo.rpc.filter;

import org.apache.dubbo.common.Constants;
import org.apache.dubbo.common.URL;
import org.apache.dubbo.common.constants.CommonConstants;
import org.apache.dubbo.common.extension.Activate;
import org.apache.dubbo.rpc.Filter;
import org.apache.dubbo.rpc.Invocation;
import org.apache.dubbo.rpc.Invoker;
import org.apache.dubbo.rpc.Result;
import org.apache.dubbo.rpc.RpcException;
import org.apache.dubbo.rpc.RpcStatus;

import static org.apache.dubbo.common.constants.CommonConstants.TIMEOUT_KEY;

/**
 * ActiveLimitFilter restrict the concurrent client invocation for a service or service's method from client side.
 * To use active limit filter, configured url with <b>actives</b> and provide valid >0 integer value.
 * <pre>
 *     e.g. <dubbo:reference id="demoService" check="false" interface="org.apache.dubbo.demo.DemoService" "actives"="2"/>
 *      In the above example maximum 2 concurrent invocation is allowed.
 *      If there are more than configured (in this example 2) is trying to invoke remote method, then rest of invocation
 *      will wait for configured timeout(default is 0 second) before invocation gets kill by dubbo.
 * </pre>
 *
 * @see Filter
 */
@Activate(group = CommonConstants.CONSUMER, value = Constants.ACTIVES_KEY)
public class ActiveLimitFilter implements Filter {

    @Override
    public Result invoke(Invoker<?> invoker, Invocation invocation) throws RpcException {
        URL url = invoker.getUrl();
        String methodName = invocation.getMethodName();
        int max = invoker.getUrl().getMethodParameter(methodName, Constants.ACTIVES_KEY, 0);
        RpcStatus count = RpcStatus.getStatus(invoker.getUrl(), invocation.getMethodName());
<<<<<<< HEAD
        if (!count.beginCount(url, methodName, max)) {
            long timeout = invoker.getUrl().getMethodParameter(invocation.getMethodName(), TIMEOUT_KEY, 0);
=======
        if (!RpcStatus.beginCount(url, methodName, max)) {
            long timeout = invoker.getUrl().getMethodParameter(invocation.getMethodName(), Constants.TIMEOUT_KEY, 0);
>>>>>>> 6a3f4c75
            long start = System.currentTimeMillis();
            long remain = timeout;
            synchronized (count) {
                while (!RpcStatus.beginCount(url, methodName, max)) {
                    try {
                        count.wait(remain);
                    } catch (InterruptedException e) {
                        // ignore
                    }
                    long elapsed = System.currentTimeMillis() - start;
                    remain = timeout - elapsed;
                    if (remain <= 0) {
                        throw new RpcException("Waiting concurrent invoke timeout in client-side for service:  "
                                + invoker.getInterface().getName() + ", method: "
                                + invocation.getMethodName() + ", elapsed: " + elapsed
                                + ", timeout: " + timeout + ". concurrent invokes: " + count.getActive()
                                + ". max concurrent invoke limit: " + max);
                    }
                }
            }
        }

        boolean isSuccess = true;
        long begin = System.currentTimeMillis();
        try {
            return invoker.invoke(invocation);
        } catch (RuntimeException t) {
            isSuccess = false;
            throw t;
        } finally {
            RpcStatus.endCount(url, methodName, System.currentTimeMillis() - begin, isSuccess);
            if (max > 0) {
                synchronized (count) {
                    count.notifyAll();
                }
            }
        }
    }
}
<|MERGE_RESOLUTION|>--- conflicted
+++ resolved
@@ -1,98 +1,93 @@
-/*
- * Licensed to the Apache Software Foundation (ASF) under one or more
- * contributor license agreements.  See the NOTICE file distributed with
- * this work for additional information regarding copyright ownership.
- * The ASF licenses this file to You under the Apache License, Version 2.0
- * (the "License"); you may not use this file except in compliance with
- * the License.  You may obtain a copy of the License at
- *
- *     http://www.apache.org/licenses/LICENSE-2.0
- *
- * Unless required by applicable law or agreed to in writing, software
- * distributed under the License is distributed on an "AS IS" BASIS,
- * WITHOUT WARRANTIES OR CONDITIONS OF ANY KIND, either express or implied.
- * See the License for the specific language governing permissions and
- * limitations under the License.
- */
-package org.apache.dubbo.rpc.filter;
-
-import org.apache.dubbo.common.Constants;
-import org.apache.dubbo.common.URL;
-import org.apache.dubbo.common.constants.CommonConstants;
-import org.apache.dubbo.common.extension.Activate;
-import org.apache.dubbo.rpc.Filter;
-import org.apache.dubbo.rpc.Invocation;
-import org.apache.dubbo.rpc.Invoker;
-import org.apache.dubbo.rpc.Result;
-import org.apache.dubbo.rpc.RpcException;
-import org.apache.dubbo.rpc.RpcStatus;
-
-import static org.apache.dubbo.common.constants.CommonConstants.TIMEOUT_KEY;
-
-/**
- * ActiveLimitFilter restrict the concurrent client invocation for a service or service's method from client side.
- * To use active limit filter, configured url with <b>actives</b> and provide valid >0 integer value.
- * <pre>
- *     e.g. <dubbo:reference id="demoService" check="false" interface="org.apache.dubbo.demo.DemoService" "actives"="2"/>
- *      In the above example maximum 2 concurrent invocation is allowed.
- *      If there are more than configured (in this example 2) is trying to invoke remote method, then rest of invocation
- *      will wait for configured timeout(default is 0 second) before invocation gets kill by dubbo.
- * </pre>
- *
- * @see Filter
- */
-@Activate(group = CommonConstants.CONSUMER, value = Constants.ACTIVES_KEY)
-public class ActiveLimitFilter implements Filter {
-
-    @Override
-    public Result invoke(Invoker<?> invoker, Invocation invocation) throws RpcException {
-        URL url = invoker.getUrl();
-        String methodName = invocation.getMethodName();
-        int max = invoker.getUrl().getMethodParameter(methodName, Constants.ACTIVES_KEY, 0);
-        RpcStatus count = RpcStatus.getStatus(invoker.getUrl(), invocation.getMethodName());
-<<<<<<< HEAD
-        if (!count.beginCount(url, methodName, max)) {
-            long timeout = invoker.getUrl().getMethodParameter(invocation.getMethodName(), TIMEOUT_KEY, 0);
-=======
-        if (!RpcStatus.beginCount(url, methodName, max)) {
-            long timeout = invoker.getUrl().getMethodParameter(invocation.getMethodName(), Constants.TIMEOUT_KEY, 0);
->>>>>>> 6a3f4c75
-            long start = System.currentTimeMillis();
-            long remain = timeout;
-            synchronized (count) {
-                while (!RpcStatus.beginCount(url, methodName, max)) {
-                    try {
-                        count.wait(remain);
-                    } catch (InterruptedException e) {
-                        // ignore
-                    }
-                    long elapsed = System.currentTimeMillis() - start;
-                    remain = timeout - elapsed;
-                    if (remain <= 0) {
-                        throw new RpcException("Waiting concurrent invoke timeout in client-side for service:  "
-                                + invoker.getInterface().getName() + ", method: "
-                                + invocation.getMethodName() + ", elapsed: " + elapsed
-                                + ", timeout: " + timeout + ". concurrent invokes: " + count.getActive()
-                                + ". max concurrent invoke limit: " + max);
-                    }
-                }
-            }
-        }
-
-        boolean isSuccess = true;
-        long begin = System.currentTimeMillis();
-        try {
-            return invoker.invoke(invocation);
-        } catch (RuntimeException t) {
-            isSuccess = false;
-            throw t;
-        } finally {
-            RpcStatus.endCount(url, methodName, System.currentTimeMillis() - begin, isSuccess);
-            if (max > 0) {
-                synchronized (count) {
-                    count.notifyAll();
-                }
-            }
-        }
-    }
-}
+/*
+ * Licensed to the Apache Software Foundation (ASF) under one or more
+ * contributor license agreements.  See the NOTICE file distributed with
+ * this work for additional information regarding copyright ownership.
+ * The ASF licenses this file to You under the Apache License, Version 2.0
+ * (the "License"); you may not use this file except in compliance with
+ * the License.  You may obtain a copy of the License at
+ *
+ *     http://www.apache.org/licenses/LICENSE-2.0
+ *
+ * Unless required by applicable law or agreed to in writing, software
+ * distributed under the License is distributed on an "AS IS" BASIS,
+ * WITHOUT WARRANTIES OR CONDITIONS OF ANY KIND, either express or implied.
+ * See the License for the specific language governing permissions and
+ * limitations under the License.
+ */
+package org.apache.dubbo.rpc.filter;
+
+import org.apache.dubbo.common.Constants;
+import org.apache.dubbo.common.URL;
+import org.apache.dubbo.common.extension.Activate;
+import org.apache.dubbo.rpc.Filter;
+import org.apache.dubbo.rpc.Invocation;
+import org.apache.dubbo.rpc.Invoker;
+import org.apache.dubbo.rpc.Result;
+import org.apache.dubbo.rpc.RpcException;
+import org.apache.dubbo.rpc.RpcStatus;
+
+import static org.apache.dubbo.common.constants.CommonConstants.CONSUMER;
+import static org.apache.dubbo.common.constants.CommonConstants.TIMEOUT_KEY;
+
+/**
+ * ActiveLimitFilter restrict the concurrent client invocation for a service or service's method from client side.
+ * To use active limit filter, configured url with <b>actives</b> and provide valid >0 integer value.
+ * <pre>
+ *     e.g. <dubbo:reference id="demoService" check="false" interface="org.apache.dubbo.demo.DemoService" "actives"="2"/>
+ *      In the above example maximum 2 concurrent invocation is allowed.
+ *      If there are more than configured (in this example 2) is trying to invoke remote method, then rest of invocation
+ *      will wait for configured timeout(default is 0 second) before invocation gets kill by dubbo.
+ * </pre>
+ *
+ * @see Filter
+ */
+@Activate(group = CONSUMER, value = Constants.ACTIVES_KEY)
+public class ActiveLimitFilter implements Filter {
+
+    @Override
+    public Result invoke(Invoker<?> invoker, Invocation invocation) throws RpcException {
+        URL url = invoker.getUrl();
+        String methodName = invocation.getMethodName();
+        int max = invoker.getUrl().getMethodParameter(methodName, Constants.ACTIVES_KEY, 0);
+        RpcStatus count = RpcStatus.getStatus(invoker.getUrl(), invocation.getMethodName());
+        if (!RpcStatus.beginCount(url, methodName, max)) {
+            long timeout = invoker.getUrl().getMethodParameter(invocation.getMethodName(), TIMEOUT_KEY, 0);
+            long start = System.currentTimeMillis();
+            long remain = timeout;
+            synchronized (count) {
+                while (!RpcStatus.beginCount(url, methodName, max)) {
+                    try {
+                        count.wait(remain);
+                    } catch (InterruptedException e) {
+                        // ignore
+                    }
+                    long elapsed = System.currentTimeMillis() - start;
+                    remain = timeout - elapsed;
+                    if (remain <= 0) {
+                        throw new RpcException("Waiting concurrent invoke timeout in client-side for service:  "
+                                + invoker.getInterface().getName() + ", method: "
+                                + invocation.getMethodName() + ", elapsed: " + elapsed
+                                + ", timeout: " + timeout + ". concurrent invokes: " + count.getActive()
+                                + ". max concurrent invoke limit: " + max);
+                    }
+                }
+            }
+        }
+
+        boolean isSuccess = true;
+        long begin = System.currentTimeMillis();
+        try {
+            return invoker.invoke(invocation);
+        } catch (RuntimeException t) {
+            isSuccess = false;
+            throw t;
+        } finally {
+            RpcStatus.endCount(url, methodName, System.currentTimeMillis() - begin, isSuccess);
+            if (max > 0) {
+                synchronized (count) {
+                    count.notifyAll();
+                }
+            }
+        }
+    }
+}