--- conflicted
+++ resolved
@@ -51,12 +51,8 @@
  * @see RpcContext
  */
 @Activate(group = PROVIDER, order = -10000)
-<<<<<<< HEAD
-public class ContextFilter implements Filter, Filter.Listener {
+public class ContextFilter implements Filter, Filter.Listener2 {
 
-=======
-public class ContextFilter implements Filter, Filter.Listener2 {
->>>>>>> 63809bf8
     private static final String TAG_KEY = "dubbo.tag";
 
     private static final Set<String> UNLOADING_KEYS;
@@ -138,4 +134,4 @@
     public void onError(Throwable t, Invoker<?> invoker, Invocation invocation) {
 
     }
-}
+}