--- conflicted
+++ resolved
@@ -149,14 +149,8 @@
              */
             invocation.addAttachments(contextAttachments);
         }
-<<<<<<< HEAD
 
         invocation.setInvokeMode(RpcUtils.getInvokeMode(url, invocation));
-=======
-        if (getUrl().getMethodParameter(invocation.getMethodName(), ASYNC_KEY, false)) {
-            invocation.setAttachment(ASYNC_KEY, Boolean.TRUE.toString());
-        }
->>>>>>> e6908640
         RpcUtils.attachInvocationIdIfAsync(getUrl(), invocation);
 
         try {
