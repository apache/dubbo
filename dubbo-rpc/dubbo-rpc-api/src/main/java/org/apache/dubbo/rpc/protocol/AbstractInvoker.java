--- conflicted
+++ resolved
@@ -112,14 +112,12 @@
         }
         this.type = type;
         this.url = url;
-<<<<<<< HEAD
+        
         this.attachment = attachment == null
             ? null
             : Collections.unmodifiableMap(attachment);
         this.version = url.getVersion(DEFAULT_VERSION);
-=======
-        this.attachment = attachment == null ? null : Collections.unmodifiableMap(attachment);
->>>>>>> f5df7edc
+
     }
 
     private static Map<String, Object> convertAttachment(URL url, String[] keys) {
