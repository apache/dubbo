--- conflicted
+++ resolved
@@ -23,17 +23,15 @@
 import java.util.concurrent.ConcurrentHashMap;
 import java.util.concurrent.ConcurrentMap;
 
-<<<<<<< HEAD
 /**
  * Represent a application which is using Dubbo and store basic metadata info for using
  * during the processing of RPC invoking.
  *
  * ApplicationModel includes many ProviderModel which is about published services
  * and many Consumer Model which is about subscribed services.
+ *
+ * adjust project structure in order to fully utilize the methods introduced here.
  */
-=======
-// adjust project structure in order to fully utilize the methods introduced here.
->>>>>>> 7286e23b
 public class ApplicationModel {
 
     protected static final Logger LOGGER = LoggerFactory.getLogger(ApplicationModel.class);
