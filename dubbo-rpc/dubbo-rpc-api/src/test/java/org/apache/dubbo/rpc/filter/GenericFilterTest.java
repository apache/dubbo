/*
 * Licensed to the Apache Software Foundation (ASF) under one or more
 * contributor license agreements.  See the NOTICE file distributed with
 * this work for additional information regarding copyright ownership.
 * The ASF licenses this file to You under the Apache License, Version 2.0
 * (the "License"); you may not use this file except in compliance with
 * the License.  You may obtain a copy of the License at
 *
 *     http://www.apache.org/licenses/LICENSE-2.0
 *
 * Unless required by applicable law or agreed to in writing, software
 * distributed under the License is distributed on an "AS IS" BASIS,
 * WITHOUT WARRANTIES OR CONDITIONS OF ANY KIND, either express or implied.
 * See the License for the specific language governing permissions and
 * limitations under the License.
 */
package org.apache.dubbo.rpc.filter;

import org.apache.dubbo.common.URL;
import org.apache.dubbo.rpc.AppResponse;
import org.apache.dubbo.rpc.AsyncRpcResult;
import org.apache.dubbo.rpc.Invocation;
import org.apache.dubbo.rpc.Invoker;
import org.apache.dubbo.rpc.Result;
import org.apache.dubbo.rpc.RpcException;
import org.apache.dubbo.rpc.RpcInvocation;
import org.apache.dubbo.rpc.service.GenericService;
import org.apache.dubbo.rpc.support.DemoService;
import org.apache.dubbo.rpc.support.Person;

import org.junit.jupiter.api.Assertions;
import org.junit.jupiter.api.Test;
import org.mockito.Mockito;

import java.lang.reflect.Method;
import java.util.HashMap;
import java.util.Map;
import java.util.concurrent.TimeUnit;

import static org.apache.dubbo.common.constants.CommonConstants.$INVOKE;
import static org.apache.dubbo.common.constants.CommonConstants.ENABLE_NATIVE_JAVA_GENERIC_SERIALIZE;
import static org.apache.dubbo.common.constants.CommonConstants.GENERIC_SERIALIZATION_NATIVE_JAVA;
import static org.apache.dubbo.rpc.Constants.GENERIC_KEY;
import static org.mockito.ArgumentMatchers.any;
import static org.mockito.Mockito.when;

public class GenericFilterTest {
    GenericFilter genericFilter = new GenericFilter();

    @Test
    public void testInvokeWithDefault() throws Exception {

        Method genericInvoke = GenericService.class.getMethods()[0];

        Map<String, Object> person = new HashMap<String, Object>();
        person.put("name", "dubbo");
        person.put("age", 10);

        RpcInvocation invocation = new RpcInvocation($INVOKE, GenericService.class.getName(), "", genericInvoke.getParameterTypes(),
                new Object[]{"getPerson", new String[]{Person.class.getCanonicalName()}, new Object[]{person}});

        URL url = URL.valueOf("test://test:11/org.apache.dubbo.rpc.support.DemoService?" +
                "accesslog=true&group=dubbo&version=1.1");
        Invoker invoker = Mockito.mock(Invoker.class);
        when(invoker.invoke(any(Invocation.class))).thenReturn(AsyncRpcResult.newDefaultAsyncResult(new Person("person", 10), invocation));
        when(invoker.getUrl()).thenReturn(url);
        when(invoker.getInterface()).thenReturn(DemoService.class);

        Result asyncResult = genericFilter.invoke(invoker, invocation);

<<<<<<< HEAD
        AppResponse appResponse = (AppResponse) asyncResult.get(Integer.MAX_VALUE, TimeUnit.MILLISECONDS);
        genericFilter.onMessage(appResponse, invoker, invocation);
=======
        AppResponse appResponse = (AppResponse) asyncResult.get();
        genericFilter.onResponse(appResponse, invoker, invocation);
>>>>>>> 403a9894
        Assertions.assertEquals(HashMap.class, appResponse.getValue().getClass());
        Assertions.assertEquals(10, ((HashMap) appResponse.getValue()).get("age"));

    }

    @Test
    public void testInvokeWithJavaException() throws Exception {
        // temporary enable native java generic serialize
        System.setProperty(ENABLE_NATIVE_JAVA_GENERIC_SERIALIZE, "true");
        Assertions.assertThrows(RpcException.class, () -> {
            Method genericInvoke = GenericService.class.getMethods()[0];

            Map<String, Object> person = new HashMap<String, Object>();
            person.put("name", "dubbo");
            person.put("age", 10);

            RpcInvocation invocation = new RpcInvocation($INVOKE, GenericService.class.getName(), "", genericInvoke.getParameterTypes(),
                    new Object[]{"getPerson", new String[]{Person.class.getCanonicalName()}, new Object[]{person}});
            invocation.setAttachment(GENERIC_KEY, GENERIC_SERIALIZATION_NATIVE_JAVA);

            URL url = URL.valueOf("test://test:11/org.apache.dubbo.rpc.support.DemoService?" +
                    "accesslog=true&group=dubbo&version=1.1");
            Invoker invoker = Mockito.mock(Invoker.class);
            when(invoker.invoke(any(Invocation.class))).thenReturn(new AppResponse(new Person("person", 10)));
            when(invoker.getUrl()).thenReturn(url);
            when(invoker.getInterface()).thenReturn(DemoService.class);

            genericFilter.invoke(invoker, invocation);
        });
        System.clearProperty(ENABLE_NATIVE_JAVA_GENERIC_SERIALIZE);
    }

    @Test
    public void testInvokeWithMethodNamtNot$Invoke() {

        Method genericInvoke = GenericService.class.getMethods()[0];

        Map<String, Object> person = new HashMap<String, Object>();
        person.put("name", "dubbo");
        person.put("age", 10);

        RpcInvocation invocation = new RpcInvocation("sayHi", GenericService.class.getName(), "", genericInvoke.getParameterTypes()
                , new Object[]{"getPerson", new String[]{Person.class.getCanonicalName()}, new Object[]{person}});

        URL url = URL.valueOf("test://test:11/org.apache.dubbo.rpc.support.DemoService?" +
                "accesslog=true&group=dubbo&version=1.1");
        Invoker invoker = Mockito.mock(Invoker.class);
        when(invoker.invoke(any(Invocation.class))).thenReturn(new AppResponse(new Person("person", 10)));
        when(invoker.getUrl()).thenReturn(url);
        when(invoker.getInterface()).thenReturn(DemoService.class);

        Result result = genericFilter.invoke(invoker, invocation);
        Assertions.assertEquals(Person.class, result.getValue().getClass());
        Assertions.assertEquals(10, ((Person) (result.getValue())).getAge());
    }

    @Test
    public void testInvokeWithMethodArgumentSizeIsNot3() {

        Method genericInvoke = GenericService.class.getMethods()[0];

        Map<String, Object> person = new HashMap<String, Object>();
        person.put("name", "dubbo");
        person.put("age", 10);

        RpcInvocation invocation = new RpcInvocation($INVOKE, GenericService.class.getName(), "", genericInvoke.getParameterTypes()
                , new Object[]{"getPerson", new String[]{Person.class.getCanonicalName()}});

        URL url = URL.valueOf("test://test:11/org.apache.dubbo.rpc.support.DemoService?" +
                "accesslog=true&group=dubbo&version=1.1");
        Invoker invoker = Mockito.mock(Invoker.class);
        when(invoker.invoke(any(Invocation.class))).thenReturn(new AppResponse(new Person("person", 10)));
        when(invoker.getUrl()).thenReturn(url);
        when(invoker.getInterface()).thenReturn(DemoService.class);

        Result result = genericFilter.invoke(invoker, invocation);
        Assertions.assertEquals(Person.class, result.getValue().getClass());
        Assertions.assertEquals(10, ((Person) (result.getValue())).getAge());
    }

}<|MERGE_RESOLUTION|>--- conflicted
+++ resolved
@@ -68,13 +68,8 @@
 
         Result asyncResult = genericFilter.invoke(invoker, invocation);
 
-<<<<<<< HEAD
         AppResponse appResponse = (AppResponse) asyncResult.get(Integer.MAX_VALUE, TimeUnit.MILLISECONDS);
         genericFilter.onMessage(appResponse, invoker, invocation);
-=======
-        AppResponse appResponse = (AppResponse) asyncResult.get();
-        genericFilter.onResponse(appResponse, invoker, invocation);
->>>>>>> 403a9894
         Assertions.assertEquals(HashMap.class, appResponse.getValue().getClass());
         Assertions.assertEquals(10, ((HashMap) appResponse.getValue()).get("age"));
 
