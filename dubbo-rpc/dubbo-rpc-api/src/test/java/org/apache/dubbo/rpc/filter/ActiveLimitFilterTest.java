<<<<<<< HEAD
/*
 * Licensed to the Apache Software Foundation (ASF) under one or more
 * contributor license agreements.  See the NOTICE file distributed with
 * this work for additional information regarding copyright ownership.
 * The ASF licenses this file to You under the Apache License, Version 2.0
 * (the "License"); you may not use this file except in compliance with
 * the License.  You may obtain a copy of the License at
 *
 *     http://www.apache.org/licenses/LICENSE-2.0
 *
 * Unless required by applicable law or agreed to in writing, software
 * distributed under the License is distributed on an "AS IS" BASIS,
 * WITHOUT WARRANTIES OR CONDITIONS OF ANY KIND, either express or implied.
 * See the License for the specific language governing permissions and
 * limitations under the License.
 */
package org.apache.dubbo.rpc.filter;

import org.apache.dubbo.common.URL;
import org.apache.dubbo.rpc.Invocation;
import org.apache.dubbo.rpc.Invoker;
import org.apache.dubbo.rpc.Result;
import org.apache.dubbo.rpc.RpcException;
import org.apache.dubbo.rpc.RpcStatus;
import org.apache.dubbo.rpc.support.BlockMyInvoker;
import org.apache.dubbo.rpc.support.MockInvocation;
import org.apache.dubbo.rpc.support.MyInvoker;
import org.apache.dubbo.rpc.support.RuntimeExceptionInvoker;

import org.junit.jupiter.api.Assertions;
import org.junit.jupiter.api.Test;

import java.util.concurrent.CountDownLatch;
import java.util.concurrent.TimeUnit;
import java.util.concurrent.atomic.AtomicInteger;

import static org.junit.jupiter.api.Assertions.assertEquals;
import static org.junit.jupiter.api.Assertions.assertNotSame;
import static org.junit.jupiter.api.Assertions.fail;

/**
 * ActiveLimitFilterTest.java
 */
public class ActiveLimitFilterTest {

    ActiveLimitFilter activeLimitFilter = new ActiveLimitFilter();

    @Test
    public void testInvokeNoActives() {
        URL url = URL.valueOf("test://test:11/test?accesslog=true&group=dubbo&version=1.1&actives=0");
        Invoker<ActiveLimitFilterTest> invoker = new MyInvoker<ActiveLimitFilterTest>(url);
        Invocation invocation = new MockInvocation();
        activeLimitFilter.invoke(invoker, invocation);
    }

    @Test
    public void testInvokeLessActives() {
        URL url = URL.valueOf("test://test:11/test?accesslog=true&group=dubbo&version=1.1&actives=10");
        Invoker<ActiveLimitFilterTest> invoker = new MyInvoker<ActiveLimitFilterTest>(url);
        Invocation invocation = new MockInvocation();
        activeLimitFilter.invoke(invoker, invocation);
    }

    @Test
    public void testInvokeGreaterActives() {
        AtomicInteger count = new AtomicInteger(0);
        URL url = URL.valueOf("test://test:11/test?accesslog=true&group=dubbo&version=1.1&actives=1&timeout=1");
        final Invoker<ActiveLimitFilterTest> invoker = new BlockMyInvoker<ActiveLimitFilterTest>(url, 100);
        final Invocation invocation = new MockInvocation();
        final CountDownLatch latch = new CountDownLatch(1);
        for (int i = 0; i < 100; i++) {
            Thread thread = new Thread(new Runnable() {

                public void run() {
                    try {
                        latch.await();
                    } catch (InterruptedException e) {
                        e.printStackTrace();
                    }
                    for (int i = 0; i < 100; i++) {
                        try {
                            activeLimitFilter.invoke(invoker, invocation);
                        } catch (RpcException expected) {
                            count.incrementAndGet();
                        }
                    }
                }
            });
            thread.start();
        }
        latch.countDown();

        try {
            Thread.sleep(1000);
        } catch (InterruptedException e) {
            e.printStackTrace();
        }
        assertNotSame(0, count.intValue());
    }

    @Test
    public void testInvokeTimeOut() throws Exception {
        int totalThread = 100;
        int maxActives = 10;
        long timeout = 1;
        long blockTime = 100;
        AtomicInteger count = new AtomicInteger(0);
        final CountDownLatch latch = new CountDownLatch(1);
        final CountDownLatch latchBlocking = new CountDownLatch(totalThread);
        URL url = URL.valueOf("test://test:11/test?accesslog=true&group=dubbo&version=1.1&actives=" + maxActives + "&timeout=" + timeout);
        final Invoker<ActiveLimitFilterTest> invoker = new BlockMyInvoker<ActiveLimitFilterTest>(url, blockTime);
        final Invocation invocation = new MockInvocation();
        RpcStatus.removeStatus(url);
        RpcStatus.removeStatus(url, invocation.getMethodName());
        for (int i = 0; i < totalThread; i++) {
            Thread thread = new Thread(new Runnable() {
                public void run() {
                    try {
                        try {
                            latch.await();
                        } catch (InterruptedException e) {
                            e.printStackTrace();
                        }
                        try {
                            Result asyncResult = activeLimitFilter.invoke(invoker, invocation);
                            Result result = asyncResult.get(Integer.MAX_VALUE, TimeUnit.MILLISECONDS);
                            activeLimitFilter.onMessage(result, invoker, invocation);
                        } catch (RpcException expected) {
                            count.incrementAndGet();
//                            activeLimitFilter.listener().onError(expected, invoker, invocation);
                        } catch (Exception e) {
                            fail();
                        }
                    } finally {
                        latchBlocking.countDown();
                    }
                }
            });
            thread.start();
        }
        latch.countDown();

        try {
            latchBlocking.await();
        } catch (InterruptedException e) {
            e.printStackTrace();
        }
        assertEquals(90, count.intValue());
    }

    @Test
    public void testInvokeNotTimeOut() throws Exception {
        int totalThread = 100;
        int maxActives = 10;
        long timeout = 1000;
        long blockTime = 0;
        AtomicInteger count = new AtomicInteger(0);
        final CountDownLatch latch = new CountDownLatch(1);
        final CountDownLatch latchBlocking = new CountDownLatch(totalThread);
        URL url = URL.valueOf("test://test:11/test?accesslog=true&group=dubbo&version=1.1&actives=" + maxActives + "&timeout=" + timeout);
        final Invoker<ActiveLimitFilterTest> invoker = new BlockMyInvoker<ActiveLimitFilterTest>(url, blockTime);
        final Invocation invocation = new MockInvocation();
        for (int i = 0; i < totalThread; i++) {
            Thread thread = new Thread(new Runnable() {
                public void run() {
                    try {
                        try {
                            latch.await();
                        } catch (InterruptedException e) {
                            e.printStackTrace();
                        }
                        try {
                            Result asyncResult = activeLimitFilter.invoke(invoker, invocation);
                            Result result = asyncResult.get(Integer.MAX_VALUE, TimeUnit.MILLISECONDS);
                            activeLimitFilter.onMessage(result, invoker, invocation);
                        } catch (RpcException expected) {
                            count.incrementAndGet();
                            activeLimitFilter.onError(expected, invoker, invocation);
                        } catch (Exception e) {
                            fail();
                        }
                    } finally {
                        latchBlocking.countDown();
                    }
                }
            });
            thread.start();
        }
        latch.countDown();

        try {
            latchBlocking.await();
        } catch (InterruptedException e) {
            e.printStackTrace();
        }
        assertEquals(0, count.intValue());
    }

    @Test
    public void testInvokeRuntimeException() {
        Assertions.assertThrows(RuntimeException.class, () -> {
            URL url = URL.valueOf("test://test:11/test?accesslog=true&group=dubbo&version=1.1&actives=0");
            Invoker<ActiveLimitFilterTest> invoker = new RuntimeExceptionInvoker(url);
            Invocation invocation = new MockInvocation();
            RpcStatus count = RpcStatus.getStatus(invoker.getUrl(), invocation.getMethodName());
            int beforeExceptionActiveCount = count.getActive();
            activeLimitFilter.invoke(invoker, invocation);
            int afterExceptionActiveCount = count.getActive();
            assertEquals(beforeExceptionActiveCount, afterExceptionActiveCount, "After exception active count should be same");
        });
    }

    @Test
    public void testInvokeRuntimeExceptionWithActiveCountMatch() {
        URL url = URL.valueOf("test://test:11/test?accesslog=true&group=dubbo&version=1.1&actives=0");
        Invoker<ActiveLimitFilterTest> invoker = new RuntimeExceptionInvoker(url);
        Invocation invocation = new MockInvocation();
        RpcStatus count = RpcStatus.getStatus(invoker.getUrl(), invocation.getMethodName());
        int beforeExceptionActiveCount = count.getActive();
        try {
            activeLimitFilter.invoke(invoker, invocation);
        } catch (RuntimeException ex) {
            activeLimitFilter.onError(ex, invoker, invocation);
            int afterExceptionActiveCount = count.getActive();
            assertEquals(beforeExceptionActiveCount, afterExceptionActiveCount, "After exception active count should be same");
        }
    }
}
=======
/*
 * Licensed to the Apache Software Foundation (ASF) under one or more
 * contributor license agreements.  See the NOTICE file distributed with
 * this work for additional information regarding copyright ownership.
 * The ASF licenses this file to You under the Apache License, Version 2.0
 * (the "License"); you may not use this file except in compliance with
 * the License.  You may obtain a copy of the License at
 *
 *     http://www.apache.org/licenses/LICENSE-2.0
 *
 * Unless required by applicable law or agreed to in writing, software
 * distributed under the License is distributed on an "AS IS" BASIS,
 * WITHOUT WARRANTIES OR CONDITIONS OF ANY KIND, either express or implied.
 * See the License for the specific language governing permissions and
 * limitations under the License.
 */
package org.apache.dubbo.rpc.filter;

import org.apache.dubbo.common.URL;
import org.apache.dubbo.rpc.Invocation;
import org.apache.dubbo.rpc.Invoker;
import org.apache.dubbo.rpc.Result;
import org.apache.dubbo.rpc.RpcException;
import org.apache.dubbo.rpc.RpcStatus;
import org.apache.dubbo.rpc.support.BlockMyInvoker;
import org.apache.dubbo.rpc.support.MockInvocation;
import org.apache.dubbo.rpc.support.MyInvoker;
import org.apache.dubbo.rpc.support.RuntimeExceptionInvoker;

import org.junit.jupiter.api.Assertions;
import org.junit.jupiter.api.Test;

import java.util.concurrent.CountDownLatch;
import java.util.concurrent.atomic.AtomicInteger;

import static org.junit.jupiter.api.Assertions.assertEquals;
import static org.junit.jupiter.api.Assertions.assertNotSame;
import static org.junit.jupiter.api.Assertions.fail;

/**
 * ActiveLimitFilterTest.java
 */
public class ActiveLimitFilterTest {

    ActiveLimitFilter activeLimitFilter = new ActiveLimitFilter();

    @Test
    public void testInvokeNoActives() {
        URL url = URL.valueOf("test://test:11/test?accesslog=true&group=dubbo&version=1.1&actives=0");
        Invoker<ActiveLimitFilterTest> invoker = new MyInvoker<ActiveLimitFilterTest>(url);
        Invocation invocation = new MockInvocation();
        activeLimitFilter.invoke(invoker, invocation);
    }

    @Test
    public void testInvokeLessActives() {
        URL url = URL.valueOf("test://test:11/test?accesslog=true&group=dubbo&version=1.1&actives=10");
        Invoker<ActiveLimitFilterTest> invoker = new MyInvoker<ActiveLimitFilterTest>(url);
        Invocation invocation = new MockInvocation();
        activeLimitFilter.invoke(invoker, invocation);
    }

    @Test
    public void testInvokeGreaterActives() {
        AtomicInteger count = new AtomicInteger(0);
        URL url = URL.valueOf("test://test:11/test?accesslog=true&group=dubbo&version=1.1&actives=1&timeout=1");
        final Invoker<ActiveLimitFilterTest> invoker = new BlockMyInvoker<ActiveLimitFilterTest>(url, 100);
        final Invocation invocation = new MockInvocation();
        final CountDownLatch latch = new CountDownLatch(1);
        for (int i = 0; i < 100; i++) {
            Thread thread = new Thread(new Runnable() {

                public void run() {
                    try {
                        latch.await();
                    } catch (InterruptedException e) {
                        e.printStackTrace();
                    }
                    for (int i = 0; i < 100; i++) {
                        try {
                            activeLimitFilter.invoke(invoker, invocation);
                        } catch (RpcException expected) {
                            count.incrementAndGet();
                        }
                    }
                }
            });
            thread.start();
        }
        latch.countDown();

        try {
            Thread.sleep(1000);
        } catch (InterruptedException e) {
            e.printStackTrace();
        }
        assertNotSame(0, count.intValue());
    }

    @Test
    public void testInvokeTimeOut() throws Exception {
        int totalThread = 100;
        int maxActives = 10;
        long timeout = 1;
        long blockTime = 100;
        AtomicInteger count = new AtomicInteger(0);
        final CountDownLatch latch = new CountDownLatch(1);
        final CountDownLatch latchBlocking = new CountDownLatch(totalThread);
        URL url = URL.valueOf("test://test:11/test?accesslog=true&group=dubbo&version=1.1&actives=" + maxActives + "&timeout=" + timeout);
        final Invoker<ActiveLimitFilterTest> invoker = new BlockMyInvoker<ActiveLimitFilterTest>(url, blockTime);
        final Invocation invocation = new MockInvocation();
        RpcStatus.removeStatus(url);
        RpcStatus.removeStatus(url, invocation.getMethodName());
        for (int i = 0; i < totalThread; i++) {
            Thread thread = new Thread(new Runnable() {
                public void run() {
                    try {
                        try {
                            latch.await();
                        } catch (InterruptedException e) {
                            e.printStackTrace();
                        }
                        try {
                            Result asyncResult = activeLimitFilter.invoke(invoker, invocation);
                            Result result = asyncResult.get();
                            activeLimitFilter.onResponse(result, invoker, invocation);
                        } catch (RpcException expected) {
                            count.incrementAndGet();
                        } catch (Exception e) {
                            fail();
                        }
                    } finally {
                        latchBlocking.countDown();
                    }
                }
            });
            thread.start();
        }
        latch.countDown();

        try {
            latchBlocking.await();
        } catch (InterruptedException e) {
            e.printStackTrace();
        }
        assertEquals(90, count.intValue());
    }

    @Test
    public void testInvokeNotTimeOut() throws Exception {
        int totalThread = 100;
        int maxActives = 10;
        long timeout = 1000;
        long blockTime = 0;
        AtomicInteger count = new AtomicInteger(0);
        final CountDownLatch latch = new CountDownLatch(1);
        final CountDownLatch latchBlocking = new CountDownLatch(totalThread);
        URL url = URL.valueOf("test://test:11/test?accesslog=true&group=dubbo&version=1.1&actives=" + maxActives + "&timeout=" + timeout);
        final Invoker<ActiveLimitFilterTest> invoker = new BlockMyInvoker<ActiveLimitFilterTest>(url, blockTime);
        final Invocation invocation = new MockInvocation();
        for (int i = 0; i < totalThread; i++) {
            Thread thread = new Thread(new Runnable() {
                public void run() {
                    try {
                        try {
                            latch.await();
                        } catch (InterruptedException e) {
                            e.printStackTrace();
                        }
                        try {
                            Result asyncResult = activeLimitFilter.invoke(invoker, invocation);
                            Result result = asyncResult.get();
                            activeLimitFilter.onResponse(result, invoker, invocation);
                        } catch (RpcException expected) {
                            count.incrementAndGet();
                            activeLimitFilter.onError(expected, invoker, invocation);
                        } catch (Exception e) {
                            fail();
                        }
                    } finally {
                        latchBlocking.countDown();
                    }
                }
            });
            thread.start();
        }
        latch.countDown();

        try {
            latchBlocking.await();
        } catch (InterruptedException e) {
            e.printStackTrace();
        }
        assertEquals(0, count.intValue());
    }

    @Test
    public void testInvokeRuntimeException() {
        Assertions.assertThrows(RuntimeException.class, () -> {
            URL url = URL.valueOf("test://test:11/test?accesslog=true&group=dubbo&version=1.1&actives=0");
            Invoker<ActiveLimitFilterTest> invoker = new RuntimeExceptionInvoker(url);
            Invocation invocation = new MockInvocation();
            RpcStatus count = RpcStatus.getStatus(invoker.getUrl(), invocation.getMethodName());
            int beforeExceptionActiveCount = count.getActive();
            activeLimitFilter.invoke(invoker, invocation);
            int afterExceptionActiveCount = count.getActive();
            assertEquals(beforeExceptionActiveCount, afterExceptionActiveCount, "After exception active count should be same");
        });
    }

    @Test
    public void testInvokeRuntimeExceptionWithActiveCountMatch() {
        URL url = URL.valueOf("test://test:11/test?accesslog=true&group=dubbo&version=1.1&actives=0");
        Invoker<ActiveLimitFilterTest> invoker = new RuntimeExceptionInvoker(url);
        Invocation invocation = new MockInvocation();
        RpcStatus count = RpcStatus.getStatus(invoker.getUrl(), invocation.getMethodName());
        int beforeExceptionActiveCount = count.getActive();
        try {
            activeLimitFilter.invoke(invoker, invocation);
        } catch (RuntimeException ex) {
            activeLimitFilter.onError(ex, invoker, invocation);
            int afterExceptionActiveCount = count.getActive();
            assertEquals(beforeExceptionActiveCount, afterExceptionActiveCount, "After exception active count should be same");
        }
    }
}
>>>>>>> 403a9894
<|MERGE_RESOLUTION|>--- conflicted
+++ resolved
@@ -1,4 +1,3 @@
-<<<<<<< HEAD
 /*
  * Licensed to the Apache Software Foundation (ASF) under one or more
  * contributor license agreements.  See the NOTICE file distributed with
@@ -226,232 +225,4 @@
             assertEquals(beforeExceptionActiveCount, afterExceptionActiveCount, "After exception active count should be same");
         }
     }
-}
-=======
-/*
- * Licensed to the Apache Software Foundation (ASF) under one or more
- * contributor license agreements.  See the NOTICE file distributed with
- * this work for additional information regarding copyright ownership.
- * The ASF licenses this file to You under the Apache License, Version 2.0
- * (the "License"); you may not use this file except in compliance with
- * the License.  You may obtain a copy of the License at
- *
- *     http://www.apache.org/licenses/LICENSE-2.0
- *
- * Unless required by applicable law or agreed to in writing, software
- * distributed under the License is distributed on an "AS IS" BASIS,
- * WITHOUT WARRANTIES OR CONDITIONS OF ANY KIND, either express or implied.
- * See the License for the specific language governing permissions and
- * limitations under the License.
- */
-package org.apache.dubbo.rpc.filter;
-
-import org.apache.dubbo.common.URL;
-import org.apache.dubbo.rpc.Invocation;
-import org.apache.dubbo.rpc.Invoker;
-import org.apache.dubbo.rpc.Result;
-import org.apache.dubbo.rpc.RpcException;
-import org.apache.dubbo.rpc.RpcStatus;
-import org.apache.dubbo.rpc.support.BlockMyInvoker;
-import org.apache.dubbo.rpc.support.MockInvocation;
-import org.apache.dubbo.rpc.support.MyInvoker;
-import org.apache.dubbo.rpc.support.RuntimeExceptionInvoker;
-
-import org.junit.jupiter.api.Assertions;
-import org.junit.jupiter.api.Test;
-
-import java.util.concurrent.CountDownLatch;
-import java.util.concurrent.atomic.AtomicInteger;
-
-import static org.junit.jupiter.api.Assertions.assertEquals;
-import static org.junit.jupiter.api.Assertions.assertNotSame;
-import static org.junit.jupiter.api.Assertions.fail;
-
-/**
- * ActiveLimitFilterTest.java
- */
-public class ActiveLimitFilterTest {
-
-    ActiveLimitFilter activeLimitFilter = new ActiveLimitFilter();
-
-    @Test
-    public void testInvokeNoActives() {
-        URL url = URL.valueOf("test://test:11/test?accesslog=true&group=dubbo&version=1.1&actives=0");
-        Invoker<ActiveLimitFilterTest> invoker = new MyInvoker<ActiveLimitFilterTest>(url);
-        Invocation invocation = new MockInvocation();
-        activeLimitFilter.invoke(invoker, invocation);
-    }
-
-    @Test
-    public void testInvokeLessActives() {
-        URL url = URL.valueOf("test://test:11/test?accesslog=true&group=dubbo&version=1.1&actives=10");
-        Invoker<ActiveLimitFilterTest> invoker = new MyInvoker<ActiveLimitFilterTest>(url);
-        Invocation invocation = new MockInvocation();
-        activeLimitFilter.invoke(invoker, invocation);
-    }
-
-    @Test
-    public void testInvokeGreaterActives() {
-        AtomicInteger count = new AtomicInteger(0);
-        URL url = URL.valueOf("test://test:11/test?accesslog=true&group=dubbo&version=1.1&actives=1&timeout=1");
-        final Invoker<ActiveLimitFilterTest> invoker = new BlockMyInvoker<ActiveLimitFilterTest>(url, 100);
-        final Invocation invocation = new MockInvocation();
-        final CountDownLatch latch = new CountDownLatch(1);
-        for (int i = 0; i < 100; i++) {
-            Thread thread = new Thread(new Runnable() {
-
-                public void run() {
-                    try {
-                        latch.await();
-                    } catch (InterruptedException e) {
-                        e.printStackTrace();
-                    }
-                    for (int i = 0; i < 100; i++) {
-                        try {
-                            activeLimitFilter.invoke(invoker, invocation);
-                        } catch (RpcException expected) {
-                            count.incrementAndGet();
-                        }
-                    }
-                }
-            });
-            thread.start();
-        }
-        latch.countDown();
-
-        try {
-            Thread.sleep(1000);
-        } catch (InterruptedException e) {
-            e.printStackTrace();
-        }
-        assertNotSame(0, count.intValue());
-    }
-
-    @Test
-    public void testInvokeTimeOut() throws Exception {
-        int totalThread = 100;
-        int maxActives = 10;
-        long timeout = 1;
-        long blockTime = 100;
-        AtomicInteger count = new AtomicInteger(0);
-        final CountDownLatch latch = new CountDownLatch(1);
-        final CountDownLatch latchBlocking = new CountDownLatch(totalThread);
-        URL url = URL.valueOf("test://test:11/test?accesslog=true&group=dubbo&version=1.1&actives=" + maxActives + "&timeout=" + timeout);
-        final Invoker<ActiveLimitFilterTest> invoker = new BlockMyInvoker<ActiveLimitFilterTest>(url, blockTime);
-        final Invocation invocation = new MockInvocation();
-        RpcStatus.removeStatus(url);
-        RpcStatus.removeStatus(url, invocation.getMethodName());
-        for (int i = 0; i < totalThread; i++) {
-            Thread thread = new Thread(new Runnable() {
-                public void run() {
-                    try {
-                        try {
-                            latch.await();
-                        } catch (InterruptedException e) {
-                            e.printStackTrace();
-                        }
-                        try {
-                            Result asyncResult = activeLimitFilter.invoke(invoker, invocation);
-                            Result result = asyncResult.get();
-                            activeLimitFilter.onResponse(result, invoker, invocation);
-                        } catch (RpcException expected) {
-                            count.incrementAndGet();
-                        } catch (Exception e) {
-                            fail();
-                        }
-                    } finally {
-                        latchBlocking.countDown();
-                    }
-                }
-            });
-            thread.start();
-        }
-        latch.countDown();
-
-        try {
-            latchBlocking.await();
-        } catch (InterruptedException e) {
-            e.printStackTrace();
-        }
-        assertEquals(90, count.intValue());
-    }
-
-    @Test
-    public void testInvokeNotTimeOut() throws Exception {
-        int totalThread = 100;
-        int maxActives = 10;
-        long timeout = 1000;
-        long blockTime = 0;
-        AtomicInteger count = new AtomicInteger(0);
-        final CountDownLatch latch = new CountDownLatch(1);
-        final CountDownLatch latchBlocking = new CountDownLatch(totalThread);
-        URL url = URL.valueOf("test://test:11/test?accesslog=true&group=dubbo&version=1.1&actives=" + maxActives + "&timeout=" + timeout);
-        final Invoker<ActiveLimitFilterTest> invoker = new BlockMyInvoker<ActiveLimitFilterTest>(url, blockTime);
-        final Invocation invocation = new MockInvocation();
-        for (int i = 0; i < totalThread; i++) {
-            Thread thread = new Thread(new Runnable() {
-                public void run() {
-                    try {
-                        try {
-                            latch.await();
-                        } catch (InterruptedException e) {
-                            e.printStackTrace();
-                        }
-                        try {
-                            Result asyncResult = activeLimitFilter.invoke(invoker, invocation);
-                            Result result = asyncResult.get();
-                            activeLimitFilter.onResponse(result, invoker, invocation);
-                        } catch (RpcException expected) {
-                            count.incrementAndGet();
-                            activeLimitFilter.onError(expected, invoker, invocation);
-                        } catch (Exception e) {
-                            fail();
-                        }
-                    } finally {
-                        latchBlocking.countDown();
-                    }
-                }
-            });
-            thread.start();
-        }
-        latch.countDown();
-
-        try {
-            latchBlocking.await();
-        } catch (InterruptedException e) {
-            e.printStackTrace();
-        }
-        assertEquals(0, count.intValue());
-    }
-
-    @Test
-    public void testInvokeRuntimeException() {
-        Assertions.assertThrows(RuntimeException.class, () -> {
-            URL url = URL.valueOf("test://test:11/test?accesslog=true&group=dubbo&version=1.1&actives=0");
-            Invoker<ActiveLimitFilterTest> invoker = new RuntimeExceptionInvoker(url);
-            Invocation invocation = new MockInvocation();
-            RpcStatus count = RpcStatus.getStatus(invoker.getUrl(), invocation.getMethodName());
-            int beforeExceptionActiveCount = count.getActive();
-            activeLimitFilter.invoke(invoker, invocation);
-            int afterExceptionActiveCount = count.getActive();
-            assertEquals(beforeExceptionActiveCount, afterExceptionActiveCount, "After exception active count should be same");
-        });
-    }
-
-    @Test
-    public void testInvokeRuntimeExceptionWithActiveCountMatch() {
-        URL url = URL.valueOf("test://test:11/test?accesslog=true&group=dubbo&version=1.1&actives=0");
-        Invoker<ActiveLimitFilterTest> invoker = new RuntimeExceptionInvoker(url);
-        Invocation invocation = new MockInvocation();
-        RpcStatus count = RpcStatus.getStatus(invoker.getUrl(), invocation.getMethodName());
-        int beforeExceptionActiveCount = count.getActive();
-        try {
-            activeLimitFilter.invoke(invoker, invocation);
-        } catch (RuntimeException ex) {
-            activeLimitFilter.onError(ex, invoker, invocation);
-            int afterExceptionActiveCount = count.getActive();
-            assertEquals(beforeExceptionActiveCount, afterExceptionActiveCount, "After exception active count should be same");
-        }
-    }
-}
->>>>>>> 403a9894
+}