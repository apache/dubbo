--- conflicted
+++ resolved
@@ -113,10 +113,6 @@
         String serviceName = demoServiceClass.getName();
         Invoker invoker = mock(Invoker.class);
         given(invoker.getUrl()).willReturn(URL.valueOf("test://127.0.0.1:1/org.apache.dubbo.rpc.support.DemoService?interface=org.apache.dubbo.rpc.support.DemoService"));
-<<<<<<< HEAD
-=======
-        Invocation inv = new RpcInvocation("testReturnType", service, new Class<?>[]{String.class}, null, null, invoker, null);
->>>>>>> c9d1c1a5
 
         RpcInvocation inv = new RpcInvocation("testReturnType", serviceName, new Class<?>[]{String.class}, null, null, invoker);
         Type[] types = RpcUtils.getReturnTypes(inv);
@@ -126,11 +122,7 @@
         Assertions.assertEquals(String.class, types[1]);
         Assertions.assertArrayEquals(types, inv.getReturnTypes());
 
-<<<<<<< HEAD
         RpcInvocation inv1 = new RpcInvocation("testReturnType1", serviceName, new Class<?>[]{String.class}, null, null, invoker);
-=======
-        Invocation inv1 = new RpcInvocation("testReturnType1", service, new Class<?>[]{String.class}, null, null, invoker, null);
->>>>>>> c9d1c1a5
         java.lang.reflect.Type[] types1 = RpcUtils.getReturnTypes(inv1);
         Assertions.assertNotNull(types1);
         Assertions.assertEquals(2, types1.length);
@@ -138,11 +130,7 @@
         Assertions.assertEquals(demoServiceClass.getMethod("testReturnType1", String.class).getGenericReturnType(), types1[1]);
         Assertions.assertArrayEquals(types1, inv1.getReturnTypes());
 
-<<<<<<< HEAD
         RpcInvocation inv2 = new RpcInvocation("testReturnType2", serviceName, new Class<?>[]{String.class}, null, null, invoker);
-=======
-        Invocation inv2 = new RpcInvocation("testReturnType2", service, new Class<?>[]{String.class}, null, null, invoker, null);
->>>>>>> c9d1c1a5
         java.lang.reflect.Type[] types2 = RpcUtils.getReturnTypes(inv2);
         Assertions.assertNotNull(types2);
         Assertions.assertEquals(2, types2.length);
@@ -150,11 +138,7 @@
         Assertions.assertEquals(String.class, types2[1]);
         Assertions.assertArrayEquals(types2, inv2.getReturnTypes());
 
-<<<<<<< HEAD
         RpcInvocation inv3 = new RpcInvocation("testReturnType3", serviceName, new Class<?>[]{String.class}, null, null, invoker);
-=======
-        Invocation inv3 = new RpcInvocation("testReturnType3", service, new Class<?>[]{String.class}, null, null, invoker, null);
->>>>>>> c9d1c1a5
         java.lang.reflect.Type[] types3 = RpcUtils.getReturnTypes(inv3);
         Assertions.assertNotNull(types3);
         Assertions.assertEquals(2, types3.length);
@@ -163,11 +147,7 @@
         Assertions.assertEquals(((ParameterizedType) genericReturnType3).getActualTypeArguments()[0], types3[1]);
         Assertions.assertArrayEquals(types3, inv3.getReturnTypes());
 
-<<<<<<< HEAD
         RpcInvocation inv4 = new RpcInvocation("testReturnType4", serviceName, new Class<?>[]{String.class}, null, null, invoker);
-=======
-        Invocation inv4 = new RpcInvocation("testReturnType4", service, new Class<?>[]{String.class}, null, null, invoker, null);
->>>>>>> c9d1c1a5
         java.lang.reflect.Type[] types4 = RpcUtils.getReturnTypes(inv4);
         Assertions.assertNotNull(types4);
         Assertions.assertEquals(2, types4.length);
@@ -175,11 +155,7 @@
         Assertions.assertNull(types4[1]);
         Assertions.assertArrayEquals(types4, inv4.getReturnTypes());
 
-<<<<<<< HEAD
         RpcInvocation inv5 = new RpcInvocation("testReturnType5", serviceName, new Class<?>[]{String.class}, null, null, invoker);
-=======
-        Invocation inv5 = new RpcInvocation("testReturnType5", service, new Class<?>[]{String.class}, null, null, invoker, null);
->>>>>>> c9d1c1a5
         java.lang.reflect.Type[] types5 = RpcUtils.getReturnTypes(inv5);
         Assertions.assertNotNull(types5);
         Assertions.assertEquals(2, types5.length);
