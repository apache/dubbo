/*
 * Licensed to the Apache Software Foundation (ASF) under one or more
 * contributor license agreements.  See the NOTICE file distributed with
 * this work for additional information regarding copyright ownership.
 * The ASF licenses this file to You under the Apache License, Version 2.0
 * (the "License"); you may not use this file except in compliance with
 * the License.  You may obtain a copy of the License at
 *
 *     http://www.apache.org/licenses/LICENSE-2.0
 *
 * Unless required by applicable law or agreed to in writing, software
 * distributed under the License is distributed on an "AS IS" BASIS,
 * WITHOUT WARRANTIES OR CONDITIONS OF ANY KIND, either express or implied.
 * See the License for the specific language governing permissions and
 * limitations under the License.
 */
package org.apache.dubbo.rpc.support;

import org.apache.dubbo.common.URL;
import org.apache.dubbo.rpc.Invocation;
import org.apache.dubbo.rpc.InvokeMode;
import org.apache.dubbo.rpc.Invoker;
import org.apache.dubbo.rpc.RpcInvocation;

import org.apache.dubbo.rpc.model.ApplicationModel;
import org.apache.dubbo.rpc.model.ServiceRepository;
import org.junit.jupiter.api.Assertions;
import org.junit.jupiter.api.Test;
import org.junit.jupiter.params.ParameterizedTest;
import org.junit.jupiter.params.provider.CsvSource;

import java.lang.reflect.ParameterizedType;
import java.lang.reflect.Type;
import java.util.HashMap;
import java.util.List;
import java.util.Map;

import static org.apache.dubbo.rpc.Constants.AUTO_ATTACH_INVOCATIONID_KEY;
import static org.junit.jupiter.api.Assertions.assertEquals;
import static org.junit.jupiter.api.Assertions.assertNotNull;
import static org.junit.jupiter.api.Assertions.assertNull;
import static org.junit.jupiter.api.Assertions.assertTrue;
import static org.mockito.BDDMockito.given;
import static org.mockito.Mockito.mock;

public class RpcUtilsTest {

    /**
     * regular scenario: async invocation in URL
     * verify: 1. whether invocationId is set correctly, 2. idempotent or not
     */
    @Test
    public void testAttachInvocationIdIfAsync_normal() {
        URL url = URL.valueOf("dubbo://localhost/?test.async=true");
        Map<String, Object> attachments = new HashMap<>();
        attachments.put("aa", "bb");
        Invocation inv = new RpcInvocation("test", "DemoService", "", new Class[] {}, new String[] {}, attachments);
        RpcUtils.attachInvocationIdIfAsync(url, inv);
        long id1 = RpcUtils.getInvocationId(inv);
        RpcUtils.attachInvocationIdIfAsync(url, inv);
        long id2 = RpcUtils.getInvocationId(inv);
        assertEquals(id1, id2); // verify if it's idempotent
        assertTrue(id1 >= 0);
        assertEquals("bb", attachments.get("aa"));
    }

    /**
     * scenario: sync invocation, no attachment added by default
     * verify: no id attribute added in attachment
     */
    @Test
    public void testAttachInvocationIdIfAsync_sync() {
        URL url = URL.valueOf("dubbo://localhost/");
        Invocation inv = new RpcInvocation("test", "DemoService", "", new Class[] {}, new String[] {});
        RpcUtils.attachInvocationIdIfAsync(url, inv);
        assertNull(RpcUtils.getInvocationId(inv));
    }

    /**
     * scenario: async invocation, add attachment by default
     * verify: no error report when the original attachment is null
     */
    @Test
    public void testAttachInvocationIdIfAsync_nullAttachments() {
        URL url = URL.valueOf("dubbo://localhost/?test.async=true");
        Invocation inv = new RpcInvocation("test", "DemoService", "", new Class[] {}, new String[] {});
        RpcUtils.attachInvocationIdIfAsync(url, inv);
        assertTrue(RpcUtils.getInvocationId(inv) >= 0L);
    }

    /**
     * scenario: explicitly configure to not add attachment
     * verify: no id attribute added in attachment
     */
    @Test
    public void testAttachInvocationIdIfAsync_forceNotAttache() {
        URL url = URL.valueOf("dubbo://localhost/?test.async=true&" + AUTO_ATTACH_INVOCATIONID_KEY + "=false");
        Invocation inv = new RpcInvocation("test", "DemoService", "", new Class[] {}, new String[] {});
        RpcUtils.attachInvocationIdIfAsync(url, inv);
        assertNull(RpcUtils.getInvocationId(inv));
    }

    /**
     * scenario: explicitly configure to add attachment
     * verify: id attribute added in attachment
     */
    @Test
    public void testAttachInvocationIdIfAsync_forceAttache() {
        URL url = URL.valueOf("dubbo://localhost/?" + AUTO_ATTACH_INVOCATIONID_KEY + "=true");
        Invocation inv = new RpcInvocation("test", "DemoService", "", new Class[] {}, new String[] {});
        RpcUtils.attachInvocationIdIfAsync(url, inv);
        assertNotNull(RpcUtils.getInvocationId(inv));
    }

    @Test
    public void testGetReturnType() {
        Class<?> demoServiceClass = DemoService.class;
        String serviceName = demoServiceClass.getName();
        Invoker invoker = mock(Invoker.class);
        given(invoker.getUrl()).willReturn(URL.valueOf(
                "test://127.0.0.1:1/org.apache.dubbo.rpc.support.DemoService?interface=org.apache.dubbo.rpc.support.DemoService"));

        // void sayHello(String name);
        RpcInvocation inv = new RpcInvocation("sayHello", serviceName, "", new Class<?>[] {String.class}, null, null, invoker, null);
        Class<?> returnType = RpcUtils.getReturnType(inv);
        Assertions.assertNull(returnType);

        //String echo(String text);
        RpcInvocation inv1 = new RpcInvocation("echo", serviceName, "", new Class<?>[] {String.class}, null, null, invoker, null);
        Class<?> returnType1 = RpcUtils.getReturnType(inv1);
        Assertions.assertNotNull(returnType1);
        Assertions.assertEquals(String.class, returnType1);

        //int getSize(String[] strs);
        RpcInvocation inv2 = new RpcInvocation("getSize", serviceName, "", new Class<?>[] {String[].class}, null, null, invoker, null);
        Class<?> returnType2 = RpcUtils.getReturnType(inv2);
        Assertions.assertNotNull(returnType2);
        Assertions.assertEquals(int.class, returnType2);

        //Person getPerson(Person person);
        RpcInvocation inv3 = new RpcInvocation("getPerson", serviceName, "", new Class<?>[] {Person.class}, null, null, invoker, null);
        Class<?> returnType3 = RpcUtils.getReturnType(inv3);
        Assertions.assertNotNull(returnType3);
        Assertions.assertEquals(Person.class, returnType3);

        //List<String> testReturnType1(String str);
        RpcInvocation inv4 =
                new RpcInvocation("testReturnType1", serviceName, "", new Class<?>[] {String.class}, null, null, invoker, null);
        Class<?> returnType4 = RpcUtils.getReturnType(inv4);
        Assertions.assertNotNull(returnType4);
        Assertions.assertEquals(List.class, returnType4);

    }

    @Test
    public void testGetReturnTypes() throws Exception {
        Class<?> demoServiceClass = DemoService.class;
        String serviceName = demoServiceClass.getName();
        Invoker invoker = mock(Invoker.class);
        given(invoker.getUrl()).willReturn(URL.valueOf(
                "test://127.0.0.1:1/org.apache.dubbo.rpc.support.DemoService?interface=org.apache.dubbo.rpc.support.DemoService"));

        RpcInvocation inv = new RpcInvocation("testReturnType", serviceName, "", new Class<?>[] {String.class}, null, null, invoker, null);
        Type[] types = RpcUtils.getReturnTypes(inv);
        Assertions.assertNotNull(types);
        Assertions.assertEquals(2, types.length);
        Assertions.assertEquals(String.class, types[0]);
        Assertions.assertEquals(String.class, types[1]);
        Assertions.assertArrayEquals(types, inv.getReturnTypes());

        RpcInvocation inv1 =
                new RpcInvocation("testReturnType1", serviceName, "", new Class<?>[] {String.class}, null, null, invoker, null);
        java.lang.reflect.Type[] types1 = RpcUtils.getReturnTypes(inv1);
        Assertions.assertNotNull(types1);
        Assertions.assertEquals(2, types1.length);
        Assertions.assertEquals(List.class, types1[0]);
        Assertions.assertEquals(demoServiceClass.getMethod("testReturnType1", String.class).getGenericReturnType(), types1[1]);
        Assertions.assertArrayEquals(types1, inv1.getReturnTypes());

        RpcInvocation inv2 =
                new RpcInvocation("testReturnType2", serviceName, "", new Class<?>[] {String.class}, null, null, invoker, null);
        java.lang.reflect.Type[] types2 = RpcUtils.getReturnTypes(inv2);
        Assertions.assertNotNull(types2);
        Assertions.assertEquals(2, types2.length);
        Assertions.assertEquals(String.class, types2[0]);
        Assertions.assertEquals(String.class, types2[1]);
        Assertions.assertArrayEquals(types2, inv2.getReturnTypes());

        RpcInvocation inv3 =
                new RpcInvocation("testReturnType3", serviceName, "", new Class<?>[] {String.class}, null, null, invoker, null);
        java.lang.reflect.Type[] types3 = RpcUtils.getReturnTypes(inv3);
        Assertions.assertNotNull(types3);
        Assertions.assertEquals(2, types3.length);
        Assertions.assertEquals(List.class, types3[0]);
        java.lang.reflect.Type genericReturnType3 = demoServiceClass.getMethod("testReturnType3", String.class).getGenericReturnType();
        Assertions.assertEquals(((ParameterizedType) genericReturnType3).getActualTypeArguments()[0], types3[1]);
        Assertions.assertArrayEquals(types3, inv3.getReturnTypes());

        RpcInvocation inv4 =
                new RpcInvocation("testReturnType4", serviceName, "", new Class<?>[] {String.class}, null, null, invoker, null);
        java.lang.reflect.Type[] types4 = RpcUtils.getReturnTypes(inv4);
        Assertions.assertNotNull(types4);
        Assertions.assertEquals(2, types4.length);
        Assertions.assertNull(types4[0]);
        Assertions.assertNull(types4[1]);
        Assertions.assertArrayEquals(types4, inv4.getReturnTypes());

        RpcInvocation inv5 =
                new RpcInvocation("testReturnType5", serviceName, "", new Class<?>[] {String.class}, null, null, invoker, null);
        java.lang.reflect.Type[] types5 = RpcUtils.getReturnTypes(inv5);
        Assertions.assertNotNull(types5);
        Assertions.assertEquals(2, types5.length);
        Assertions.assertEquals(Map.class, types5[0]);
        java.lang.reflect.Type genericReturnType5 = demoServiceClass.getMethod("testReturnType5", String.class).getGenericReturnType();
        Assertions.assertEquals(((ParameterizedType) genericReturnType5).getActualTypeArguments()[0], types5[1]);
        Assertions.assertArrayEquals(types5, inv5.getReturnTypes());
    }

    @Test
    public void testGetParameterTypes() {
        Class<?> demoServiceClass = DemoService.class;
        String serviceName = demoServiceClass.getName();
        Invoker invoker = mock(Invoker.class);

        // void sayHello(String name);
        RpcInvocation inv1 = new RpcInvocation("sayHello", serviceName, "",
                new Class<?>[] {String.class}, null, null, invoker, null);
        Class<?>[] parameterTypes1 = RpcUtils.getParameterTypes(inv1);
        Assertions.assertNotNull(parameterTypes1);
        Assertions.assertEquals(1, parameterTypes1.length);
        Assertions.assertEquals(String.class, parameterTypes1[0]);

        //long timestamp();
        RpcInvocation inv2 = new RpcInvocation("timestamp", serviceName, "", null, null, null, invoker, null);
        Class<?>[] parameterTypes2 = RpcUtils.getParameterTypes(inv2);
        Assertions.assertEquals(0, parameterTypes2.length);

        //Type enumlength(Type... types);
        RpcInvocation inv3 = new RpcInvocation("enumlength", serviceName, "",
                new Class<?>[] {Type.class, Type.class}, null, null, invoker, null);
        Class<?>[] parameterTypes3 = RpcUtils.getParameterTypes(inv3);
        Assertions.assertNotNull(parameterTypes3);
        Assertions.assertEquals(2, parameterTypes3.length);
        Assertions.assertEquals(Type.class, parameterTypes3[0]);
        Assertions.assertEquals(Type.class, parameterTypes3[1]);

        //byte getbyte(byte arg);
        RpcInvocation inv4 = new RpcInvocation("getbyte", serviceName, "",
                new Class<?>[] {byte.class}, null, null, invoker, null);
        Class<?>[] parameterTypes4 = RpcUtils.getParameterTypes(inv4);
        Assertions.assertNotNull(parameterTypes4);
        Assertions.assertEquals(1, parameterTypes4.length);
        Assertions.assertEquals(byte.class, parameterTypes4[0]);

        //void $invoke(String s1, String s2);
        RpcInvocation inv5 = new RpcInvocation("$invoke", serviceName, "",
                new Class<?>[] {String.class, String[].class},
                new Object[] {"method", new String[] {"java.lang.String", "void", "java.lang.Object"}},
                null, invoker, null);
        Class<?>[] parameterTypes5 = RpcUtils.getParameterTypes(inv5);
        Assertions.assertNotNull(parameterTypes5);
        Assertions.assertEquals(3, parameterTypes5.length);
        Assertions.assertEquals(String.class, parameterTypes5[0]);
        Assertions.assertEquals(String.class, parameterTypes5[1]);
        Assertions.assertEquals(String.class, parameterTypes5[2]);
    }

    @ParameterizedTest
    @CsvSource({
            "echo",
            "stringLength",
            "testReturnType"
    })
    public void testGetMethodName(String methodName) {
        Class<?> demoServiceClass = DemoService.class;
        String serviceName = demoServiceClass.getName();
        Invoker invoker = mock(Invoker.class);

        RpcInvocation inv1 = new RpcInvocation(methodName, serviceName, "",
                new Class<?>[] {String.class}, null, null, invoker, null);
        String actual = RpcUtils.getMethodName(inv1);
        Assertions.assertNotNull(actual);
        Assertions.assertEquals(methodName, actual);
    }

    @ParameterizedTest
    @CsvSource({
            "hello",
            "apache",
            "dubbo"
    })
    public void testGet_$invoke_MethodName(String method) {
        Class<?> demoServiceClass = DemoService.class;
        String serviceName = demoServiceClass.getName();
        Invoker invoker = mock(Invoker.class);

        RpcInvocation inv = new RpcInvocation("$invoke", serviceName, "",
                new Class<?>[] {String.class, String[].class},
                new Object[] {method, new String[] {"java.lang.String", "void", "java.lang.Object"}},
                null, invoker, null);
        String actual = RpcUtils.getMethodName(inv);
        Assertions.assertNotNull(actual);
        Assertions.assertEquals(method, actual);

    }

    @Test
    public void testGet_$invoke_Arguments() {
        Object[] args = new Object[] {"hello", "dubbo", 520};
        Class<?> demoServiceClass = DemoService.class;
        String serviceName = demoServiceClass.getName();
        Invoker invoker = mock(Invoker.class);

        RpcInvocation inv = new RpcInvocation("$invoke", serviceName, "",
                new Class<?>[] {String.class, String[].class, Object[].class},
                new Object[] {"method", new String[] {}, args},
                null, invoker, null);

        Object[] arguments = RpcUtils.getArguments(inv);
        for (int i = 0; i < args.length; i++) {
            Assertions.assertNotNull(arguments[i]);
            Assertions.assertEquals(args[i].getClass().getName(), arguments[i].getClass().getName());
            Assertions.assertEquals(args[i], arguments[i]);
        }
    }

    @Test
<<<<<<< HEAD
    public void testIsReturnTypeFuture() {
        Class<?> demoServiceClass = DemoService.class;
        String serviceName = demoServiceClass.getName();
        Invoker invoker = mock(Invoker.class);
        given(invoker.getUrl()).willReturn(URL.valueOf(
                "test://127.0.0.1:1/org.apache.dubbo.rpc.support.DemoService?interface=org.apache.dubbo.rpc.support.DemoService"));

        RpcInvocation inv = new RpcInvocation("testReturnType", serviceName, "", new Class<?>[] {String.class}, null, null, invoker, null);
        Assertions.assertFalse(RpcUtils.isReturnTypeFuture(inv));

        ServiceRepository repository = ApplicationModel.getServiceRepository();
        repository.registerService(demoServiceClass);

        inv = new RpcInvocation("testReturnType4", serviceName, "", new Class<?>[] {String.class}, null, null, invoker, null);
        Assertions.assertTrue(RpcUtils.isReturnTypeFuture(inv));
    }

=======
    public void testIsAsync() {
        Object[] args = new Object[] {"hello", "dubbo", 520};
        Class<?> demoServiceClass = DemoService.class;
        String serviceName = demoServiceClass.getName();
        Invoker invoker = mock(Invoker.class);

        URL url = URL.valueOf(
                "test://127.0.0.1:1/org.apache.dubbo.rpc.support.DemoService?interface=org.apache.dubbo.rpc.support.DemoService");

        RpcInvocation inv = new RpcInvocation("test", serviceName, "",
                new Class<?>[] {String.class, String[].class, Object[].class},
                new Object[] {"method", new String[] {}, args},
                null, invoker, null);

        Assertions.assertFalse(RpcUtils.isAsync(url, inv));
        inv.setInvokeMode(InvokeMode.ASYNC);
        Assertions.assertTrue(RpcUtils.isAsync(url, inv));
    }

    @Test
    public void testIsGenericCall() {
        Assertions.assertTrue(RpcUtils.isGenericCall("Ljava/lang/String;[Ljava/lang/String;[Ljava/lang/Object;", "$invoke"));
        Assertions.assertTrue(RpcUtils.isGenericCall("Ljava/lang/String;[Ljava/lang/String;[Ljava/lang/Object;", "$invokeAsync"));
        Assertions.assertFalse(RpcUtils.isGenericCall("Ljava/lang/String;[Ljava/lang/String;[Ljava/lang/Object;", "testMethod"));
    }

    @Test
    public void testIsEcho() {
        Assertions.assertTrue(RpcUtils.isEcho("Ljava/lang/Object;", "$echo"));
        Assertions.assertFalse(RpcUtils.isEcho("Ljava/lang/Object;", "testMethod"));
        Assertions.assertFalse(RpcUtils.isEcho("Ljava/lang/String;", "$echo"));
    }
>>>>>>> e845e164
}<|MERGE_RESOLUTION|>--- conflicted
+++ resolved
@@ -325,25 +325,6 @@
     }
 
     @Test
-<<<<<<< HEAD
-    public void testIsReturnTypeFuture() {
-        Class<?> demoServiceClass = DemoService.class;
-        String serviceName = demoServiceClass.getName();
-        Invoker invoker = mock(Invoker.class);
-        given(invoker.getUrl()).willReturn(URL.valueOf(
-                "test://127.0.0.1:1/org.apache.dubbo.rpc.support.DemoService?interface=org.apache.dubbo.rpc.support.DemoService"));
-
-        RpcInvocation inv = new RpcInvocation("testReturnType", serviceName, "", new Class<?>[] {String.class}, null, null, invoker, null);
-        Assertions.assertFalse(RpcUtils.isReturnTypeFuture(inv));
-
-        ServiceRepository repository = ApplicationModel.getServiceRepository();
-        repository.registerService(demoServiceClass);
-
-        inv = new RpcInvocation("testReturnType4", serviceName, "", new Class<?>[] {String.class}, null, null, invoker, null);
-        Assertions.assertTrue(RpcUtils.isReturnTypeFuture(inv));
-    }
-
-=======
     public void testIsAsync() {
         Object[] args = new Object[] {"hello", "dubbo", 520};
         Class<?> demoServiceClass = DemoService.class;
@@ -376,5 +357,22 @@
         Assertions.assertFalse(RpcUtils.isEcho("Ljava/lang/Object;", "testMethod"));
         Assertions.assertFalse(RpcUtils.isEcho("Ljava/lang/String;", "$echo"));
     }
->>>>>>> e845e164
+    @Test
+    public void testIsReturnTypeFuture() {
+        Class<?> demoServiceClass = DemoService.class;
+        String serviceName = demoServiceClass.getName();
+        Invoker invoker = mock(Invoker.class);
+        given(invoker.getUrl()).willReturn(URL.valueOf(
+                "test://127.0.0.1:1/org.apache.dubbo.rpc.support.DemoService?interface=org.apache.dubbo.rpc.support.DemoService"));
+
+        RpcInvocation inv = new RpcInvocation("testReturnType", serviceName, "", new Class<?>[] {String.class}, null, null, invoker, null);
+        Assertions.assertFalse(RpcUtils.isReturnTypeFuture(inv));
+
+        ServiceRepository repository = ApplicationModel.getServiceRepository();
+        repository.registerService(demoServiceClass);
+
+        inv = new RpcInvocation("testReturnType4", serviceName, "", new Class<?>[] {String.class}, null, null, invoker, null);
+        Assertions.assertTrue(RpcUtils.isReturnTypeFuture(inv));
+    }
+
 }