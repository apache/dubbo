/*
 * Licensed to the Apache Software Foundation (ASF) under one or more
 * contributor license agreements.  See the NOTICE file distributed with
 * this work for additional information regarding copyright ownership.
 * The ASF licenses this file to You under the Apache License, Version 2.0
 * (the "License"); you may not use this file except in compliance with
 * the License.  You may obtain a copy of the License at
 *
 *     http://www.apache.org/licenses/LICENSE-2.0
 *
 * Unless required by applicable law or agreed to in writing, software
 * distributed under the License is distributed on an "AS IS" BASIS,
 * WITHOUT WARRANTIES OR CONDITIONS OF ANY KIND, either express or implied.
 * See the License for the specific language governing permissions and
 * limitations under the License.
 */
package org.apache.dubbo.rpc.filter;

import org.apache.dubbo.common.URL;
import org.apache.dubbo.rpc.AppResponse;
import org.apache.dubbo.rpc.AsyncRpcResult;
import org.apache.dubbo.rpc.Invocation;
import org.apache.dubbo.rpc.Invoker;
import org.apache.dubbo.rpc.Result;
import org.apache.dubbo.rpc.RpcInvocation;
import org.apache.dubbo.rpc.service.GenericService;
import org.apache.dubbo.rpc.support.DemoService;
import org.apache.dubbo.rpc.support.Person;

import com.alibaba.dubbo.rpc.service.GenericException;
import org.junit.jupiter.api.Assertions;
import org.junit.jupiter.api.Test;
import org.mockito.Mockito;

import java.lang.reflect.Method;
import java.util.HashMap;
import java.util.Map;
import java.util.concurrent.TimeUnit;

import static org.apache.dubbo.common.constants.CommonConstants.$INVOKE;
import static org.apache.dubbo.rpc.Constants.GENERIC_KEY;
import static org.mockito.Mockito.any;
import static org.mockito.Mockito.when;

public class GenericImplFilterTest {

    private GenericImplFilter genericImplFilter = new GenericImplFilter();

    @Test
    public void testInvoke() throws Exception {

        RpcInvocation invocation = new RpcInvocation("getPerson", "org.apache.dubbo.rpc.support.DemoService",
                "org.apache.dubbo.rpc.support.DemoService:dubbo", new Class[]{Person.class}, new Object[]{new Person("dubbo", 10)});


        URL url = URL.valueOf("test://test:11/org.apache.dubbo.rpc.support.DemoService?" +
                "accesslog=true&group=dubbo&version=1.1&generic=true");
        Invoker invoker = Mockito.mock(Invoker.class);

        Map<String, Object> person = new HashMap<String, Object>();
        person.put("name", "dubbo");
        person.put("age", 10);

        AppResponse mockRpcResult = new AppResponse(person);
        when(invoker.invoke(any(Invocation.class))).thenReturn(AsyncRpcResult.newDefaultAsyncResult(mockRpcResult, invocation));
        when(invoker.getUrl()).thenReturn(url);
        when(invoker.getInterface()).thenReturn(DemoService.class);

        Result asyncResult = genericImplFilter.invoke(invoker, invocation);
<<<<<<< HEAD
        Result result = asyncResult.get(Integer.MAX_VALUE, TimeUnit.MILLISECONDS);
        genericImplFilter.onMessage(result, invoker, invocation);
=======
        Result result = asyncResult.get();
        genericImplFilter.onResponse(result, invoker, invocation);
>>>>>>> 403a9894

        Assertions.assertEquals(Person.class, result.getValue().getClass());
        Assertions.assertEquals(10, ((Person) result.getValue()).getAge());
    }

    @Test
    public void testInvokeWithException() throws Exception {

        RpcInvocation invocation = new RpcInvocation("getPerson", "org.apache.dubbo.rpc.support.DemoService",
                "org.apache.dubbo.rpc.support.DemoService:dubbo", new Class[]{Person.class}, new Object[]{new Person("dubbo", 10)});

        URL url = URL.valueOf("test://test:11/org.apache.dubbo.rpc.support.DemoService?" +
                "accesslog=true&group=dubbo&version=1.1&generic=true");
        Invoker invoker = Mockito.mock(Invoker.class);

        AppResponse mockRpcResult = new AppResponse(new GenericException(new RuntimeException("failed")));
        when(invoker.invoke(any(Invocation.class))).thenReturn(AsyncRpcResult.newDefaultAsyncResult(mockRpcResult, invocation));
        when(invoker.getUrl()).thenReturn(url);
        when(invoker.getInterface()).thenReturn(DemoService.class);

        Result asyncResult = genericImplFilter.invoke(invoker, invocation);
<<<<<<< HEAD
        Result result = asyncResult.get(Integer.MAX_VALUE, TimeUnit.MILLISECONDS);
        genericImplFilter.onMessage(result, invoker, invocation);
=======
        Result result = asyncResult.get();
        genericImplFilter.onResponse(result, invoker, invocation);
>>>>>>> 403a9894
        Assertions.assertEquals(RuntimeException.class, result.getException().getClass());

    }

    @Test
    public void testInvokeWith$Invoke() throws Exception {

        Method genericInvoke = GenericService.class.getMethods()[0];

        Map<String, Object> person = new HashMap<String, Object>();
        person.put("name", "dubbo");
        person.put("age", 10);

        RpcInvocation invocation = new RpcInvocation($INVOKE, GenericService.class.getName(), "org.apache.dubbo.rpc.support.DemoService:dubbo",
                genericInvoke.getParameterTypes(), new Object[]{"getPerson", new String[]{Person.class.getCanonicalName()}, new Object[]{person}});

        URL url = URL.valueOf("test://test:11/org.apache.dubbo.rpc.support.DemoService?" +
                "accesslog=true&group=dubbo&version=1.1&generic=true");
        Invoker invoker = Mockito.mock(Invoker.class);
        when(invoker.invoke(any(Invocation.class))).thenReturn(new AppResponse(new Person("person", 10)));
        when(invoker.getUrl()).thenReturn(url);

        genericImplFilter.invoke(invoker, invocation);
        Assertions.assertEquals("true", invocation.getAttachment(GENERIC_KEY));

    }
}<|MERGE_RESOLUTION|>--- conflicted
+++ resolved
@@ -67,13 +67,8 @@
         when(invoker.getInterface()).thenReturn(DemoService.class);
 
         Result asyncResult = genericImplFilter.invoke(invoker, invocation);
-<<<<<<< HEAD
         Result result = asyncResult.get(Integer.MAX_VALUE, TimeUnit.MILLISECONDS);
         genericImplFilter.onMessage(result, invoker, invocation);
-=======
-        Result result = asyncResult.get();
-        genericImplFilter.onResponse(result, invoker, invocation);
->>>>>>> 403a9894
 
         Assertions.assertEquals(Person.class, result.getValue().getClass());
         Assertions.assertEquals(10, ((Person) result.getValue()).getAge());
@@ -95,13 +90,9 @@
         when(invoker.getInterface()).thenReturn(DemoService.class);
 
         Result asyncResult = genericImplFilter.invoke(invoker, invocation);
-<<<<<<< HEAD
         Result result = asyncResult.get(Integer.MAX_VALUE, TimeUnit.MILLISECONDS);
         genericImplFilter.onMessage(result, invoker, invocation);
-=======
-        Result result = asyncResult.get();
-        genericImplFilter.onResponse(result, invoker, invocation);
->>>>>>> 403a9894
+      
         Assertions.assertEquals(RuntimeException.class, result.getException().getClass());
 
     }
