--- conflicted
+++ resolved
@@ -1,4 +1,3 @@
-<<<<<<< HEAD
 /*
  * Licensed to the Apache Software Foundation (ASF) under one or more
  * contributor license agreements.  See the NOTICE file distributed with
@@ -174,179 +173,4 @@
         Result filterResult = compatibleFilter.invoke(invoker, invocation);
         assertEquals("hello", filterResult.getValue());
     }
-=======
-/*
- * Licensed to the Apache Software Foundation (ASF) under one or more
- * contributor license agreements.  See the NOTICE file distributed with
- * this work for additional information regarding copyright ownership.
- * The ASF licenses this file to You under the Apache License, Version 2.0
- * (the "License"); you may not use this file except in compliance with
- * the License.  You may obtain a copy of the License at
- *
- *     http://www.apache.org/licenses/LICENSE-2.0
- *
- * Unless required by applicable law or agreed to in writing, software
- * distributed under the License is distributed on an "AS IS" BASIS,
- * WITHOUT WARRANTIES OR CONDITIONS OF ANY KIND, either express or implied.
- * See the License for the specific language governing permissions and
- * limitations under the License.
- */
-package org.apache.dubbo.rpc.filter;
-
-import org.apache.dubbo.common.URL;
-import org.apache.dubbo.rpc.AppResponse;
-import org.apache.dubbo.rpc.AsyncRpcResult;
-import org.apache.dubbo.rpc.Invocation;
-import org.apache.dubbo.rpc.Invoker;
-import org.apache.dubbo.rpc.Result;
-import org.apache.dubbo.rpc.support.DemoService;
-import org.apache.dubbo.rpc.support.Type;
-
-import org.junit.jupiter.api.AfterEach;
-import org.junit.jupiter.api.Test;
-import org.mockito.Mockito;
-
-import static org.junit.jupiter.api.Assertions.assertArrayEquals;
-import static org.junit.jupiter.api.Assertions.assertEquals;
-import static org.mockito.BDDMockito.given;
-import static org.mockito.Mockito.mock;
-
-/**
- * CompatibleFilterTest.java
- */
-public class CompatibleFilterFilterTest {
-    private CompatibleFilter compatibleFilter = new CompatibleFilter();
-    private Invocation invocation;
-    private Invoker invoker;
-
-    @AfterEach
-    public void tearDown() {
-        Mockito.reset(invocation, invoker);
-    }
-
-    @Test
-    public void testInvokerGeneric() {
-        invocation = mock(Invocation.class);
-        given(invocation.getMethodName()).willReturn("$enumlength");
-        given(invocation.getParameterTypes()).willReturn(new Class<?>[]{Enum.class});
-        given(invocation.getArguments()).willReturn(new Object[]{"hello"});
-
-        invoker = mock(Invoker.class);
-        given(invoker.isAvailable()).willReturn(true);
-        given(invoker.getInterface()).willReturn(DemoService.class);
-        AppResponse result = new AppResponse();
-        result.setValue("High");
-        given(invoker.invoke(invocation)).willReturn(result);
-        URL url = URL.valueOf("test://test:11/test?group=dubbo&version=1.1");
-        given(invoker.getUrl()).willReturn(url);
-
-        Result filterResult = compatibleFilter.invoke(invoker, invocation);
-        assertEquals(filterResult, result);
-    }
-
-    @Test
-    public void testResulthasException() {
-        invocation = mock(Invocation.class);
-        given(invocation.getMethodName()).willReturn("enumlength");
-        given(invocation.getParameterTypes()).willReturn(new Class<?>[]{Enum.class});
-        given(invocation.getArguments()).willReturn(new Object[]{"hello"});
-
-        invoker = mock(Invoker.class);
-        given(invoker.isAvailable()).willReturn(true);
-        given(invoker.getInterface()).willReturn(DemoService.class);
-        AppResponse result = new AppResponse();
-        result.setException(new RuntimeException());
-        result.setValue("High");
-        given(invoker.invoke(invocation)).willReturn(result);
-        URL url = URL.valueOf("test://test:11/test?group=dubbo&version=1.1");
-        given(invoker.getUrl()).willReturn(url);
-
-        Result filterResult = compatibleFilter.invoke(invoker, invocation);
-        assertEquals(filterResult, result);
-    }
-
-    @Test
-    public void testInvokerJsonPojoSerialization() throws Exception {
-        invocation = mock(Invocation.class);
-        given(invocation.getMethodName()).willReturn("enumlength");
-        given(invocation.getParameterTypes()).willReturn(new Class<?>[]{Type[].class});
-        given(invocation.getArguments()).willReturn(new Object[]{"hello"});
-
-        invoker = mock(Invoker.class);
-        given(invoker.isAvailable()).willReturn(true);
-        given(invoker.getInterface()).willReturn(DemoService.class);
-        AppResponse result = new AppResponse();
-        result.setValue("High");
-        given(invoker.invoke(invocation)).willReturn(AsyncRpcResult.newDefaultAsyncResult(result, invocation));
-        URL url = URL.valueOf("test://test:11/test?group=dubbo&version=1.1&serialization=json");
-        given(invoker.getUrl()).willReturn(url);
-
-        Result asyncResult = compatibleFilter.invoke(invoker, invocation);
-        AppResponse appResponse = (AppResponse) asyncResult.get();
-        compatibleFilter.onResponse(appResponse, invoker, invocation);
-        assertEquals(Type.High, appResponse.getValue());
-    }
-
-    @Test
-    public void testInvokerNonJsonEnumSerialization() throws Exception {
-        invocation = mock(Invocation.class);
-        given(invocation.getMethodName()).willReturn("enumlength");
-        given(invocation.getParameterTypes()).willReturn(new Class<?>[]{Type[].class});
-        given(invocation.getArguments()).willReturn(new Object[]{"hello"});
-
-        invoker = mock(Invoker.class);
-        given(invoker.isAvailable()).willReturn(true);
-        given(invoker.getInterface()).willReturn(DemoService.class);
-        AppResponse result = new AppResponse();
-        result.setValue("High");
-        given(invoker.invoke(invocation)).willReturn(AsyncRpcResult.newDefaultAsyncResult(result, invocation));
-        URL url = URL.valueOf("test://test:11/test?group=dubbo&version=1.1");
-        given(invoker.getUrl()).willReturn(url);
-
-        Result asyncResult = compatibleFilter.invoke(invoker, invocation);
-        AppResponse appResponse = (AppResponse) asyncResult.get();
-        compatibleFilter.onResponse(appResponse, invoker, invocation);
-        assertEquals(Type.High, appResponse.getValue());
-    }
-
-    @Test
-    public void testInvokerNonJsonNonPojoSerialization() {
-        invocation = mock(Invocation.class);
-        given(invocation.getMethodName()).willReturn("echo");
-        given(invocation.getParameterTypes()).willReturn(new Class<?>[]{String.class});
-        given(invocation.getArguments()).willReturn(new Object[]{"hello"});
-
-        invoker = mock(Invoker.class);
-        given(invoker.isAvailable()).willReturn(true);
-        given(invoker.getInterface()).willReturn(DemoService.class);
-        AppResponse result = new AppResponse();
-        result.setValue(new String[]{"High"});
-        given(invoker.invoke(invocation)).willReturn(result);
-        URL url = URL.valueOf("test://test:11/test?group=dubbo&version=1.1");
-        given(invoker.getUrl()).willReturn(url);
-
-        Result filterResult = compatibleFilter.invoke(invoker, invocation);
-        assertArrayEquals(new String[]{"High"}, (String[]) filterResult.getValue());
-    }
-
-    @Test
-    public void testInvokerNonJsonPojoSerialization() {
-        invocation = mock(Invocation.class);
-        given(invocation.getMethodName()).willReturn("echo");
-        given(invocation.getParameterTypes()).willReturn(new Class<?>[]{String.class});
-        given(invocation.getArguments()).willReturn(new Object[]{"hello"});
-
-        invoker = mock(Invoker.class);
-        given(invoker.isAvailable()).willReturn(true);
-        given(invoker.getInterface()).willReturn(DemoService.class);
-        AppResponse result = new AppResponse();
-        result.setValue("hello");
-        given(invoker.invoke(invocation)).willReturn(result);
-        URL url = URL.valueOf("test://test:11/test?group=dubbo&version=1.1");
-        given(invoker.getUrl()).willReturn(url);
-
-        Result filterResult = compatibleFilter.invoke(invoker, invocation);
-        assertEquals("hello", filterResult.getValue());
-    }
->>>>>>> 403a9894
 }