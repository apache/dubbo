--- conflicted
+++ resolved
@@ -16,10 +16,7 @@
  */
 package org.apache.dubbo.metadata.store.zookeeper;
 
-<<<<<<< HEAD
-=======
 import com.google.gson.Gson;
->>>>>>> 3cceefa2
 import org.apache.dubbo.common.URL;
 import org.apache.dubbo.common.config.configcenter.ConfigItem;
 import org.apache.dubbo.common.utils.NetUtils;
@@ -32,12 +29,6 @@
 import org.apache.dubbo.metadata.report.identifier.ServiceMetadataIdentifier;
 import org.apache.dubbo.metadata.report.identifier.SubscriberMetadataIdentifier;
 import org.apache.dubbo.rpc.model.ApplicationModel;
-<<<<<<< HEAD
-import org.apache.dubbo.test.check.registrycenter.config.ZookeeperRegistryCenterConfig;
-
-import com.google.gson.Gson;
-=======
->>>>>>> 3cceefa2
 import org.junit.jupiter.api.Assertions;
 import org.junit.jupiter.api.BeforeEach;
 import org.junit.jupiter.api.BeforeAll;
@@ -72,11 +63,7 @@
 
     @BeforeEach
     public void setUp() throws Exception {
-<<<<<<< HEAD
-        this.registryUrl = URL.valueOf(ZookeeperRegistryCenterConfig.getConnectionAddress());
-=======
         this.registryUrl = URL.valueOf(zookeeperConnectionAddress1);
->>>>>>> 3cceefa2
 
         zookeeperMetadataReportFactory = new ZookeeperMetadataReportFactory(ApplicationModel.defaultModel());
         this.zookeeperMetadataReport = (ZookeeperMetadataReport) zookeeperMetadataReportFactory.getMetadataReport(registryUrl);
@@ -150,7 +137,7 @@
         String protocol = "xxx";
         URL url = generateURL(interfaceName, version, group, application);
         ServiceMetadataIdentifier serviceMetadataIdentifier = new ServiceMetadataIdentifier(interfaceName, version,
-                group, "provider", revision, protocol);
+            group, "provider", revision, protocol);
         zookeeperMetadataReport.doSaveMetadata(serviceMetadataIdentifier, url);
 
         String fileContent = zookeeperMetadataReport.zkClient.getContent(zookeeperMetadataReport.getNodePath(serviceMetadataIdentifier));
@@ -169,7 +156,7 @@
         String protocol = "xxx";
         URL url = generateURL(interfaceName, version, group, application);
         ServiceMetadataIdentifier serviceMetadataIdentifier = new ServiceMetadataIdentifier(interfaceName, version,
-                group, "provider", revision, protocol);
+            group, "provider", revision, protocol);
         zookeeperMetadataReport.doSaveMetadata(serviceMetadataIdentifier, url);
         String fileContent = zookeeperMetadataReport.zkClient.getContent(zookeeperMetadataReport.getNodePath(serviceMetadataIdentifier));
 
@@ -192,7 +179,7 @@
         String protocol = "xxx";
         URL url = generateURL(interfaceName, version, group, application);
         ServiceMetadataIdentifier serviceMetadataIdentifier = new ServiceMetadataIdentifier(interfaceName, version,
-                group, "provider", revision, protocol);
+            group, "provider", revision, protocol);
         zookeeperMetadataReport.doSaveMetadata(serviceMetadataIdentifier, url);
 
         List<String> r = zookeeperMetadataReport.doGetExportedURLs(serviceMetadataIdentifier);
@@ -249,7 +236,7 @@
 
     private MetadataIdentifier storePrivider(MetadataReport zookeeperMetadataReport, String interfaceName, String version, String group, String application) throws ClassNotFoundException, InterruptedException {
         URL url = URL.valueOf("xxx://" + NetUtils.getLocalAddress().getHostName() + ":4444/" + interfaceName + "?paramTest=zkTest&version=" + version + "&application="
-                + application + (group == null ? "" : "&group=" + group));
+            + application + (group == null ? "" : "&group=" + group));
 
         MetadataIdentifier providerMetadataIdentifier = new MetadataIdentifier(interfaceName, version, group, PROVIDER_SIDE, application);
         Class interfaceClass = Class.forName(interfaceName);
@@ -262,7 +249,7 @@
 
     private MetadataIdentifier storeConsumer(MetadataReport zookeeperMetadataReport, String interfaceName, String version, String group, String application) throws ClassNotFoundException, InterruptedException {
         URL url = URL.valueOf("xxx://" + NetUtils.getLocalAddress().getHostName() + ":4444/" + interfaceName + "?version=" + version + "&application="
-                + application + (group == null ? "" : "&group=" + group));
+            + application + (group == null ? "" : "&group=" + group));
 
         MetadataIdentifier consumerMetadataIdentifier = new MetadataIdentifier(interfaceName, version, group, CONSUMER_SIDE, application);
         Class interfaceClass = Class.forName(interfaceName);
@@ -285,8 +272,8 @@
 
     private URL generateURL(String interfaceName, String version, String group, String application) {
         URL url = URL.valueOf("xxx://" + NetUtils.getLocalAddress().getHostName() + ":8989/" + interfaceName +
-                "?paramTest=etcdTest&version=" + version + "&application="
-                + application + (group == null ? "" : "&group=" + group));
+            "?paramTest=etcdTest&version=" + version + "&application="
+            + application + (group == null ? "" : "&group=" + group));
         return url;
     }
 
