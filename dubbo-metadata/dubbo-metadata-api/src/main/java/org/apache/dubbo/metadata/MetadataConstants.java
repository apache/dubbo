/*
 * Licensed to the Apache Software Foundation (ASF) under one or more
 * contributor license agreements.  See the NOTICE file distributed with
 * this work for additional information regarding copyright ownership.
 * The ASF licenses this file to You under the Apache License, Version 2.0
 * (the "License"); you may not use this file except in compliance with
 * the License.  You may obtain a copy of the License at
 *
 *     http://www.apache.org/licenses/LICENSE-2.0
 *
 * Unless required by applicable law or agreed to in writing, software
 * distributed under the License is distributed on an "AS IS" BASIS,
 * WITHOUT WARRANTIES OR CONDITIONS OF ANY KIND, either express or implied.
 * See the License for the specific language governing permissions and
 * limitations under the License.
 */
package org.apache.dubbo.metadata;

<<<<<<< HEAD
import static org.apache.dubbo.common.utils.ClassUtils.getClassLoader;
import static org.apache.dubbo.common.utils.ClassUtils.resolveClass;

public interface MetadataConstants {
    String KEY_SEPARATOR = ":";
    String DEFAULT_PATH_TAG = "metadata";
    String KEY_REVISON_PREFIX = "revision";
    String META_DATA_STORE_TAG = ".metaData";
    String SERVICE_META_DATA_STORE_TAG = ".smd";
    String CONSUMER_META_DATA_STORE_TAG = ".cmd";
    String METADATA_PUBLISH_DELAY_KEY = "dubbo.application.metadata.publish.delay";
    int DEFAULT_METADATA_PUBLISH_DELAY = 30000;
    String METADATA_PROXY_TIMEOUT_KEY = "dubbo.application.metadata.proxy.delay";
    int DEFAULT_METADATA_TIMEOUT_VALUE = 5000;
    String REPORT_CONSUMER_URL_KEY = "report-consumer-definition";
    String JAVAX_SERVLET_REQ_CLASS_NAME = "javax.servlet.ServletRequest";
    Class JAVAX_SERVLET_REQ_CLASS = resolveClass(JAVAX_SERVLET_REQ_CLASS_NAME, getClassLoader());
    String JAVAX_SERVLET_RES_CLASS_NAME = "javax.servlet.ServletResponse";
    Class JAVAX_SERVLET_RES_CLASS = resolveClass(JAVAX_SERVLET_RES_CLASS_NAME, getClassLoader());
    String JAKARTA_SERVLET_REQ_CLASS_NAME = "jakarta.servlet.ServletRequest";
    Class JAKARTA_SERVLET_REQ_CLASS = resolveClass(JAKARTA_SERVLET_REQ_CLASS_NAME, getClassLoader());
    String JAKARTA_SERVLET_RES_CLASS_NAME = "jakarta.servlet.ServletResponse";
    Class JAKARTA_SERVLET_RES_CLASS = resolveClass(JAKARTA_SERVLET_RES_CLASS_NAME, getClassLoader());
    String PATH_SEPARATOR = "/";
    String APPLICATION_FORM_URLENCODED_VALUE = "application/x-www-form-urlencoded";
    String APPLICATION_JSON_VALUE = "application/json";

=======
public class MetadataConstants {
    public static final String KEY_SEPARATOR = ":";
    public static final String DEFAULT_PATH_TAG = "metadata";
    public static final String KEY_REVISON_PREFIX = "revision";
    public static final String META_DATA_STORE_TAG = ".metaData";
    public static final String SERVICE_META_DATA_STORE_TAG = ".smd";
    public static final String CONSUMER_META_DATA_STORE_TAG = ".cmd";
    public static final String METADATA_PUBLISH_DELAY_KEY = "dubbo.application.metadata.publish.delay";
    public static final int DEFAULT_METADATA_PUBLISH_DELAY = 1000;
    public static final String METADATA_PROXY_TIMEOUT_KEY = "dubbo.application.metadata.proxy.delay";
    public static final int DEFAULT_METADATA_TIMEOUT_VALUE = 5000;
    public static String REPORT_CONSUMER_URL_KEY = "report-consumer-definition";
>>>>>>> 62509fb4
}<|MERGE_RESOLUTION|>--- conflicted
+++ resolved
@@ -16,7 +16,6 @@
  */
 package org.apache.dubbo.metadata;
 
-<<<<<<< HEAD
 import static org.apache.dubbo.common.utils.ClassUtils.getClassLoader;
 import static org.apache.dubbo.common.utils.ClassUtils.resolveClass;
 
@@ -28,7 +27,7 @@
     String SERVICE_META_DATA_STORE_TAG = ".smd";
     String CONSUMER_META_DATA_STORE_TAG = ".cmd";
     String METADATA_PUBLISH_DELAY_KEY = "dubbo.application.metadata.publish.delay";
-    int DEFAULT_METADATA_PUBLISH_DELAY = 30000;
+    int DEFAULT_METADATA_PUBLISH_DELAY = 1000;
     String METADATA_PROXY_TIMEOUT_KEY = "dubbo.application.metadata.proxy.delay";
     int DEFAULT_METADATA_TIMEOUT_VALUE = 5000;
     String REPORT_CONSUMER_URL_KEY = "report-consumer-definition";
@@ -43,19 +42,4 @@
     String PATH_SEPARATOR = "/";
     String APPLICATION_FORM_URLENCODED_VALUE = "application/x-www-form-urlencoded";
     String APPLICATION_JSON_VALUE = "application/json";
-
-=======
-public class MetadataConstants {
-    public static final String KEY_SEPARATOR = ":";
-    public static final String DEFAULT_PATH_TAG = "metadata";
-    public static final String KEY_REVISON_PREFIX = "revision";
-    public static final String META_DATA_STORE_TAG = ".metaData";
-    public static final String SERVICE_META_DATA_STORE_TAG = ".smd";
-    public static final String CONSUMER_META_DATA_STORE_TAG = ".cmd";
-    public static final String METADATA_PUBLISH_DELAY_KEY = "dubbo.application.metadata.publish.delay";
-    public static final int DEFAULT_METADATA_PUBLISH_DELAY = 1000;
-    public static final String METADATA_PROXY_TIMEOUT_KEY = "dubbo.application.metadata.proxy.delay";
-    public static final int DEFAULT_METADATA_TIMEOUT_VALUE = 5000;
-    public static String REPORT_CONSUMER_URL_KEY = "report-consumer-definition";
->>>>>>> 62509fb4
 }