/*
 * Licensed to the Apache Software Foundation (ASF) under one or more
 * contributor license agreements.  See the NOTICE file distributed with
 * this work for additional information regarding copyright ownership.
 * The ASF licenses this file to You under the Apache License, Version 2.0
 * (the "License"); you may not use this file except in compliance with
 * the License.  You may obtain a copy of the License at
 *
 *     http://www.apache.org/licenses/LICENSE-2.0
 *
 * Unless required by applicable law or agreed to in writing, software
 * distributed under the License is distributed on an "AS IS" BASIS,
 * WITHOUT WARRANTIES OR CONDITIONS OF ANY KIND, either express or implied.
 * See the License for the specific language governing permissions and
 * limitations under the License.
 */
package org.apache.dubbo.metadata;

import static org.apache.dubbo.common.utils.ClassUtils.getClassLoader;
import static org.apache.dubbo.common.utils.ClassUtils.resolveClass;

public interface MetadataConstants {
    String KEY_SEPARATOR = ":";
    String DEFAULT_PATH_TAG = "metadata";
    String KEY_REVISON_PREFIX = "revision";
    String META_DATA_STORE_TAG = ".metaData";
    String SERVICE_META_DATA_STORE_TAG = ".smd";
    String CONSUMER_META_DATA_STORE_TAG = ".cmd";
    String METADATA_PUBLISH_DELAY_KEY = "dubbo.application.metadata.publish.delay";
<<<<<<< HEAD
    int DEFAULT_METADATA_PUBLISH_DELAY = 30000;
=======
    int DEFAULT_METADATA_PUBLISH_DELAY = 1000;
>>>>>>> d2e9dcea
    String METADATA_PROXY_TIMEOUT_KEY = "dubbo.application.metadata.proxy.delay";
    int DEFAULT_METADATA_TIMEOUT_VALUE = 5000;
    String REPORT_CONSUMER_URL_KEY = "report-consumer-definition";
    String JAVAX_SERVLET_REQ_CLASS_NAME = "javax.servlet.ServletRequest";
    Class JAVAX_SERVLET_REQ_CLASS = resolveClass(JAVAX_SERVLET_REQ_CLASS_NAME, getClassLoader());
    String JAVAX_SERVLET_RES_CLASS_NAME = "javax.servlet.ServletResponse";
    Class JAVAX_SERVLET_RES_CLASS = resolveClass(JAVAX_SERVLET_RES_CLASS_NAME, getClassLoader());
    String JAKARTA_SERVLET_REQ_CLASS_NAME = "jakarta.servlet.ServletRequest";
    Class JAKARTA_SERVLET_REQ_CLASS = resolveClass(JAKARTA_SERVLET_REQ_CLASS_NAME, getClassLoader());
    String JAKARTA_SERVLET_RES_CLASS_NAME = "jakarta.servlet.ServletResponse";
    Class JAKARTA_SERVLET_RES_CLASS = resolveClass(JAKARTA_SERVLET_RES_CLASS_NAME, getClassLoader());
    String PATH_SEPARATOR = "/";
    String APPLICATION_FORM_URLENCODED_VALUE = "application/x-www-form-urlencoded";
    String APPLICATION_JSON_VALUE = "application/json";
<<<<<<< HEAD

=======
>>>>>>> d2e9dcea
}<|MERGE_RESOLUTION|>--- conflicted
+++ resolved
@@ -27,11 +27,7 @@
     String SERVICE_META_DATA_STORE_TAG = ".smd";
     String CONSUMER_META_DATA_STORE_TAG = ".cmd";
     String METADATA_PUBLISH_DELAY_KEY = "dubbo.application.metadata.publish.delay";
-<<<<<<< HEAD
-    int DEFAULT_METADATA_PUBLISH_DELAY = 30000;
-=======
     int DEFAULT_METADATA_PUBLISH_DELAY = 1000;
->>>>>>> d2e9dcea
     String METADATA_PROXY_TIMEOUT_KEY = "dubbo.application.metadata.proxy.delay";
     int DEFAULT_METADATA_TIMEOUT_VALUE = 5000;
     String REPORT_CONSUMER_URL_KEY = "report-consumer-definition";
@@ -46,8 +42,4 @@
     String PATH_SEPARATOR = "/";
     String APPLICATION_FORM_URLENCODED_VALUE = "application/x-www-form-urlencoded";
     String APPLICATION_JSON_VALUE = "application/json";
-<<<<<<< HEAD
-
-=======
->>>>>>> d2e9dcea
 }