--- conflicted
+++ resolved
@@ -51,13 +51,8 @@
 import static org.apache.dubbo.common.utils.StringUtils.isBlank;
 
 public abstract class AbstractServiceNameMapping implements ServiceNameMapping {
-<<<<<<< HEAD
     private static final int DEFAULT_ENTRY_SIZE = 10000;
-
-    protected final Logger logger = LoggerFactory.getLogger(getClass());
-=======
     protected final ErrorTypeAwareLogger logger = LoggerFactory.getErrorTypeAwareLogger(getClass());
->>>>>>> bf991e45
     protected ApplicationModel applicationModel;
     private final MappingCacheManager mappingCacheManager;
     private final LRUCache<String, Set<String>> mappingUserDefine;
@@ -75,16 +70,12 @@
         this.mappingCacheManager = new MappingCacheManager(enableFileCache,
             applicationModel.tryGetApplicationName(),
             applicationModel.getFrameworkModel().getBeanFactory()
-<<<<<<< HEAD
             .getBean(FrameworkExecutorRepository.class).getCacheRefreshingScheduledExecutor());
 
         String rawEntrySize = System.getProperty("dubbo.mapping.user.define.entrySize");
         int entrySize = StringUtils.parseInteger(rawEntrySize);
         entrySize = (entrySize == 0 ? DEFAULT_ENTRY_SIZE : entrySize);
         this.mappingUserDefine = new LRUCache<>(entrySize);
-=======
-                .getBean(FrameworkExecutorRepository.class).getCacheRefreshingScheduledExecutor());
->>>>>>> bf991e45
     }
 
     // just for test
