/*
 * Licensed to the Apache Software Foundation (ASF) under one or more
 * contributor license agreements.  See the NOTICE file distributed with
 * this work for additional information regarding copyright ownership.
 * The ASF licenses this file to You under the Apache License, Version 2.0
 * (the "License"); you may not use this file except in compliance with
 * the License.  You may obtain a copy of the License at
 *
 *     http://www.apache.org/licenses/LICENSE-2.0
 *
 * Unless required by applicable law or agreed to in writing, software
 * distributed under the License is distributed on an "AS IS" BASIS,
 * WITHOUT WARRANTIES OR CONDITIONS OF ANY KIND, either express or implied.
 * See the License for the specific language governing permissions and
 * limitations under the License.
 */
package org.apache.dubbo.metadata.report.support;

import org.apache.dubbo.common.URL;
import org.apache.dubbo.common.logger.ErrorTypeAwareLogger;
import org.apache.dubbo.common.logger.LoggerFactory;
import org.apache.dubbo.common.utils.CollectionUtils;
import org.apache.dubbo.common.utils.ConfigUtils;
import org.apache.dubbo.common.utils.JsonUtils;
import org.apache.dubbo.common.utils.NamedThreadFactory;
import org.apache.dubbo.metadata.definition.model.FullServiceDefinition;
import org.apache.dubbo.metadata.definition.model.ServiceDefinition;
import org.apache.dubbo.metadata.report.MetadataReport;
import org.apache.dubbo.metadata.report.identifier.KeyTypeEnum;
import org.apache.dubbo.metadata.report.identifier.MetadataIdentifier;
import org.apache.dubbo.metadata.report.identifier.ServiceMetadataIdentifier;
import org.apache.dubbo.metadata.report.identifier.SubscriberMetadataIdentifier;
import org.apache.dubbo.metrics.event.MetricsEventBus;
import org.apache.dubbo.metrics.metadata.event.MetadataEvent;
import org.apache.dubbo.rpc.model.ApplicationModel;

import java.io.File;
import java.io.FileInputStream;
import java.io.FileOutputStream;
import java.io.IOException;
import java.io.InputStream;
import java.io.RandomAccessFile;
import java.nio.channels.FileChannel;
import java.nio.channels.FileLock;
import java.util.ArrayList;
import java.util.Calendar;
import java.util.Iterator;
import java.util.List;
import java.util.Map;
import java.util.Properties;
import java.util.Set;
import java.util.concurrent.ConcurrentHashMap;
import java.util.concurrent.ExecutorService;
import java.util.concurrent.Executors;
import java.util.concurrent.ScheduledExecutorService;
import java.util.concurrent.ScheduledFuture;
import java.util.concurrent.ThreadLocalRandom;
import java.util.concurrent.TimeUnit;
import java.util.concurrent.atomic.AtomicBoolean;
import java.util.concurrent.atomic.AtomicInteger;
import java.util.concurrent.atomic.AtomicLong;

import static org.apache.dubbo.common.constants.CommonConstants.CONSUMER_SIDE;
import static org.apache.dubbo.common.constants.CommonConstants.CYCLE_REPORT_KEY;
import static org.apache.dubbo.common.constants.CommonConstants.FILE_KEY;
import static org.apache.dubbo.common.constants.CommonConstants.PROVIDER_SIDE;
import static org.apache.dubbo.common.constants.CommonConstants.REGISTRY_LOCAL_FILE_CACHE_ENABLED;
import static org.apache.dubbo.common.constants.CommonConstants.REPORT_DEFINITION_KEY;
import static org.apache.dubbo.common.constants.CommonConstants.REPORT_METADATA_KEY;
import static org.apache.dubbo.common.constants.CommonConstants.RETRY_PERIOD_KEY;
import static org.apache.dubbo.common.constants.CommonConstants.RETRY_TIMES_KEY;
import static org.apache.dubbo.common.constants.CommonConstants.SYNC_REPORT_KEY;
import static org.apache.dubbo.common.constants.CommonConstants.SYSTEM_USER_HOME;
import static org.apache.dubbo.common.constants.LoggerCodeConstants.COMMON_UNEXPECTED_EXCEPTION;
import static org.apache.dubbo.common.constants.LoggerCodeConstants.PROXY_FAILED_EXPORT_SERVICE;
import static org.apache.dubbo.common.utils.StringUtils.replace;
import static org.apache.dubbo.metadata.report.support.Constants.CACHE;
import static org.apache.dubbo.metadata.report.support.Constants.DEFAULT_METADATA_REPORT_CYCLE_REPORT;
import static org.apache.dubbo.metadata.report.support.Constants.DEFAULT_METADATA_REPORT_RETRY_PERIOD;
import static org.apache.dubbo.metadata.report.support.Constants.DEFAULT_METADATA_REPORT_RETRY_TIMES;
import static org.apache.dubbo.metadata.report.support.Constants.DUBBO_METADATA;

public abstract class AbstractMetadataReport implements MetadataReport {

    protected static final String DEFAULT_ROOT = "dubbo";

    private static final int ONE_DAY_IN_MILLISECONDS = 60 * 24 * 60 * 1000;
    private static final int FOUR_HOURS_IN_MILLISECONDS = 60 * 4 * 60 * 1000;
    // Log output
    protected final ErrorTypeAwareLogger logger = LoggerFactory.getErrorTypeAwareLogger(getClass());

    // Local disk cache, where the special key value.registries records the list of metadata centers, and the others are
    // the list of notified service providers
    final Properties properties = new Properties();
    private final ExecutorService reportCacheExecutor =
            Executors.newFixedThreadPool(1, new NamedThreadFactory("DubboSaveMetadataReport", true));
    final Map<MetadataIdentifier, Object> allMetadataReports = new ConcurrentHashMap<>(4);

    private final AtomicLong lastCacheChanged = new AtomicLong();
    final Map<MetadataIdentifier, Object> failedReports = new ConcurrentHashMap<>(4);
    private URL reportURL;
    boolean syncReport;
    // Local disk cache file
    File file;
    private AtomicBoolean initialized = new AtomicBoolean(false);
    public MetadataReportRetry metadataReportRetry;
    private ScheduledExecutorService reportTimerScheduler;

    private final boolean reportMetadata;
    private final boolean reportDefinition;
    protected ApplicationModel applicationModel;

    public AbstractMetadataReport(URL reportServerURL) {
        setUrl(reportServerURL);
        applicationModel = reportServerURL.getOrDefaultApplicationModel();

        boolean localCacheEnabled = reportServerURL.getParameter(REGISTRY_LOCAL_FILE_CACHE_ENABLED, true);
        // Start file save timer
<<<<<<< HEAD
        String defaultFilename = System.getProperty(SYSTEM_USER_HOME) + DUBBO_METADATA +
            reportServerURL.getApplication() + "-" +
            replace(reportServerURL.getAddress(), ":", "-") + CACHE;
=======
        String defaultFilename = System.getProperty(USER_HOME) + DUBBO_METADATA + reportServerURL.getApplication()
                + "-" + replace(reportServerURL.getAddress(), ":", "-")
                + CACHE;
>>>>>>> 90bc72e6
        String filename = reportServerURL.getParameter(FILE_KEY, defaultFilename);
        File file = null;
        if (localCacheEnabled && ConfigUtils.isNotEmpty(filename)) {
            file = new File(filename);
            if (!file.exists()
                    && file.getParentFile() != null
                    && !file.getParentFile().exists()) {
                if (!file.getParentFile().mkdirs()) {
                    throw new IllegalArgumentException("Invalid service store file " + file
                            + ", cause: Failed to create directory " + file.getParentFile() + "!");
                }
            }
            // if this file exists, firstly delete it.
            if (!initialized.getAndSet(true) && file.exists()) {
                file.delete();
            }
        }
        this.file = file;
        loadProperties();
        syncReport = reportServerURL.getParameter(SYNC_REPORT_KEY, false);
        metadataReportRetry = new MetadataReportRetry(
                reportServerURL.getParameter(RETRY_TIMES_KEY, DEFAULT_METADATA_REPORT_RETRY_TIMES),
                reportServerURL.getParameter(RETRY_PERIOD_KEY, DEFAULT_METADATA_REPORT_RETRY_PERIOD));
        // cycle report the data switch
        if (reportServerURL.getParameter(CYCLE_REPORT_KEY, DEFAULT_METADATA_REPORT_CYCLE_REPORT)) {
            reportTimerScheduler = Executors.newSingleThreadScheduledExecutor(
                    new NamedThreadFactory("DubboMetadataReportTimer", true));
            reportTimerScheduler.scheduleAtFixedRate(
                    this::publishAll, calculateStartTime(), ONE_DAY_IN_MILLISECONDS, TimeUnit.MILLISECONDS);
        }

        this.reportMetadata = reportServerURL.getParameter(REPORT_METADATA_KEY, false);
        this.reportDefinition = reportServerURL.getParameter(REPORT_DEFINITION_KEY, true);
    }

    public URL getUrl() {
        return reportURL;
    }

    protected void setUrl(URL url) {
        if (url == null) {
            throw new IllegalArgumentException("metadataReport url == null");
        }
        this.reportURL = url;
    }

    private void doSaveProperties(long version) {
        if (version < lastCacheChanged.get()) {
            return;
        }
        if (file == null) {
            return;
        }
        // Save
        try {
            File lockfile = new File(file.getAbsolutePath() + ".lock");
            if (!lockfile.exists()) {
                lockfile.createNewFile();
            }
            try (RandomAccessFile raf = new RandomAccessFile(lockfile, "rw");
                    FileChannel channel = raf.getChannel()) {
                FileLock lock = channel.tryLock();
                if (lock == null) {
                    throw new IOException(
                            "Can not lock the metadataReport cache file " + file.getAbsolutePath()
                                    + ", ignore and retry later, maybe multi java process use the file, please config: dubbo.metadata.file=xxx.properties");
                }
                // Save
                try {
                    if (!file.exists()) {
                        file.createNewFile();
                    }

                    Properties tmpProperties;
                    if (!syncReport) {
                        // When syncReport = false, properties.setProperty and properties.store are called from the same
                        // thread(reportCacheExecutor), so deep copy is not required
                        tmpProperties = properties;
                    } else {
                        // Using store method and setProperty method of the this.properties will cause lock contention
                        // under multi-threading, so deep copy a new container
                        tmpProperties = new Properties();
                        Set<Map.Entry<Object, Object>> entries = properties.entrySet();
                        for (Map.Entry<Object, Object> entry : entries) {
                            tmpProperties.setProperty((String) entry.getKey(), (String) entry.getValue());
                        }
                    }

                    try (FileOutputStream outputFile = new FileOutputStream(file)) {
                        tmpProperties.store(outputFile, "Dubbo metadataReport Cache");
                    }
                } finally {
                    lock.release();
                }
            }
        } catch (Throwable e) {
            if (version < lastCacheChanged.get()) {
                return;
            } else {
                reportCacheExecutor.execute(new SaveProperties(lastCacheChanged.incrementAndGet()));
            }
            logger.warn(
                    COMMON_UNEXPECTED_EXCEPTION,
                    "",
                    "",
                    "Failed to save service store file, cause: " + e.getMessage(),
                    e);
        }
    }

    void loadProperties() {
        if (file != null && file.exists()) {
            try (InputStream in = new FileInputStream(file)) {
                properties.load(in);
                if (logger.isInfoEnabled()) {
                    logger.info("Load service store file " + file + ", data: " + properties);
                }
            } catch (Throwable e) {
                logger.warn(COMMON_UNEXPECTED_EXCEPTION, "", "", "Failed to load service store file" + file, e);
            }
        }
    }

    private void saveProperties(MetadataIdentifier metadataIdentifier, String value, boolean add, boolean sync) {
        if (file == null) {
            return;
        }

        try {
            if (add) {
                properties.setProperty(metadataIdentifier.getUniqueKey(KeyTypeEnum.UNIQUE_KEY), value);
            } else {
                properties.remove(metadataIdentifier.getUniqueKey(KeyTypeEnum.UNIQUE_KEY));
            }
            long version = lastCacheChanged.incrementAndGet();
            if (sync) {
                new SaveProperties(version).run();
            } else {
                reportCacheExecutor.execute(new SaveProperties(version));
            }

        } catch (Throwable t) {
            logger.warn(COMMON_UNEXPECTED_EXCEPTION, "", "", t.getMessage(), t);
        }
    }

    @Override
    public String toString() {
        return getUrl().toString();
    }

    private class SaveProperties implements Runnable {
        private long version;

        private SaveProperties(long version) {
            this.version = version;
        }

        @Override
        public void run() {
            doSaveProperties(version);
        }
    }

    @Override
    public void storeProviderMetadata(
            MetadataIdentifier providerMetadataIdentifier, ServiceDefinition serviceDefinition) {
        if (syncReport) {
            storeProviderMetadataTask(providerMetadataIdentifier, serviceDefinition);
        } else {
            reportCacheExecutor.execute(() -> storeProviderMetadataTask(providerMetadataIdentifier, serviceDefinition));
        }
    }

    private void storeProviderMetadataTask(
            MetadataIdentifier providerMetadataIdentifier, ServiceDefinition serviceDefinition) {

        MetadataEvent metadataEvent = MetadataEvent.toServiceSubscribeEvent(
                applicationModel, providerMetadataIdentifier.getUniqueServiceName());
        MetricsEventBus.post(
                metadataEvent,
                () -> {
                    boolean result = true;
                    try {
                        if (logger.isInfoEnabled()) {
                            logger.info("store provider metadata. Identifier : " + providerMetadataIdentifier
                                    + "; definition: " + serviceDefinition);
                        }
                        allMetadataReports.put(providerMetadataIdentifier, serviceDefinition);
                        failedReports.remove(providerMetadataIdentifier);
                        String data = JsonUtils.toJson(serviceDefinition);
                        doStoreProviderMetadata(providerMetadataIdentifier, data);
                        saveProperties(providerMetadataIdentifier, data, true, !syncReport);
                    } catch (Exception e) {
                        // retry again. If failed again, throw exception.
                        failedReports.put(providerMetadataIdentifier, serviceDefinition);
                        metadataReportRetry.startRetryTask();
                        logger.error(
                                PROXY_FAILED_EXPORT_SERVICE,
                                "",
                                "",
                                "Failed to put provider metadata " + providerMetadataIdentifier + " in  "
                                        + serviceDefinition + ", cause: " + e.getMessage(),
                                e);
                        result = false;
                    }
                    return result;
                },
                aBoolean -> aBoolean);
    }

    @Override
    public void storeConsumerMetadata(
            MetadataIdentifier consumerMetadataIdentifier, Map<String, String> serviceParameterMap) {
        if (syncReport) {
            storeConsumerMetadataTask(consumerMetadataIdentifier, serviceParameterMap);
        } else {
            reportCacheExecutor.execute(
                    () -> storeConsumerMetadataTask(consumerMetadataIdentifier, serviceParameterMap));
        }
    }

    protected void storeConsumerMetadataTask(
            MetadataIdentifier consumerMetadataIdentifier, Map<String, String> serviceParameterMap) {
        try {
            if (logger.isInfoEnabled()) {
                logger.info("store consumer metadata. Identifier : " + consumerMetadataIdentifier + "; definition: "
                        + serviceParameterMap);
            }
            allMetadataReports.put(consumerMetadataIdentifier, serviceParameterMap);
            failedReports.remove(consumerMetadataIdentifier);

            String data = JsonUtils.toJson(serviceParameterMap);
            doStoreConsumerMetadata(consumerMetadataIdentifier, data);
            saveProperties(consumerMetadataIdentifier, data, true, !syncReport);
        } catch (Exception e) {
            // retry again. If failed again, throw exception.
            failedReports.put(consumerMetadataIdentifier, serviceParameterMap);
            metadataReportRetry.startRetryTask();
            logger.error(
                    PROXY_FAILED_EXPORT_SERVICE,
                    "",
                    "",
                    "Failed to put consumer metadata " + consumerMetadataIdentifier + ";  " + serviceParameterMap
                            + ", cause: " + e.getMessage(),
                    e);
        }
    }

    @Override
    public void destroy() {
        if (reportCacheExecutor != null) {
            reportCacheExecutor.shutdown();
        }
        if (reportTimerScheduler != null) {
            reportTimerScheduler.shutdown();
        }
        if (metadataReportRetry != null) {
            metadataReportRetry.destroy();
            metadataReportRetry = null;
        }
    }

    @Override
    public void saveServiceMetadata(ServiceMetadataIdentifier metadataIdentifier, URL url) {
        if (syncReport) {
            doSaveMetadata(metadataIdentifier, url);
        } else {
            reportCacheExecutor.execute(() -> doSaveMetadata(metadataIdentifier, url));
        }
    }

    @Override
    public void removeServiceMetadata(ServiceMetadataIdentifier metadataIdentifier) {
        if (syncReport) {
            doRemoveMetadata(metadataIdentifier);
        } else {
            reportCacheExecutor.execute(() -> doRemoveMetadata(metadataIdentifier));
        }
    }

    @Override
    public List<String> getExportedURLs(ServiceMetadataIdentifier metadataIdentifier) {
        // TODO, fallback to local cache
        return doGetExportedURLs(metadataIdentifier);
    }

    @Override
    public void saveSubscribedData(SubscriberMetadataIdentifier subscriberMetadataIdentifier, Set<String> urls) {
        if (syncReport) {
            doSaveSubscriberData(subscriberMetadataIdentifier, JsonUtils.toJson(urls));
        } else {
            reportCacheExecutor.execute(
                    () -> doSaveSubscriberData(subscriberMetadataIdentifier, JsonUtils.toJson(urls)));
        }
    }

    @Override
    public List<String> getSubscribedURLs(SubscriberMetadataIdentifier subscriberMetadataIdentifier) {
        String content = doGetSubscribedURLs(subscriberMetadataIdentifier);
        return JsonUtils.toJavaList(content, String.class);
    }

    String getProtocol(URL url) {
        String protocol = url.getSide();
        protocol = protocol == null ? url.getProtocol() : protocol;
        return protocol;
    }

    /**
     * @return if need to continue
     */
    public boolean retry() {
        return doHandleMetadataCollection(failedReports);
    }

    @Override
    public boolean shouldReportDefinition() {
        return reportDefinition;
    }

    @Override
    public boolean shouldReportMetadata() {
        return reportMetadata;
    }

    private boolean doHandleMetadataCollection(Map<MetadataIdentifier, Object> metadataMap) {
        if (metadataMap.isEmpty()) {
            return true;
        }
        Iterator<Map.Entry<MetadataIdentifier, Object>> iterable =
                metadataMap.entrySet().iterator();
        while (iterable.hasNext()) {
            Map.Entry<MetadataIdentifier, Object> item = iterable.next();
            if (PROVIDER_SIDE.equals(item.getKey().getSide())) {
                this.storeProviderMetadata(item.getKey(), (FullServiceDefinition) item.getValue());
            } else if (CONSUMER_SIDE.equals(item.getKey().getSide())) {
                this.storeConsumerMetadata(item.getKey(), (Map) item.getValue());
            }
        }
        return false;
    }

    /**
     * not private. just for unittest.
     */
    void publishAll() {
        logger.info("start to publish all metadata.");
        this.doHandleMetadataCollection(allMetadataReports);
    }

    /**
     * between 2:00 am to 6:00 am, the time is random.
     *
     * @return
     */
    long calculateStartTime() {
        Calendar calendar = Calendar.getInstance();
        long nowMill = calendar.getTimeInMillis();
        calendar.set(Calendar.HOUR_OF_DAY, 0);
        calendar.set(Calendar.MINUTE, 0);
        calendar.set(Calendar.SECOND, 0);
        calendar.set(Calendar.MILLISECOND, 0);
        long subtract = calendar.getTimeInMillis() + ONE_DAY_IN_MILLISECONDS - nowMill;
        return subtract
                + (FOUR_HOURS_IN_MILLISECONDS / 2)
                + ThreadLocalRandom.current().nextInt(FOUR_HOURS_IN_MILLISECONDS);
    }

    class MetadataReportRetry {
        protected final ErrorTypeAwareLogger logger = LoggerFactory.getErrorTypeAwareLogger(getClass());

        final ScheduledExecutorService retryExecutor =
                Executors.newScheduledThreadPool(0, new NamedThreadFactory("DubboMetadataReportRetryTimer", true));
        volatile ScheduledFuture retryScheduledFuture;
        final AtomicInteger retryCounter = new AtomicInteger(0);
        // retry task schedule period
        long retryPeriod;
        // if no failed report, wait how many times to run retry task.
        int retryTimesIfNonFail = 600;

        int retryLimit;

        public MetadataReportRetry(int retryTimes, int retryPeriod) {
            this.retryPeriod = retryPeriod;
            this.retryLimit = retryTimes;
        }

        void startRetryTask() {
            if (retryScheduledFuture == null) {
                synchronized (retryCounter) {
                    if (retryScheduledFuture == null) {
                        retryScheduledFuture = retryExecutor.scheduleWithFixedDelay(
                                () -> {
                                    // Check and connect to the metadata
                                    try {
                                        int times = retryCounter.incrementAndGet();
                                        logger.info("start to retry task for metadata report. retry times:" + times);
                                        if (retry() && times > retryTimesIfNonFail) {
                                            cancelRetryTask();
                                        }
                                        if (times > retryLimit) {
                                            cancelRetryTask();
                                        }
                                    } catch (Throwable t) { // Defensive fault tolerance
                                        logger.error(
                                                COMMON_UNEXPECTED_EXCEPTION,
                                                "",
                                                "",
                                                "Unexpected error occur at failed retry, cause: " + t.getMessage(),
                                                t);
                                    }
                                },
                                500,
                                retryPeriod,
                                TimeUnit.MILLISECONDS);
                    }
                }
            }
        }

        void cancelRetryTask() {
            if (retryScheduledFuture != null) {
                retryScheduledFuture.cancel(false);
            }
            retryExecutor.shutdown();
        }

        void destroy() {
            cancelRetryTask();
        }

        /**
         * @deprecated only for test
         */
        @Deprecated
        ScheduledExecutorService getRetryExecutor() {
            return retryExecutor;
        }
    }

    private void doSaveSubscriberData(SubscriberMetadataIdentifier subscriberMetadataIdentifier, List<String> urls) {
        if (CollectionUtils.isEmpty(urls)) {
            return;
        }
        List<String> encodedUrlList = new ArrayList<>(urls.size());
        for (String url : urls) {
            encodedUrlList.add(URL.encode(url));
        }
        doSaveSubscriberData(subscriberMetadataIdentifier, encodedUrlList);
    }

    protected abstract void doStoreProviderMetadata(
            MetadataIdentifier providerMetadataIdentifier, String serviceDefinitions);

    protected abstract void doStoreConsumerMetadata(
            MetadataIdentifier consumerMetadataIdentifier, String serviceParameterString);

    protected abstract void doSaveMetadata(ServiceMetadataIdentifier metadataIdentifier, URL url);

    protected abstract void doRemoveMetadata(ServiceMetadataIdentifier metadataIdentifier);

    protected abstract List<String> doGetExportedURLs(ServiceMetadataIdentifier metadataIdentifier);

    protected abstract void doSaveSubscriberData(
            SubscriberMetadataIdentifier subscriberMetadataIdentifier, String urlListStr);

    protected abstract String doGetSubscribedURLs(SubscriberMetadataIdentifier subscriberMetadataIdentifier);

    /**
     * @deprecated only for unit test
     */
    @Deprecated
    protected ExecutorService getReportCacheExecutor() {
        return reportCacheExecutor;
    }

    /**
     * @deprecated only for unit test
     */
    @Deprecated
    protected MetadataReportRetry getMetadataReportRetry() {
        return metadataReportRetry;
    }
}<|MERGE_RESOLUTION|>--- conflicted
+++ resolved
@@ -116,15 +116,9 @@
 
         boolean localCacheEnabled = reportServerURL.getParameter(REGISTRY_LOCAL_FILE_CACHE_ENABLED, true);
         // Start file save timer
-<<<<<<< HEAD
         String defaultFilename = System.getProperty(SYSTEM_USER_HOME) + DUBBO_METADATA +
             reportServerURL.getApplication() + "-" +
             replace(reportServerURL.getAddress(), ":", "-") + CACHE;
-=======
-        String defaultFilename = System.getProperty(USER_HOME) + DUBBO_METADATA + reportServerURL.getApplication()
-                + "-" + replace(reportServerURL.getAddress(), ":", "-")
-                + CACHE;
->>>>>>> 90bc72e6
         String filename = reportServerURL.getParameter(FILE_KEY, defaultFilename);
         File file = null;
         if (localCacheEnabled && ConfigUtils.isNotEmpty(filename)) {
