/*
 * Licensed to the Apache Software Foundation (ASF) under one or more
 * contributor license agreements.  See the NOTICE file distributed with
 * this work for additional information regarding copyright ownership.
 * The ASF licenses this file to You under the Apache License, Version 2.0
 * (the "License"); you may not use this file except in compliance with
 * the License.  You may obtain a copy of the License at
 *
 *     http://www.apache.org/licenses/LICENSE-2.0
 *
 * Unless required by applicable law or agreed to in writing, software
 * distributed under the License is distributed on an "AS IS" BASIS,
 * WITHOUT WARRANTIES OR CONDITIONS OF ANY KIND, either express or implied.
 * See the License for the specific language governing permissions and
 * limitations under the License.
 */
package org.apache.dubbo.metadata;

import org.apache.dubbo.common.URL;
import org.apache.dubbo.common.extension.ExtensionLoader;
import org.apache.dubbo.common.url.component.URLParam;
import org.apache.dubbo.common.utils.ArrayUtils;
import org.apache.dubbo.common.utils.CollectionUtils;
import org.apache.dubbo.common.utils.StringUtils;

import java.io.Serializable;
import java.util.Collections;
import java.util.HashMap;
import java.util.List;
import java.util.Map;
import java.util.Objects;
import java.util.TreeMap;
import java.util.concurrent.ConcurrentHashMap;
import java.util.concurrent.atomic.AtomicBoolean;

import static org.apache.dubbo.common.constants.CommonConstants.DOT_SEPARATOR;
import static org.apache.dubbo.common.constants.CommonConstants.GROUP_CHAR_SEPARATOR;
import static org.apache.dubbo.common.constants.CommonConstants.METHODS_KEY;
import static org.apache.dubbo.common.constants.CommonConstants.MONITOR_KEY;
import static org.apache.dubbo.common.constants.CommonConstants.PID_KEY;
import static org.apache.dubbo.common.constants.CommonConstants.TIMESTAMP_KEY;
import static org.apache.dubbo.common.constants.FilterConstants.VALIDATION_KEY;
import static org.apache.dubbo.common.constants.QosConstants.ACCEPT_FOREIGN_IP;
import static org.apache.dubbo.common.constants.QosConstants.QOS_ENABLE;
import static org.apache.dubbo.common.constants.QosConstants.QOS_HOST;
import static org.apache.dubbo.common.constants.QosConstants.QOS_PORT;
import static org.apache.dubbo.remoting.Constants.BIND_IP_KEY;
import static org.apache.dubbo.remoting.Constants.BIND_PORT_KEY;
import static org.apache.dubbo.rpc.Constants.INTERFACES;

public class MetadataInfo implements Serializable {
    public static final MetadataInfo EMPTY = new MetadataInfo();

    private String app;
    private String revision;
    private Map<String, ServiceInfo> services;

    // used at runtime
    private transient Map<String, String> extendParams;
    private transient AtomicBoolean reported = new AtomicBoolean(false);

    public MetadataInfo() {
        this(null);
    }

    public MetadataInfo(String app) {
        this(app, null, null);
    }

    public MetadataInfo(String app, String revision, Map<String, ServiceInfo> services) {
        this.app = app;
        this.revision = revision;
        this.services = services == null ? new ConcurrentHashMap<>() : services;
        this.extendParams = new ConcurrentHashMap<>();
    }

    public void addService(ServiceInfo serviceInfo) {
        if (serviceInfo == null) {
            return;
        }
        this.services.put(serviceInfo.getMatchKey(), serviceInfo);
        markChanged();
    }

    public void removeService(ServiceInfo serviceInfo) {
        if (serviceInfo == null) {
            return;
        }
        this.services.remove(serviceInfo.getMatchKey());
        markChanged();
    }

    public void removeService(String key) {
        if (key == null) {
            return;
        }
        this.services.remove(key);
        markChanged();
    }

    /**
     * Reported status and metadata modification must be synchronized if used in multiple threads.
     */
    public String calAndGetRevision() {
        if (revision != null && hasReported()) {
            return revision;
        }

        if (CollectionUtils.isEmptyMap(services)) {
            this.revision = RevisionResolver.getEmptyRevision(app);
        } else {
            StringBuilder sb = new StringBuilder();
            sb.append(app);
            for (Map.Entry<String, ServiceInfo> entry : new TreeMap<>(services).entrySet()) {
                sb.append(entry.getValue().toDescString());
            }
            this.revision = RevisionResolver.calRevision(sb.toString());
        }
        return revision;
    }

    public void setRevision(String revision) {
        this.revision = revision;
    }

    /**
     * Reported status and metadata modification must be synchronized if used in multiple threads.
     */
    public boolean hasReported() {
        return reported.get();
    }

    /**
     * Reported status and metadata modification must be synchronized if used in multiple threads.
     */
    public void markReported() {
        reported.compareAndSet(false, true);
    }

    /**
     * Reported status and metadata modification must be synchronized if used in multiple threads.
     */
    public void markChanged() {
        reported.compareAndSet(true, false);
    }

    public String getApp() {
        return app;
    }

    public void setApp(String app) {
        this.app = app;
    }

    public Map<String, ServiceInfo> getServices() {
        return services;
    }

    public void setServices(Map<String, ServiceInfo> services) {
        this.services = services;
    }

    public ServiceInfo getServiceInfo(String protocolServiceKey) {
        return services.get(protocolServiceKey);
    }

    public Map<String, String> getExtendParams() {
        return extendParams;
    }

    public String getParameter(String key, String serviceKey) {
        ServiceInfo serviceInfo = services.get(serviceKey);
        if (serviceInfo == null) {
            return null;
        }
        return serviceInfo.getParameter(key);
    }

    public Map<String, String> getParameters(String serviceKey) {
        ServiceInfo serviceInfo = services.get(serviceKey);
        if (serviceInfo == null) {
            return Collections.emptyMap();
        }
        return serviceInfo.getAllParams();
    }

    public String getServiceString(String protocolServiceKey) {
        if (protocolServiceKey == null) {
            return null;
        }

        ServiceInfo serviceInfo = services.get(protocolServiceKey);
        if (serviceInfo == null) {
            return null;
        }
        return serviceInfo.toString();
    }

    @Override
    public int hashCode() {
        return Objects.hash(app, services);
    }

    @Override
    public boolean equals(Object obj) {
        if (obj == this) {
            return true;
        }

        if (!(obj instanceof MetadataInfo)) {
            return false;
        }

        MetadataInfo other = (MetadataInfo)obj;

        return Objects.equals(app, other.getApp())
            && ((services == null && other.getServices() == null)
                || (services != null && services.equals(other.getServices())));
    }

    @Override
    public String toString() {
        return "metadata{" +
            "app='" + app + "'," +
            "revision='" + revision + "'," +
            "services=" + services +
            "}";
    }

    public static class ServiceInfo implements Serializable {
        private static ExtensionLoader<MetadataParamsFilter> loader = ExtensionLoader.getExtensionLoader(MetadataParamsFilter.class);
        private String name;
        private String group;
        private String version;
        private String protocol;
        private String path; // most of the time, path is the same with the interface name.
        private Map<String, String> params;

        // params configured on consumer side,
        private transient Map<String, String> consumerParams;
        // cached method params
        private transient Map<String, Map<String, String>> methodParams;
        private transient Map<String, Map<String, String>> consumerMethodParams;
        // cached numbers
        private transient Map<String, Number> numbers;
        private transient Map<String, Map<String, Number>> methodNumbers;
        // service + group + version
        private transient String serviceKey;
        // service + group + version + protocol
        private transient String matchKey;

        private transient URL url;

        private final static String[] KEYS_TO_REMOVE = {MONITOR_KEY, BIND_IP_KEY, BIND_PORT_KEY, QOS_ENABLE,
            QOS_HOST, QOS_PORT, ACCEPT_FOREIGN_IP, VALIDATION_KEY, INTERFACES, PID_KEY, TIMESTAMP_KEY};

        public ServiceInfo() {}

        public ServiceInfo(URL url) {
            this(url.getServiceInterface(), url.getGroup(), url.getVersion(), url.getProtocol(), url.getPath(), null);

            this.url = url;
            Map<String, String> params = new HashMap<>();
            List<MetadataParamsFilter> filters = loader.getActivateExtension(url, "params-filter");
            if (filters.size() == 0) {
                params.putAll(url.getParameters());
                for (String key : KEYS_TO_REMOVE) {
                    params.remove(key);
                }
            }
            for (MetadataParamsFilter filter : filters) {
                String[] paramsIncluded = filter.serviceParamsIncluded();
                if (ArrayUtils.isNotEmpty(paramsIncluded)) {
                    for (String p : paramsIncluded) {
                        String value = url.getParameter(p);
                        if (StringUtils.isNotEmpty(value) && params.get(p) == null) {
                            params.put(p, value);
                        }
                        String[] methods = url.getParameter(METHODS_KEY, (String[]) null);
                        if (methods != null) {
                            for (String method : methods) {
                                String mValue = url.getMethodParameterStrict(method, p);
                                if (StringUtils.isNotEmpty(mValue)) {
                                    params.put(method + DOT_SEPARATOR + p, mValue);
                                }
                            }
                        }
                    }
                }
            }
            this.params = params;
        }

        public ServiceInfo(String name, String group, String version, String protocol, String path, Map<String, String> params) {
            this.name = name;
            this.group = group;
            this.version = version;
            this.protocol = protocol;
            this.path = path;
            this.params = params == null ? new ConcurrentHashMap<>() : params;

            this.serviceKey = URL.buildKey(name, group, version);
            this.matchKey = buildMatchKey();
        }

        public String getMatchKey() {
            if (matchKey != null) {
                return matchKey;
            }
            buildMatchKey();
            return matchKey;
        }

        private String buildMatchKey() {
            matchKey = getServiceKey();
            if (StringUtils.isNotEmpty(protocol)) {
                matchKey = getServiceKey() + GROUP_CHAR_SEPARATOR + protocol;
            }
            return matchKey;
        }

        public String getServiceKey() {
            if (serviceKey != null) {
                return serviceKey;
            }
            this.serviceKey = URL.buildKey(name, group, version);
            return serviceKey;
        }

        public String getName() {
            return name;
        }

        public void setName(String name) {
            this.name = name;
        }

        public String getGroup() {
            return group;
        }

        public void setGroup(String group) {
            this.group = group;
        }

        public String getVersion() {
            return version;
        }

        public void setVersion(String version) {
            this.version = version;
        }

        public String getPath() {
            return path;
        }

        public void setPath(String path) {
            this.path = path;
        }

        public String getProtocol() {
            return protocol;
        }

        public void setProtocol(String protocol) {
            this.protocol = protocol;
        }

        public Map<String, String> getParams() {
            if (params == null) {
                return Collections.emptyMap();
            }
            return params;
        }

        public void setParams(Map<String, String> params) {
            this.params = params;
        }

        public Map<String, String> getAllParams() {
            if (consumerParams != null) {
                Map<String, String> allParams = new HashMap<>((int) ((params.size() + consumerParams.size()) / 0.75f + 1));
                allParams.putAll(params);
                allParams.putAll(consumerParams);
                return allParams;
            }
            return params;
        }

        public String getParameter(String key) {
            if (consumerParams != null) {
                String value = consumerParams.get(key);
                if (value != null) {
                    return value;
                }
            }
            return params.get(key);
        }

        public String getMethodParameter(String method, String key, String defaultValue) {
            if (methodParams == null) {
                methodParams = URLParam.initMethodParameters(params);
                consumerMethodParams = URLParam.initMethodParameters(consumerParams);
            }

            String value = getMethodParameter(method, key, consumerMethodParams);
            if (value != null) {
                return value;
            }
            value = getMethodParameter(method, key, methodParams);
            return value == null ? defaultValue : value;
        }

        private String getMethodParameter(String method, String key, Map<String, Map<String, String>> map) {
            String value = null;
            if (map != null) {
                Map<String, String> keyMap = map.get(method);
                if (keyMap != null) {
                    value = keyMap.get(key);
                }
            }
            return value;
        }

        public boolean hasMethodParameter(String method, String key) {
            String value = this.getMethodParameter(method, key, (String) null);
            return StringUtils.isNotEmpty(value);
        }

        public boolean hasMethodParameter(String method) {
            if (methodParams == null) {
                methodParams = URLParam.initMethodParameters(params);
                consumerMethodParams = URLParam.initMethodParameters(consumerParams);
            }

            return consumerMethodParams.containsKey(method) || methodParams.containsKey(method);
        }

        public String toDescString() {
            return this.getMatchKey() + path + new TreeMap<>(getParams());
        }

        public void addParameter(String key, String value) {
            if (consumerParams != null) {
                this.consumerParams.put(key, value);
            }
        }

        public void addParameterIfAbsent(String key, String value) {
            if (consumerParams != null) {
                this.consumerParams.putIfAbsent(key, value);
            }
        }

        public void addConsumerParams(Map<String, String> params) {
            // copy once for one service subscription
            if (consumerParams == null) {
                consumerParams = new ConcurrentHashMap<>(params);
            }
        }

        public Map<String, Number> getNumbers() {
            // concurrent initialization is tolerant
            if (numbers == null) {
                numbers = new ConcurrentHashMap<>();
            }
            return numbers;
        }

        public Map<String, Map<String, Number>> getMethodNumbers() {
            if (methodNumbers == null) { // concurrent initialization is tolerant
                methodNumbers = new ConcurrentHashMap<>();
            }
            return methodNumbers;
        }

        public URL getUrl() {
            return url;
        }

        @Override
        public boolean equals(Object obj) {
            if (obj == null) {
                return false;
            }
            if (!(obj instanceof ServiceInfo)) {
                return false;
            }

            ServiceInfo serviceInfo = (ServiceInfo) obj;
<<<<<<< HEAD
//            return this.getMatchKey().equals(serviceInfo.getMatchKey()) && this.getParams().equals(serviceInfo.getParams());
            // Please check ServiceInstancesChangedListener.localServiceToRevisions before changing this behaviour.
            // The following expression equals to Objects.equals(this.getMatchKey(), serviceInfo.getMatchKey()), but matchKey will not get initialized on json deserialization.
=======
            /**
             * Equals to Objects.equals(this.getMatchKey(), serviceInfo.getMatchKey()), but match key will not get initialized
             * on json deserialization.
             */
>>>>>>> aa2378e7
            return Objects.equals(this.getVersion(), serviceInfo.getVersion())
                && Objects.equals(this.getGroup(), serviceInfo.getGroup())
                && Objects.equals(this.getName(), serviceInfo.getName())
                && Objects.equals(this.getProtocol(), serviceInfo.getProtocol())
                && this.getParams().equals(serviceInfo.getParams());
        }

        @Override
        public int hashCode() {
            return Objects.hash(getVersion(), getGroup(), getName(), getProtocol(), getParams());

        }

        @Override
        public String toString() {
            return "service{" +
                "name='" + name + "'," +
                "group='" + group + "'," +
                "version='" + version + "'," +
                "protocol='" + protocol + "'," +
                "params=" + params + "," +
                "consumerParams=" + consumerParams +
                "}";
        }
    }
}<|MERGE_RESOLUTION|>--- conflicted
+++ resolved
@@ -489,16 +489,10 @@
             }
 
             ServiceInfo serviceInfo = (ServiceInfo) obj;
-<<<<<<< HEAD
-//            return this.getMatchKey().equals(serviceInfo.getMatchKey()) && this.getParams().equals(serviceInfo.getParams());
-            // Please check ServiceInstancesChangedListener.localServiceToRevisions before changing this behaviour.
-            // The following expression equals to Objects.equals(this.getMatchKey(), serviceInfo.getMatchKey()), but matchKey will not get initialized on json deserialization.
-=======
             /**
              * Equals to Objects.equals(this.getMatchKey(), serviceInfo.getMatchKey()), but match key will not get initialized
              * on json deserialization.
              */
->>>>>>> aa2378e7
             return Objects.equals(this.getVersion(), serviceInfo.getVersion())
                 && Objects.equals(this.getGroup(), serviceInfo.getGroup())
                 && Objects.equals(this.getName(), serviceInfo.getName())
