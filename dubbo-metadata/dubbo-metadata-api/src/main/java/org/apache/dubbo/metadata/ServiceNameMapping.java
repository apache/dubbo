--- conflicted
+++ resolved
@@ -59,20 +59,12 @@
     static ServiceNameMapping getExtension(String name) {
         return getExtensionLoader(ServiceNameMapping.class).getExtension(name == null ? CONFIG_MAPPING_TYPE : name);
     }
-
-<<<<<<< HEAD
     /**
      * mapping-org.apache.dubbo.demo.GreetingService
      * @param serviceInterface
-     * @param group
-     * @param version
-     * @param protocol
-     * @return
+     @return
      */
-    static String buildGroup(String serviceInterface, String group, String version, String protocol) {
-=======
     static String buildGroup(String serviceInterface) {
->>>>>>> da4f5f22
         //        the issue : https://github.com/apache/dubbo/issues/4671
         //        StringBuilder groupBuilder = new StringBuilder(serviceInterface)
         //                .append(KEY_SEPARATOR).append(defaultString(group))
