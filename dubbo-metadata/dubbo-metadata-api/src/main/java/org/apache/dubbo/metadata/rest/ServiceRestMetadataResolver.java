--- conflicted
+++ resolved
@@ -25,11 +25,7 @@
  *
  * @since 2.7.6
  */
-<<<<<<< HEAD
-@SPI(scope = ExtensionScope.FRAMEWORK)
-=======
 @SPI(scope = ExtensionScope.APPLICATION)
->>>>>>> a9539b0c
 public interface ServiceRestMetadataResolver {
 
     /**
