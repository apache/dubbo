--- conflicted
+++ resolved
@@ -84,16 +84,4 @@
     static WritableMetadataService getDefaultExtension() {
         return getExtensionLoader(WritableMetadataService.class).getDefaultExtension();
     }
-<<<<<<< HEAD
-
-    /**
-     * 获取name对应得WritableMetadataService实现
-     * @param name
-     * @return
-     */
-    static WritableMetadataService getExtension(String name) {
-        return getExtensionLoader(WritableMetadataService.class).getOrDefaultExtension(name);
-    }
-=======
->>>>>>> 2584cab7
 }