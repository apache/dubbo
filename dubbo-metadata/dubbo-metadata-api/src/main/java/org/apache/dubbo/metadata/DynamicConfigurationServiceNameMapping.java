--- conflicted
+++ resolved
@@ -71,15 +71,11 @@
         String content = valueOf(System.currentTimeMillis());
 
         execute(() -> {
-<<<<<<< HEAD
             /**
              * 存储到配置中心   CompositeDynamicConfiguration
              * buildGroup     mapping-serviceInterface
              */
-            dynamicConfiguration.publishConfig(key, ServiceNameMapping.buildGroup(serviceInterface, group, version, protocol), content);
-=======
             dynamicConfiguration.publishConfig(key, ServiceNameMapping.buildGroup(serviceInterface), content);
->>>>>>> da4f5f22
             if (logger.isInfoEnabled()) {
                 logger.info(String.format("Dubbo service[%s] mapped to interface name[%s].",
                         group, serviceInterface));
