/*
 * Licensed to the Apache Software Foundation (ASF) under one or more
 * contributor license agreements.  See the NOTICE file distributed with
 * this work for additional information regarding copyright ownership.
 * The ASF licenses this file to You under the Apache License, Version 2.0
 * (the "License"); you may not use this file except in compliance with
 * the License.  You may obtain a copy of the License at
 *
 *     http://www.apache.org/licenses/LICENSE-2.0
 *
 * Unless required by applicable law or agreed to in writing, software
 * distributed under the License is distributed on an "AS IS" BASIS,
 * WITHOUT WARRANTIES OR CONDITIONS OF ANY KIND, either express or implied.
 * See the License for the specific language governing permissions and
 * limitations under the License.
 */
package org.apache.dubbo.metadata;

import org.apache.dubbo.common.URL;
import org.apache.dubbo.common.config.configcenter.DynamicConfiguration;
import org.apache.dubbo.common.logger.Logger;
import org.apache.dubbo.common.logger.LoggerFactory;

import java.util.Collections;
import java.util.LinkedHashSet;
import java.util.List;
import java.util.Set;

import static java.lang.String.valueOf;
import static java.util.Arrays.asList;
import static org.apache.dubbo.common.constants.CommonConstants.GROUP_KEY;
import static org.apache.dubbo.common.constants.CommonConstants.VERSION_KEY;
import static org.apache.dubbo.rpc.model.ApplicationModel.getName;

/**
 * The {@link ServiceNameMapping} implementation based on {@link DynamicConfiguration}
 */
public class DynamicConfigurationServiceNameMapping implements ServiceNameMapping {

    public static String DEFAULT_MAPPING_GROUP = "mapping";

    private static final List<String> IGNORED_SERVICE_INTERFACES = asList(MetadataService.class.getName());

    private final Logger logger = LoggerFactory.getLogger(getClass());

    @Override
<<<<<<< HEAD
    public void map(URL exportedURL) {
        //org.apache.dubbo.demo.GreetingService
        String serviceInterface = exportedURL.getServiceInterface();
        // 过滤MetadataService
        if (IGNORED_SERVICE_INTERFACES.contains(serviceInterface)) {
            return;
        }
        //获取参数
        String group = exportedURL.getParameter(GROUP_KEY);
        String version = exportedURL.getParameter(VERSION_KEY);
        String protocol = exportedURL.getProtocol();
=======
    public void map(URL url) {
        String serviceInterface = url.getServiceInterface();
        String group = url.getParameter(GROUP_KEY);
        String version = url.getParameter(VERSION_KEY);
        String protocol = url.getProtocol();

        if (IGNORED_SERVICE_INTERFACES.contains(serviceInterface)) {
            return;
        }

        DynamicConfiguration dynamicConfiguration = DynamicConfiguration.getDynamicConfiguration();
>>>>>>> 2584cab7

        // the Dubbo Service Key as group
        // the service(application) name as key
        // It does matter whatever the content is, we just need a record
        /**
         * application名称
         */
        String key = getName();
        /**
         * 记录当前时间   用作比对
         */
        String content = valueOf(System.currentTimeMillis());

        execute(() -> {
<<<<<<< HEAD
            /**
             * 存储到配置中心   CompositeDynamicConfiguration
             */
            getDynamicConfiguration().publishConfig(key, buildGroup(serviceInterface, group, version, protocol), content);
=======
            dynamicConfiguration.publishConfig(key, ServiceNameMapping.buildGroup(serviceInterface, group, version, protocol), content);
>>>>>>> 2584cab7
            if (logger.isInfoEnabled()) {
                logger.info(String.format("Dubbo service[%s] mapped to interface name[%s].",
                        group, serviceInterface));
            }
        });
    }

    /**
     * 在配置中心中  获取subscribedURL中group对应的dataId
     * @param subscribedURL the {@link URL} that the Dubbo consumer subscribed
     * @return
     */
    @Override
    public Set<String> getAndListen(URL url, MappingListener mappingListener) {
        String serviceInterface = url.getServiceInterface();
        String group = url.getParameter(GROUP_KEY);
        String version = url.getParameter(VERSION_KEY);
        String protocol = url.getProtocol();
        DynamicConfiguration dynamicConfiguration = DynamicConfiguration.getDynamicConfiguration();

        Set<String> serviceNames = new LinkedHashSet<>();
        execute(() -> {
<<<<<<< HEAD
            /**
             * nacos：从配置中心中按group分页检索  并获取对应配置的dataId
             * ps :	mapping-org.apache.dubbo.demo.DemoService
             * {
             * 	"totalCount": 1,
             * 	"pageNumber": 1,
             * 	"pagesAvailable": 1,
             * 	"pageItems": [{
             * 		"id": "75",
             * 		"dataId": "dubbo-demo-api-provider",
             * 		"group": "mapping-org.apache.dubbo.demo.DemoService",
             * 		"content": "1605250745600",
             * 		"md5": null,
             * 		"tenant": "",
             * 		"appName": "",
             * 		"type": null
             *        }]
             * }
             */
            Set<String> keys = getDynamicConfiguration().getConfigKeys(buildGroup(serviceInterface, group, version, protocol));
            if (isNotEmpty(keys)) {
                serviceNames.addAll(keys);
            }
=======
            Set<String> keys = dynamicConfiguration
                    .getConfigKeys(ServiceNameMapping.buildGroup(serviceInterface, group, version, protocol));
            serviceNames.addAll(keys);
>>>>>>> 2584cab7
        });
        return Collections.unmodifiableSet(serviceNames);
    }

    private void execute(Runnable runnable) {
        try {
            runnable.run();
        } catch (Throwable e) {
            if (logger.isWarnEnabled()) {
                logger.warn(e.getMessage(), e);
            }
        }
    }
}<|MERGE_RESOLUTION|>--- conflicted
+++ resolved
@@ -44,31 +44,19 @@
     private final Logger logger = LoggerFactory.getLogger(getClass());
 
     @Override
-<<<<<<< HEAD
-    public void map(URL exportedURL) {
+    public void map(URL url) {
         //org.apache.dubbo.demo.GreetingService
-        String serviceInterface = exportedURL.getServiceInterface();
-        // 过滤MetadataService
-        if (IGNORED_SERVICE_INTERFACES.contains(serviceInterface)) {
-            return;
-        }
-        //获取参数
-        String group = exportedURL.getParameter(GROUP_KEY);
-        String version = exportedURL.getParameter(VERSION_KEY);
-        String protocol = exportedURL.getProtocol();
-=======
-    public void map(URL url) {
         String serviceInterface = url.getServiceInterface();
         String group = url.getParameter(GROUP_KEY);
         String version = url.getParameter(VERSION_KEY);
         String protocol = url.getProtocol();
 
+        // 过滤MetadataService
         if (IGNORED_SERVICE_INTERFACES.contains(serviceInterface)) {
             return;
         }
 
         DynamicConfiguration dynamicConfiguration = DynamicConfiguration.getDynamicConfiguration();
->>>>>>> 2584cab7
 
         // the Dubbo Service Key as group
         // the service(application) name as key
@@ -83,14 +71,10 @@
         String content = valueOf(System.currentTimeMillis());
 
         execute(() -> {
-<<<<<<< HEAD
             /**
              * 存储到配置中心   CompositeDynamicConfiguration
              */
-            getDynamicConfiguration().publishConfig(key, buildGroup(serviceInterface, group, version, protocol), content);
-=======
             dynamicConfiguration.publishConfig(key, ServiceNameMapping.buildGroup(serviceInterface, group, version, protocol), content);
->>>>>>> 2584cab7
             if (logger.isInfoEnabled()) {
                 logger.info(String.format("Dubbo service[%s] mapped to interface name[%s].",
                         group, serviceInterface));
@@ -113,7 +97,6 @@
 
         Set<String> serviceNames = new LinkedHashSet<>();
         execute(() -> {
-<<<<<<< HEAD
             /**
              * nacos：从配置中心中按group分页检索  并获取对应配置的dataId
              * ps :	mapping-org.apache.dubbo.demo.DemoService
@@ -133,15 +116,9 @@
              *        }]
              * }
              */
-            Set<String> keys = getDynamicConfiguration().getConfigKeys(buildGroup(serviceInterface, group, version, protocol));
-            if (isNotEmpty(keys)) {
-                serviceNames.addAll(keys);
-            }
-=======
             Set<String> keys = dynamicConfiguration
                     .getConfigKeys(ServiceNameMapping.buildGroup(serviceInterface, group, version, protocol));
             serviceNames.addAll(keys);
->>>>>>> 2584cab7
         });
         return Collections.unmodifiableSet(serviceNames);
     }
