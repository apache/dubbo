--- conflicted
+++ resolved
@@ -28,14 +28,8 @@
 
 import static java.lang.String.valueOf;
 import static java.util.Arrays.asList;
-<<<<<<< HEAD
 import static org.apache.dubbo.common.constants.CommonConstants.GROUP_KEY;
 import static org.apache.dubbo.common.constants.CommonConstants.VERSION_KEY;
-=======
-import static org.apache.dubbo.common.config.configcenter.DynamicConfiguration.getDynamicConfiguration;
-import static org.apache.dubbo.common.utils.CollectionUtils.isNotEmpty;
-import static org.apache.dubbo.common.utils.StringUtils.SLASH;
->>>>>>> 5951b40a
 import static org.apache.dubbo.rpc.model.ApplicationModel.getName;
 
 /**
@@ -52,21 +46,15 @@
     @Override
     public void map(URL url) {
         String serviceInterface = url.getServiceInterface();
-        String group = url.getParameter(GROUP_KEY);
-        String version = url.getParameter(VERSION_KEY);
-        String protocol = url.getProtocol();
+        String group = exportedURL.getGroup();
+        String version = exportedURL.getVersion();
+        String protocol = exportedURL.getProtocol();
 
         if (IGNORED_SERVICE_INTERFACES.contains(serviceInterface)) {
             return;
         }
 
-<<<<<<< HEAD
         DynamicConfiguration dynamicConfiguration = DynamicConfiguration.getDynamicConfiguration();
-=======
-        String group = exportedURL.getGroup();
-        String version = exportedURL.getVersion();
-        String protocol = exportedURL.getProtocol();
->>>>>>> 5951b40a
 
         // the Dubbo Service Key as group
         // the service(application) name as key
@@ -84,21 +72,12 @@
     }
 
     @Override
-<<<<<<< HEAD
     public Set<String> getAndListen(URL url, MappingListener mappingListener) {
         String serviceInterface = url.getServiceInterface();
-        String group = url.getParameter(GROUP_KEY);
-        String version = url.getParameter(VERSION_KEY);
+        String group = url.getGroup();
+        String version = url.getVersion();
         String protocol = url.getProtocol();
         DynamicConfiguration dynamicConfiguration = DynamicConfiguration.getDynamicConfiguration();
-=======
-    public Set<String> get(URL subscribedURL) {
-
-        String serviceInterface = subscribedURL.getServiceInterface();
-        String group = subscribedURL.getGroup();
-        String version = subscribedURL.getVersion();
-        String protocol = subscribedURL.getProtocol();
->>>>>>> 5951b40a
 
         Set<String> serviceNames = new LinkedHashSet<>();
         execute(() -> {
