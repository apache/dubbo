--- conflicted
+++ resolved
@@ -34,10 +34,7 @@
 import java.util.Arrays;
 import java.util.Collections;
 import java.util.List;
-<<<<<<< HEAD
-
-=======
->>>>>>> f8e25ec7
+
 import java.util.Properties;
 
 import static com.alibaba.nacos.api.PropertyKeyConst.ACCESS_KEY;
@@ -59,7 +56,6 @@
 import static com.alibaba.nacos.api.PropertyKeyConst.RAM_ROLE_NAME;
 import static com.alibaba.nacos.api.PropertyKeyConst.SECRET_KEY;
 import static com.alibaba.nacos.api.PropertyKeyConst.SERVER_ADDR;
-<<<<<<< HEAD
 import static com.alibaba.nacos.api.PropertyKeyConst.USERNAME;
 import static com.alibaba.nacos.api.PropertyKeyConst.PASSWORD;
 import static com.alibaba.nacos.client.naming.utils.UtilAndComs.NACOS_NAMING_LOG_NAME;
@@ -67,12 +63,6 @@
 import static org.apache.dubbo.common.constants.RemotingConstants.BACKUP_KEY;
 
 import static java.util.concurrent.TimeUnit.SECONDS;
-=======
-import static com.alibaba.nacos.client.naming.utils.UtilAndComs.NACOS_NAMING_LOG_NAME;
-import static org.apache.dubbo.common.constants.CommonConstants.GROUP_KEY;
-import static org.apache.dubbo.common.constants.RemotingConstants.BACKUP_KEY;
->>>>>>> f8e25ec7
-
 
 /**
  * metadata report impl for nacos
@@ -93,17 +83,11 @@
         group = url.getParameter(GROUP_KEY, DEFAULT_ROOT);
     }
 
-<<<<<<< HEAD
-    public ConfigService buildConfigService(URL url) {
-        Properties nacosProperties = buildNacosProperties(url);
-        try {
-            configService = NacosFactory.createConfigService(nacosProperties);
-=======
+
     public NacosConfigServiceWrapper buildConfigService(URL url) {
         Properties nacosProperties = buildNacosProperties(url);
         try {
             configService = new NacosConfigServiceWrapper(NacosFactory.createConfigService(nacosProperties));
->>>>>>> f8e25ec7
         } catch (NacosException e) {
             if (logger.isErrorEnabled()) {
                 logger.error(e.getErrMsg(), e);
@@ -154,11 +138,8 @@
         putPropertyIfAbsent(url, properties, NAMING_LOAD_CACHE_AT_START, "true");
         putPropertyIfAbsent(url, properties, NAMING_CLIENT_BEAT_THREAD_COUNT);
         putPropertyIfAbsent(url, properties, NAMING_POLLING_THREAD_COUNT);
-<<<<<<< HEAD
         putPropertyIfAbsent(url, properties, USERNAME);
         putPropertyIfAbsent(url, properties, PASSWORD);
-=======
->>>>>>> f8e25ec7
     }
 
     private static void putPropertyIfAbsent(URL url, Properties properties, String propertyName) {
@@ -175,10 +156,7 @@
         } else {
             properties.setProperty(propertyName, defaultValue);
         }
-<<<<<<< HEAD
         this.dynamicConfiguration = dynamicConfiguration;
-=======
->>>>>>> f8e25ec7
     }
 
     @Override
