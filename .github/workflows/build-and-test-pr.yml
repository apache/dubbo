name: Build and Test For PR

on: [push, pull_request, workflow_dispatch]

permissions:
  contents: read

env:
  FORK_COUNT: 2
  FAIL_FAST: 0
  SHOW_ERROR_DETAIL: 1
  #multi-version size limit
  VERSIONS_LIMIT: 4
  JACOCO_ENABLE: true
  CANDIDATE_VERSIONS: '
    spring.version:5.3.24;
    spring-boot.version:2.7.6;
    '

jobs:
  check-format:
    name: Check if code needs formatting
    runs-on: ubuntu-latest
    steps:
      - name: Checkout
        uses: actions/checkout@v4
      - name: Setup Maven
        uses: actions/setup-java@v4
        with:
          java-version: 21
          distribution: zulu
      - name: Check if code aligns with code style
        id: check
        run: mvn --log-file mvn.log spotless:check
        continue-on-error: true
      - name: Upload checkstyle result
        uses: actions/upload-artifact@v4
        with:
          name: checkstyle-result
          path: mvn.log
      - name: Generate Summary for successful run
        if: ${{ steps.check.outcome == 'success' }}
        run: |
          echo ":ballot_box_with_check: Kudos! No formatting issues found!" >> $GITHUB_STEP_SUMMARY
      - name: Generate Summary for failed run
        if: ${{ steps.check.outcome == 'failure' }}
        run: |
          echo "## :negative_squared_cross_mark: Formatting issues found!" >> $GITHUB_STEP_SUMMARY
          echo "\`\`\`" >> $GITHUB_STEP_SUMMARY
          cat mvn.log | grep "ERROR" | sed 's/Check if code needs formatting    Check if code aligns with code style   [0-9A-Z:.-]\+//' | sed 's/\[ERROR] //' | head -n -11 >> $GITHUB_STEP_SUMMARY
          echo "\`\`\`" >> $GITHUB_STEP_SUMMARY
          echo "Please run \`mvn spotless:apply\` to fix the formatting issues." >> $GITHUB_STEP_SUMMARY
      - name: Fail if code needs formatting
        if: ${{ steps.check.outcome == 'failure' }}
        uses: actions/github-script@v7.0.1
        with:
          github-token: ${{ secrets.GITHUB_TOKEN }}
          script: |
            core.setFailed("Formatting issues found!")

  license:
    name: "Check License"
    needs: check-format
    runs-on: ubuntu-latest
    steps:
      - uses: actions/checkout@v3
      - name: Check License
        uses: apache/skywalking-eyes@e1a02359b239bd28de3f6d35fdc870250fa513d5
        env:
          GITHUB_TOKEN: ${{ secrets.GITHUB_TOKEN }}
      - name: "Set up JDK 21"
        uses: actions/setup-java@v3
        with:
          distribution: 'zulu'
          java-version: 21
      - name: "Compile Dubbo (Linux)"
        run: |
          ./mvnw --batch-mode --no-snapshot-updates -e --no-transfer-progress --fail-fast -T 2C clean install -DskipTests=true -DskipIntegrationTests=true -Dcheckstyle.skip=true -Dcheckstyle_unix.skip=true -Drat.skip=true -Dmaven.javadoc.skip=true
      - name: Check Dependencies' License
        uses: apache/skywalking-eyes/dependency@e1a02359b239bd28de3f6d35fdc870250fa513d5
        env:
          GITHUB_TOKEN: ${{ secrets.GITHUB_TOKEN }}
        with:
          config: .licenserc.yaml
          mode: check

  build-source:
    name: "Build Dubbo"
    needs: check-format
    runs-on: ubuntu-latest
    outputs:
      version: ${{ steps.dubbo-version.outputs.version }}
    steps:
      - uses: actions/checkout@v3
        with:
          path: dubbo
      - uses: actions/setup-java@v3
        with:
          distribution: 'zulu'
          java-version: 21
      - uses: actions/cache@v3
        name: "Cache local Maven repository"
        with:
          path: ~/.m2/repository
          key: ${{ runner.os }}-maven-${{ hashFiles('**/pom.xml') }}-${{ github.run_id }}
          restore-keys: |
            ${{ runner.os }}-maven-${{ hashFiles('**/pom.xml') }}
            ${{ runner.os }}-maven-
      - name: "Dubbo cache"
        uses: actions/cache@v3
        with:
          path: ~/.m2/repository/org/apache/dubbo
          key: ${{ runner.os }}-dubbo-snapshot-${{ github.sha }}-${{ github.run_id }}
      - name: "Build Dubbo with Maven"
        run: |
          cd ./dubbo
          ./mvnw --batch-mode --no-snapshot-updates -e --no-transfer-progress --fail-fast clean source:jar install -Pjacoco,checkstyle -Dmaven.wagon.httpconnectionManager.ttlSeconds=120 -Dmaven.wagon.http.retryHandler.count=5 -Dmaven.test.skip=true -Dmaven.test.skip.exec=true -DembeddedZookeeperPath=${{ github.workspace }}/.tmp/zookeeper
      - name: "Pack class result"
        run: |
          shopt -s globstar
          zip ${{ github.workspace }}/class.zip **/target/classes/* -r
      - name: "Upload class result"
        uses: actions/upload-artifact@v3
        with:
          name: "class-file"
          path: ${{ github.workspace }}/class.zip
      - name: "Pack checkstyle file if failure"
        if: failure()
        run: zip ${{ github.workspace }}/checkstyle.zip *checkstyle* -r
      - name: "Upload checkstyle file if failure"
        if: failure()
        uses: actions/upload-artifact@v3
        with:
          name: "checkstyle-file"
          path: ${{ github.workspace }}/checkstyle.zip
      - name: "Calculate Dubbo Version"
        id: dubbo-version
        run: |
          REVISION=`awk '/<revision>[^<]+<\/revision>/{gsub(/<revision>|<\/revision>/,"",$1);print $1;exit;}' ./dubbo/pom.xml`
          echo "version=$REVISION" >> $GITHUB_OUTPUT
          echo "dubbo version: $REVISION"

  unit-test-prepare:
    name: "Preparation for Unit Test"
    needs: check-format
    runs-on: ubuntu-latest
    strategy:
      fail-fast: false
    env:
      ZOOKEEPER_VERSION: 3.6.3
    steps:
      - uses: actions/cache@v3
        name: "Cache zookeeper binary archive"
        id: "cache-zookeeper"
        with:
          path: ${{ github.workspace }}/.tmp/zookeeper
          key: zookeeper-${{ runner.os }}-${{ env.ZOOKEEPER_VERSION }}
          restore-keys: |
            zookeeper-${{ runner.os }}-${{ env.ZOOKEEPER_VERSION }}
      - name: "Set up msys2 if necessary"
        if: ${{ startsWith( matrix.os, 'windows') && steps.cache-zookeeper.outputs.cache-hit != 'true' }}
        uses: msys2/setup-msys2@v2
        with:
          release: false  # support cache, see https://github.com/msys2/setup-msys2#context
      - name: "Download zookeeper binary archive in Linux OS"
        run: |
          mkdir -p ${{ github.workspace }}/.tmp/zookeeper
          wget -c https://archive.apache.org/dist/zookeeper/zookeeper-${{ env.ZOOKEEPER_VERSION }}/apache-zookeeper-${{ env.ZOOKEEPER_VERSION }}-bin.tar.gz -O ${{ github.workspace }}/.tmp/zookeeper/apache-zookeeper-bin.tar.gz ||
          wget -c https://apache.website-solution.net/zookeeper/zookeeper-${{ env.ZOOKEEPER_VERSION }}/apache-zookeeper-${{ env.ZOOKEEPER_VERSION }}-bin.tar.gz -O ${{ github.workspace }}/.tmp/zookeeper/apache-zookeeper-bin.tar.gz ||
          wget -c http://apache.stu.edu.tw/zookeeper/zookeeper-${{ env.ZOOKEEPER_VERSION }}/apache-zookeeper-${{ env.ZOOKEEPER_VERSION }}-bin.tar.gz -O ${{ github.workspace }}/.tmp/zookeeper/apache-zookeeper-bin.tar.gz ||
          wget -c http://ftp.jaist.ac.jp/pub/apache/zookeeper/zookeeper-${{ env.ZOOKEEPER_VERSION }}/apache-zookeeper-${{ env.ZOOKEEPER_VERSION }}-bin.tar.gz -O ${{ github.workspace }}/.tmp/zookeeper/apache-zookeeper-bin.tar.gz ||
          wget -c http://apache.mirror.cdnetworks.com/zookeeper/zookeeper-${{ env.ZOOKEEPER_VERSION }}/apache-zookeeper-${{ env.ZOOKEEPER_VERSION }}-bin.tar.gz -O ${{ github.workspace }}/.tmp/zookeeper/apache-zookeeper-bin.tar.gz ||
          wget -c http://mirror.apache-kr.org/apache/zookeeper/zookeeper-${{ env.ZOOKEEPER_VERSION }}/apache-zookeeper-${{ env.ZOOKEEPER_VERSION }}-bin.tar.gz -O ${{ github.workspace }}/.tmp/zookeeper/apache-zookeeper-bin.tar.gz
          echo "list the downloaded zookeeper binary archive"
          ls -al ${{ github.workspace }}/.tmp/zookeeper/apache-zookeeper-bin.tar.gz

  unit-test:
    needs: [check-format, build-source, unit-test-prepare]
    name: "Unit Test On ubuntu-latest"
    runs-on: ubuntu-latest
    strategy:
      fail-fast: false
    env:
      DISABLE_FILE_SYSTEM_TEST: true
      CURRENT_ROLE: ${{ matrix.case-role }}
    steps:
      - uses: actions/checkout@v3
        with:
          fetch-depth: 0
      - name: "Set up JDK ${{ matrix.jdk }}"
        uses: actions/setup-java@v3
        with:
          distribution: 'zulu'
          java-version: 21
      - uses: actions/cache@v3
        name: "Cache local Maven repository"
        with:
          path: ~/.m2/repository
          key: ${{ runner.os }}-maven-${{ hashFiles('**/pom.xml') }}-${{ github.run_id }}
          restore-keys: |
            ${{ runner.os }}-maven-${{ hashFiles('**/pom.xml') }}
            ${{ runner.os }}-maven-
      - uses: actions/cache@v3
        name: "Cache zookeeper binary archive"
        id: "cache-zookeeper"
        with:
          path: ${{ github.workspace }}/.tmp/zookeeper
          key: zookeeper-${{ runner.os }}-${{ env.ZOOKEEPER_VERSION }}
          restore-keys: |
            zookeeper-${{ runner.os }}-
<<<<<<< HEAD
      - uses: actions/cache@v3
        name: "Cache secret key"
        id: "cache-secret-cert"
        with:
          path: ${{ github.workspace }}/.tmp/rsa
          key: secret-rsa-${{ runner.os }}-${{ github.run_id }}
      - name: "Get sonarcloud token"
        if: ${{ github.repository == 'apache/dubbo' }}
        run: |
          curl "http://dubbo-vm.apache.org:8000/token?workflow_id=${{ github.run_id }}" -o ${{ github.workspace }}/.tmp/encrypted-sonarcloud-token
          openssl rsautl -decrypt -in ${{ github.workspace }}/.tmp/encrypted-sonarcloud-token -out ${{ github.workspace }}/.tmp/decrypted-sonarcloud-token -inkey ${{ github.workspace }}/.tmp/rsa/rsa_private.pem
      - name: "Test with Maven with SonarCloud Scan"
        if: ${{ github.repository == 'apache/dubbo' }}
        timeout-minutes: 90
        env:
          # Needed to get some information about the pull request, if any
          GITHUB_TOKEN: ${{ secrets.GITHUB_TOKEN }}
        run: |
          source ${{ github.workspace }}/.tmp/decrypted-sonarcloud-token
          ./mvnw --batch-mode --no-snapshot-updates -e --no-transfer-progress --fail-fast clean test verify org.sonarsource.scanner.maven:sonar-maven-plugin:sonar -Pjacoco,jdk15ge-simple,'!jdk15ge',jacoco089 -Dsonar.host.url=https://sonarcloud.io -Dsonar.organization=apache -Dsonar.projectKey=apache_dubbo -DtrimStackTrace=false -Dmaven.wagon.httpconnectionManager.ttlSeconds=120 -Dmaven.wagon.http.retryHandler.count=5 -DskipTests=false -DskipIntegrationTests=false -Dcheckstyle.skip=false -Dcheckstyle_unix.skip=false -Drat.skip=false -Dmaven.javadoc.skip=true -DembeddedZookeeperPath=${{ github.workspace }}/.tmp/zookeeper -Dsonar.coverage.jacoco.xmlReportPaths=dubbo-test/dubbo-dependencies-all/target/site/jacoco-aggregate/jacoco.xml -Dsonar.login=${SONAR_TOKEN}
      - name: "Test with Maven without SonarCloud Scan"
        if: ${{ github.repository != 'apache/dubbo' }}
        timeout-minutes: 90
=======
      - name: "Test with Maven"
        timeout-minutes: 70
>>>>>>> f3d12944
        run: |
          ./mvnw --batch-mode --no-snapshot-updates -e --no-transfer-progress --fail-fast clean test verify -Dmaven.wagon.httpconnectionManager.ttlSeconds=120 -Pjacoco,jdk15ge-simple,'!jdk15ge',jacoco089 -DtrimStackTrace=false -Dmaven.wagon.http.retryHandler.count=5 -DskipTests=false -DskipIntegrationTests=false -Dcheckstyle.skip=false -Dcheckstyle_unix.skip=false -Drat.skip=false -Dmaven.javadoc.skip=true -DembeddedZookeeperPath=${{ github.workspace }}/.tmp/zookeeper
      - name: "Upload coverage result"
        uses: actions/upload-artifact@v3
        with:
          name: coverage-result
          path: "**/target/site/**/jacoco.xml"

  samples-test-prepare:
    needs: check-format
    runs-on: ubuntu-latest
    env:
      JOB_COUNT: 3
    steps:
      - uses: actions/checkout@v3
        with:
          repository: 'apache/dubbo-samples'
          ref: master
      - name: "Prepare test list"
        run: |
          bash ./test/scripts/prepare-test.sh
      - name: "Upload test list"
        uses: actions/upload-artifact@v3
        with:
          name: samples-test-list
          path: test/jobs
  samples-test-job:
    needs: [check-format, build-source, samples-test-prepare]
    name: "Samples Test on ubuntu-latest (JobId: ${{matrix.job_id}})"
    runs-on: ubuntu-latest
    timeout-minutes: 90
    env:
      JAVA_VER: 8
      TEST_CASE_FILE: jobs/testjob_${{matrix.job_id}}.txt
    strategy:
      fail-fast: false
      matrix:
        job_id: [1, 2, 3]
    steps:
      - uses: actions/checkout@v3
        with:
          repository: 'apache/dubbo-samples'
          ref: master
      - name: "Cache local Maven repository"
        uses: actions/cache@v3
        with:
          path: ~/.m2/repository
          key: ${{ runner.os }}-maven-${{ hashFiles('**/pom.xml') }}-${{ github.run_id }}
          restore-keys: |
            ${{ runner.os }}-maven-${{ hashFiles('**/pom.xml') }}
            ${{ runner.os }}-maven-
      - name: "Restore Dubbo cache"
        uses: actions/cache@v3
        with:
          path: ~/.m2/repository/org/apache/dubbo
          key: ${{ runner.os }}-dubbo-snapshot-${{ github.sha }}-${{ github.run_id }}
          restore-keys: |
            ${{ runner.os }}-dubbo-snapshot-${{ github.sha }}
            ${{ runner.os }}-dubbo-snapshot-
      - name: "Download test list"
        uses: actions/download-artifact@v3
        with:
          name: samples-test-list
          path: test/jobs/
      - name: "Set up JDK 8"
        uses: actions/setup-java@v3
        with:
          distribution: 'zulu'
          java-version: 8
      - name: "Init Candidate Versions"
        run: |
          DUBBO_VERSION="${{needs.build-source.outputs.version}}"
          CANDIDATE_VERSIONS="dubbo.version:$DUBBO_VERSION;compiler.version:$DUBBO_VERSION;$CANDIDATE_VERSIONS;dubbo.compiler.version:$DUBBO_VERSION"
          echo "CANDIDATE_VERSIONS=$CANDIDATE_VERSIONS" >> $GITHUB_ENV
      - name: "Build test image"
        run: |
          cd test && bash ./build-test-image.sh
      - name: "Run tests"
        run: cd test && bash ./run-tests.sh
      - name: "merge jacoco result"
        run: |
          cd test/dubbo-test-jacoco-merger && mvn clean compile exec:java -Dexec.mainClass="org.apache.dubbo.test.JacocoMerge" -Dexec.args="${{github.workspace}}"
      - name: "Upload jacoco"
        uses: actions/upload-artifact@v3
        with:
          name: samples-jacoco-result
          path: target/jacoco*.exec
      - name: "Upload test result"
        if: always()
        uses: actions/upload-artifact@v3
        with:
          name: samples-test-result
          path: test/jobs/*-result*
  samples-test-result:
    needs: [check-format, samples-test-job]
    if: always()
    runs-on: ubuntu-latest
    env:
      JAVA_VER: 8
    steps:
      - uses: actions/checkout@v3
        with:
          repository: 'apache/dubbo-samples'
          ref: master
      - name: "Download test result"
        uses: actions/download-artifact@v3
        with:
          name: samples-test-result
          path: test/jobs/
      - name: "Merge test result"
        run: ./test/scripts/merge-test-results.sh

  integration-test-prepare:
    needs: check-format
    runs-on: ubuntu-latest
    env:
      JOB_COUNT: 3
    steps:
      - uses: actions/checkout@v3
        with:
          repository: 'apache/dubbo-integration-cases'
          ref: main
      - name: "Prepare test list"
        run: |
          bash ./test/scripts/prepare-test.sh
      - name: "Upload test list"
        uses: actions/upload-artifact@v3
        with:
          name: test-list
          path: test/jobs
  integration-test-job:
    needs: [check-format, build-source, integration-test-prepare]
    name: "Integration Test on ubuntu-latest (JobId: ${{matrix.job_id}})"
    runs-on: ubuntu-latest
    timeout-minutes: 90
    env:
      JAVA_VER: 8
      TEST_CASE_FILE: jobs/testjob_${{matrix.job_id}}.txt
    strategy:
      fail-fast: false
      matrix:
        job_id: [1, 2, 3]
    steps:
      - uses: actions/checkout@v3
        with:
          repository: 'apache/dubbo-integration-cases'
          ref: main
      - name: "Cache local Maven repository"
        uses: actions/cache@v3
        with:
          path: ~/.m2/repository
          key: ${{ runner.os }}-maven-${{ hashFiles('**/pom.xml') }}-${{ github.run_id }}
          restore-keys: |
            ${{ runner.os }}-maven-${{ hashFiles('**/pom.xml') }}
            ${{ runner.os }}-maven-
      - name: "Restore Dubbo cache"
        uses: actions/cache@v3
        with:
          path: ~/.m2/repository/org/apache/dubbo
          key: ${{ runner.os }}-dubbo-snapshot-${{ github.sha }}-${{ github.run_id }}
          restore-keys: |
            ${{ runner.os }}-dubbo-snapshot-${{ github.sha }}
            ${{ runner.os }}-dubbo-snapshot-
      - name: "Download test list"
        uses: actions/download-artifact@v3
        with:
          name: test-list
          path: test/jobs/
      - name: "Set up JDK 8"
        uses: actions/setup-java@v3
        with:
          distribution: 'zulu'
          java-version: 8
      - name: "Init Candidate Versions"
        run: |
          DUBBO_VERSION="${{needs.build-source.outputs.version}}"
          CANDIDATE_VERSIONS="dubbo.version:$DUBBO_VERSION;compiler.version:$DUBBO_VERSION;$CANDIDATE_VERSIONS;dubbo.compiler.version:$DUBBO_VERSION"
          echo "CANDIDATE_VERSIONS=$CANDIDATE_VERSIONS" >> $GITHUB_ENV
      - name: "Build test image"
        run: |
          cd test && bash ./build-test-image.sh
      - name: "Run tests"
        run: cd test && bash ./run-tests.sh
      - name: "merge jacoco resule"
        run: |
          cd test/dubbo-test-jacoco-merger && mvn clean compile exec:java -Dexec.mainClass="org.apache.dubbo.test.JacocoMerge" -Dexec.args="${{github.workspace}}"
      - name: "Upload jacoco"
        uses: actions/upload-artifact@v3
        with:
          name: jacoco-result
          path: target/jacoco*.exec
      - name: "Upload test result"
        if: always()
        uses: actions/upload-artifact@v3
        with:
          name: test-result
          path: test/jobs/*-result*
  integration-test-result:
    needs: [check-format, integration-test-job]
    if: always()
    runs-on: ubuntu-latest
    env:
      JAVA_VER: 8
    steps:
      - uses: actions/checkout@v3
        with:
          repository: 'apache/dubbo-integration-cases'
          ref: main
      - name: "Download test result"
        uses: actions/download-artifact@v3
        with:
          name: test-result
          path: test/jobs/
      - name: "Merge test result"
        run: ./test/scripts/merge-test-results.sh

  jacoco-result-merge:
    runs-on: ubuntu-latest
    needs: [check-format, integration-test-result, samples-test-result, unit-test]
    steps:
      - uses: actions/checkout@v3
        with:
          path: "./dubbo"
      - uses: actions/checkout@v3
        with:
          repository: 'apache/dubbo-samples'
          path: "./dubbo-samples"
      - uses: actions/checkout@v3
        with:
          repository: 'apache/dubbo-integration-cases'
          path: "./dubbo-integration-cases"
      - name: "Set up JDK 21"
        uses: actions/setup-java@v3
        with:
          distribution: 'zulu'
          java-version: 21
      - name: "Restore class result"
        uses: actions/download-artifact@v3
        with:
          name: "class-file"
          path: ${{ github.workspace }}
      - name: "Unpack class result"
        run: |
          cd ${{ github.workspace }}/dubbo
          unzip -o ${{ github.workspace }}/class.zip
      - name: "Restore jacoco exec"
        uses: actions/download-artifact@v3
        with:
          name: samples-jacoco-result
          path: dubbo-samples/target/
      - name: "Restore integration jacoco exec"
        uses: actions/download-artifact@v3
        with:
          name: jacoco-result
          path: dubbo-integration-cases/target/
      - name: "Merge jacoco result"
        run: |
          cd ${{ github.workspace }}/dubbo-samples/test/dubbo-test-jacoco-merger
          mvn clean compile exec:java -Dexec.mainClass="org.apache.dubbo.test.JacocoReport" -Dexec.args="${{github.workspace}}/dubbo-samples ${{github.workspace}}/dubbo"
      - name: "Merge samples jacoco result"
        run: |
          cd ${{ github.workspace }}/dubbo-integration-cases/test/dubbo-test-jacoco-merger
          mvn clean compile exec:java -Dexec.mainClass="org.apache.dubbo.test.JacocoReport" -Dexec.args="${{github.workspace}}/dubbo-integration-cases ${{github.workspace}}/dubbo"
      - name: "Restore coverage result"
        uses: actions/download-artifact@v3
        with:
          name: coverage-result
          path: dubbo/
      - name: "Upload coverage to Codecov"
        uses: codecov/codecov-action@v3
        with:
          verbose: true

  error-code-inspecting:
    needs: check-format
    runs-on: ubuntu-latest
    steps:
      - uses: actions/checkout@v3
        with:
          path: "./dubbo"

      - uses: actions/checkout@v3
        with:
          repository: 'apache/dubbo-test-tools'
          ref: main
          path: "./dubbo-test-tools"

      - name: "Set up JDK 21"
        uses: actions/setup-java@v3
        with:
          distribution: 'zulu'
          java-version: 21

      - name: "Compile Dubbo (Linux)"
        run: |
          cd ${{ github.workspace }}/dubbo
          ./mvnw --batch-mode --no-snapshot-updates -e --no-transfer-progress --fail-fast -T 2C clean install -DskipTests=true -DskipIntegrationTests=true -Dcheckstyle.skip=true -Dcheckstyle_unix.skip=true -Drat.skip=true -Dmaven.javadoc.skip=true
      - name: "Run Error Code Inspecting"
        env:
          DUBBO_ECI_REPORT_AS_ERROR: true
        run: |
          cd ${{ github.workspace }}/dubbo-test-tools/dubbo-error-code-inspector
          ../mvnw --batch-mode --no-snapshot-updates -e --no-transfer-progress --fail-fast -T 2C package exec:java -Ddubbo.eci.report-as-error=${DUBBO_ECI_REPORT_AS_ERROR} -Dmaven.test.skip=true -Dmaven.test.skip.exec=true -Ddubbo.eci.path=${{ github.workspace }}/dubbo

      - name: "Upload error code inspection result"
        # always() should not be used here, since we don't need to handle the 'canceled' situation.
        if: ${{ success() || failure() }}
        uses: actions/upload-artifact@v3
        with:
          name: "error-inspection-result"
          path: ${{ github.workspace }}/dubbo-test-tools/dubbo-error-code-inspector/error-inspection-result.txt

  native-image-inspecting:
    needs: check-format
    runs-on: ubuntu-latest
    steps:
      - uses: actions/checkout@v3
        with:
          path: "./dubbo"

      - name: "Setup GraalVM environment"
        uses: graalvm/setup-graalvm@v1
        with:
          version: '22.3.0'
          java-version: '17'
          components: 'native-image'
          github-token: ${{ secrets.GITHUB_TOKEN }}
          native-image-job-reports: 'true'

      - name: "Setup Zookeeper environment"
        run: |
          wget https://dlcdn.apache.org/zookeeper/zookeeper-3.8.4/apache-zookeeper-3.8.4-bin.tar.gz
          tar -zxvf apache-zookeeper-3.8.4-bin.tar.gz
          mv apache-zookeeper-3.8.4-bin/conf/zoo_sample.cfg apache-zookeeper-3.8.4-bin/conf/zoo.cfg
          apache-zookeeper-3.8.4-bin/bin/zkServer.sh start

      - name: "Check environment"
        run: |
          java --version
          native-image --version

      - name: "Compile Dubbo (Linux)"
        run: |
          cd ${{ github.workspace }}/dubbo
          ./mvnw --batch-mode --no-snapshot-updates -e --no-transfer-progress --fail-fast -T 2C clean install -DskipTests=true -DskipIntegrationTests=true -Dcheckstyle.skip=true -Dcheckstyle_unix.skip=true -Drat.skip=true -Dmaven.javadoc.skip=true

      - name: "Compile and run Dubbo demo for native (Linux)"
        run: |
          cd ${{ github.workspace }}/dubbo/dubbo-demo/dubbo-demo-native/dubbo-demo-native-provider
          ${{ github.workspace }}/dubbo/mvnw --batch-mode --no-snapshot-updates -e --no-transfer-progress --fail-fast -T 2C clean package -P native -Dmaven.test.skip=true native:compile
          nohup ./target/dubbo-demo-native-provider &
          cd ${{ github.workspace }}/dubbo/dubbo-demo/dubbo-demo-native/dubbo-demo-native-consumer
          ${{ github.workspace }}/dubbo/mvnw --batch-mode --no-snapshot-updates -e --no-transfer-progress --fail-fast -T 2C clean package -P native -Dmaven.test.skip=true native:compile
          ./target/dubbo-demo-native-consumer<|MERGE_RESOLUTION|>--- conflicted
+++ resolved
@@ -208,34 +208,8 @@
           key: zookeeper-${{ runner.os }}-${{ env.ZOOKEEPER_VERSION }}
           restore-keys: |
             zookeeper-${{ runner.os }}-
-<<<<<<< HEAD
-      - uses: actions/cache@v3
-        name: "Cache secret key"
-        id: "cache-secret-cert"
-        with:
-          path: ${{ github.workspace }}/.tmp/rsa
-          key: secret-rsa-${{ runner.os }}-${{ github.run_id }}
-      - name: "Get sonarcloud token"
-        if: ${{ github.repository == 'apache/dubbo' }}
-        run: |
-          curl "http://dubbo-vm.apache.org:8000/token?workflow_id=${{ github.run_id }}" -o ${{ github.workspace }}/.tmp/encrypted-sonarcloud-token
-          openssl rsautl -decrypt -in ${{ github.workspace }}/.tmp/encrypted-sonarcloud-token -out ${{ github.workspace }}/.tmp/decrypted-sonarcloud-token -inkey ${{ github.workspace }}/.tmp/rsa/rsa_private.pem
-      - name: "Test with Maven with SonarCloud Scan"
-        if: ${{ github.repository == 'apache/dubbo' }}
+      - name: "Test with Maven"
         timeout-minutes: 90
-        env:
-          # Needed to get some information about the pull request, if any
-          GITHUB_TOKEN: ${{ secrets.GITHUB_TOKEN }}
-        run: |
-          source ${{ github.workspace }}/.tmp/decrypted-sonarcloud-token
-          ./mvnw --batch-mode --no-snapshot-updates -e --no-transfer-progress --fail-fast clean test verify org.sonarsource.scanner.maven:sonar-maven-plugin:sonar -Pjacoco,jdk15ge-simple,'!jdk15ge',jacoco089 -Dsonar.host.url=https://sonarcloud.io -Dsonar.organization=apache -Dsonar.projectKey=apache_dubbo -DtrimStackTrace=false -Dmaven.wagon.httpconnectionManager.ttlSeconds=120 -Dmaven.wagon.http.retryHandler.count=5 -DskipTests=false -DskipIntegrationTests=false -Dcheckstyle.skip=false -Dcheckstyle_unix.skip=false -Drat.skip=false -Dmaven.javadoc.skip=true -DembeddedZookeeperPath=${{ github.workspace }}/.tmp/zookeeper -Dsonar.coverage.jacoco.xmlReportPaths=dubbo-test/dubbo-dependencies-all/target/site/jacoco-aggregate/jacoco.xml -Dsonar.login=${SONAR_TOKEN}
-      - name: "Test with Maven without SonarCloud Scan"
-        if: ${{ github.repository != 'apache/dubbo' }}
-        timeout-minutes: 90
-=======
-      - name: "Test with Maven"
-        timeout-minutes: 70
->>>>>>> f3d12944
         run: |
           ./mvnw --batch-mode --no-snapshot-updates -e --no-transfer-progress --fail-fast clean test verify -Dmaven.wagon.httpconnectionManager.ttlSeconds=120 -Pjacoco,jdk15ge-simple,'!jdk15ge',jacoco089 -DtrimStackTrace=false -Dmaven.wagon.http.retryHandler.count=5 -DskipTests=false -DskipIntegrationTests=false -Dcheckstyle.skip=false -Dcheckstyle_unix.skip=false -Drat.skip=false -Dmaven.javadoc.skip=true -DembeddedZookeeperPath=${{ github.workspace }}/.tmp/zookeeper
       - name: "Upload coverage result"
