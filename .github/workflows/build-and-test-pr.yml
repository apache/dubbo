name: Build and Test For PR

on: [push, pull_request, workflow_dispatch]

permissions:
  contents: read

env:
  FORK_COUNT: 2
  FAIL_FAST: 0
  SHOW_ERROR_DETAIL: 1
  #multi-version size limit
  VERSIONS_LIMIT: 4
  JACOCO_ENABLE: true
  CANDIDATE_VERSIONS: '
    spring.version:5.3.24;
    spring-boot.version:2.7.6;
    '

jobs:
  license:
    runs-on: ubuntu-latest
    steps:
      - uses: actions/checkout@v3
      - name: Check License
        uses: apache/skywalking-eyes@e1a02359b239bd28de3f6d35fdc870250fa513d5
        env:
          GITHUB_TOKEN: ${{ secrets.GITHUB_TOKEN }}
      - name: "Set up JDK 21"
        uses: actions/setup-java@v3
        with:
          distribution: 'zulu'
          java-version: 21
      - name: "Compile Dubbo (Linux)"
        run: |
          ./mvnw --batch-mode --no-snapshot-updates -e --no-transfer-progress --fail-fast -T 2C clean install -DskipTests=true -DskipIntegrationTests=true -Dcheckstyle.skip=true -Dcheckstyle_unix.skip=true -Drat.skip=true -Dmaven.javadoc.skip=true
      - name: Check Dependencies' License
        uses: apache/skywalking-eyes/dependency@e1a02359b239bd28de3f6d35fdc870250fa513d5
        env:
          GITHUB_TOKEN: ${{ secrets.GITHUB_TOKEN }}
        with:
          config: .licenserc.yaml
          mode: check

  build-source:
    runs-on: ubuntu-latest
    outputs:
      version: ${{ steps.dubbo-version.outputs.version }}
    steps:
      - uses: actions/checkout@v3
      - uses: actions/setup-java@v3
        with:
          distribution: 'zulu'
          java-version: 8
      - uses: actions/cache@v3
        name: "Cache local Maven repository"
        with:
          path: ~/.m2/repository
          key: ${{ runner.os }}-maven-${{ hashFiles('**/pom.xml') }}-${{ github.run_id }}
          restore-keys: |
            ${{ runner.os }}-maven-${{ hashFiles('**/pom.xml') }}
            ${{ runner.os }}-maven-
      - name: "Dubbo cache"
        uses: actions/cache@v3
        with:
          path: ~/.m2/repository/org/apache/dubbo
          key: ${{ runner.os }}-dubbo-snapshot-${{ github.sha }}-${{ github.run_id }}
      - name: "Build Dubbo with Maven"
        run: |
          ./mvnw --batch-mode --no-snapshot-updates -e --no-transfer-progress --fail-fast clean source:jar install -Pjacoco,checkstyle -Dmaven.wagon.httpconnectionManager.ttlSeconds=120 -Dmaven.wagon.http.retryHandler.count=5 -Dmaven.test.skip=true -Dmaven.test.skip.exec=true -DembeddedZookeeperPath=${{ github.workspace }}/.tmp/zookeeper
      - name: "Pack class result"
        run: |
          shopt -s globstar
          zip ${{ github.workspace }}/class.zip **/target/classes/* -r
      - name: "Upload class result"
        uses: actions/upload-artifact@v3
        with:
          name: "class-file"
          path: ${{ github.workspace }}/class.zip
      - name: "Pack checkstyle file if failure"
        if: failure()
        run: zip ${{ github.workspace }}/checkstyle.zip *checkstyle* -r
      - name: "Upload checkstyle file if failure"
        if: failure()
        uses: actions/upload-artifact@v3
        with:
          name: "checkstyle-file"
          path: ${{ github.workspace }}/checkstyle.zip
      - name: "Calculate Dubbo Version"
        id: dubbo-version
        run: |
          REVISION=`awk '/<revision>[^<]+<\/revision>/{gsub(/<revision>|<\/revision>/,"",$1);print $1;exit;}' ./pom.xml`
          echo "version=$REVISION" >> $GITHUB_OUTPUT
          echo "dubbo version: $REVISION"

  unit-test-prepare:
    name: "Preparation for Unit Test"
    runs-on: ubuntu-latest
    strategy:
      fail-fast: false
    env:
      ZOOKEEPER_VERSION: 3.6.3
    steps:
      - uses: actions/cache@v3
        name: "Cache zookeeper binary archive"
        id: "cache-zookeeper"
        with:
          path: ${{ github.workspace }}/.tmp/zookeeper
          key: zookeeper-${{ runner.os }}-${{ env.ZOOKEEPER_VERSION }}
          restore-keys: |
            zookeeper-${{ runner.os }}-${{ env.ZOOKEEPER_VERSION }}
      - name: "Set up msys2 if necessary"
        if: ${{ startsWith( matrix.os, 'windows') && steps.cache-zookeeper.outputs.cache-hit != 'true' }}
        uses: msys2/setup-msys2@v2
        with:
          release: false  # support cache, see https://github.com/msys2/setup-msys2#context
      - name: "Download zookeeper binary archive in Linux OS"
        run: |
          mkdir -p ${{ github.workspace }}/.tmp/zookeeper
          wget -c https://archive.apache.org/dist/zookeeper/zookeeper-${{ env.ZOOKEEPER_VERSION }}/apache-zookeeper-${{ env.ZOOKEEPER_VERSION }}-bin.tar.gz -O ${{ github.workspace }}/.tmp/zookeeper/apache-zookeeper-bin.tar.gz ||
          wget -c https://apache.website-solution.net/zookeeper/zookeeper-${{ env.ZOOKEEPER_VERSION }}/apache-zookeeper-${{ env.ZOOKEEPER_VERSION }}-bin.tar.gz -O ${{ github.workspace }}/.tmp/zookeeper/apache-zookeeper-bin.tar.gz ||
          wget -c http://apache.stu.edu.tw/zookeeper/zookeeper-${{ env.ZOOKEEPER_VERSION }}/apache-zookeeper-${{ env.ZOOKEEPER_VERSION }}-bin.tar.gz -O ${{ github.workspace }}/.tmp/zookeeper/apache-zookeeper-bin.tar.gz ||
          wget -c http://ftp.jaist.ac.jp/pub/apache/zookeeper/zookeeper-${{ env.ZOOKEEPER_VERSION }}/apache-zookeeper-${{ env.ZOOKEEPER_VERSION }}-bin.tar.gz -O ${{ github.workspace }}/.tmp/zookeeper/apache-zookeeper-bin.tar.gz ||
          wget -c http://apache.mirror.cdnetworks.com/zookeeper/zookeeper-${{ env.ZOOKEEPER_VERSION }}/apache-zookeeper-${{ env.ZOOKEEPER_VERSION }}-bin.tar.gz -O ${{ github.workspace }}/.tmp/zookeeper/apache-zookeeper-bin.tar.gz ||
          wget -c http://mirror.apache-kr.org/apache/zookeeper/zookeeper-${{ env.ZOOKEEPER_VERSION }}/apache-zookeeper-${{ env.ZOOKEEPER_VERSION }}-bin.tar.gz -O ${{ github.workspace }}/.tmp/zookeeper/apache-zookeeper-bin.tar.gz
          echo "list the downloaded zookeeper binary archive"
          ls -al ${{ github.workspace }}/.tmp/zookeeper/apache-zookeeper-bin.tar.gz
      - uses: actions/cache@v3
        name: "Cache secret key"
        id: "cache-secret-cert"
        with:
          path: ${{ github.workspace }}/.tmp/rsa
          key: secret-rsa-${{ runner.os }}-${{ github.run_id }}
      - name: "Create Secret"
        run: |
          mkdir -p ${{ github.workspace }}/.tmp/rsa
          cd ${{ github.workspace }}/.tmp/rsa
          openssl genrsa -out rsa_private.pem 1024
          openssl rsa -in rsa_private.pem -pubout -out rsa_public.pem
          echo "Current workflow run id: ${{ github.run_id }}"
          echo "Start Print Rsa Public Key ---"
          cat rsa_public.pem
          echo "--- End Print Rsa Public Key"

  unit-test:
    needs: [build-source, unit-test-prepare]
    name: "Unit Test On ubuntu-latest"
    runs-on: ubuntu-latest
    strategy:
      fail-fast: false
    env:
      DISABLE_FILE_SYSTEM_TEST: true
      CURRENT_ROLE: ${{ matrix.case-role }}
      DUBBO_DEFAULT_SERIALIZATION: fastjson2
    steps:
      - uses: actions/checkout@v3
        with:
          fetch-depth: 0
      - name: "Set up JDK ${{ matrix.jdk }}"
        uses: actions/setup-java@v3
        with:
          distribution: 'zulu'
          java-version: 21
      - uses: actions/cache@v3
        name: "Cache local Maven repository"
        with:
          path: ~/.m2/repository
          key: ${{ runner.os }}-maven-${{ hashFiles('**/pom.xml') }}-${{ github.run_id }}
          restore-keys: |
            ${{ runner.os }}-maven-${{ hashFiles('**/pom.xml') }}
            ${{ runner.os }}-maven-
      - uses: actions/cache@v3
        name: "Cache zookeeper binary archive"
        id: "cache-zookeeper"
        with:
          path: ${{ github.workspace }}/.tmp/zookeeper
          key: zookeeper-${{ runner.os }}-${{ env.ZOOKEEPER_VERSION }}
          restore-keys: |
            zookeeper-${{ runner.os }}-
      - uses: actions/cache@v3
        name: "Cache secret key"
        id: "cache-secret-cert"
        with:
          path: ${{ github.workspace }}/.tmp/rsa
          key: secret-rsa-${{ runner.os }}-${{ github.run_id }}
      - name: "Get sonarcloud token"
        if: ${{ github.repository == 'apache/dubbo' }}
        run: |
          curl "http://dubbo-vm.apache.org:8000/token?workflow_id=${{ github.run_id }}" -o ${{ github.workspace }}/.tmp/encrypted-sonarcloud-token
          openssl rsautl -decrypt -in ${{ github.workspace }}/.tmp/encrypted-sonarcloud-token -out ${{ github.workspace }}/.tmp/decrypted-sonarcloud-token -inkey ${{ github.workspace }}/.tmp/rsa/rsa_private.pem
      - name: "Test with Maven with SonarCloud Scan"
        if: ${{ github.repository == 'apache/dubbo' }}
        timeout-minutes: 70
        env:
          # Needed to get some information about the pull request, if any
          GITHUB_TOKEN: ${{ secrets.GITHUB_TOKEN }}
        run: |
          source ${{ github.workspace }}/.tmp/decrypted-sonarcloud-token
          ./mvnw --batch-mode --no-snapshot-updates -e --no-transfer-progress --fail-fast clean test verify org.sonarsource.scanner.maven:sonar-maven-plugin:sonar -Pjacoco,jdk15ge-simple,'!jdk15ge',jacoco089 -Dsonar.host.url=https://sonarcloud.io -Dsonar.organization=apache -Dsonar.projectKey=apache_dubbo -DtrimStackTrace=false -Dmaven.wagon.httpconnectionManager.ttlSeconds=120 -Dmaven.wagon.http.retryHandler.count=5 -DskipTests=false -DskipIntegrationTests=false -Dcheckstyle.skip=false -Dcheckstyle_unix.skip=false -Drat.skip=false -Dmaven.javadoc.skip=true -DembeddedZookeeperPath=${{ github.workspace }}/.tmp/zookeeper -Dsonar.coverage.jacoco.xmlReportPaths=dubbo-test/dubbo-dependencies-all/target/site/jacoco-aggregate/jacoco.xml -Dsonar.login=${SONAR_TOKEN}
      - name: "Test with Maven without SonarCloud Scan"
        if: ${{ github.repository != 'apache/dubbo' }}
        timeout-minutes: 70
        run: |
          ./mvnw --batch-mode --no-snapshot-updates -e --no-transfer-progress --fail-fast clean test verify -Dmaven.wagon.httpconnectionManager.ttlSeconds=120 -Pjacoco,jdk15ge-simple,'!jdk15ge',jacoco089 -DtrimStackTrace=false -Dmaven.wagon.http.retryHandler.count=5 -DskipTests=false -DskipIntegrationTests=false -Dcheckstyle.skip=false -Dcheckstyle_unix.skip=false -Drat.skip=false -Dmaven.javadoc.skip=true -DembeddedZookeeperPath=${{ github.workspace }}/.tmp/zookeeper
      - name: "Upload coverage result"
        uses: actions/upload-artifact@v3
        with:
          name: coverage-result
          path: "**/target/site/**/jacoco.xml"
      - name: "Upload jacoco exec"
        uses: actions/upload-artifact@v3
        with:
          name: exec-result
          path: "**/target/**/*.exec"


  samples-test-prepare:
    runs-on: ubuntu-latest
    env:
      JOB_COUNT: 3
    steps:
      - uses: actions/checkout@v3
        with:
          repository: 'apache/dubbo-samples'
          ref: master
      - name: "Prepare test list"
        run: |
          bash ./test/scripts/prepare-test.sh
      - name: "Upload test list"
        uses: actions/upload-artifact@v3
        with:
          name: samples-test-list
          path: test/jobs
  samples-test-job:
    needs: [build-source, samples-test-prepare]
    name: "Samples Test on ubuntu-latest (JobId: ${{matrix.job_id}})"
    runs-on: ubuntu-latest
    timeout-minutes: 90
    env:
      JAVA_VER: 8
      TEST_CASE_FILE: jobs/testjob_${{matrix.job_id}}.txt
    strategy:
      fail-fast: false
      matrix:
        job_id: [1, 2, 3]
    steps:
      - uses: actions/checkout@v3
        with:
          repository: 'apache/dubbo-samples'
          ref: master
      - name: "Cache local Maven repository"
        uses: actions/cache@v3
        with:
          path: ~/.m2/repository
          key: ${{ runner.os }}-maven-${{ hashFiles('**/pom.xml') }}-${{ github.run_id }}
          restore-keys: |
            ${{ runner.os }}-maven-${{ hashFiles('**/pom.xml') }}
            ${{ runner.os }}-maven-
      - name: "Restore Dubbo cache"
        uses: actions/cache@v3
        with:
          path: ~/.m2/repository/org/apache/dubbo
          key: ${{ runner.os }}-dubbo-snapshot-${{ github.sha }}-${{ github.run_id }}
          restore-keys: |
            ${{ runner.os }}-dubbo-snapshot-${{ github.sha }}
            ${{ runner.os }}-dubbo-snapshot-
      - name: "Download test list"
        uses: actions/download-artifact@v3
        with:
          name: samples-test-list
          path: test/jobs/
      - name: "Set up JDK 8"
        uses: actions/setup-java@v3
        with:
          distribution: 'zulu'
          java-version: 8
      - name: "Init Candidate Versions"
        run: |
          DUBBO_VERSION="${{needs.build-source.outputs.version}}"
          CANDIDATE_VERSIONS="dubbo.version:$DUBBO_VERSION;compiler.version:$DUBBO_VERSION;$CANDIDATE_VERSIONS;dubbo.compiler.version:$DUBBO_VERSION"
          echo "CANDIDATE_VERSIONS=$CANDIDATE_VERSIONS" >> $GITHUB_ENV
      - name: "Build test image"
        run: |
          cd test && bash ./build-test-image.sh
      - name: "Run tests"
        run: cd test && bash ./run-tests.sh
      - name: "merge jacoco resule"
        run: |
          cd test/dubbo-test-jacoco-merger && mvn clean compile exec:java -Dexec.mainClass="org.apache.dubbo.test.JacocoMerge" -Dexec.args="${{github.workspace}}"
      - name: "Upload jacoco"
        uses: actions/upload-artifact@v3
        with:
          name: samples-jacoco-result
          path: target/jacoco*.exec
      - name: "Upload test result"
        if: always()
        uses: actions/upload-artifact@v3
        with:
          name: samples-test-result
          path: test/jobs/*-result*
  samples-test-result:
    needs: [samples-test-job]
    if: always()
    runs-on: ubuntu-latest
    env:
      JAVA_VER: 8
    steps:
      - uses: actions/checkout@v3
        with:
          repository: 'apache/dubbo-samples'
          ref: master
      - name: "Download test result"
        uses: actions/download-artifact@v3
        with:
          name: samples-test-result
          path: test/jobs/
      - name: "Merge test result"
        run: ./test/scripts/merge-test-results.sh

  integration-test-prepare:
    runs-on: ubuntu-latest
    env:
      JOB_COUNT: 3
    steps:
      - uses: actions/checkout@v3
        with:
          repository: 'apache/dubbo-integration-cases'
          ref: main
      - name: "Prepare test list"
        run: |
          bash ./test/scripts/prepare-test.sh
      - name: "Upload test list"
        uses: actions/upload-artifact@v3
        with:
          name: test-list
          path: test/jobs
  integration-test-job:
    needs: [build-source, integration-test-prepare]
    name: "Integration Test on ubuntu-latest (JobId: ${{matrix.job_id}})"
    runs-on: ubuntu-latest
    timeout-minutes: 90
    env:
      JAVA_VER: 8
      TEST_CASE_FILE: jobs/testjob_${{matrix.job_id}}.txt
    strategy:
      fail-fast: false
      matrix:
        job_id: [1, 2, 3]
    steps:
      - uses: actions/checkout@v3
        with:
          repository: 'apache/dubbo-integration-cases'
          ref: main
      - name: "Cache local Maven repository"
        uses: actions/cache@v3
        with:
          path: ~/.m2/repository
          key: ${{ runner.os }}-maven-${{ hashFiles('**/pom.xml') }}-${{ github.run_id }}
          restore-keys: |
            ${{ runner.os }}-maven-${{ hashFiles('**/pom.xml') }}
            ${{ runner.os }}-maven-
      - name: "Restore Dubbo cache"
        uses: actions/cache@v3
        with:
          path: ~/.m2/repository/org/apache/dubbo
          key: ${{ runner.os }}-dubbo-snapshot-${{ github.sha }}-${{ github.run_id }}
          restore-keys: |
            ${{ runner.os }}-dubbo-snapshot-${{ github.sha }}
            ${{ runner.os }}-dubbo-snapshot-
      - name: "Download test list"
        uses: actions/download-artifact@v3
        with:
          name: test-list
          path: test/jobs/
      - name: "Set up JDK 8"
        uses: actions/setup-java@v3
        with:
          distribution: 'zulu'
          java-version: 8
      - name: "Init Candidate Versions"
        run: |
          DUBBO_VERSION="${{needs.build-source.outputs.version}}"
          CANDIDATE_VERSIONS="dubbo.version:$DUBBO_VERSION;compiler.version:$DUBBO_VERSION;$CANDIDATE_VERSIONS;dubbo.compiler.version:$DUBBO_VERSION"
          echo "CANDIDATE_VERSIONS=$CANDIDATE_VERSIONS" >> $GITHUB_ENV
      - name: "Build test image"
        run: |
          cd test && bash ./build-test-image.sh
      - name: "Run tests"
        run: cd test && bash ./run-tests.sh
      - name: "merge jacoco resule"
        run: |
          cd test/dubbo-test-jacoco-merger && mvn clean compile exec:java -Dexec.mainClass="org.apache.dubbo.test.JacocoMerge" -Dexec.args="${{github.workspace}}"
      - name: "Upload jacoco"
        uses: actions/upload-artifact@v3
        with:
          name: jacoco-result
          path: target/jacoco*.exec
      - name: "Upload test result"
        if: always()
        uses: actions/upload-artifact@v3
        with:
          name: test-result
          path: test/jobs/*-result*
  integration-test-result:
    needs: [integration-test-job]
    if: always()
    runs-on: ubuntu-latest
    env:
      JAVA_VER: 8
    steps:
      - uses: actions/checkout@v3
        with:
          repository: 'apache/dubbo-integration-cases'
          ref: main
      - name: "Download test result"
        uses: actions/download-artifact@v3
        with:
          name: test-result
          path: test/jobs/
      - name: "Merge test result"
        run: ./test/scripts/merge-test-results.sh

  jacoco-result-merge:
    runs-on: ubuntu-latest
    needs: [integration-test-result, samples-test-result, unit-test]
    steps:
      - uses: actions/checkout@v3
      - uses: actions/checkout@v3
        with:
          repository: 'apache/dubbo-samples'
          path: "./dubbo-samples"
      - uses: actions/checkout@v3
        with:
          repository: 'apache/dubbo-integration-cases'
          path: "./dubbo-integration-cases"
      - name: "Set up JDK 21"
        uses: actions/setup-java@v3
        with:
          distribution: 'zulu'
          java-version: 21
      - name: "Restore class result"
        uses: actions/download-artifact@v3
        with:
          name: "class-file"
          path: ${{ github.workspace }}
      - name: "Unpack class result"
        run: |
          unzip -o ${{ github.workspace }}/class.zip
      - name: "Restore jacoco exec"
        uses: actions/download-artifact@v3
        with:
          name: samples-jacoco-result
          path: dubbo-samples/target/
<<<<<<< HEAD
      - name: "Restore jacoco exec from ut"
        uses: actions/download-artifact@v3
        with:
          name: exec-result
      - name: "Merge jacoco result"
        run: |
          cd ${{ github.workspace }}/dubbo-samples/test/dubbo-test-jacoco-merger
          mvn clean compile exec:java -Dexec.mainClass="org.apache.dubbo.test.JacocoReport" -Dexec.args="${{github.workspace}}/dubbo-samples ${{github.workspace}}/"
=======
      - name: "Restore integration jacoco exec"
        uses: actions/download-artifact@v3
        with:
          name: jacoco-result
          path: dubbo-integration-cases/target/
      - name: "Merge jacoco result"
        run: |
          cd ${{ github.workspace }}/dubbo-samples/test/dubbo-test-jacoco-merger
          mvn clean compile exec:java -Dexec.mainClass="org.apache.dubbo.test.JacocoReport" -Dexec.args="${{github.workspace}}/dubbo-samples ${{github.workspace}}/dubbo"
      - name: "Merge samples jacoco result"
        run: |
          cd ${{ github.workspace }}/dubbo-integration-cases/test/dubbo-test-jacoco-merger
          mvn clean compile exec:java -Dexec.mainClass="org.apache.dubbo.test.JacocoReport" -Dexec.args="${{github.workspace}}/dubbo-integration-cases ${{github.workspace}}/dubbo"
>>>>>>> 9d04bc5c
      - name: "Restore coverage result"
        uses: actions/download-artifact@v3
        with:
          name: coverage-result
      - name: "Upload coverage to Codecov"
        uses: codecov/codecov-action@v3
        with:
          verbose: true
      - name: "Upload samples jacoco report"
        uses: actions/upload-artifact@v3
        with:
          name: samples-jacoco-report
          path: "**/target/site/**/*.html"

  error-code-inspecting:
    runs-on: ubuntu-latest
    steps:
      - uses: actions/checkout@v3
        with:
          path: "./dubbo"

      - uses: actions/checkout@v3
        with:
          repository: 'apache/dubbo-test-tools'
          ref: main
          path: "./dubbo-test-tools"

      - name: "Set up JDK 21"
        uses: actions/setup-java@v3
        with:
          distribution: 'zulu'
          java-version: 21

      - name: "Compile Dubbo (Linux)"
        run: |
          cd ${{ github.workspace }}/dubbo
          ./mvnw --batch-mode --no-snapshot-updates -e --no-transfer-progress --fail-fast -T 2C clean install -DskipTests=true -DskipIntegrationTests=true -Dcheckstyle.skip=true -Dcheckstyle_unix.skip=true -Drat.skip=true -Dmaven.javadoc.skip=true
      - name: "Run Error Code Inspecting"
        env:
          DUBBO_ECI_REPORT_AS_ERROR: true
        run: |
          cd ${{ github.workspace }}/dubbo-test-tools/dubbo-error-code-inspector
          ../mvnw --batch-mode --no-snapshot-updates -e --no-transfer-progress --fail-fast -T 2C package exec:java -Ddubbo.eci.report-as-error=${DUBBO_ECI_REPORT_AS_ERROR} -Dmaven.test.skip=true -Dmaven.test.skip.exec=true -Ddubbo.eci.path=${{ github.workspace }}/dubbo

      - name: "Upload error code inspection result"
        # always() should not be used here, since we don't need to handle the 'canceled' situation.
        if: ${{ success() || failure() }}
        uses: actions/upload-artifact@v3
        with:
          name: "error-inspection-result"
          path: ${{ github.workspace }}/dubbo-test-tools/dubbo-error-code-inspector/error-inspection-result.txt

  native-image-inspecting:
    runs-on: ubuntu-latest
    steps:
      - uses: actions/checkout@v3
        with:
          path: "./dubbo"

      - name: "Setup GraalVM environment"
        uses: graalvm/setup-graalvm@v1
        with:
          version: '22.3.0'
          java-version: '17'
          components: 'native-image'
          github-token: ${{ secrets.GITHUB_TOKEN }}
          native-image-job-reports: 'true'

      - name: "Setup Zookeeper environment"
        run: |
          wget https://dlcdn.apache.org/zookeeper/zookeeper-3.8.3/apache-zookeeper-3.8.3-bin.tar.gz
          tar -zxvf apache-zookeeper-3.8.3-bin.tar.gz
          mv apache-zookeeper-3.8.3-bin/conf/zoo_sample.cfg apache-zookeeper-3.8.3-bin/conf/zoo.cfg
          apache-zookeeper-3.8.3-bin/bin/zkServer.sh start

      - name: "Check environment"
        run: |
          java --version
          native-image --version

      - name: "Compile Dubbo (Linux)"
        run: |
          cd ${{ github.workspace }}/dubbo
          ./mvnw --batch-mode --no-snapshot-updates -e --no-transfer-progress --fail-fast -T 2C clean install -DskipTests=true -DskipIntegrationTests=true -Dcheckstyle.skip=true -Dcheckstyle_unix.skip=true -Drat.skip=true -Dmaven.javadoc.skip=true

      - name: "Compile and run Dubbo demo for native (Linux)"
        run: |
          cd ${{ github.workspace }}/dubbo/dubbo-demo/dubbo-demo-native/dubbo-demo-native-provider
          ${{ github.workspace }}/dubbo/mvnw --batch-mode --no-snapshot-updates -e --no-transfer-progress --fail-fast -T 2C clean package -P native -Dmaven.test.skip=true native:compile
          nohup ./target/dubbo-demo-native-provider &
          cd ${{ github.workspace }}/dubbo/dubbo-demo/dubbo-demo-native/dubbo-demo-native-consumer
          ${{ github.workspace }}/dubbo/mvnw --batch-mode --no-snapshot-updates -e --no-transfer-progress --fail-fast -T 2C clean package -P native -Dmaven.test.skip=true native:compile
          ./target/dubbo-demo-native-consumer<|MERGE_RESOLUTION|>--- conflicted
+++ resolved
@@ -451,16 +451,6 @@
         with:
           name: samples-jacoco-result
           path: dubbo-samples/target/
-<<<<<<< HEAD
-      - name: "Restore jacoco exec from ut"
-        uses: actions/download-artifact@v3
-        with:
-          name: exec-result
-      - name: "Merge jacoco result"
-        run: |
-          cd ${{ github.workspace }}/dubbo-samples/test/dubbo-test-jacoco-merger
-          mvn clean compile exec:java -Dexec.mainClass="org.apache.dubbo.test.JacocoReport" -Dexec.args="${{github.workspace}}/dubbo-samples ${{github.workspace}}/"
-=======
       - name: "Restore integration jacoco exec"
         uses: actions/download-artifact@v3
         with:
@@ -474,7 +464,6 @@
         run: |
           cd ${{ github.workspace }}/dubbo-integration-cases/test/dubbo-test-jacoco-merger
           mvn clean compile exec:java -Dexec.mainClass="org.apache.dubbo.test.JacocoReport" -Dexec.args="${{github.workspace}}/dubbo-integration-cases ${{github.workspace}}/dubbo"
->>>>>>> 9d04bc5c
       - name: "Restore coverage result"
         uses: actions/download-artifact@v3
         with:
