--- conflicted
+++ resolved
@@ -37,21 +37,6 @@
 
     @Override
     public Result detect(ChannelBuffer in) {
-<<<<<<< HEAD
-        if (!QosEnableFlag) {
-            return Result.UNRECOGNIZED;
-        }
-        Result h1Res = qosHTTP1Detector.detect(in);
-        if (h1Res.equals(Result.RECOGNIZED)) {
-            return h1Res;
-        }
-        Result telRes = telnetDetector.detect(in);
-        if (telRes.equals(Result.RECOGNIZED)) {
-            return telRes;
-        }
-        if (h1Res.equals(Result.NEED_MORE_DATA) || telRes.equals(Result.NEED_MORE_DATA)) {
-            return Result.NEED_MORE_DATA;
-=======
         if(!QosEnableFlag) {
             return Result.unrecognized();
         }
@@ -65,7 +50,6 @@
         }
         if(h1Res.equals(Result.needMoreData()) || telRes.equals(Result.needMoreData())) {
             return Result.needMoreData();
->>>>>>> 391d3cdb
         }
         return Result.unrecognized();
     }
