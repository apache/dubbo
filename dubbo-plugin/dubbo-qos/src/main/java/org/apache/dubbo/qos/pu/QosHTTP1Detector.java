--- conflicted
+++ resolved
@@ -37,7 +37,6 @@
         if (in.readableBytes() < 2) {
             return Result.needMoreData();
         }
-<<<<<<< HEAD
 
         if (prefixMatch(QOS_METHODS_PREFIX, in, 3)) {
 
@@ -46,7 +45,7 @@
 
             // url split by / length judge
             if (!isQosRequestURL(requestURL)) {
-                return Result.UNRECOGNIZED;
+                return Result.unrecognized();
             }
 
             // command exist judge, when /cmd  or /cmd/appName we prefer response by rest http
@@ -54,22 +53,14 @@
             BaseCommand command = commandExist(requestURL);
 
             if (command == null) {
-                return Result.UNRECOGNIZED;
+                return Result.unrecognized();
             }
 
 
-            return Result.RECOGNIZED;
+            return Result.recognized();
         }
 
-        return Result.UNRECOGNIZED;
-=======
-        final int magic = in.getByte(in.readerIndex());
-        // h2 starts with "PR"
-        if (isHttp(magic) && in.getByte(in.readerIndex()+1) != 'R' ){
-            return Result.recognized();
-        }
         return Result.unrecognized();
->>>>>>> 391d3cdb
     }
 
     private BaseCommand commandExist(String requestURL) {
