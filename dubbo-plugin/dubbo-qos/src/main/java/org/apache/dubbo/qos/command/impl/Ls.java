--- conflicted
+++ resolved
@@ -44,13 +44,8 @@
 
     public String listProvider() {
         StringBuilder stringBuilder = new StringBuilder();
-<<<<<<< HEAD
-        stringBuilder.append("As Provider side:\n");
-        Collection<ProviderModel> providerModels = ApplicationModel.allProviderModels();
-=======
         stringBuilder.append("As Provider side:" + System.lineSeparator());
         Collection<ProviderModel> ProviderModelList = ApplicationModel.allProviderModels();
->>>>>>> ddb518de
 
         TTable tTable = new TTable(new TTable.ColumnDefine[]{
                 new TTable.ColumnDefine(TTable.Align.MIDDLE),
@@ -61,13 +56,8 @@
         tTable.addRow("Provider Service Name", "PUB");
 
         //Content
-<<<<<<< HEAD
-        for (ProviderModel providerModel : providerModels) {
-            tTable.addRow(providerModel.getServiceName(), isReg(providerModel.getServiceName()) ? "Y" : "N");
-=======
         for (ProviderModel providerModel : ProviderModelList) {
             tTable.addRow(providerModel.getServiceName(), isRegistered(providerModel.getServiceName()) ? "Y" : "N");
->>>>>>> ddb518de
         }
         stringBuilder.append(tTable.rendering());
 
