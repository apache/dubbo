--- conflicted
+++ resolved
@@ -22,6 +22,7 @@
 import org.apache.dubbo.rpc.StatusRpcException;
 import org.apache.dubbo.rpc.TriRpcStatus;
 import org.apache.dubbo.rpc.protocol.tri.observer.CallStreamObserver;
+import org.apache.dubbo.rpc.protocol.tri.observer.ServerCallToObserverAdapter;
 
 import java.util.List;
 import java.util.concurrent.CompletableFuture;
@@ -69,18 +70,13 @@
     public static <T, R> CompletableFuture<List<R>> oneToMany(
             T request, StreamObserver<R> responseObserver, Function<Mono<T>, Flux<R>> func) {
         try {
-            ServerCallToObserverAdapter<R> serverCallToObserverAdapter =
-                    (ServerCallToObserverAdapter<R>) responseObserver;
+            CallStreamObserver<R> callStreamObserver =
+                    (CallStreamObserver<R>) responseObserver;
             Flux<R> response = func.apply(Mono.just(request));
-<<<<<<< HEAD
-            ServerTripleReactorSubscriber<R> subscriber = response.subscribeWith(new ServerTripleReactorSubscriber<>());
-            subscriber.subscribe((CallStreamObserver<R>) responseObserver);
-=======
             ServerTripleReactorSubscriber<R> reactorSubscriber =
-                    new ServerTripleReactorSubscriber<>(serverCallToObserverAdapter);
-            response.subscribeWith(reactorSubscriber).subscribe(serverCallToObserverAdapter);
+                    new ServerTripleReactorSubscriber<>(callStreamObserver);
+            response.subscribeWith(reactorSubscriber).subscribe(callStreamObserver);
             return reactorSubscriber.getExecutionFuture();
->>>>>>> 5d1c0eae
         } catch (Throwable throwable) {
             doOnResponseHasException(throwable, responseObserver);
             CompletableFuture<List<R>> future = new CompletableFuture<>();
