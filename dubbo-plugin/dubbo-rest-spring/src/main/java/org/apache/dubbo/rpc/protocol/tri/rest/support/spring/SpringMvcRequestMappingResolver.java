--- conflicted
+++ resolved
@@ -122,21 +122,13 @@
             }
             return globalCorsMeta;
         }
-<<<<<<< HEAD
-        String allowCredentials = crossOrigin.getString("allowCredentials");
-=======
         String[] allowedMethods = crossOrigin.getStringArray("methods");
->>>>>>> 4d84717a
         CorsMeta corsMeta = CorsMeta.builder()
                 .allowedOrigins(crossOrigin.getStringArray("origins"))
                 .allowedMethods(allowedMethods.length == 0 ? methods : allowedMethods)
                 .allowedHeaders(crossOrigin.getStringArray("allowedHeaders"))
                 .exposedHeaders(crossOrigin.getStringArray("exposedHeaders"))
-<<<<<<< HEAD
-                .allowCredentials(allowCredentials == null ? null : Boolean.valueOf(allowCredentials))
-=======
                 .allowCredentials(crossOrigin.getString("allowCredentials"))
->>>>>>> 4d84717a
                 .maxAge(crossOrigin.getNumber("maxAge"))
                 .applyDefault()
                 .build();
