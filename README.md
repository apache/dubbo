--- conflicted
+++ resolved
@@ -6,11 +6,8 @@
 ![license](https://img.shields.io/github/license/alibaba/dubbo.svg)
 ![maven](https://img.shields.io/maven-central/v/com.alibaba/dubbo.svg)
 
-<<<<<<< HEAD
 Apache Dubbo (incubating) is a high-performance, java based RPC framework open-sourced by Alibaba. Please visit [dubbo official site ](http://dubbo.incubator.apache.org) for quick start and other information.
-=======
-Apache Dubbo (incubating) is a high-performance, java based RPC framework open-sourced by Alibaba. Please visit [dubbo official site ](dubbo.incubator.apache.org) for quick start and other information.
->>>>>>> c7b0c695
+
 
 We are now collecting dubbo user info in order to help us to improve dubbo better, pls. kindly help us by providing yours on [issue#1012: Wanted: who's using dubbo](https://github.com/apache/incubator-dubbo/issues/1012), thanks :)
 
