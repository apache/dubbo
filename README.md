--- conflicted
+++ resolved
@@ -1,7 +1,7 @@
 # Apache Dubbo Project
 
 [![Build and Test For PR](https://github.com/apache/dubbo/actions/workflows/build-and-test-pr.yml/badge.svg)](https://github.com/apache/dubbo/actions/workflows/build-and-test-pr.yml)
-[![Codecov](https://codecov.io/gh/apache/dubbo/branch/3.2/graph/badge.svg)](https://codecov.io/gh/apache/dubbo)
+[![Codecov](https://codecov.io/gh/apache/dubbo/branch/3.3/graph/badge.svg)](https://codecov.io/gh/apache/dubbo)
 ![Maven](https://img.shields.io/maven-central/v/org.apache.dubbo/dubbo.svg)
 ![License](https://img.shields.io/github/license/alibaba/dubbo.svg)
 [![Average time to resolve an issue](http://isitmaintained.com/badge/resolution/apache/dubbo.svg)](http://isitmaintained.com/project/apache/dubbo "Average time to resolve an issue")
@@ -26,81 +26,8 @@
 ## Getting started
 Follow the instructions below to learn how to:
 
-<<<<<<< HEAD
 ### Programming with lightweight RPC API
 [5 minutes step-by-step guide](https://dubbo.apache.org/zh-cn/overview/quickstart/rpc/java)
-=======
-The following code snippet comes from [Dubbo Samples](https://github.com/apache/dubbo-samples.git). You may clone the sample project and step into the `dubbo-samples-api` subdirectory before proceeding.
-
-```bash
-git clone https://github.com/apache/dubbo-samples.git
-cd dubbo-samples/1-basic/dubbo-samples-api
-```
-
-There's a [README](https://github.com/apache/dubbo-samples/blob/389cd612f1ea57ee6e575005b32f195c442c35a2/1-basic/dubbo-samples-api/README.md) file under `dubbo-samples-api` directory. We recommend referencing the samples in that directory by following the below-mentioned instructions:
-
-### Maven dependency
-
-```xml
-<properties>
-    <dubbo.version>3.2.11</dubbo.version>
-</properties>
-
-<dependencies>
-    <dependency>
-        <groupId>org.apache.dubbo</groupId>
-        <artifactId>dubbo</artifactId>
-        <version>${dubbo.version}</version>
-    </dependency>
-    <dependency>
-        <groupId>org.apache.dubbo</groupId>
-        <artifactId>dubbo-dependencies-zookeeper</artifactId>
-        <version>${dubbo.version}</version>
-        <type>pom</type>
-    </dependency>
-</dependencies>
-```
-
-### Define service interfaces
-
-```java
-package org.apache.dubbo.samples.api;
-
-public interface GreetingsService {
-    String sayHi(String name);
-}
-```
-
-*See [api/GreetingsService.java](https://github.com/apache/dubbo-samples/blob/389cd612f1ea57ee6e575005b32f195c442c35a2/1-basic/dubbo-samples-api/src/main/java/org/apache/dubbo/samples/api/GreetingsService.java) on GitHub.*
-
-### Implement service interface for the provider
-
-```java
-package org.apache.dubbo.samples.provider;
-
-import org.apache.dubbo.samples.api.GreetingsService;
-
-public class GreetingsServiceImpl implements GreetingsService {
-    @Override
-    public String sayHi(String name) {
-        return "hi, " + name;
-    }
-}
-```
-
-*See [provider/GreetingsServiceImpl.java](https://github.com/apache/dubbo-samples/blob/389cd612f1ea57ee6e575005b32f195c442c35a2/1-basic/dubbo-samples-api/src/main/java/org/apache/dubbo/samples/provider/GreetingsServiceImpl.java) on GitHub.*
-
-### Start service provider
-
-```java
-package org.apache.dubbo.samples.provider;
-
-
-import org.apache.dubbo.config.ApplicationConfig;
-import org.apache.dubbo.config.RegistryConfig;
-import org.apache.dubbo.config.ServiceConfig;
-import org.apache.dubbo.samples.api.GreetingsService;
->>>>>>> b7cd1f93
 
 Dubbo supports building RPC services with only a few lines of code while depending only on a lightweight SDK (<10MB). The protocol on the wire can be [Triple](https://dubbo.apache.org/zh-cn/overview/reference/protocols/triple/)(fully gRPC compatible and HTTP-friendly), Dubbo2(TCP), REST, or any protocol of your choice.
 
@@ -159,9 +86,9 @@
 * Fix bugs reported on [issues](https://github.com/apache/dubbo/issues), and send us a pull request.
 * Review the existing [pull request](https://github.com/apache/dubbo/pulls).
 * Improve the [website](https://github.com/apache/dubbo-website), typically we need
-  * blog post
-  * translation on documentation
-  * use cases around the integration of Dubbo in enterprise systems.
+    * blog post
+    * translation on documentation
+    * use cases around the integration of Dubbo in enterprise systems.
 * Improve the [dubbo-admin/dubbo-monitor](https://github.com/apache/dubbo-admin).
 * Contribute to the projects listed in [ecosystem](https://github.com/dubbo).
 * Other forms of contribution not explicitly enumerated above.
