--- conflicted
+++ resolved
@@ -88,13 +88,8 @@
                 .withWatchReconnectLimit(url.getParameter(WATCH_RECONNECT_LIMIT, base.getWatchReconnectLimit())) //
                 .withLoggingInterval(url.getParameter(LOGGING_INTERVAL, base.getLoggingInterval())) //
 
-<<<<<<< HEAD
-            .withTrustCerts(url.getParameter(TRUST_CERTS, base.isTrustCerts())) //
-            .withHttp2Disable(url.getParameter(HTTP2_DISABLE, base.isHttp2Disable())) //
-=======
                 .withTrustCerts(url.getParameter(TRUST_CERTS, base.isTrustCerts())) //
-                .withHttp2Disable(url.getParameter(HTTP2_DISABLE, base.isTrustCerts())) //
->>>>>>> 7d2a71fd
+                .withHttp2Disable(url.getParameter(HTTP2_DISABLE, base.isHttp2Disable())) //
 
                 .withHttpProxy(url.getParameter(HTTP_PROXY, base.getHttpProxy())) //
                 .withHttpsProxy(url.getParameter(HTTPS_PROXY, base.getHttpsProxy())) //
