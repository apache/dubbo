--- conflicted
+++ resolved
@@ -1,76 +1,63 @@
-/*
- * Licensed to the Apache Software Foundation (ASF) under one or more
- * contributor license agreements.  See the NOTICE file distributed with
- * this work for additional information regarding copyright ownership.
- * The ASF licenses this file to You under the Apache License, Version 2.0
- * (the "License"); you may not use this file except in compliance with
- * the License.  You may obtain a copy of the License at
- *
- *     http://www.apache.org/licenses/LICENSE-2.0
- *
- * Unless required by applicable law or agreed to in writing, software
- * distributed under the License is distributed on an "AS IS" BASIS,
- * WITHOUT WARRANTIES OR CONDITIONS OF ANY KIND, either express or implied.
- * See the License for the specific language governing permissions and
- * limitations under the License.
- */
-package com.alibaba.dubbo.cache.filter;
-
-import com.alibaba.dubbo.cache.Cache;
-import com.alibaba.dubbo.cache.CacheFactory;
-import com.alibaba.dubbo.common.Constants;
-import com.alibaba.dubbo.common.extension.Activate;
-import com.alibaba.dubbo.common.utils.ConfigUtils;
-import com.alibaba.dubbo.common.utils.StringUtils;
-import com.alibaba.dubbo.rpc.Filter;
-import com.alibaba.dubbo.rpc.Invocation;
-import com.alibaba.dubbo.rpc.Invoker;
-import com.alibaba.dubbo.rpc.Result;
-import com.alibaba.dubbo.rpc.RpcException;
-import com.alibaba.dubbo.rpc.RpcResult;
-
-/**
- * CacheFilter
- */
-@Activate(group = {Constants.CONSUMER, Constants.PROVIDER}, value = Constants.CACHE_KEY)
-public class CacheFilter implements Filter {
-
-    private CacheFactory cacheFactory;
-
-    public void setCacheFactory(CacheFactory cacheFactory) {
-        this.cacheFactory = cacheFactory;
-    }
-
-    public Result invoke(Invoker<?> invoker, Invocation invocation) throws RpcException {
-        if (cacheFactory != null && ConfigUtils.isNotEmpty(invoker.getUrl().getMethodParameter(invocation.getMethodName(), Constants.CACHE_KEY))) {
-            Cache cache = cacheFactory.getCache(invoker.getUrl().addParameter(Constants.METHOD_KEY, invocation.getMethodName()));
-            if (cache != null) {
-                String key = StringUtils.toArgumentString(invocation.getArguments());
-<<<<<<< HEAD
-                if (key != null) {
-                    Object value = cache.get(key);
-                    if (value != null) {
-                        return new RpcResult(value);
-                    }
-                    Result result = invoker.invoke(invocation);
-                    if (!result.hasException()) {
-                        cache.put(key, result.getValue());
-                    }
-                    return result;
-=======
-                Object value = cache.get(key);
-                if (value != null) {
-                    return new RpcResult(value);
->>>>>>> 59ca32a8
-                }
-                Result result = invoker.invoke(invocation);
-                if (!result.hasException()) {
-                    cache.put(key, result.getValue());
-                }
-                return result;
-            }
-        }
-        return invoker.invoke(invocation);
-    }
-
-}
+/*
+ * Licensed to the Apache Software Foundation (ASF) under one or more
+ * contributor license agreements.  See the NOTICE file distributed with
+ * this work for additional information regarding copyright ownership.
+ * The ASF licenses this file to You under the Apache License, Version 2.0
+ * (the "License"); you may not use this file except in compliance with
+ * the License.  You may obtain a copy of the License at
+ *
+ *     http://www.apache.org/licenses/LICENSE-2.0
+ *
+ * Unless required by applicable law or agreed to in writing, software
+ * distributed under the License is distributed on an "AS IS" BASIS,
+ * WITHOUT WARRANTIES OR CONDITIONS OF ANY KIND, either express or implied.
+ * See the License for the specific language governing permissions and
+ * limitations under the License.
+ */
+package com.alibaba.dubbo.cache.filter;
+
+import com.alibaba.dubbo.cache.Cache;
+import com.alibaba.dubbo.cache.CacheFactory;
+import com.alibaba.dubbo.common.Constants;
+import com.alibaba.dubbo.common.extension.Activate;
+import com.alibaba.dubbo.common.utils.ConfigUtils;
+import com.alibaba.dubbo.common.utils.StringUtils;
+import com.alibaba.dubbo.rpc.Filter;
+import com.alibaba.dubbo.rpc.Invocation;
+import com.alibaba.dubbo.rpc.Invoker;
+import com.alibaba.dubbo.rpc.Result;
+import com.alibaba.dubbo.rpc.RpcException;
+import com.alibaba.dubbo.rpc.RpcResult;
+
+/**
+ * CacheFilter
+ */
+@Activate(group = {Constants.CONSUMER, Constants.PROVIDER}, value = Constants.CACHE_KEY)
+public class CacheFilter implements Filter {
+
+    private CacheFactory cacheFactory;
+
+    public void setCacheFactory(CacheFactory cacheFactory) {
+        this.cacheFactory = cacheFactory;
+    }
+
+    public Result invoke(Invoker<?> invoker, Invocation invocation) throws RpcException {
+        if (cacheFactory != null && ConfigUtils.isNotEmpty(invoker.getUrl().getMethodParameter(invocation.getMethodName(), Constants.CACHE_KEY))) {
+            Cache cache = cacheFactory.getCache(invoker.getUrl().addParameter(Constants.METHOD_KEY, invocation.getMethodName()));
+            if (cache != null) {
+                String key = StringUtils.toArgumentString(invocation.getArguments());
+                Object value = cache.get(key);
+                if (value != null) {
+                    return new RpcResult(value);
+                }
+                Result result = invoker.invoke(invocation);
+                if (!result.hasException()) {
+                    cache.put(key, result.getValue());
+                }
+                return result;
+            }
+        }
+        return invoker.invoke(invocation);
+    }
+
+}