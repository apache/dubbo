/*
 * Copyright 1999-2012 Alibaba Group.
 *  
 * Licensed under the Apache License, Version 2.0 (the "License");
 * you may not use this file except in compliance with the License.
 * You may obtain a copy of the License at
 *  
 *      http://www.apache.org/licenses/LICENSE-2.0
 *  
 * Unless required by applicable law or agreed to in writing, software
 * distributed under the License is distributed on an "AS IS" BASIS,
 * WITHOUT WARRANTIES OR CONDITIONS OF ANY KIND, either express or implied.
 * See the License for the specific language governing permissions and
 * limitations under the License.
 */
package com.alibaba.dubbo.validation.support.jvalidation;

import com.alibaba.dubbo.common.URL;
import com.alibaba.dubbo.common.bytecode.ClassGenerator;
import com.alibaba.dubbo.common.logger.Logger;
import com.alibaba.dubbo.common.logger.LoggerFactory;
import com.alibaba.dubbo.common.utils.ReflectUtils;
import com.alibaba.dubbo.validation.MethodValidated;
import com.alibaba.dubbo.validation.Validator;

import javassist.ClassPool;
import javassist.CtClass;
import javassist.CtField;
import javassist.CtNewConstructor;
import javassist.Modifier;
import javassist.NotFoundException;
import javassist.bytecode.AnnotationsAttribute;
import javassist.bytecode.ClassFile;
import javassist.bytecode.ConstPool;
import javassist.bytecode.annotation.ArrayMemberValue;
import javassist.bytecode.annotation.BooleanMemberValue;
import javassist.bytecode.annotation.ByteMemberValue;
import javassist.bytecode.annotation.CharMemberValue;
import javassist.bytecode.annotation.ClassMemberValue;
import javassist.bytecode.annotation.DoubleMemberValue;
import javassist.bytecode.annotation.EnumMemberValue;
import javassist.bytecode.annotation.FloatMemberValue;
import javassist.bytecode.annotation.IntegerMemberValue;
import javassist.bytecode.annotation.LongMemberValue;
import javassist.bytecode.annotation.MemberValue;
import javassist.bytecode.annotation.ShortMemberValue;
import javassist.bytecode.annotation.StringMemberValue;

import javax.validation.Constraint;
import javax.validation.ConstraintViolation;
import javax.validation.ConstraintViolationException;
import javax.validation.Validation;
import javax.validation.ValidatorFactory;
import javax.validation.groups.Default;
import java.lang.annotation.Annotation;
import java.lang.reflect.Array;
import java.lang.reflect.Field;
import java.lang.reflect.Method;
import java.util.ArrayList;
import java.util.Arrays;
import java.util.Collection;
import java.util.Date;
import java.util.HashSet;
import java.util.List;
import java.util.Map;
import java.util.Set;

/**
 * JValidator
 *
 * @author william.liangf
 */
public class JValidator implements Validator {

    private static final Logger logger = LoggerFactory.getLogger(JValidator.class);

    private final Class<?> clazz;

    private final javax.validation.Validator validator;

    @SuppressWarnings({"unchecked", "rawtypes"})
    public JValidator(URL url) {
        this.clazz = ReflectUtils.forName(url.getServiceInterface());
        String jvalidation = url.getParameter("jvalidation");
        ValidatorFactory factory;
        if (jvalidation != null && jvalidation.length() > 0) {
            factory = Validation.byProvider((Class) ReflectUtils.forName(jvalidation)).configure().buildValidatorFactory();
        } else {
            factory = Validation.buildDefaultValidatorFactory();
        }
        this.validator = factory.getValidator();
    }

    private static boolean isPrimitives(Class<?> cls) {
        if (cls.isArray()) {
            return isPrimitive(cls.getComponentType());
        }
        return isPrimitive(cls);
    }

    private static boolean isPrimitive(Class<?> cls) {
        return cls.isPrimitive() || cls == String.class || cls == Boolean.class || cls == Character.class
                || Number.class.isAssignableFrom(cls) || Date.class.isAssignableFrom(cls);
    }

    private static Object getMethodParameterBean(Class<?> clazz, Method method, Object[] args) {
        if (!hasConstraintParameter(method)) {
            return null;
        }
        try {
            String parameterClassName = generateMethodParameterClassName(clazz, method);
            Class<?> parameterClass;
            try {
                parameterClass = (Class<?>) Class.forName(parameterClassName, true, clazz.getClassLoader());
            } catch (ClassNotFoundException e) {
                ClassPool pool = ClassGenerator.getClassPool(clazz.getClassLoader());
                CtClass ctClass = pool.makeClass(parameterClassName);
                ClassFile classFile = ctClass.getClassFile();
                classFile.setVersionToJava5();
                ctClass.addConstructor(CtNewConstructor.defaultConstructor(pool.getCtClass(parameterClassName)));
                // parameter fields
                Class<?>[] parameterTypes = method.getParameterTypes();
                Annotation[][] parameterAnnotations = method.getParameterAnnotations();
                for (int i = 0; i < parameterTypes.length; i++) {
                    Class<?> type = parameterTypes[i];
                    Annotation[] annotations = parameterAnnotations[i];
                    AnnotationsAttribute attribute = new AnnotationsAttribute(classFile.getConstPool(), AnnotationsAttribute.visibleTag);
                    for (Annotation annotation : annotations) {
                        if (annotation.annotationType().isAnnotationPresent(Constraint.class)) {
                            javassist.bytecode.annotation.Annotation ja = new javassist.bytecode.annotation.Annotation(
                                    classFile.getConstPool(), pool.getCtClass(annotation.annotationType().getName()));
                            Method[] members = annotation.annotationType().getMethods();
                            for (Method member : members) {
                                if (Modifier.isPublic(member.getModifiers())
                                        && member.getParameterTypes().length == 0
                                        && member.getDeclaringClass() == annotation.annotationType()) {
                                    Object value = member.invoke(annotation, new Object[0]);
                                    if (null != value) {
                                        MemberValue memberValue = createMemberValue(
                                                classFile.getConstPool(), pool.get(member.getReturnType().getName()), value);
                                        ja.addMemberValue(member.getName(), memberValue);
                                    }
                                }
                            }
                            attribute.addAnnotation(ja);
                        }
                    }
                    String fieldName = method.getName() + "Argument" + i;
                    CtField ctField = CtField.make("public " + type.getCanonicalName() + " " + fieldName + ";", pool.getCtClass(parameterClassName));
                    ctField.getFieldInfo().addAttribute(attribute);
                    ctClass.addField(ctField);
                }
                parameterClass = ctClass.toClass();
            }
            Object parameterBean = parameterClass.newInstance();
            for (int i = 0; i < args.length; i++) {
                Field field = parameterClass.getField(method.getName() + "Argument" + i);
                field.set(parameterBean, args[i]);
            }
            return parameterBean;
        } catch (Throwable e) {
            logger.warn(e.getMessage(), e);
            return null;
        }
    }

    private static String generateMethodParameterClassName(Class<?> clazz, Method method) {
        StringBuilder builder = new StringBuilder().append(clazz.getName())
                .append("_")
                .append(toUpperMethoName(method.getName()))
                .append("Parameter");

        Class<?>[] parameterTypes = method.getParameterTypes();
        for (Class<?> parameterType : parameterTypes) {
            builder.append("_").append(parameterType.getName());
        }

        return builder.toString();
    }

    private static boolean hasConstraintParameter(Method method) {
        Annotation[][] parameterAnnotations = method.getParameterAnnotations();
        if (parameterAnnotations != null && parameterAnnotations.length > 0) {
            for (Annotation[] annotations : parameterAnnotations) {
                for (Annotation annotation : annotations) {
                    if (annotation.annotationType().isAnnotationPresent(Constraint.class)) {
                        return true;
                    }
                }
            }
        }
        return false;
    }

    private static String toUpperMethoName(String methodName) {
        return methodName.substring(0, 1).toUpperCase() + methodName.substring(1);
    }

    // Copy from javassist.bytecode.annotation.Annotation.createMemberValue(ConstPool, CtClass);
    private static MemberValue createMemberValue(ConstPool cp, CtClass type, Object value) throws NotFoundException {
        MemberValue memberValue = javassist.bytecode.annotation.Annotation.createMemberValue(cp, type);
        if (memberValue instanceof BooleanMemberValue)
            ((BooleanMemberValue) memberValue).setValue((Boolean) value);
        else if (memberValue instanceof ByteMemberValue)
            ((ByteMemberValue) memberValue).setValue((Byte) value);
        else if (memberValue instanceof CharMemberValue)
            ((CharMemberValue) memberValue).setValue((Character) value);
        else if (memberValue instanceof ShortMemberValue)
            ((ShortMemberValue) memberValue).setValue((Short) value);
        else if (memberValue instanceof IntegerMemberValue)
            ((IntegerMemberValue) memberValue).setValue((Integer) value);
        else if (memberValue instanceof LongMemberValue)
            ((LongMemberValue) memberValue).setValue((Long) value);
        else if (memberValue instanceof FloatMemberValue)
            ((FloatMemberValue) memberValue).setValue((Float) value);
        else if (memberValue instanceof DoubleMemberValue)
            ((DoubleMemberValue) memberValue).setValue((Double) value);
        else if (memberValue instanceof ClassMemberValue)
            ((ClassMemberValue) memberValue).setValue(((Class<?>) value).getName());
        else if (memberValue instanceof StringMemberValue)
            ((StringMemberValue) memberValue).setValue((String) value);
        else if (memberValue instanceof EnumMemberValue)
            ((EnumMemberValue) memberValue).setValue(((Enum<?>) value).name());
        /* else if (memberValue instanceof AnnotationMemberValue) */
        else if (memberValue instanceof ArrayMemberValue) {
            CtClass arrayType = type.getComponentType();
            int len = Array.getLength(value);
            MemberValue[] members = new MemberValue[len];
            for (int i = 0; i < len; i++) {
                members[i] = createMemberValue(cp, arrayType, Array.get(value, i));
            }
            ((ArrayMemberValue) memberValue).setValue(members);
        }
        return memberValue;
    }

    public void validate(String methodName, Class<?>[] parameterTypes, Object[] arguments) throws Exception {
<<<<<<< HEAD
        List<Class<?>> groups = new ArrayList<>();
        String methodClassName = clazz.getName() + "_" + toUpperMethoName(methodName);
=======
        String methodClassName = clazz.getName() + "$" + toUpperMethoName(methodName);
>>>>>>> d323724f
        Class<?> methodClass = null;
        try {
            methodClass = Class.forName(methodClassName, false, Thread.currentThread().getContextClassLoader());
            groups.add(methodClass);
        } catch (ClassNotFoundException e) {
        }
        Set<ConstraintViolation<?>> violations = new HashSet<ConstraintViolation<?>>();
        Method method = clazz.getMethod(methodName, parameterTypes);
        Class<?>[] methodClasses = null;
        if (method.isAnnotationPresent(MethodValidated.class)){
            methodClasses = method.getAnnotation(MethodValidated.class).value();
            groups.addAll(Arrays.asList(methodClasses));
        }
        //加入默认分组
        groups.add(0, Default.class);
        groups.add(1, clazz);

        //将list转换为数组
        Class<?>[] classgroups = groups.toArray(new Class[0]);

        Object parameterBean = getMethodParameterBean(clazz, method, arguments);
        if (parameterBean != null) {
            violations.addAll(validator.validate(parameterBean, classgroups ));
        }

        for (Object arg : arguments) {
            validate(violations, arg, classgroups);
        }

        if (violations.size() > 0) {
            logger.error("Failed to validate service: " + clazz.getName() + ", method: " + methodName + ", cause: " + violations);
            throw new ConstraintViolationException("Failed to validate service: " + clazz.getName() + ", method: " + methodName + ", cause: " + violations, violations);
        }
    }

    private void validate(Set<ConstraintViolation<?>> violations, Object arg, Class<?>... groups) {
        if (arg != null && !isPrimitives(arg.getClass())) {
            if (Object[].class.isInstance(arg)) {
                for (Object item : (Object[]) arg) {
                    validate(violations, item, groups);
                }
            } else if (Collection.class.isInstance(arg)) {
                for (Object item : (Collection<?>) arg) {
                    validate(violations, item, groups);
                }
            } else if (Map.class.isInstance(arg)) {
                for (Map.Entry<?, ?> entry : ((Map<?, ?>) arg).entrySet()) {
                    validate(violations, entry.getKey(), groups);
                    validate(violations, entry.getValue(), groups);
                }
            } else {
                violations.addAll(validator.validate(arg, groups));
            }
        }
    }

}
<|MERGE_RESOLUTION|>--- conflicted
+++ resolved
@@ -1,300 +1,296 @@
-/*
- * Copyright 1999-2012 Alibaba Group.
- *  
- * Licensed under the Apache License, Version 2.0 (the "License");
- * you may not use this file except in compliance with the License.
- * You may obtain a copy of the License at
- *  
- *      http://www.apache.org/licenses/LICENSE-2.0
- *  
- * Unless required by applicable law or agreed to in writing, software
- * distributed under the License is distributed on an "AS IS" BASIS,
- * WITHOUT WARRANTIES OR CONDITIONS OF ANY KIND, either express or implied.
- * See the License for the specific language governing permissions and
- * limitations under the License.
- */
-package com.alibaba.dubbo.validation.support.jvalidation;
-
-import com.alibaba.dubbo.common.URL;
-import com.alibaba.dubbo.common.bytecode.ClassGenerator;
-import com.alibaba.dubbo.common.logger.Logger;
-import com.alibaba.dubbo.common.logger.LoggerFactory;
-import com.alibaba.dubbo.common.utils.ReflectUtils;
-import com.alibaba.dubbo.validation.MethodValidated;
-import com.alibaba.dubbo.validation.Validator;
-
-import javassist.ClassPool;
-import javassist.CtClass;
-import javassist.CtField;
-import javassist.CtNewConstructor;
-import javassist.Modifier;
-import javassist.NotFoundException;
-import javassist.bytecode.AnnotationsAttribute;
-import javassist.bytecode.ClassFile;
-import javassist.bytecode.ConstPool;
-import javassist.bytecode.annotation.ArrayMemberValue;
-import javassist.bytecode.annotation.BooleanMemberValue;
-import javassist.bytecode.annotation.ByteMemberValue;
-import javassist.bytecode.annotation.CharMemberValue;
-import javassist.bytecode.annotation.ClassMemberValue;
-import javassist.bytecode.annotation.DoubleMemberValue;
-import javassist.bytecode.annotation.EnumMemberValue;
-import javassist.bytecode.annotation.FloatMemberValue;
-import javassist.bytecode.annotation.IntegerMemberValue;
-import javassist.bytecode.annotation.LongMemberValue;
-import javassist.bytecode.annotation.MemberValue;
-import javassist.bytecode.annotation.ShortMemberValue;
-import javassist.bytecode.annotation.StringMemberValue;
-
-import javax.validation.Constraint;
-import javax.validation.ConstraintViolation;
-import javax.validation.ConstraintViolationException;
-import javax.validation.Validation;
-import javax.validation.ValidatorFactory;
-import javax.validation.groups.Default;
-import java.lang.annotation.Annotation;
-import java.lang.reflect.Array;
-import java.lang.reflect.Field;
-import java.lang.reflect.Method;
-import java.util.ArrayList;
-import java.util.Arrays;
-import java.util.Collection;
-import java.util.Date;
-import java.util.HashSet;
-import java.util.List;
-import java.util.Map;
-import java.util.Set;
-
-/**
- * JValidator
- *
- * @author william.liangf
- */
-public class JValidator implements Validator {
-
-    private static final Logger logger = LoggerFactory.getLogger(JValidator.class);
-
-    private final Class<?> clazz;
-
-    private final javax.validation.Validator validator;
-
-    @SuppressWarnings({"unchecked", "rawtypes"})
-    public JValidator(URL url) {
-        this.clazz = ReflectUtils.forName(url.getServiceInterface());
-        String jvalidation = url.getParameter("jvalidation");
-        ValidatorFactory factory;
-        if (jvalidation != null && jvalidation.length() > 0) {
-            factory = Validation.byProvider((Class) ReflectUtils.forName(jvalidation)).configure().buildValidatorFactory();
-        } else {
-            factory = Validation.buildDefaultValidatorFactory();
-        }
-        this.validator = factory.getValidator();
-    }
-
-    private static boolean isPrimitives(Class<?> cls) {
-        if (cls.isArray()) {
-            return isPrimitive(cls.getComponentType());
-        }
-        return isPrimitive(cls);
-    }
-
-    private static boolean isPrimitive(Class<?> cls) {
-        return cls.isPrimitive() || cls == String.class || cls == Boolean.class || cls == Character.class
-                || Number.class.isAssignableFrom(cls) || Date.class.isAssignableFrom(cls);
-    }
-
-    private static Object getMethodParameterBean(Class<?> clazz, Method method, Object[] args) {
-        if (!hasConstraintParameter(method)) {
-            return null;
-        }
-        try {
-            String parameterClassName = generateMethodParameterClassName(clazz, method);
-            Class<?> parameterClass;
-            try {
-                parameterClass = (Class<?>) Class.forName(parameterClassName, true, clazz.getClassLoader());
-            } catch (ClassNotFoundException e) {
-                ClassPool pool = ClassGenerator.getClassPool(clazz.getClassLoader());
-                CtClass ctClass = pool.makeClass(parameterClassName);
-                ClassFile classFile = ctClass.getClassFile();
-                classFile.setVersionToJava5();
-                ctClass.addConstructor(CtNewConstructor.defaultConstructor(pool.getCtClass(parameterClassName)));
-                // parameter fields
-                Class<?>[] parameterTypes = method.getParameterTypes();
-                Annotation[][] parameterAnnotations = method.getParameterAnnotations();
-                for (int i = 0; i < parameterTypes.length; i++) {
-                    Class<?> type = parameterTypes[i];
-                    Annotation[] annotations = parameterAnnotations[i];
-                    AnnotationsAttribute attribute = new AnnotationsAttribute(classFile.getConstPool(), AnnotationsAttribute.visibleTag);
-                    for (Annotation annotation : annotations) {
-                        if (annotation.annotationType().isAnnotationPresent(Constraint.class)) {
-                            javassist.bytecode.annotation.Annotation ja = new javassist.bytecode.annotation.Annotation(
-                                    classFile.getConstPool(), pool.getCtClass(annotation.annotationType().getName()));
-                            Method[] members = annotation.annotationType().getMethods();
-                            for (Method member : members) {
-                                if (Modifier.isPublic(member.getModifiers())
-                                        && member.getParameterTypes().length == 0
-                                        && member.getDeclaringClass() == annotation.annotationType()) {
-                                    Object value = member.invoke(annotation, new Object[0]);
-                                    if (null != value) {
-                                        MemberValue memberValue = createMemberValue(
-                                                classFile.getConstPool(), pool.get(member.getReturnType().getName()), value);
-                                        ja.addMemberValue(member.getName(), memberValue);
-                                    }
-                                }
-                            }
-                            attribute.addAnnotation(ja);
-                        }
-                    }
-                    String fieldName = method.getName() + "Argument" + i;
-                    CtField ctField = CtField.make("public " + type.getCanonicalName() + " " + fieldName + ";", pool.getCtClass(parameterClassName));
-                    ctField.getFieldInfo().addAttribute(attribute);
-                    ctClass.addField(ctField);
-                }
-                parameterClass = ctClass.toClass();
-            }
-            Object parameterBean = parameterClass.newInstance();
-            for (int i = 0; i < args.length; i++) {
-                Field field = parameterClass.getField(method.getName() + "Argument" + i);
-                field.set(parameterBean, args[i]);
-            }
-            return parameterBean;
-        } catch (Throwable e) {
-            logger.warn(e.getMessage(), e);
-            return null;
-        }
-    }
-
-    private static String generateMethodParameterClassName(Class<?> clazz, Method method) {
-        StringBuilder builder = new StringBuilder().append(clazz.getName())
-                .append("_")
-                .append(toUpperMethoName(method.getName()))
-                .append("Parameter");
-
-        Class<?>[] parameterTypes = method.getParameterTypes();
-        for (Class<?> parameterType : parameterTypes) {
-            builder.append("_").append(parameterType.getName());
-        }
-
-        return builder.toString();
-    }
-
-    private static boolean hasConstraintParameter(Method method) {
-        Annotation[][] parameterAnnotations = method.getParameterAnnotations();
-        if (parameterAnnotations != null && parameterAnnotations.length > 0) {
-            for (Annotation[] annotations : parameterAnnotations) {
-                for (Annotation annotation : annotations) {
-                    if (annotation.annotationType().isAnnotationPresent(Constraint.class)) {
-                        return true;
-                    }
-                }
-            }
-        }
-        return false;
-    }
-
-    private static String toUpperMethoName(String methodName) {
-        return methodName.substring(0, 1).toUpperCase() + methodName.substring(1);
-    }
-
-    // Copy from javassist.bytecode.annotation.Annotation.createMemberValue(ConstPool, CtClass);
-    private static MemberValue createMemberValue(ConstPool cp, CtClass type, Object value) throws NotFoundException {
-        MemberValue memberValue = javassist.bytecode.annotation.Annotation.createMemberValue(cp, type);
-        if (memberValue instanceof BooleanMemberValue)
-            ((BooleanMemberValue) memberValue).setValue((Boolean) value);
-        else if (memberValue instanceof ByteMemberValue)
-            ((ByteMemberValue) memberValue).setValue((Byte) value);
-        else if (memberValue instanceof CharMemberValue)
-            ((CharMemberValue) memberValue).setValue((Character) value);
-        else if (memberValue instanceof ShortMemberValue)
-            ((ShortMemberValue) memberValue).setValue((Short) value);
-        else if (memberValue instanceof IntegerMemberValue)
-            ((IntegerMemberValue) memberValue).setValue((Integer) value);
-        else if (memberValue instanceof LongMemberValue)
-            ((LongMemberValue) memberValue).setValue((Long) value);
-        else if (memberValue instanceof FloatMemberValue)
-            ((FloatMemberValue) memberValue).setValue((Float) value);
-        else if (memberValue instanceof DoubleMemberValue)
-            ((DoubleMemberValue) memberValue).setValue((Double) value);
-        else if (memberValue instanceof ClassMemberValue)
-            ((ClassMemberValue) memberValue).setValue(((Class<?>) value).getName());
-        else if (memberValue instanceof StringMemberValue)
-            ((StringMemberValue) memberValue).setValue((String) value);
-        else if (memberValue instanceof EnumMemberValue)
-            ((EnumMemberValue) memberValue).setValue(((Enum<?>) value).name());
-        /* else if (memberValue instanceof AnnotationMemberValue) */
-        else if (memberValue instanceof ArrayMemberValue) {
-            CtClass arrayType = type.getComponentType();
-            int len = Array.getLength(value);
-            MemberValue[] members = new MemberValue[len];
-            for (int i = 0; i < len; i++) {
-                members[i] = createMemberValue(cp, arrayType, Array.get(value, i));
-            }
-            ((ArrayMemberValue) memberValue).setValue(members);
-        }
-        return memberValue;
-    }
-
-    public void validate(String methodName, Class<?>[] parameterTypes, Object[] arguments) throws Exception {
-<<<<<<< HEAD
-        List<Class<?>> groups = new ArrayList<>();
-        String methodClassName = clazz.getName() + "_" + toUpperMethoName(methodName);
-=======
-        String methodClassName = clazz.getName() + "$" + toUpperMethoName(methodName);
->>>>>>> d323724f
-        Class<?> methodClass = null;
-        try {
-            methodClass = Class.forName(methodClassName, false, Thread.currentThread().getContextClassLoader());
-            groups.add(methodClass);
-        } catch (ClassNotFoundException e) {
-        }
-        Set<ConstraintViolation<?>> violations = new HashSet<ConstraintViolation<?>>();
-        Method method = clazz.getMethod(methodName, parameterTypes);
-        Class<?>[] methodClasses = null;
-        if (method.isAnnotationPresent(MethodValidated.class)){
-            methodClasses = method.getAnnotation(MethodValidated.class).value();
-            groups.addAll(Arrays.asList(methodClasses));
-        }
-        //加入默认分组
-        groups.add(0, Default.class);
-        groups.add(1, clazz);
-
-        //将list转换为数组
-        Class<?>[] classgroups = groups.toArray(new Class[0]);
-
-        Object parameterBean = getMethodParameterBean(clazz, method, arguments);
-        if (parameterBean != null) {
-            violations.addAll(validator.validate(parameterBean, classgroups ));
-        }
-
-        for (Object arg : arguments) {
-            validate(violations, arg, classgroups);
-        }
-
-        if (violations.size() > 0) {
-            logger.error("Failed to validate service: " + clazz.getName() + ", method: " + methodName + ", cause: " + violations);
-            throw new ConstraintViolationException("Failed to validate service: " + clazz.getName() + ", method: " + methodName + ", cause: " + violations, violations);
-        }
-    }
-
-    private void validate(Set<ConstraintViolation<?>> violations, Object arg, Class<?>... groups) {
-        if (arg != null && !isPrimitives(arg.getClass())) {
-            if (Object[].class.isInstance(arg)) {
-                for (Object item : (Object[]) arg) {
-                    validate(violations, item, groups);
-                }
-            } else if (Collection.class.isInstance(arg)) {
-                for (Object item : (Collection<?>) arg) {
-                    validate(violations, item, groups);
-                }
-            } else if (Map.class.isInstance(arg)) {
-                for (Map.Entry<?, ?> entry : ((Map<?, ?>) arg).entrySet()) {
-                    validate(violations, entry.getKey(), groups);
-                    validate(violations, entry.getValue(), groups);
-                }
-            } else {
-                violations.addAll(validator.validate(arg, groups));
-            }
-        }
-    }
-
-}
+/*
+ * Copyright 1999-2012 Alibaba Group.
+ *  
+ * Licensed under the Apache License, Version 2.0 (the "License");
+ * you may not use this file except in compliance with the License.
+ * You may obtain a copy of the License at
+ *  
+ *      http://www.apache.org/licenses/LICENSE-2.0
+ *  
+ * Unless required by applicable law or agreed to in writing, software
+ * distributed under the License is distributed on an "AS IS" BASIS,
+ * WITHOUT WARRANTIES OR CONDITIONS OF ANY KIND, either express or implied.
+ * See the License for the specific language governing permissions and
+ * limitations under the License.
+ */
+package com.alibaba.dubbo.validation.support.jvalidation;
+
+import com.alibaba.dubbo.common.URL;
+import com.alibaba.dubbo.common.bytecode.ClassGenerator;
+import com.alibaba.dubbo.common.logger.Logger;
+import com.alibaba.dubbo.common.logger.LoggerFactory;
+import com.alibaba.dubbo.common.utils.ReflectUtils;
+import com.alibaba.dubbo.validation.MethodValidated;
+import com.alibaba.dubbo.validation.Validator;
+
+import javassist.ClassPool;
+import javassist.CtClass;
+import javassist.CtField;
+import javassist.CtNewConstructor;
+import javassist.Modifier;
+import javassist.NotFoundException;
+import javassist.bytecode.AnnotationsAttribute;
+import javassist.bytecode.ClassFile;
+import javassist.bytecode.ConstPool;
+import javassist.bytecode.annotation.ArrayMemberValue;
+import javassist.bytecode.annotation.BooleanMemberValue;
+import javassist.bytecode.annotation.ByteMemberValue;
+import javassist.bytecode.annotation.CharMemberValue;
+import javassist.bytecode.annotation.ClassMemberValue;
+import javassist.bytecode.annotation.DoubleMemberValue;
+import javassist.bytecode.annotation.EnumMemberValue;
+import javassist.bytecode.annotation.FloatMemberValue;
+import javassist.bytecode.annotation.IntegerMemberValue;
+import javassist.bytecode.annotation.LongMemberValue;
+import javassist.bytecode.annotation.MemberValue;
+import javassist.bytecode.annotation.ShortMemberValue;
+import javassist.bytecode.annotation.StringMemberValue;
+
+import javax.validation.Constraint;
+import javax.validation.ConstraintViolation;
+import javax.validation.ConstraintViolationException;
+import javax.validation.Validation;
+import javax.validation.ValidatorFactory;
+import javax.validation.groups.Default;
+import java.lang.annotation.Annotation;
+import java.lang.reflect.Array;
+import java.lang.reflect.Field;
+import java.lang.reflect.Method;
+import java.util.ArrayList;
+import java.util.Arrays;
+import java.util.Collection;
+import java.util.Date;
+import java.util.HashSet;
+import java.util.List;
+import java.util.Map;
+import java.util.Set;
+
+/**
+ * JValidator
+ *
+ * @author william.liangf
+ */
+public class JValidator implements Validator {
+
+    private static final Logger logger = LoggerFactory.getLogger(JValidator.class);
+
+    private final Class<?> clazz;
+
+    private final javax.validation.Validator validator;
+
+    @SuppressWarnings({"unchecked", "rawtypes"})
+    public JValidator(URL url) {
+        this.clazz = ReflectUtils.forName(url.getServiceInterface());
+        String jvalidation = url.getParameter("jvalidation");
+        ValidatorFactory factory;
+        if (jvalidation != null && jvalidation.length() > 0) {
+            factory = Validation.byProvider((Class) ReflectUtils.forName(jvalidation)).configure().buildValidatorFactory();
+        } else {
+            factory = Validation.buildDefaultValidatorFactory();
+        }
+        this.validator = factory.getValidator();
+    }
+
+    private static boolean isPrimitives(Class<?> cls) {
+        if (cls.isArray()) {
+            return isPrimitive(cls.getComponentType());
+        }
+        return isPrimitive(cls);
+    }
+
+    private static boolean isPrimitive(Class<?> cls) {
+        return cls.isPrimitive() || cls == String.class || cls == Boolean.class || cls == Character.class
+                || Number.class.isAssignableFrom(cls) || Date.class.isAssignableFrom(cls);
+    }
+
+    private static Object getMethodParameterBean(Class<?> clazz, Method method, Object[] args) {
+        if (!hasConstraintParameter(method)) {
+            return null;
+        }
+        try {
+            String parameterClassName = generateMethodParameterClassName(clazz, method);
+            Class<?> parameterClass;
+            try {
+                parameterClass = (Class<?>) Class.forName(parameterClassName, true, clazz.getClassLoader());
+            } catch (ClassNotFoundException e) {
+                ClassPool pool = ClassGenerator.getClassPool(clazz.getClassLoader());
+                CtClass ctClass = pool.makeClass(parameterClassName);
+                ClassFile classFile = ctClass.getClassFile();
+                classFile.setVersionToJava5();
+                ctClass.addConstructor(CtNewConstructor.defaultConstructor(pool.getCtClass(parameterClassName)));
+                // parameter fields
+                Class<?>[] parameterTypes = method.getParameterTypes();
+                Annotation[][] parameterAnnotations = method.getParameterAnnotations();
+                for (int i = 0; i < parameterTypes.length; i++) {
+                    Class<?> type = parameterTypes[i];
+                    Annotation[] annotations = parameterAnnotations[i];
+                    AnnotationsAttribute attribute = new AnnotationsAttribute(classFile.getConstPool(), AnnotationsAttribute.visibleTag);
+                    for (Annotation annotation : annotations) {
+                        if (annotation.annotationType().isAnnotationPresent(Constraint.class)) {
+                            javassist.bytecode.annotation.Annotation ja = new javassist.bytecode.annotation.Annotation(
+                                    classFile.getConstPool(), pool.getCtClass(annotation.annotationType().getName()));
+                            Method[] members = annotation.annotationType().getMethods();
+                            for (Method member : members) {
+                                if (Modifier.isPublic(member.getModifiers())
+                                        && member.getParameterTypes().length == 0
+                                        && member.getDeclaringClass() == annotation.annotationType()) {
+                                    Object value = member.invoke(annotation, new Object[0]);
+                                    if (null != value) {
+                                        MemberValue memberValue = createMemberValue(
+                                                classFile.getConstPool(), pool.get(member.getReturnType().getName()), value);
+                                        ja.addMemberValue(member.getName(), memberValue);
+                                    }
+                                }
+                            }
+                            attribute.addAnnotation(ja);
+                        }
+                    }
+                    String fieldName = method.getName() + "Argument" + i;
+                    CtField ctField = CtField.make("public " + type.getCanonicalName() + " " + fieldName + ";", pool.getCtClass(parameterClassName));
+                    ctField.getFieldInfo().addAttribute(attribute);
+                    ctClass.addField(ctField);
+                }
+                parameterClass = ctClass.toClass();
+            }
+            Object parameterBean = parameterClass.newInstance();
+            for (int i = 0; i < args.length; i++) {
+                Field field = parameterClass.getField(method.getName() + "Argument" + i);
+                field.set(parameterBean, args[i]);
+            }
+            return parameterBean;
+        } catch (Throwable e) {
+            logger.warn(e.getMessage(), e);
+            return null;
+        }
+    }
+
+    private static String generateMethodParameterClassName(Class<?> clazz, Method method) {
+        StringBuilder builder = new StringBuilder().append(clazz.getName())
+                .append("_")
+                .append(toUpperMethoName(method.getName()))
+                .append("Parameter");
+
+        Class<?>[] parameterTypes = method.getParameterTypes();
+        for (Class<?> parameterType : parameterTypes) {
+            builder.append("_").append(parameterType.getName());
+        }
+
+        return builder.toString();
+    }
+
+    private static boolean hasConstraintParameter(Method method) {
+        Annotation[][] parameterAnnotations = method.getParameterAnnotations();
+        if (parameterAnnotations != null && parameterAnnotations.length > 0) {
+            for (Annotation[] annotations : parameterAnnotations) {
+                for (Annotation annotation : annotations) {
+                    if (annotation.annotationType().isAnnotationPresent(Constraint.class)) {
+                        return true;
+                    }
+                }
+            }
+        }
+        return false;
+    }
+
+    private static String toUpperMethoName(String methodName) {
+        return methodName.substring(0, 1).toUpperCase() + methodName.substring(1);
+    }
+
+    // Copy from javassist.bytecode.annotation.Annotation.createMemberValue(ConstPool, CtClass);
+    private static MemberValue createMemberValue(ConstPool cp, CtClass type, Object value) throws NotFoundException {
+        MemberValue memberValue = javassist.bytecode.annotation.Annotation.createMemberValue(cp, type);
+        if (memberValue instanceof BooleanMemberValue)
+            ((BooleanMemberValue) memberValue).setValue((Boolean) value);
+        else if (memberValue instanceof ByteMemberValue)
+            ((ByteMemberValue) memberValue).setValue((Byte) value);
+        else if (memberValue instanceof CharMemberValue)
+            ((CharMemberValue) memberValue).setValue((Character) value);
+        else if (memberValue instanceof ShortMemberValue)
+            ((ShortMemberValue) memberValue).setValue((Short) value);
+        else if (memberValue instanceof IntegerMemberValue)
+            ((IntegerMemberValue) memberValue).setValue((Integer) value);
+        else if (memberValue instanceof LongMemberValue)
+            ((LongMemberValue) memberValue).setValue((Long) value);
+        else if (memberValue instanceof FloatMemberValue)
+            ((FloatMemberValue) memberValue).setValue((Float) value);
+        else if (memberValue instanceof DoubleMemberValue)
+            ((DoubleMemberValue) memberValue).setValue((Double) value);
+        else if (memberValue instanceof ClassMemberValue)
+            ((ClassMemberValue) memberValue).setValue(((Class<?>) value).getName());
+        else if (memberValue instanceof StringMemberValue)
+            ((StringMemberValue) memberValue).setValue((String) value);
+        else if (memberValue instanceof EnumMemberValue)
+            ((EnumMemberValue) memberValue).setValue(((Enum<?>) value).name());
+        /* else if (memberValue instanceof AnnotationMemberValue) */
+        else if (memberValue instanceof ArrayMemberValue) {
+            CtClass arrayType = type.getComponentType();
+            int len = Array.getLength(value);
+            MemberValue[] members = new MemberValue[len];
+            for (int i = 0; i < len; i++) {
+                members[i] = createMemberValue(cp, arrayType, Array.get(value, i));
+            }
+            ((ArrayMemberValue) memberValue).setValue(members);
+        }
+        return memberValue;
+    }
+
+    public void validate(String methodName, Class<?>[] parameterTypes, Object[] arguments) throws Exception {
+        List<Class<?>> groups = new ArrayList<>();
+        String methodClassName = clazz.getName() + "$" + toUpperMethoName(methodName);
+        Class<?> methodClass = null;
+        try {
+            methodClass = Class.forName(methodClassName, false, Thread.currentThread().getContextClassLoader());
+            groups.add(methodClass);
+        } catch (ClassNotFoundException e) {
+        }
+        Set<ConstraintViolation<?>> violations = new HashSet<ConstraintViolation<?>>();
+        Method method = clazz.getMethod(methodName, parameterTypes);
+        Class<?>[] methodClasses = null;
+        if (method.isAnnotationPresent(MethodValidated.class)){
+            methodClasses = method.getAnnotation(MethodValidated.class).value();
+            groups.addAll(Arrays.asList(methodClasses));
+        }
+        //加入默认分组
+        groups.add(0, Default.class);
+        groups.add(1, clazz);
+
+        //将list转换为数组
+        Class<?>[] classgroups = groups.toArray(new Class[0]);
+
+        Object parameterBean = getMethodParameterBean(clazz, method, arguments);
+        if (parameterBean != null) {
+            violations.addAll(validator.validate(parameterBean, classgroups ));
+        }
+
+        for (Object arg : arguments) {
+            validate(violations, arg, classgroups);
+        }
+
+        if (violations.size() > 0) {
+            logger.error("Failed to validate service: " + clazz.getName() + ", method: " + methodName + ", cause: " + violations);
+            throw new ConstraintViolationException("Failed to validate service: " + clazz.getName() + ", method: " + methodName + ", cause: " + violations, violations);
+        }
+    }
+
+    private void validate(Set<ConstraintViolation<?>> violations, Object arg, Class<?>... groups) {
+        if (arg != null && !isPrimitives(arg.getClass())) {
+            if (Object[].class.isInstance(arg)) {
+                for (Object item : (Object[]) arg) {
+                    validate(violations, item, groups);
+                }
+            } else if (Collection.class.isInstance(arg)) {
+                for (Object item : (Collection<?>) arg) {
+                    validate(violations, item, groups);
+                }
+            } else if (Map.class.isInstance(arg)) {
+                for (Map.Entry<?, ?> entry : ((Map<?, ?>) arg).entrySet()) {
+                    validate(violations, entry.getKey(), groups);
+                    validate(violations, entry.getValue(), groups);
+                }
+            } else {
+                violations.addAll(validator.validate(arg, groups));
+            }
+        }
+    }
+
+}