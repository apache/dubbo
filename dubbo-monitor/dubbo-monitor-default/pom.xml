--- conflicted
+++ resolved
@@ -66,21 +66,11 @@
             <version>${project.parent.version}</version>
             <scope>test</scope>
         </dependency>
-<<<<<<< HEAD
-
         <dependency>
             <groupId>org.apache.dubbo</groupId>
             <artifactId>dubbo-serialization-fastjson2</artifactId>
             <version>${project.parent.version}</version>
             <scope>test</scope>
         </dependency>
-
-        <dependency>
-            <groupId>com.google.code.gson</groupId>
-            <artifactId>gson</artifactId>
-            <scope>test</scope>
-        </dependency>
-=======
->>>>>>> 00895034
     </dependencies>
 </project>