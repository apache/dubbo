--- conflicted
+++ resolved
@@ -87,26 +87,16 @@
 
     @Override
     public void onResponse(Result result, Invoker<?> invoker, Invocation invocation) {
-<<<<<<< HEAD
         if (shouldCollect(invoker)) {
-            collect(invoker, invocation, result, RpcContext.getContext().getRemoteHost(), (long) invocation.get(MONITOR_FILTER_START_TIME), false);
-=======
-        if (invoker.getUrl().hasParameter(MONITOR_KEY)) {
             collect(invoker, invocation, result, (String) invocation.get(MONITOR_REMOTE_HOST_STORE), (long) invocation.get(MONITOR_FILTER_START_TIME), false);
->>>>>>> badbbb48
             getConcurrent(invoker, invocation).decrementAndGet(); // count down
         }
     }
 
     @Override
     public void onError(Throwable t, Invoker<?> invoker, Invocation invocation) {
-<<<<<<< HEAD
         if (shouldCollect(invoker)) {
-            collect(invoker, invocation, null, RpcContext.getContext().getRemoteHost(), (long) invocation.get(MONITOR_FILTER_START_TIME), true);
-=======
-        if (invoker.getUrl().hasParameter(MONITOR_KEY)) {
             collect(invoker, invocation, null, (String) invocation.get(MONITOR_REMOTE_HOST_STORE), (long) invocation.get(MONITOR_FILTER_START_TIME), true);
->>>>>>> badbbb48
             getConcurrent(invoker, invocation).decrementAndGet(); // count down
         }
     }
@@ -183,4 +173,4 @@
     }
 
 
-}
+}