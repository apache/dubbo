/*
 * Licensed to the Apache Software Foundation (ASF) under one or more
 * contributor license agreements.  See the NOTICE file distributed with
 * this work for additional information regarding copyright ownership.
 * The ASF licenses this file to You under the Apache License, Version 2.0
 * (the "License"); you may not use this file except in compliance with
 * the License.  You may obtain a copy of the License at
 *
 *     http://www.apache.org/licenses/LICENSE-2.0
 *
 * Unless required by applicable law or agreed to in writing, software
 * distributed under the License is distributed on an "AS IS" BASIS,
 * WITHOUT WARRANTIES OR CONDITIONS OF ANY KIND, either express or implied.
 * See the License for the specific language governing permissions and
 * limitations under the License.
 */

package com.alibaba.dubbo.rpc;

import com.alibaba.dubbo.common.URL;

@Deprecated
public interface Invoker<T> extends org.apache.dubbo.rpc.Invoker<T> {

    Result invoke(Invocation invocation) throws RpcException;

    URL getUrl();

    default org.apache.dubbo.rpc.Invoker<T> getOriginal() {
        return null;
    }

    // This method will never be called for a legacy invoker.
    @Override
    default org.apache.dubbo.rpc.Result invoke(org.apache.dubbo.rpc.Invocation invocation) throws org.apache.dubbo.rpc.RpcException {
        return null;
    }

    class CompatibleInvoker<T> implements Invoker<T> {

        private org.apache.dubbo.rpc.Invoker<T> invoker;

        public CompatibleInvoker(org.apache.dubbo.rpc.Invoker<T> invoker) {
            this.invoker = invoker;
        }

        @Override
        public Class<T> getInterface() {
            return invoker.getInterface();
        }

        @Override
<<<<<<< HEAD
        public org.apache.dubbo.rpc.Result invoke(org.apache.dubbo.rpc.Invocation invocation) throws org.apache.dubbo.rpc.RpcException {
            return invoker.invoke(invocation);
        }

        @Override
=======
>>>>>>> ad72159b
        public Result invoke(Invocation invocation) throws RpcException {
            return new Result.CompatibleResult(invoker.invoke(invocation.getOriginal()));
        }

        @Override
        public URL getUrl() {
            return new URL(invoker.getUrl());
        }

        @Override
        public boolean isAvailable() {
            return invoker.isAvailable();
        }

        @Override
        public void destroy() {
            invoker.destroy();
        }

        @Override
        public org.apache.dubbo.rpc.Invoker<T> getOriginal() {
            return invoker;
        }
    }
}<|MERGE_RESOLUTION|>--- conflicted
+++ resolved
@@ -50,14 +50,6 @@
         }
 
         @Override
-<<<<<<< HEAD
-        public org.apache.dubbo.rpc.Result invoke(org.apache.dubbo.rpc.Invocation invocation) throws org.apache.dubbo.rpc.RpcException {
-            return invoker.invoke(invocation);
-        }
-
-        @Override
-=======
->>>>>>> ad72159b
         public Result invoke(Invocation invocation) throws RpcException {
             return new Result.CompatibleResult(invoker.invoke(invocation.getOriginal()));
         }
