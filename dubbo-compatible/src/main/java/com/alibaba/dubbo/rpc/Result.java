/*
 * Licensed to the Apache Software Foundation (ASF) under one or more
 * contributor license agreements.  See the NOTICE file distributed with
 * this work for additional information regarding copyright ownership.
 * The ASF licenses this file to You under the Apache License, Version 2.0
 * (the "License"); you may not use this file except in compliance with
 * the License.  You may obtain a copy of the License at
 *
 *     http://www.apache.org/licenses/LICENSE-2.0
 *
 * Unless required by applicable law or agreed to in writing, software
 * distributed under the License is distributed on an "AS IS" BASIS,
 * WITHOUT WARRANTIES OR CONDITIONS OF ANY KIND, either express or implied.
 * See the License for the specific language governing permissions and
 * limitations under the License.
 */

package com.alibaba.dubbo.rpc;

import java.util.Map;
import java.util.concurrent.CompletableFuture;
import java.util.concurrent.ExecutionException;
import java.util.function.Function;

@Deprecated
public interface Result extends org.apache.dubbo.rpc.Result {

    @Override
    default void setValue(Object value) {

    }

    @Override
    default void setException(Throwable t) {

    }

<<<<<<< HEAD
    @Override
    default org.apache.dubbo.rpc.Result thenApplyWithContext(Function<org.apache.dubbo.rpc.Result, org.apache.dubbo.rpc.Result> fn) {
        return this;
    }

    @Override
    default <U> CompletableFuture<U> thenApply(Function<org.apache.dubbo.rpc.Result, ? extends U> fn) {
        return null;
    }

    @Override
    default org.apache.dubbo.rpc.Result get() throws InterruptedException, ExecutionException {
        return this;
    }


    class CompatibleResult implements Result {
=======
    abstract class AbstractResult extends org.apache.dubbo.rpc.AbstractResult implements Result {

    }

    class CompatibleResult extends AbstractResult {
>>>>>>> 0338c88f
        private org.apache.dubbo.rpc.Result delegate;

        public CompatibleResult(org.apache.dubbo.rpc.Result result) {
            this.delegate = result;
        }

        public org.apache.dubbo.rpc.Result getDelegate() {
            return delegate;
        }

        @Override
        public Object getValue() {
            return delegate.getValue();
        }

        @Override
        public void setValue(Object value) {
            delegate.setValue(value);
        }

        @Override
        public Throwable getException() {
            return delegate.getException();
        }

        @Override
        public void setException(Throwable t) {
            delegate.setException(t);
        }

        @Override
        public boolean hasException() {
            return delegate.hasException();
        }

        @Override
        public Object recreate() throws Throwable {
            return delegate.recreate();
        }

        @Override
        public Map<String, String> getAttachments() {
            return delegate.getAttachments();
        }

        @Override
        public void addAttachments(Map<String, String> map) {
            delegate.addAttachments(map);
        }

        @Override
        public void setAttachments(Map<String, String> map) {
            delegate.setAttachments(map);
        }

        @Override
        public String getAttachment(String key) {
            return delegate.getAttachment(key);
        }

        @Override
        public String getAttachment(String key, String defaultValue) {
            return delegate.getAttachment(key, defaultValue);
        }

        @Override
        public void setAttachment(String key, String value) {
            delegate.setAttachment(key, value);
        }
    }
}<|MERGE_RESOLUTION|>--- conflicted
+++ resolved
@@ -18,9 +18,6 @@
 package com.alibaba.dubbo.rpc;
 
 import java.util.Map;
-import java.util.concurrent.CompletableFuture;
-import java.util.concurrent.ExecutionException;
-import java.util.function.Function;
 
 @Deprecated
 public interface Result extends org.apache.dubbo.rpc.Result {
@@ -35,31 +32,11 @@
 
     }
 
-<<<<<<< HEAD
-    @Override
-    default org.apache.dubbo.rpc.Result thenApplyWithContext(Function<org.apache.dubbo.rpc.Result, org.apache.dubbo.rpc.Result> fn) {
-        return this;
-    }
-
-    @Override
-    default <U> CompletableFuture<U> thenApply(Function<org.apache.dubbo.rpc.Result, ? extends U> fn) {
-        return null;
-    }
-
-    @Override
-    default org.apache.dubbo.rpc.Result get() throws InterruptedException, ExecutionException {
-        return this;
-    }
-
-
-    class CompatibleResult implements Result {
-=======
     abstract class AbstractResult extends org.apache.dubbo.rpc.AbstractResult implements Result {
 
     }
 
     class CompatibleResult extends AbstractResult {
->>>>>>> 0338c88f
         private org.apache.dubbo.rpc.Result delegate;
 
         public CompatibleResult(org.apache.dubbo.rpc.Result result) {
